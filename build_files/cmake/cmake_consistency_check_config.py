--- conflicted
+++ resolved
@@ -45,7 +45,10 @@
     "extern/eltopo/common/meshes/TriangleIndex.hpp",
     "extern/eltopo/common/meshes/meshloader.h",
     "extern/eltopo/eltopo3d/broadphase_blenderbvh.h",
-<<<<<<< HEAD
+    "extern/recastnavigation/Recast/Include/RecastLog.h",
+    "extern/recastnavigation/Recast/Include/RecastTimer.h",
+    "intern/audaspace/SRC/AUD_SRCResampleFactory.h",
+    "intern/audaspace/SRC/AUD_SRCResampleReader.h",
 
     # for bmesh branch only
     "source/blender/bmesh/editmesh_tools.c",
@@ -55,12 +58,6 @@
     "source/blender/bmesh/tools/BME_duplicate.c",
     "source/blender/bmesh/tools/BME_extrude.c",
     "source/blender/bmesh/tools/BME_weld.c",
-=======
->>>>>>> 90a19ce5
-    "extern/recastnavigation/Recast/Include/RecastLog.h",
-    "extern/recastnavigation/Recast/Include/RecastTimer.h",
-    "intern/audaspace/SRC/AUD_SRCResampleFactory.h",
-    "intern/audaspace/SRC/AUD_SRCResampleReader.h",
     )
 
 UTF8_CHECK = True
