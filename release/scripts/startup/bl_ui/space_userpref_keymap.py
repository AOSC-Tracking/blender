--- conflicted
+++ resolved
@@ -22,115 +22,6 @@
 import os
 
 
-<<<<<<< HEAD
-KM_HIERARCHY = [
-    ('Window', 'EMPTY', 'WINDOW', []),  # file save, window change, exit
-    ('Screen', 'EMPTY', 'WINDOW', [     # full screen, undo, screenshot
-        ('Screen Editing', 'EMPTY', 'WINDOW', []),    # resizing, action corners
-        ]),
-
-    ('View2D', 'EMPTY', 'WINDOW', []),    # view 2d navigation (per region)
-    ('View2D Buttons List', 'EMPTY', 'WINDOW', []),  # view 2d with buttons navigation
-    ('Header', 'EMPTY', 'WINDOW', []),    # header stuff (per region)
-    ('Grease Pencil', 'EMPTY', 'WINDOW', []),  # grease pencil stuff (per region)
-
-    ('3D View', 'VIEW_3D', 'WINDOW', [  # view 3d navigation and generic stuff (select, transform)
-        ('Object Mode', 'EMPTY', 'WINDOW', []),
-        ('Mesh', 'EMPTY', 'WINDOW', []),
-        ('Curve', 'EMPTY', 'WINDOW', []),
-        ('Armature', 'EMPTY', 'WINDOW', []),
-        ('Metaball', 'EMPTY', 'WINDOW', []),
-        ('Lattice', 'EMPTY', 'WINDOW', []),
-        ('Font', 'EMPTY', 'WINDOW', []),
-
-        ('Pose', 'EMPTY', 'WINDOW', []),
-
-        ('Vertex Paint', 'EMPTY', 'WINDOW', []),
-        ('Weight Paint', 'EMPTY', 'WINDOW', []),
-        ('Face Mask', 'EMPTY', 'WINDOW', []),
-        ('Image Paint', 'EMPTY', 'WINDOW', []),  # image and view3d
-        ('Sculpt', 'EMPTY', 'WINDOW', []),
-
-        ('Armature Sketch', 'EMPTY', 'WINDOW', []),
-        ('Particle', 'EMPTY', 'WINDOW', []),
-
-        ('Object Non-modal', 'EMPTY', 'WINDOW', []),  # mode change
-
-        ('3D View Generic', 'VIEW_3D', 'WINDOW', [])    # toolbar and properties
-        ]),
-
-    ('Frames', 'EMPTY', 'WINDOW', []),    # frame navigation (per region)
-    ('Markers', 'EMPTY', 'WINDOW', []),    # markers (per region)
-    ('Animation', 'EMPTY', 'WINDOW', []),    # frame change on click, preview range (per region)
-    ('Animation Channels', 'EMPTY', 'WINDOW', []),
-    ('Graph Editor', 'GRAPH_EDITOR', 'WINDOW', [
-        ('Graph Editor Generic', 'GRAPH_EDITOR', 'WINDOW', [])
-        ]),
-    ('Dopesheet', 'DOPESHEET_EDITOR', 'WINDOW', []),
-    ('NLA Editor', 'NLA_EDITOR', 'WINDOW', [
-        ('NLA Channels', 'NLA_EDITOR', 'WINDOW', []),
-        ('NLA Generic', 'NLA_EDITOR', 'WINDOW', [])
-        ]),
-
-    ('Image', 'IMAGE_EDITOR', 'WINDOW', [
-        ('UV Editor', 'EMPTY', 'WINDOW', []),  # image (reverse order, UVEdit before Image
-        ('Image Paint', 'EMPTY', 'WINDOW', []),  # image and view3d
-        ('Image Generic', 'IMAGE_EDITOR', 'WINDOW', [])
-        ]),
-
-    ('Timeline', 'TIMELINE', 'WINDOW', []),
-    ('Outliner', 'OUTLINER', 'WINDOW', []),
-
-    ('Node Editor', 'NODE_EDITOR', 'WINDOW', [
-        ('Node Generic', 'NODE_EDITOR', 'WINDOW', [])
-        ]),
-    ('Sequencer', 'SEQUENCE_EDITOR', 'WINDOW', []),
-    ('Logic Editor', 'LOGIC_EDITOR', 'WINDOW', []),
-
-    ('File Browser', 'FILE_BROWSER', 'WINDOW', [
-        ('File Browser Main', 'FILE_BROWSER', 'WINDOW', []),
-        ('File Browser Buttons', 'FILE_BROWSER', 'WINDOW', [])
-        ]),
-
-    ('Property Editor', 'PROPERTIES', 'WINDOW', []),  # align context menu
-
-    ('Script', 'SCRIPTS_WINDOW', 'WINDOW', []),
-    ('Text', 'TEXT_EDITOR', 'WINDOW', []),
-    ('Console', 'CONSOLE', 'WINDOW', []),
-    ('Console', 'CONSOLE', 'WINDOW', []),
-    ('Clip Editor', 'CLIP_EDITOR', 'WINDOW', []),
-    ('Clip Globals', 'CLIP_EDITOR', 'WINDOW', []),
-
-    ('View3D Gesture Circle', 'EMPTY', 'WINDOW', []),
-    ('Gesture Border', 'EMPTY', 'WINDOW', []),
-    ('Standard Modal Map', 'EMPTY', 'WINDOW', []),
-    ('Transform Modal Map', 'EMPTY', 'WINDOW', []),
-    ('View3D Fly Modal', 'EMPTY', 'WINDOW', []),
-    ('View3D Rotate Modal', 'EMPTY', 'WINDOW', []),
-    ('View3D Move Modal', 'EMPTY', 'WINDOW', []),
-    ('View3D Zoom Modal', 'EMPTY', 'WINDOW', []),
-    ]
-
-
-def _km_exists_in(km, export_keymaps):
-    for km2, kc in export_keymaps:
-        if km2.name == km.name:
-            return True
-    return False
-
-
-def _merge_keymaps(kc1, kc2):
-    """ note: kc1 takes priority over kc2
-    """
-    merged_keymaps = [(km, kc1) for km in kc1.keymaps]
-    if kc1 != kc2:
-        merged_keymaps.extend((km, kc2) for km in kc2.keymaps if not _km_exists_in(km, merged_keymaps))
-
-    return merged_keymaps
-
-
-=======
->>>>>>> dc19877a
 class USERPREF_MT_keyconfigs(Menu):
     bl_label = "KeyPresets"
     preset_subdir = "keyconfig"
