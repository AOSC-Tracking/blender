# ##### BEGIN GPL LICENSE BLOCK #####
#
#  This program is free software; you can redistribute it and/or
#  modify it under the terms of the GNU General Public License
#  as published by the Free Software Foundation; either version 2
#  of the License, or (at your option) any later version.
#
#  This program is distributed in the hope that it will be useful,
#  but WITHOUT ANY WARRANTY; without even the implied warranty of
#  MERCHANTABILITY or FITNESS FOR A PARTICULAR PURPOSE.  See the
#  GNU General Public License for more details.
#
#  You should have received a copy of the GNU General Public License
#  along with this program; if not, write to the Free Software Foundation,
#  Inc., 51 Franklin Street, Fifth Floor, Boston, MA 02110-1301, USA.
#
# ##### END GPL LICENSE BLOCK #####

# <pep8 compliant>
import bpy
from bpy.types import Panel
from rna_prop_ui import PropertyPanel
from blf import gettext as _

class CurveButtonsPanel():
    bl_space_type = 'PROPERTIES'
    bl_region_type = 'WINDOW'
    bl_context = "data"

    @classmethod
    def poll(cls, context):
        return (context.object and context.object.type in {'CURVE', 'SURFACE', 'FONT'} and context.curve)


class CurveButtonsPanelCurve(CurveButtonsPanel):
    '''Same as above but for curves only'''

    @classmethod
    def poll(cls, context):
        return (context.object and context.object.type == 'CURVE' and context.curve)


class CurveButtonsPanelActive(CurveButtonsPanel):
    '''Same as above but for curves only'''

    @classmethod
    def poll(cls, context):
        curve = context.curve
        return (curve and type(curve) is not bpy.types.TextCurve and curve.splines.active)


class DATA_PT_context_curve(CurveButtonsPanel, Panel):
    bl_label = ""
    bl_options = {'HIDE_HEADER'}

    def draw(self, context):
        layout = self.layout

        ob = context.object
        curve = context.curve
        space = context.space_data

        if ob:
            layout.template_ID(ob, "data")
        elif curve:
            layout.template_ID(space, "pin_id")  # XXX: broken


class DATA_PT_shape_curve(CurveButtonsPanel, Panel):
    bl_label = _("Shape")

    def draw(self, context):
        layout = self.layout

        ob = context.object
        curve = context.curve
        is_surf = (ob.type == 'SURFACE')
        is_curve = (ob.type == 'CURVE')
        is_text = (ob.type == 'FONT')

        if is_curve:
            row = layout.row()
            row.prop(curve, "dimensions", expand=True)

        split = layout.split()

        col = split.column()
        col.label(text=_("Resolution:"))
        sub = col.column(align=True)
        sub.prop(curve, "resolution_u", text=_("Preview U"))
        sub.prop(curve, "render_resolution_u", text=_("Render U"))
        if is_curve:
            col.label(text=_("Twisting:"))
            col.prop(curve, "twist_mode", text="")
            col.prop(curve, "twist_smooth", text=_("Smooth"))
        if is_text:
            col.label(text=_("Display:"))
            col.prop(curve, "use_fast_edit", text=_("Fast Editing"))

        col = split.column()

        if is_surf:
            sub = col.column()
            sub.label(text="")
            sub = col.column(align=True)
            sub.prop(curve, "resolution_v", text=_("Preview V"))
            sub.prop(curve, "render_resolution_v", text=_("Render V"))

        if (is_curve or is_text):
            col.label(text=_("Fill:"))
            sub = col.column()
            sub.active = (curve.dimensions == '2D' or (curve.bevel_object is None and curve.dimensions == '3D'))
<<<<<<< HEAD
            sub.prop(curve, "use_fill_front")
            sub.prop(curve, "use_fill_back")
            col.prop(curve, "use_fill_deform", text=_("Fill Deformed"))
=======
            sub.prop(curve, "fill_mode", text="")
            col.prop(curve, "use_fill_deform", text="Fill Deformed")
>>>>>>> 226ff0d4


class DATA_PT_curve_texture_space(CurveButtonsPanel, Panel):
    bl_label = "Texture Space"
    bl_options = {'DEFAULT_CLOSED'}
    COMPAT_ENGINES = {'BLENDER_RENDER', 'BLENDER_GAME'}

    def draw(self, context):
        layout = self.layout

        curve = context.curve

        row = layout.row()
        row.prop(curve, "use_auto_texspace")
        row.prop(curve, "use_uv_as_generated")

        row = layout.row()
        row.column().prop(curve, "texspace_location", text=_("Location"))
        row.column().prop(curve, "texspace_size", text=_("Size"))


class DATA_PT_geometry_curve(CurveButtonsPanel, Panel):
    bl_label = "Geometry"

    @classmethod
    def poll(cls, context):
        obj = context.object
        if obj and obj.type == 'SURFACE':
            return False

        return context.curve

    def draw(self, context):
        layout = self.layout

        curve = context.curve

        split = layout.split()

        col = split.column()
        col.label(text=_("Modification:"))
        col.prop(curve, "offset")
        col.prop(curve, "extrude")
        col.label(text=_("Taper Object:"))
        col.prop(curve, "taper_object", text="")

        col = split.column()
        col.label(text=_("Bevel:"))
        col.prop(curve, "bevel_depth", text=_("Depth"))
        col.prop(curve, "bevel_resolution", text=_("Resolution"))
        col.label(text=_("Bevel Object:"))
        col.prop(curve, "bevel_object", text="")


class DATA_PT_pathanim(CurveButtonsPanelCurve, Panel):
    bl_label = "Path Animation"

    def draw_header(self, context):
        curve = context.curve

        self.layout.prop(curve, "use_path", text="")

    def draw(self, context):
        layout = self.layout

        curve = context.curve

        layout.active = curve.use_path

        col = layout.column()
        layout.prop(curve, "path_duration", text=_("Frames"))
        layout.prop(curve, "eval_time")

        split = layout.split()

        col = split.column()
        col.prop(curve, "use_path_follow")
        col.prop(curve, "use_stretch")
        col.prop(curve, "use_deform_bounds")

        col = split.column()
        col.prop(curve, "use_radius")
        col.prop(curve, "use_time_offset", text=_("Offset Children"))


class DATA_PT_active_spline(CurveButtonsPanelActive, Panel):
    bl_label = "Active Spline"

    def draw(self, context):
        layout = self.layout

        ob = context.object
        curve = context.curve
        act_spline = curve.splines.active
        is_surf = (ob.type == 'SURFACE')
        is_poly = (act_spline.type == 'POLY')

        split = layout.split()

        if is_poly:
            # These settings are below but its easier to have
            # poly's set aside since they use so few settings
            col = split.column()
            col.label(text=_("Cyclic:"))
            col.prop(act_spline, "use_smooth")
            col = split.column()
            col.prop(act_spline, "use_cyclic_u", text="U")

        else:
            col = split.column()
            col.label(text=_("Cyclic:"))
            if act_spline.type == 'NURBS':
                col.label(text=_("Bezier:"))
                col.label(text=_("Endpoint:"))
                col.label(text=_("Order:"))

            col.label(text=_("Resolution:"))

            col = split.column()
            col.prop(act_spline, "use_cyclic_u", text="U")

            if act_spline.type == 'NURBS':
                sub = col.column()
                # sub.active = (not act_spline.use_cyclic_u)
                sub.prop(act_spline, "use_bezier_u", text="U")
                sub.prop(act_spline, "use_endpoint_u", text="U")

                sub = col.column()
                sub.prop(act_spline, "order_u", text="U")
            col.prop(act_spline, "resolution_u", text="U")

            if is_surf:
                col = split.column()
                col.prop(act_spline, "use_cyclic_v", text="V")

                # its a surface, assume its a nurb.
                sub = col.column()
                sub.active = (not act_spline.use_cyclic_v)
                sub.prop(act_spline, "use_bezier_v", text="V")
                sub.prop(act_spline, "use_endpoint_v", text="V")
                sub = col.column()
                sub.prop(act_spline, "order_v", text="V")
                sub.prop(act_spline, "resolution_v", text="V")

            if not is_surf:
                split = layout.split()
                col = split.column()
                col.active = (curve.dimensions == '3D')

                col.label(text=_("Interpolation:"))
                col.prop(act_spline, "tilt_interpolation", text=_("Tilt"))
                col.prop(act_spline, "radius_interpolation", text=_("Radius"))

            layout.prop(act_spline, "use_smooth")


class DATA_PT_font(CurveButtonsPanel, Panel):
    bl_label = "Font"

    @classmethod
    def poll(cls, context):
        return (context.object and context.object.type == 'FONT' and context.curve)

    def draw(self, context):
        layout = self.layout

        text = context.curve
        char = context.curve.edit_format

        row = layout.split(percentage=0.25)
        row.label(text=_("Regular"))
        row.template_ID(text, "font", open="font.open", unlink="font.unlink")
        row = layout.split(percentage=0.25)
        row.label(text=_("Bold"))
        row.template_ID(text, "font_bold", open="font.open", unlink="font.unlink")
        row = layout.split(percentage=0.25)
        row.label(text=_("Italic"))
        row.template_ID(text, "font_italic", open="font.open", unlink="font.unlink")
        row = layout.split(percentage=0.25)
        row.label(text=_("Bold & Italic"))
        row.template_ID(text, "font_bold_italic", open="font.open", unlink="font.unlink")

        #layout.prop(text, "font")

        split = layout.split()

        col = split.column()
        col.prop(text, "size", text=_("Size"))
        col = split.column()
        col.prop(text, "shear")

        split = layout.split()

        col = split.column()
        col.label(text=_("Object Font:"))
        col.prop(text, "family", text="")

        col = split.column()
        col.label(text=_("Text on Curve:"))
        col.prop(text, "follow_curve", text="")

        split = layout.split()

        col = split.column()
        colsub = col.column(align=True)
        colsub.label(text=_("Underline:"))
        colsub.prop(text, "underline_position", text=_("Position"))
        colsub.prop(text, "underline_height", text=_("Thickness"))

        col = split.column()
        col.label(text=_("Character:"))
        col.prop(char, "use_bold")
        col.prop(char, "use_italic")
        col.prop(char, "use_underline")

        row = layout.row()
        row.prop(text, "small_caps_scale", text=_("Small Caps"))
        row.prop(char, "use_small_caps")


class DATA_PT_paragraph(CurveButtonsPanel, Panel):
    bl_label = "Paragraph"

    @classmethod
    def poll(cls, context):
        return (context.object and context.object.type == 'FONT' and context.curve)

    def draw(self, context):
        layout = self.layout

        text = context.curve

        layout.label(text=_("Align:"))
        layout.prop(text, "align", expand=True)

        split = layout.split()

        col = split.column(align=True)
        col.label(text=_("Spacing:"))
        col.prop(text, "space_character", text=_("Character"))
        col.prop(text, "space_word", text=_("Word"))
        col.prop(text, "space_line", text=_("Line"))

        col = split.column(align=True)
        col.label(text=_("Offset:"))
        col.prop(text, "offset_x", text="X")
        col.prop(text, "offset_y", text="Y")


class DATA_PT_text_boxes(CurveButtonsPanel, Panel):
    bl_label = "Text Boxes"

    @classmethod
    def poll(cls, context):
        return (context.object and context.object.type == 'FONT' and context.curve)

    def draw(self, context):
        layout = self.layout

        text = context.curve

        split = layout.split()
        col = split.column()
        col.operator("font.textbox_add", icon='ZOOMIN')
        col = split.column()

        for i, box in enumerate(text.text_boxes):

            boxy = layout.box()

            row = boxy.row()

            split = row.split()

            col = split.column(align=True)

            col.label(text=_("Dimensions:"))
            col.prop(box, "width", text=_("Width"))
            col.prop(box, "height", text=_("Height"))

            col = split.column(align=True)

            col.label(text=_("Offset:"))
            col.prop(box, "x", text="X")
            col.prop(box, "y", text="Y")

            row.operator("font.textbox_remove", text='', icon='X', emboss=False).index = i


class DATA_PT_custom_props_curve(CurveButtonsPanel, PropertyPanel, Panel):
    COMPAT_ENGINES = {'BLENDER_RENDER', 'BLENDER_GAME'}
    _context_path = "object.data"
    _property_type = bpy.types.Curve

if __name__ == "__main__":  # only for live edit.
    bpy.utils.register_module(__name__)<|MERGE_RESOLUTION|>--- conflicted
+++ resolved
@@ -110,14 +110,8 @@
             col.label(text=_("Fill:"))
             sub = col.column()
             sub.active = (curve.dimensions == '2D' or (curve.bevel_object is None and curve.dimensions == '3D'))
-<<<<<<< HEAD
-            sub.prop(curve, "use_fill_front")
-            sub.prop(curve, "use_fill_back")
+            sub.prop(curve, "fill_mode", text="")
             col.prop(curve, "use_fill_deform", text=_("Fill Deformed"))
-=======
-            sub.prop(curve, "fill_mode", text="")
-            col.prop(curve, "use_fill_deform", text="Fill Deformed")
->>>>>>> 226ff0d4
 
 
 class DATA_PT_curve_texture_space(CurveButtonsPanel, Panel):
