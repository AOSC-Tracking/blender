# -*- mode: cmake; indent-tabs-mode: t; -*-
# $Id$
# ***** BEGIN GPL LICENSE BLOCK *****
#
# This program is free software; you can redistribute it and/or
# modify it under the terms of the GNU General Public License
# as published by the Free Software Foundation; either version 2
# of the License, or (at your option) any later version.
#
# This program is distributed in the hope that it will be useful,
# but WITHOUT ANY WARRANTY; without even the implied warranty of
# MERCHANTABILITY or FITNESS FOR A PARTICULAR PURPOSE.  See the
# GNU General Public License for more details.
#
# You should have received a copy of the GNU General Public License
# along with this program; if not, write to the Free Software Foundation,
# Inc., 51 Franklin Street, Fifth Floor, Boston, MA 02110-1301, USA.
#
# The Original Code is Copyright (C) 2006, Blender Foundation
# All rights reserved.
#
# The Original Code is: all of this file.
#
# Contributor(s): Jacques Beaurain.
#
# ***** END GPL LICENSE BLOCK *****

# So BUILDINFO and BLENDERPATH strings are automatically quoted
cmake_policy(SET CMP0005 NEW)

setup_libdirs()

blender_include_dirs(
	../../intern/guardedalloc
	../blender/blenlib
	../blender/blenkernel
	../blender/blenloader
	../blender/editors/include
	../blender/makesrna
	../blender/imbuf
	../blender/render/extern/include
	../blender/makesdna
	../blender/gpu
	../blender/windowmanager
<<<<<<< HEAD
	../kernel/gen_messaging
	../kernel/gen_system
    ../blender/bmesh
=======
>>>>>>> 2198cfdb
)

if(WITH_CODEC_QUICKTIME)
	add_definitions(-DWITH_QUICKTIME)
endif()

if(WITH_IMAGE_OPENEXR)
	add_definitions(-DWITH_OPENEXR)
endif()

if(WITH_IMAGE_OPENJPEG)
	add_definitions(-DWITH_OPENJPEG)
endif()

if(WITH_IMAGE_TIFF)
	add_definitions(-DWITH_TIFF)
endif()

if(WITH_IMAGE_DDS)
	add_definitions(-DWITH_DDS)
endif()

if(WITH_IMAGE_CINEON)
	add_definitions(-DWITH_CINEON)
endif()

if(WITH_IMAGE_HDR)
	add_definitions(-DWITH_HDR)
endif()

if(WITH_PYTHON)
	blender_include_dirs(../blender/python)
	add_definitions(-DWITH_PYTHON)
endif()

if(WITH_GAMEENGINE)
	blender_include_dirs(
		../kernel/gen_messaging
		../kernel/gen_system
	)

	add_definitions(-DWITH_GAMEENGINE)
endif()

if(NOT WITH_SDL)
	add_definitions(-DDISABLE_SDL)
endif()

if(WITH_BINRELOC)
	add_definitions(-DWITH_BINRELOC)
	blender_include_dirs(${BINRELOC_INC})
endif()

# Setup the exe sources and buildinfo
set(SRC
	creator.c
)

if(WIN32 AND NOT UNIX)
	list(APPEND SRC
		../icons/winblender.rc
	)
endif()

if(WITH_BUILDINFO)
	# --------------------------------------------------------------------------
	# These defines could all be moved into the header below
	string(REPLACE " " "\ " BUILDINFO_CFLAGS "${CMAKE_C_FLAGS}")
	string(REPLACE " " "\ " BUILDINFO_CXXFLAGS "${CMAKE_CXX_FLAGS}")
	string(REPLACE " " "\ " BUILDINFO_LINKFLAGS "${PLATFORM_LINKFLAGS}")
	add_definitions(
		# # define in header now, else these get out of date on rebuilds.
		# -DBUILD_DATE="${BUILD_DATE}"
		# -DBUILD_TIME="${BUILD_TIME}"
		# -DBUILD_REV="${BUILD_REV}"
		-DWITH_BUILDINFO_HEADER # alternative to lines above
		-DBUILD_PLATFORM="${CMAKE_SYSTEM_NAME}"
		-DBUILD_TYPE="${CMAKE_BUILD_TYPE}"
		-DBUILD_CFLAGS="${BUILDINFO_CFLAGS}"
		-DBUILD_CXXFLAGS="${BUILDINFO_CXXFLAGS}"
		-DBUILD_LINKFLAGS="${BUILDINFO_LINKFLAGS}"
		-DBUILD_SYSTEM="CMake"
	)

	# --------------------------------------------------------------------------
	# write header for values that change each build
	# note, generaed file is in build dir's source/creator
	#       except when used as an include path.

	# include the output directory, where the buildinfo.h file is generated
	include_directories(${CMAKE_BINARY_DIR}/source/creator)

	# a custom target that is always built
	add_custom_target(buildinfo ALL
		DEPENDS ${CMAKE_CURRENT_SOURCE_DIR}/buildinfo.h)

	# creates svnheader.h using cmake script
	add_custom_command(OUTPUT ${CMAKE_CURRENT_SOURCE_DIR}/buildinfo.h
		COMMAND ${CMAKE_COMMAND}
		-DSOURCE_DIR=${CMAKE_SOURCE_DIR}
		-P ${CMAKE_SOURCE_DIR}/build_files/cmake/buildinfo.cmake)

	# buildinfo.h is a generated file
	set_source_files_properties(${CMAKE_CURRENT_SOURCE_DIR}/buildinfo.h
		PROPERTIES GENERATED TRUE
		HEADER_FILE_ONLY TRUE)
		
	# add deps below, after adding blender
	# -------------- done with header values.

	list(APPEND SRC
		buildinfo.c
	)
endif()

# message(STATUS "Configuring blender")
if(WITH_PYTHON_MODULE)
	add_definitions(-DWITH_PYTHON_MODULE)

	# creates ./bin/bpy.so which can be imported as a python module.
	add_library(blender SHARED ${SRC})
	set_target_properties(
		blender
		PROPERTIES
			 PREFIX ""
			 OUTPUT_NAME bpy
			 LIBRARY_OUTPUT_DIRECTORY ${CMAKE_BINARY_DIR}/bin/
	)
else()
	add_executable(blender ${EXETYPE} ${SRC})
endif()

if(WITH_BUILDINFO)
	# explicitly say that the executable depends on the buildinfo
	add_dependencies(blender buildinfo)
endif()

# Post build steps for bundling/packaging.

set(TARGETDIR ${EXECUTABLE_OUTPUT_PATH}/${CMAKE_CFG_INTDIR})

<<<<<<< HEAD
=======
if(WITH_INSTALL)
>>>>>>> 2198cfdb

	if(UNIX)
		add_custom_command(TARGET blender
			POST_BUILD
			MAIN_DEPENDENCY blender
			#COMMAND cp -R ${CMAKE_SOURCE_DIR}/release/plugins ${TARGETDIR}/
			#COMMAND cp -R ${CMAKE_SOURCE_DIR}/release/text/* ${TARGETDIR}/
		)
<<<<<<< HEAD
	ENDIF(UNIX)
	IF(UNIX AND NOT APPLE)
=======
	endif()

	if(UNIX AND NOT APPLE)
>>>>>>> 2198cfdb
		
		# Local installation, "make install" can be done after this optionally
		
		add_custom_command(
			TARGET blender POST_BUILD MAIN_DEPENDENCY blender
			COMMAND rm -Rf ${TARGETDIR}/${BLENDER_VERSION}
			COMMAND mkdir ${TARGETDIR}/${BLENDER_VERSION}/
			COMMAND cp ${CMAKE_SOURCE_DIR}/release/bin/.blender/.bfont.ttf ${TARGETDIR}/${BLENDER_VERSION}/
		)
	
		if(WITH_INTERNATIONAL)
			add_custom_command(
				TARGET blender POST_BUILD MAIN_DEPENDENCY blender
				COMMAND cp ${CMAKE_SOURCE_DIR}/release/bin/.blender/.Blanguages ${TARGETDIR}/${BLENDER_VERSION}/
				COMMAND cp -R ${CMAKE_SOURCE_DIR}/release/bin/.blender/locale ${TARGETDIR}/${BLENDER_VERSION}/
			)
		endif()
	
		if(WITH_PYTHON)
			add_custom_command(
				TARGET blender POST_BUILD MAIN_DEPENDENCY blender
				COMMENT "copying blender scripts..."
				COMMAND cp -R ${CMAKE_SOURCE_DIR}/release/scripts ${TARGETDIR}/${BLENDER_VERSION}/
				COMMAND find ${TARGETDIR} -name "*.py?" -prune -exec rm -rf {} "\;"
			)
			if(WITH_PYTHON_INSTALL)
				# Copy the systems python into the install directory
				# Scons copy in tools/Blender.py
				add_custom_command(
					TARGET blender POST_BUILD MAIN_DEPENDENCY blender
					COMMENT "copying a subset of the systems python..."
					COMMAND mkdir ${TARGETDIR}/${BLENDER_VERSION}/python # PYTHONPATH and PYTHONHOME is set here
					COMMAND mkdir ${TARGETDIR}/${BLENDER_VERSION}/python/lib/
					COMMAND cp -R ${PYTHON_LIBPATH}/python${PYTHON_VERSION} ${TARGETDIR}/${BLENDER_VERSION}/python/lib/

					COMMAND rm -rf ${TARGETDIR}/${BLENDER_VERSION}/python/lib/python${PYTHON_VERSION}/distutils
					COMMAND rm -rf ${TARGETDIR}/${BLENDER_VERSION}/python/lib/python${PYTHON_VERSION}/lib2to3
					COMMAND rm -rf ${TARGETDIR}/${BLENDER_VERSION}/python/lib/python${PYTHON_VERSION}/idlelib
					COMMAND rm -rf ${TARGETDIR}/${BLENDER_VERSION}/python/lib/python${PYTHON_VERSION}/tkinter
					COMMAND rm -rf ${TARGETDIR}/${BLENDER_VERSION}/python/lib/python${PYTHON_VERSION}/config

					COMMAND rm -rf ${TARGETDIR}/${BLENDER_VERSION}/python/lib/python${PYTHON_VERSION}/site-packages
					COMMAND mkdir ${TARGETDIR}/${BLENDER_VERSION}/python/lib/python${PYTHON_VERSION}/site-packages	# python needs it.

					COMMAND rm -f ${TARGETDIR}/${BLENDER_VERSION}/python/lib/python${PYTHON_VERSION}/lib-dynload/_tkinter.so
					COMMAND find ${TARGETDIR}/${BLENDER_VERSION}/python/lib/python${PYTHON_VERSION} -name "test" -prune -exec rm -rf {} "\;"
					COMMAND find ${TARGETDIR}/${BLENDER_VERSION}/python/lib/python${PYTHON_VERSION} -name "*.py?" -exec rm -rf {} "\;"
					COMMAND find ${TARGETDIR}/${BLENDER_VERSION}/python/lib/python${PYTHON_VERSION} -name "*.so"-exec strip -s {} "\;"
				)
			endif()
		endif()
	  
		add_custom_command(
			TARGET blender POST_BUILD MAIN_DEPENDENCY blender
			COMMAND find ${TARGETDIR} -name .svn -prune -exec rm -rf {} "\;"
		)
	
	
		# Above we bundle a portable distribution in ./bin
		# This is an optional "make install" which installs blender on the system.
		install(
			PROGRAMS ${TARGETDIR}/blender
			DESTINATION ${CMAKE_INSTALL_PREFIX}/bin
		)

		if(WITH_GAMEENGINE AND WITH_PLAYER)
			install(
				PROGRAMS ${TARGETDIR}/blenderplayer
				DESTINATION ${CMAKE_INSTALL_PREFIX}/bin
			)
		endif()

		install(
			FILES ${CMAKE_SOURCE_DIR}/release/freedesktop/blender.desktop
			DESTINATION ${CMAKE_INSTALL_PREFIX}/share/applications
		)
		install(
			FILES ${CMAKE_SOURCE_DIR}/release/freedesktop/icons/scalable/blender.svg
			DESTINATION ${CMAKE_INSTALL_PREFIX}/share/pixmaps
		)
		install(
			PROGRAMS ${CMAKE_SOURCE_DIR}/release/bin/blender-thumbnailer.py
			DESTINATION ${CMAKE_INSTALL_PREFIX}/bin
		)
		install(
			FILES ${CMAKE_SOURCE_DIR}/doc/manpage/blender.1
			DESTINATION ${CMAKE_INSTALL_PREFIX}/share/man/man1
		)
		install(
			DIRECTORY ${CMAKE_SOURCE_DIR}/release/text/
			DESTINATION ${CMAKE_INSTALL_PREFIX}/share/doc/blender
			PATTERN ".svn" EXCLUDE
		)
		install(
			DIRECTORY ${CMAKE_SOURCE_DIR}/release/scripts/
			DESTINATION ${CMAKE_INSTALL_PREFIX}/share/blender/${BLENDER_VERSION}/scripts
			PATTERN ".svn" EXCLUDE
			PATTERN "*.pyc" EXCLUDE
			PATTERN "__pycache__" EXCLUDE
		)
		install(
			DIRECTORY ${CMAKE_SOURCE_DIR}/release/datafiles/brushicons/
			DESTINATION ${CMAKE_INSTALL_PREFIX}/share/blender/${BLENDER_VERSION}/datafiles/brushicons
			PATTERN ".svn" EXCLUDE
		)
<<<<<<< HEAD
		IF(WITH_INTERNATIONAL)
			INSTALL(
    	        DIRECTORY ${CMAKE_SOURCE_DIR}/release/bin/.blender/locale/
    	        DESTINATION ${BLENDERPATH}/datafiles/locale
    	        PATTERN ".svn" EXCLUDE
	        )
		ENDIF(WITH_INTERNATIONAL)
        
		# end "make install"
    
	ENDIF(UNIX AND NOT APPLE)
	IF(APPLE)
		SET(SOURCEDIR ${CMAKE_SOURCE_DIR}/source/darwin/blender.app)
		SET(SOURCEINFO ${SOURCEDIR}/Contents/Info.plist)
		SET(TARGETINFO ${TARGETDIR}/blender.app/Contents/Info.plist)
		ADD_CUSTOM_COMMAND(
			TARGET blender POST_BUILD MAIN_DEPENDENCY blender
			COMMAND cp -Rf ${SOURCEINFO} ${TARGETDIR}/blender.app/Contents/
			COMMAND cp -Rf ${SOURCEDIR}/Contents/PkgInfo ${TARGETDIR}/blender.app/Contents/
			COMMAND cp -Rf ${SOURCEDIR}/Contents/Resources ${TARGETDIR}/blender.app/Contents/
			COMMAND cat ${SOURCEINFO} | sed s/VERSION/`cat ${CMAKE_SOURCE_DIR}/release/VERSION`/ | sed s/DATE/`date +'%Y-%b-%d'`/ > ${TARGETINFO}
			COMMAND rm -Rf ${TARGETDIR}/blender.app/Contents/MacOS/datafiles
			COMMAND mkdir ${TARGETDIR}/blender.app/Contents/MacOS/datafiles/
			COMMAND cp ${CMAKE_SOURCE_DIR}/release/bin/.blender/.bfont.ttf ${TARGETDIR}/blender.app/Contents/MacOS/datafiles/
		)
      
		IF(WITH_INTERNATIONAL)
			ADD_CUSTOM_COMMAND(
				TARGET blender POST_BUILD MAIN_DEPENDENCY blender
				COMMAND cp ${CMAKE_SOURCE_DIR}/release/bin/.blender/.Blanguages ${TARGETDIR}/blender.app/Contents/MacOS/datafiles/
				COMMAND cp -Rf ${CMAKE_SOURCE_DIR}/release/bin/.blender/locale ${TARGETDIR}/blender.app/Contents/MacOS/datafiles/
			)
		ENDIF(WITH_INTERNATIONAL)
      
		IF(WITH_PYTHON)
			SET(PYTHON_ZIP "python_${CMAKE_OSX_ARCHITECTURES}.zip")
			ADD_CUSTOM_COMMAND(
				TARGET blender POST_BUILD MAIN_DEPENDENCY blender
				COMMAND cp -Rf ${CMAKE_SOURCE_DIR}/release/scripts ${TARGETDIR}/blender.app/Contents/MacOS/
				COMMAND rm -Rf ${TARGETDIR}/blender.app/Contents/MacOS/python/
				COMMAND mkdir ${TARGETDIR}/blender.app/Contents/MacOS/python/
				COMMAND unzip -q ${LIBDIR}/release/${PYTHON_ZIP} -d ${TARGETDIR}/blender.app/Contents/MacOS/python/
				COMMAND find ${TARGETDIR}/blender.app -name "*.py?" -prune -exec rm -rf {} "\;"
			)
		ENDIF(WITH_PYTHON)      
    
		ADD_CUSTOM_COMMAND(
			TARGET blender POST_BUILD MAIN_DEPENDENCY blender    
			COMMAND find ${TARGETDIR}/blender.app -name .DS_Store -prune -exec rm -rf {} "\;"
			COMMAND find ${TARGETDIR}/blender.app -name .svn -prune -exec rm -rf {} "\;"
            		COMMAND find ${TARGETDIR}/blender.app -name __MACOSX -prune -exec rm -rf {} "\;"
		)
	ENDIF(APPLE)
	IF(WIN32)
		ADD_CUSTOM_COMMAND(TARGET blender
=======
		if(WITH_INTERNATIONAL)
			install(
				DIRECTORY ${CMAKE_SOURCE_DIR}/release/bin/.blender/locale/
				DESTINATION ${CMAKE_INSTALL_PREFIX}/share/blender/${BLENDER_VERSION}/datafiles/locale
				PATTERN ".svn" EXCLUDE
			)
		endif()
		
		# end "make install"
	
	elseif(WIN32)
		# notice 'xcopy /Y /H' on .bfont.ttf, this is needed when building over samba
		add_custom_command(TARGET blender
>>>>>>> 2198cfdb
			POST_BUILD
			MAIN_DEPENDENCY blender
			COMMAND if not exist \"${TARGETDIR}\\${BLENDER_VERSION}\" mkdir \"${TARGETDIR}\\${BLENDER_VERSION}\"
			COMMAND if not exist \"${TARGETDIR}\\${BLENDER_VERSION}\\scripts\" mkdir \"${TARGETDIR}\\${BLENDER_VERSION}\\scripts\"
			COMMAND if not exist \"${TARGETDIR}\\${BLENDER_VERSION}\\config\" mkdir \"${TARGETDIR}\\${BLENDER_VERSION}\\config\"
			COMMAND if not exist \"${TARGETDIR}\\plugins\" mkdir \"${TARGETDIR}\\plugins\"
<<<<<<< HEAD
			COMMAND copy /Y \"${CMAKE_SOURCE_DIR}\\release\\bin\\.blender\\.bfont.ttf\" \"${TARGETDIR}\\${BLENDER_VERSION}\\config\\\"
=======
			COMMAND xcopy /Y /H \"${CMAKE_SOURCE_DIR}\\release\\bin\\.blender\\.bfont.ttf\" \"${TARGETDIR}\\${BLENDER_VERSION}\\config\\\"
>>>>>>> 2198cfdb
			COMMAND xcopy /E /Y \"${CMAKE_SOURCE_DIR}\\release\\scripts\\*.*\" \"${TARGETDIR}\\${BLENDER_VERSION}\\scripts\\\"
			COMMAND xcopy /E /Y \"${CMAKE_SOURCE_DIR}\\release\\plugins\\*.*\" \"${TARGETDIR}\\${BLENDER_VERSION}\\plugins\\\"
			COMMAND copy /Y \"${CMAKE_SOURCE_DIR}\\release\\text\\*.*\" \"${TARGETDIR}\\\"
		)
<<<<<<< HEAD
    
		IF(CMAKE_CL_64)
			# gettext and png are statically linked on win64
		ADD_CUSTOM_COMMAND(TARGET blender
			POST_BUILD
			MAIN_DEPENDENCY blender
				COMMAND copy /Y \"${LIBDIR}\\zlib\\lib\\zlib.dll\" \"${TARGETDIR}\\\"
				COMMAND copy /Y \"${LIBDIR}\\pthreads\\lib\\pthreadVC2.dll\" \"${TARGETDIR}\\\"
				# COMMAND copy /Y \"${LIBDIR}\\samplerate\\lib\\libsamplerate-0.dll\" \"${TARGETDIR}\\\"
			)
		ELSE(CMAKE_CL_64)
			ADD_CUSTOM_COMMAND(TARGET blender
				POST_BUILD
				MAIN_DEPENDENCY blender
			COMMAND copy /Y \"${LIBDIR}\\gettext\\lib\\gnu_gettext.dll\" \"${TARGETDIR}\\\"
			COMMAND copy /Y \"${LIBDIR}\\png\\lib\\libpng.dll\" \"${TARGETDIR}\\\"
			COMMAND copy /Y \"${LIBDIR}\\zlib\\lib\\zlib.dll\" \"${TARGETDIR}\\\"
			COMMAND copy /Y \"${LIBDIR}\\pthreads\\lib\\pthreadVC2.dll\" \"${TARGETDIR}\\\"
			# COMMAND copy /Y \"${LIBDIR}\\samplerate\\lib\\libsamplerate-0.dll\" \"${TARGETDIR}\\\"
		)
		ENDIF(CMAKE_CL_64)

		IF(WITH_PYTHON)
			IF(NOT CMAKE_BUILD_TYPE) # hack: with multi-configuration generator this is "", so for now copy both python31.dll/zip and python31_d.dll/zip
				ADD_CUSTOM_COMMAND(TARGET blender
					POST_BUILD
					MAIN_DEPENDENCY blender
					COMMAND copy /Y \"${LIBDIR}\\python\\lib\\python31_d.dll\" \"${TARGETDIR}\\\"
					COMMAND copy /Y \"${LIBDIR}\\release\\python31_d.zip\" \"${TARGETDIR}\\\"
					COMMAND copy /Y \"${LIBDIR}\\python\\lib\\python31.dll\" \"${TARGETDIR}\\\"
					COMMAND copy /Y \"${LIBDIR}\\release\\python31.zip\" \"${TARGETDIR}\\\"
				)
			ELSE(NOT CMAKE_BUILD_TYPE)
				IF(CMAKE_BUILD_TYPE STREQUAL Debug OR CMAKE_BUILD_TYPE STREQUAL RelWithDebInfo)
					ADD_CUSTOM_COMMAND(TARGET blender
						POST_BUILD
						MAIN_DEPENDENCY blender
						COMMAND copy /Y \"${LIBDIR}\\python\\lib\\python31_d.dll\" \"${TARGETDIR}\\\"
						COMMAND copy /Y \"${LIBDIR}\\release\\python31_d.zip\" \"${TARGETDIR}\\\"
					)
				ELSE(CMAKE_BUILD_TYPE STREQUAL Debug OR CMAKE_BUILD_TYPE STREQUAL RelWithDebInfo)
					ADD_CUSTOM_COMMAND(TARGET blender
						POST_BUILD
						MAIN_DEPENDENCY blender
						COMMAND copy /Y \"${LIBDIR}\\python\\lib\\python31.dll\" \"${TARGETDIR}\\\"
						COMMAND copy /Y \"${LIBDIR}\\release\\python31.zip\" \"${TARGETDIR}\\\"
					)
				ENDIF(CMAKE_BUILD_TYPE STREQUAL Debug OR CMAKE_BUILD_TYPE STREQUAL RelWithDebInfo)
			ENDIF(NOT CMAKE_BUILD_TYPE)
		ENDIF(WITH_PYTHON)

		IF(WITH_INTERNATIONAL)
			IF(CMAKE_CL_64)
				# iconv is statically linked on win64
			ADD_CUSTOM_COMMAND(TARGET blender
				POST_BUILD
				MAIN_DEPENDENCY blender
					COMMAND if not exist \"${TARGETDIR}\\${BLENDER_VERSION}\\config\\locale\" mkdir \"${TARGETDIR}\\${BLENDER_VERSION}\\config\\locale\"
					COMMAND copy /Y \"${CMAKE_SOURCE_DIR}\\release\\bin\\.blender\\.Blanguages\" \"${TARGETDIR}\\${BLENDER_VERSION}\\config\\\" 
					COMMAND xcopy /E /Y \"${CMAKE_SOURCE_DIR}\\release\\bin\\.blender\\locale\\*.*\" \"${TARGETDIR}\\${BLENDER_VERSION}\\config\\locale\\\"
				)
			ELSE(CMAKE_CL_64)
				ADD_CUSTOM_COMMAND(TARGET blender
					POST_BUILD
					MAIN_DEPENDENCY blender
				COMMAND copy /Y \"${LIBDIR}\\iconv\\lib\\iconv.dll\" \"${TARGETDIR}\\\"
					COMMAND if not exist \"${TARGETDIR}\\${BLENDER_VERSION}\\config\\locale\" mkdir \"${TARGETDIR}\\${BLENDER_VERSION}\\config\\locale\"
					COMMAND copy /Y \"${CMAKE_SOURCE_DIR}\\release\\bin\\.blender\\.Blanguages\" \"${TARGETDIR}\\${BLENDER_VERSION}\\config\\\" 
					COMMAND xcopy /E /Y \"${CMAKE_SOURCE_DIR}\\release\\bin\\.blender\\locale\\*.*\" \"${TARGETDIR}\\${BLENDER_VERSION}\\config\\locale\\\"
			)
			ENDIF(CMAKE_CL_64)
		ENDIF(WITH_INTERNATIONAL)
=======
	
		if(CMAKE_CL_64)
			# gettext and png are statically linked on win64
			add_custom_command(TARGET blender
				POST_BUILD
				MAIN_DEPENDENCY blender
				COMMAND copy /Y \"${LIBDIR}\\zlib\\lib\\zlib.dll\" \"${TARGETDIR}\\\"
			)
		else()
			add_custom_command(TARGET blender
				POST_BUILD
				MAIN_DEPENDENCY blender
				COMMAND copy /Y \"${LIBDIR}\\gettext\\lib\\gnu_gettext.dll\" \"${TARGETDIR}\\\"
				COMMAND copy /Y \"${LIBDIR}\\png\\lib\\libpng.dll\" \"${TARGETDIR}\\\"
				COMMAND copy /Y \"${LIBDIR}\\zlib\\lib\\zlib.dll\" \"${TARGETDIR}\\\"
			)
		endif()
		
		
		if(MSVC)
			add_custom_command(TARGET blender
				POST_BUILD
				MAIN_DEPENDENCY blender
				COMMAND copy /Y \"${LIBDIR}\\pthreads\\lib\\pthreadVC2.dll\" \"${TARGETDIR}\\\"
			)
		else()
			add_custom_command(TARGET blender
				POST_BUILD
				MAIN_DEPENDENCY blender
				COMMAND copy /Y \"${LIBDIR}\\pthreads\\lib\\pthreadGC2.dll\" \"${TARGETDIR}\\\"
			)
		endif()

		if(WITH_PYTHON)
			# note, as far as python is concerned 'RelWithDebInfo' is not debug since its without debug flags.
			if(NOT CMAKE_BUILD_TYPE) # hack: with multi-configuration generator this is "", so for now copy both python31.dll/zip and python31_d.dll/zip
				add_custom_command(TARGET blender
					POST_BUILD
					MAIN_DEPENDENCY blender
					COMMAND if not exist \"${TARGETDIR}\\${BLENDER_VERSION}\\python\\lib\" mkdir \"${TARGETDIR}\\${BLENDER_VERSION}\\python\\lib\"
					COMMAND if \"$(ConfigurationName)\" == \"\" copy /Y \"${LIBDIR}\\python\\lib\\python31.dll\" \"${TARGETDIR}\\\"
					COMMAND if \"$(ConfigurationName)\" == \"\" xcopy /E /Y \"${LIBDIR}\\release\\python31\\*.*\" \"${TARGETDIR}\\${BLENDER_VERSION}\\python\\lib\\\"
					COMMAND if \"$(ConfigurationName)\" == \"Debug\" copy /Y \"${LIBDIR}\\python\\lib\\python31_d.dll\" \"${TARGETDIR}\\\"
					COMMAND if \"$(ConfigurationName)\" == \"Debug\" xcopy /E /Y \"${LIBDIR}\\release\\python31_d\\*.*\" \"${TARGETDIR}\\${BLENDER_VERSION}\\python\\lib\\\"
					COMMAND if \"$(ConfigurationName)\" == \"RelWithDebInfo\" copy /Y \"${LIBDIR}\\python\\lib\\python31.dll\" \"${TARGETDIR}\\\"
					COMMAND if \"$(ConfigurationName)\" == \"RelWithDebInfo\" xcopy /E /Y \"${LIBDIR}\\release\\python31\\*.*\" \"${TARGETDIR}\\${BLENDER_VERSION}\\python\\lib\\\"
					COMMAND if \"$(ConfigurationName)\" == \"Release\" copy /Y \"${LIBDIR}\\python\\lib\\python31.dll\" \"${TARGETDIR}\\\"
					COMMAND if \"$(ConfigurationName)\" == \"Release\" xcopy /E /Y \"${LIBDIR}\\release\\python31\\*.*\" \"${TARGETDIR}\\${BLENDER_VERSION}\\python\\lib\\\"
					COMMAND if \"$(ConfigurationName)\" == \"MinSizeRel\" copy /Y \"${LIBDIR}\\python\\lib\\python31.dll\" \"${TARGETDIR}\\\"
					COMMAND if \"$(ConfigurationName)\" == \"MinSizeRel\" xcopy /E /Y \"${LIBDIR}\\release\\python31\\*.*\" \"${TARGETDIR}\\${BLENDER_VERSION}\\python\\lib\\\"
				)
			else()
				if(CMAKE_BUILD_TYPE STREQUAL Debug)
					add_custom_command(TARGET blender
						POST_BUILD
						MAIN_DEPENDENCY blender
						COMMAND copy /Y \"${LIBDIR}\\python\\lib\\python31_d.dll\" \"${TARGETDIR}\\\"
						COMMAND xcopy /E /Y \"${LIBDIR}\\release\\python31_d\\*.*\" \"${TARGETDIR}\\${BLENDER_VERSION}\\python\\lib\\\"
					)
				else()
					add_custom_command(TARGET blender
						POST_BUILD
						MAIN_DEPENDENCY blender
						COMMAND copy /Y \"${LIBDIR}\\python\\lib\\python31.dll\" \"${TARGETDIR}\\\"
						COMMAND xcopy /E /Y \"${LIBDIR}\\release\\python31\\*.*\" \"${TARGETDIR}\\${BLENDER_VERSION}\\python\\lib\\\"
					)
				endif()
			endif()
		endif()

		if(WITH_INTERNATIONAL)
			if(CMAKE_CL_64)
				# iconv is statically linked on win64
				add_custom_command(TARGET blender
					POST_BUILD
					MAIN_DEPENDENCY blender
					COMMAND if not exist \"${TARGETDIR}\\${BLENDER_VERSION}\\config\\locale\" mkdir \"${TARGETDIR}\\${BLENDER_VERSION}\\config\\locale\"
					COMMAND copy /Y \"${CMAKE_SOURCE_DIR}\\release\\bin\\.blender\\.Blanguages\" \"${TARGETDIR}\\${BLENDER_VERSION}\\config\\\" 
					COMMAND xcopy /E /Y \"${CMAKE_SOURCE_DIR}\\release\\bin\\.blender\\locale\\*.*\" \"${TARGETDIR}\\${BLENDER_VERSION}\\config\\locale\\\"
				)
			else()
				add_custom_command(TARGET blender
					POST_BUILD
					MAIN_DEPENDENCY blender
					COMMAND copy /Y \"${LIBDIR}\\iconv\\lib\\iconv.dll\" \"${TARGETDIR}\\\"
					COMMAND if not exist \"${TARGETDIR}\\${BLENDER_VERSION}\\config\\locale\" mkdir \"${TARGETDIR}\\${BLENDER_VERSION}\\config\\locale\"
					COMMAND copy /Y \"${CMAKE_SOURCE_DIR}\\release\\bin\\.blender\\.Blanguages\" \"${TARGETDIR}\\${BLENDER_VERSION}\\config\\\" 
					COMMAND xcopy /E /Y \"${CMAKE_SOURCE_DIR}\\release\\bin\\.blender\\locale\\*.*\" \"${TARGETDIR}\\${BLENDER_VERSION}\\config\\locale\\\"
				)
			endif()
		endif()
>>>>>>> 2198cfdb

		if(WITH_CODEC_FFMPEG)
			add_custom_command(TARGET blender
				POST_BUILD
				MAIN_DEPENDENCY blender
				COMMAND copy /Y \"${LIBDIR}\\ffmpeg\\lib\\avcodec-52.dll\" \"${TARGETDIR}\\\"
				COMMAND copy /Y \"${LIBDIR}\\ffmpeg\\lib\\avformat-52.dll\" \"${TARGETDIR}\\\"
				COMMAND copy /Y \"${LIBDIR}\\ffmpeg\\lib\\avdevice-52.dll\" \"${TARGETDIR}\\\"
				COMMAND copy /Y \"${LIBDIR}\\ffmpeg\\lib\\avutil-50.dll\" \"${TARGETDIR}\\\"
				COMMAND copy /Y \"${LIBDIR}\\ffmpeg\\lib\\swscale-0.dll\" \"${TARGETDIR}\\\"
			)
		endif()

		if(WITH_CODEC_SNDFILE)
			add_custom_command(TARGET blender
				POST_BUILD
				MAIN_DEPENDENCY blender
				COMMAND copy /Y \"${LIBDIR}\\sndfile\\lib\\libsndfile-1.dll\" \"${TARGETDIR}\\\"
			)
		endif()

		if(WITH_JACK)
			add_custom_command(TARGET blender
				POST_BUILD
				MAIN_DEPENDENCY blender
				COMMAND copy /Y \"${LIBDIR}\\jack\\lib\\libjack.dll\" \"${TARGETDIR}\\\"
			)
		endif()

		if(WITH_OPENAL)
			add_custom_command(TARGET blender
				POST_BUILD
				MAIN_DEPENDENCY blender
				COMMAND copy /Y \"${LIBDIR}\\openal\\lib\\OpenAL32.dll\" \"${TARGETDIR}\\\"
				COMMAND copy /Y \"${LIBDIR}\\openal\\lib\\wrap_oal.dll\" \"${TARGETDIR}\\\"

			)
		endif()

		if(WITH_SDL)
			if(NOT CMAKE_CL_64)
				add_custom_command(TARGET blender
					POST_BUILD
					MAIN_DEPENDENCY blender
					COMMAND copy /Y \"${LIBDIR}\\sdl\\lib\\SDL.dll\" \"${TARGETDIR}\\\"
				)
			endif()
		endif()

<<<<<<< HEAD
		IF(WITH_SDL)
			IF(NOT CMAKE_CL_64)
				ADD_CUSTOM_COMMAND(TARGET blender
					POST_BUILD
					MAIN_DEPENDENCY blender
					COMMAND copy /Y \"${LIBDIR}\\sdl\\lib\\SDL.dll\" \"${TARGETDIR}\\\"
				)
			ENDIF(NOT CMAKE_CL_64)
		ENDIF(WITH_SDL)

	ENDIF(WIN32)
=======
	elseif(APPLE)
		set(SOURCEDIR ${CMAKE_SOURCE_DIR}/source/darwin/blender.app)
		set(SOURCEINFO ${SOURCEDIR}/Contents/Info.plist)
		set(TARGETINFO ${TARGETDIR}/blender.app/Contents/Info.plist)

		add_custom_command(
			TARGET blender POST_BUILD MAIN_DEPENDENCY blender
			COMMAND cp -Rf ${SOURCEINFO} ${TARGETDIR}/blender.app/Contents/
			COMMAND cp -Rf ${SOURCEDIR}/Contents/PkgInfo ${TARGETDIR}/blender.app/Contents/
			COMMAND cp -Rf ${SOURCEDIR}/Contents/Resources ${TARGETDIR}/blender.app/Contents/
			COMMAND cat ${SOURCEINFO} | sed s/VERSION/${BLENDER_VERSION}${BLENDER_VERSION_CHAR}/ | sed s/DATE/`date +'%Y-%b-%d'`/ > ${TARGETINFO}
			COMMAND rm -Rf ${TARGETDIR}/blender.app/Contents/MacOS/${BLENDER_VERSION}
			COMMAND mkdir ${TARGETDIR}/blender.app/Contents/MacOS/${BLENDER_VERSION}
			COMMAND mkdir ${TARGETDIR}/blender.app/Contents/MacOS/${BLENDER_VERSION}/datafiles/
			COMMAND cp ${CMAKE_SOURCE_DIR}/release/bin/.blender/.bfont.ttf ${TARGETDIR}/blender.app/Contents/MacOS/${BLENDER_VERSION}/datafiles/
		)
	  
		if(WITH_INTERNATIONAL)
			add_custom_command(
				TARGET blender POST_BUILD MAIN_DEPENDENCY blender
				COMMAND cp ${CMAKE_SOURCE_DIR}/release/bin/.blender/.Blanguages ${TARGETDIR}/blender.app/Contents/MacOS/${BLENDER_VERSION}/datafiles/
				COMMAND cp -Rf ${CMAKE_SOURCE_DIR}/release/bin/.blender/locale ${TARGETDIR}/blender.app/Contents/MacOS/${BLENDER_VERSION}/datafiles/
			)
		endif()
	  
		if(WITH_PYTHON)
			set(PYTHON_ZIP "python_${CMAKE_OSX_ARCHITECTURES}.zip")
			add_custom_command(
				TARGET blender POST_BUILD MAIN_DEPENDENCY blender
				COMMAND cp -Rf ${CMAKE_SOURCE_DIR}/release/scripts ${TARGETDIR}/blender.app/Contents/MacOS/${BLENDER_VERSION}/
				COMMAND mkdir ${TARGETDIR}/blender.app/Contents/MacOS/${BLENDER_VERSION}/python/
				COMMAND unzip -q ${LIBDIR}/release/${PYTHON_ZIP} -d ${TARGETDIR}/blender.app/Contents/MacOS/${BLENDER_VERSION}/python/
				COMMAND find ${TARGETDIR}/blender.app -name "*.py?" -prune -exec rm -rf {} "\;"
			)
		endif()	  
	
		add_custom_command(
			TARGET blender POST_BUILD MAIN_DEPENDENCY blender	
			COMMAND find ${TARGETDIR}/blender.app -name .DS_Store -prune -exec rm -rf {} "\;"
			COMMAND find ${TARGETDIR}/blender.app -name .svn -prune -exec rm -rf {} "\;"
					COMMAND find ${TARGETDIR}/blender.app -name __MACOSX -prune -exec rm -rf {} "\;"
		)
	endif()

endif()
>>>>>>> 2198cfdb

add_dependencies(blender makesdna)

get_property(BLENDER_LINK_LIBS GLOBAL PROPERTY BLENDER_LINK_LIBS)

<<<<<<< HEAD
SET(BLENDER_LINK_LIBS bf_nodes ${BLENDER_LINK_LIBS} bf_windowmanager bf_render)

IF(WITH_FLUID)
	SET(BLENDER_LINK_LIBS ${BLENDER_LINK_LIBS} bf_intern_elbeem)
ENDIF(WITH_FLUID)
=======
set(BLENDER_LINK_LIBS bf_nodes ${BLENDER_LINK_LIBS} bf_windowmanager bf_render)

if(WITH_MOD_FLUID)
	list(APPEND BLENDER_LINK_LIBS bf_intern_elbeem)
endif()
>>>>>>> 2198cfdb


#if(UNIX)
	# Sort libraries
	set(BLENDER_SORTED_LIBS
		bf_windowmanager

<<<<<<< HEAD
        bf_editor_space_api
        bf_editor_space_action
        bf_editor_space_buttons
        bf_editor_space_console
        bf_editor_space_file
        bf_editor_space_graph
        bf_editor_space_image
        bf_editor_space_info
        bf_editor_space_logic
        bf_editor_space_nla
        bf_editor_space_node
        bf_editor_space_outliner
        bf_editor_space_script
        bf_editor_space_sequencer
        bf_editor_space_sound
        bf_editor_space_time
        bf_editor_space_userpref
        bf_editor_space_view3d

        bf_editor_text
        bf_editor_transform
        bf_editor_util
        bf_editor_uvedit
        bf_editor_curve
        bf_editor_armature
        bf_editor_gpencil
        bf_editor_interface
        bf_editor_mesh
        bf_editor_metaball
        bf_editor_object
        bf_editor_physics
        bf_editor_render
        bf_editor_screen
        bf_editor_sculpt_paint
        bf_editor_sound
        bf_editor_animation
        bf_editor_datafiles

		bf_intern_bsp 
=======
		bf_editor_space_api
		bf_editor_space_action
		bf_editor_space_buttons
		bf_editor_space_console
		bf_editor_space_file
		bf_editor_space_graph
		bf_editor_space_image
		bf_editor_space_info
		bf_editor_space_logic
		bf_editor_space_nla
		bf_editor_space_node
		bf_editor_space_outliner
		bf_editor_space_script
		bf_editor_space_sequencer
		bf_editor_space_sound
		bf_editor_space_time
		bf_editor_space_userpref
		bf_editor_space_view3d

		bf_editor_text
		bf_editor_transform
		bf_editor_util
		bf_editor_uvedit
		bf_editor_curve
		bf_editor_armature
		bf_editor_gpencil
		bf_editor_interface
		bf_editor_mesh
		bf_editor_metaball
		bf_editor_object
		bf_editor_physics
		bf_editor_render
		bf_editor_screen
		bf_editor_sculpt_paint
		bf_editor_sound
		bf_editor_animation
		bf_editor_datafiles

>>>>>>> 2198cfdb
		bf_render 
		bf_intern_opennl 
		bf_python 
		bf_python_ext 
		bf_ikplugin
		bf_bmesh
		bf_modifiers
		bf_blenkernel
		bf_nodes
		bf_gpu
		bf_blenloader
		bf_blenlib
		bf_intern_ghost
		bf_intern_string
		bf_blenpluginapi 
		bf_imbuf 
		bf_avi 
		bf_imbuf_cineon 
		bf_imbuf_openexr 
		bf_imbuf_dds
		bf_readblenfile
		bf_collada
		bf_intern_bsp 
		bf_intern_bop 
<<<<<<< HEAD
		bf_kernel 
=======
		bf_gen_system 
>>>>>>> 2198cfdb
		bf_intern_decimate 
		bf_intern_elbeem 
		bf_intern_ik 
		bf_intern_memutil 
		bf_intern_guardedalloc 
		bf_intern_ctr 
<<<<<<< HEAD
		bf_intern_moto 
		bf_windowmanager
		bf_blroutines 
		bf_converter 
		bf_dummy 
		bf_bullet 
		bf_intern_smoke
		extern_minilzo
		extern_lzma
		bf_common 
		bf_ketsji 
		bf_logic 
		bf_rasterizer 
		bf_oglrasterizer 
		bf_expressions 
		bf_scenegraph 
		bf_intern_moto 
		bf_blroutines 
		kx_network 
		bf_kernel 
		bf_ngnetwork 
		extern_bullet 
		bf_loopbacknetwork 
		bf_intern_itasc
		bf_common 
		bf_intern_moto 
		bf_python
		bf_python_ext
		extern_binreloc
		extern_glew
		extern_openjpeg
		bf_videotex
=======
		ge_blen_routines 
		ge_converter 
		ge_phys_dummy
		ge_phys_bullet 
		bf_intern_smoke
		extern_minilzo
		extern_lzma
		ge_logic_ketsji 
		ge_phys_common
		ge_logic 
		ge_rasterizer 
		ge_oglrasterizer 
		ge_logic_expressions 
		ge_scenegraph 
		ge_logic_network 
		bf_gen_system
		bf_python # duplicate for BPY_driver_exec
		ge_logic_ngnetwork 
		extern_bullet 
		ge_logic_loopbacknetwork 
		bf_intern_moto 
		extern_glew
		extern_openjpeg
		extern_redcode
		ge_videotex
>>>>>>> 2198cfdb
		bf_rna
		bf_dna
		bf_blenfont
		bf_intern_audaspace
<<<<<<< HEAD
		bf_intern_decimate

	)
	IF(WITH_CXX_GUARDEDALLOC)
		SET(BLENDER_SORTED_LIBS ${BLENDER_SORTED_LIBS} bf_intern_guardedalloc_cpp)
	ENDIF(WITH_CXX_GUARDEDALLOC)

	IF(WITH_QUICKTIME)
		SET(BLENDER_SORTED_LIBS ${BLENDER_SORTED_LIBS} bf_quicktime)
	ENDIF(WITH_QUICKTIME)


	FOREACH(SORTLIB ${BLENDER_SORTED_LIBS})
		SET(REMLIB ${SORTLIB})
		FOREACH(SEARCHLIB ${BLENDER_LINK_LIBS})
			IF(${SEARCHLIB} STREQUAL ${SORTLIB})
				SET(REMLIB "")
			ENDIF(${SEARCHLIB} STREQUAL ${SORTLIB})
		ENDFOREACH(SEARCHLIB)
		IF(REMLIB)
			MESSAGE(STATUS "Removing library ${REMLIB} from blender linking because: not configured")
			LIST(REMOVE_ITEM BLENDER_SORTED_LIBS ${REMLIB})
		ENDIF(REMLIB)
	ENDFOREACH(SORTLIB)
	TARGET_LINK_LIBRARIES(blender ${BLENDER_SORTED_LIBS})
#ELSE(UNIX)
#	TARGET_LINK_LIBRARIES(blender ${BLENDER_LINK_LIBS})
#ENDIF(UNIX)

SETUP_LIBLINKS(blender)
=======
		bf_intern_mikktspace
	)

	if(WITH_BINRELOC)
		list(APPEND BLENDER_SORTED_LIBS extern_binreloc)
	endif()

	if(WITH_CXX_GUARDEDALLOC)
		list(APPEND BLENDER_SORTED_LIBS bf_intern_guardedalloc_cpp)
	endif()

	if(WITH_IK_ITASC)
		list(APPEND BLENDER_SORTED_LIBS bf_intern_itasc)
	endif()

	if(WITH_CODEC_QUICKTIME)
		list(APPEND BLENDER_SORTED_LIBS bf_quicktime)
	endif()

	foreach(SORTLIB ${BLENDER_SORTED_LIBS})
		set(REMLIB ${SORTLIB})
		foreach(SEARCHLIB ${BLENDER_LINK_LIBS})
			if(${SEARCHLIB} STREQUAL ${SORTLIB})
				set(REMLIB "")
			endif()
		endforeach()
		if(REMLIB)
			# message(STATUS "Removing library ${REMLIB} from blender linking because: not configured")
			list(APPEND REM_MSG ${REMLIB})
			list(REMOVE_ITEM BLENDER_SORTED_LIBS ${REMLIB})
		endif()
	endforeach()
	if(REM_MSG)
		list(SORT REM_MSG)
		message(STATUS "Blender Skipping: (${REM_MSG})")
	endif()
	target_link_libraries(blender ${BLENDER_SORTED_LIBS})
#else()
#	target_link_libraries(blender ${BLENDER_LINK_LIBS})
#endif()

setup_liblinks(blender)
>>>>>>> 2198cfdb
<|MERGE_RESOLUTION|>--- conflicted
+++ resolved
@@ -42,12 +42,7 @@
 	../blender/makesdna
 	../blender/gpu
 	../blender/windowmanager
-<<<<<<< HEAD
-	../kernel/gen_messaging
-	../kernel/gen_system
     ../blender/bmesh
-=======
->>>>>>> 2198cfdb
 )
 
 if(WITH_CODEC_QUICKTIME)
@@ -189,10 +184,7 @@
 
 set(TARGETDIR ${EXECUTABLE_OUTPUT_PATH}/${CMAKE_CFG_INTDIR})
 
-<<<<<<< HEAD
-=======
 if(WITH_INSTALL)
->>>>>>> 2198cfdb
 
 	if(UNIX)
 		add_custom_command(TARGET blender
@@ -201,14 +193,8 @@
 			#COMMAND cp -R ${CMAKE_SOURCE_DIR}/release/plugins ${TARGETDIR}/
 			#COMMAND cp -R ${CMAKE_SOURCE_DIR}/release/text/* ${TARGETDIR}/
 		)
-<<<<<<< HEAD
-	ENDIF(UNIX)
-	IF(UNIX AND NOT APPLE)
-=======
 	endif()
-
 	if(UNIX AND NOT APPLE)
->>>>>>> 2198cfdb
 		
 		# Local installation, "make install" can be done after this optionally
 		
@@ -314,63 +300,6 @@
 			DESTINATION ${CMAKE_INSTALL_PREFIX}/share/blender/${BLENDER_VERSION}/datafiles/brushicons
 			PATTERN ".svn" EXCLUDE
 		)
-<<<<<<< HEAD
-		IF(WITH_INTERNATIONAL)
-			INSTALL(
-    	        DIRECTORY ${CMAKE_SOURCE_DIR}/release/bin/.blender/locale/
-    	        DESTINATION ${BLENDERPATH}/datafiles/locale
-    	        PATTERN ".svn" EXCLUDE
-	        )
-		ENDIF(WITH_INTERNATIONAL)
-        
-		# end "make install"
-    
-	ENDIF(UNIX AND NOT APPLE)
-	IF(APPLE)
-		SET(SOURCEDIR ${CMAKE_SOURCE_DIR}/source/darwin/blender.app)
-		SET(SOURCEINFO ${SOURCEDIR}/Contents/Info.plist)
-		SET(TARGETINFO ${TARGETDIR}/blender.app/Contents/Info.plist)
-		ADD_CUSTOM_COMMAND(
-			TARGET blender POST_BUILD MAIN_DEPENDENCY blender
-			COMMAND cp -Rf ${SOURCEINFO} ${TARGETDIR}/blender.app/Contents/
-			COMMAND cp -Rf ${SOURCEDIR}/Contents/PkgInfo ${TARGETDIR}/blender.app/Contents/
-			COMMAND cp -Rf ${SOURCEDIR}/Contents/Resources ${TARGETDIR}/blender.app/Contents/
-			COMMAND cat ${SOURCEINFO} | sed s/VERSION/`cat ${CMAKE_SOURCE_DIR}/release/VERSION`/ | sed s/DATE/`date +'%Y-%b-%d'`/ > ${TARGETINFO}
-			COMMAND rm -Rf ${TARGETDIR}/blender.app/Contents/MacOS/datafiles
-			COMMAND mkdir ${TARGETDIR}/blender.app/Contents/MacOS/datafiles/
-			COMMAND cp ${CMAKE_SOURCE_DIR}/release/bin/.blender/.bfont.ttf ${TARGETDIR}/blender.app/Contents/MacOS/datafiles/
-		)
-      
-		IF(WITH_INTERNATIONAL)
-			ADD_CUSTOM_COMMAND(
-				TARGET blender POST_BUILD MAIN_DEPENDENCY blender
-				COMMAND cp ${CMAKE_SOURCE_DIR}/release/bin/.blender/.Blanguages ${TARGETDIR}/blender.app/Contents/MacOS/datafiles/
-				COMMAND cp -Rf ${CMAKE_SOURCE_DIR}/release/bin/.blender/locale ${TARGETDIR}/blender.app/Contents/MacOS/datafiles/
-			)
-		ENDIF(WITH_INTERNATIONAL)
-      
-		IF(WITH_PYTHON)
-			SET(PYTHON_ZIP "python_${CMAKE_OSX_ARCHITECTURES}.zip")
-			ADD_CUSTOM_COMMAND(
-				TARGET blender POST_BUILD MAIN_DEPENDENCY blender
-				COMMAND cp -Rf ${CMAKE_SOURCE_DIR}/release/scripts ${TARGETDIR}/blender.app/Contents/MacOS/
-				COMMAND rm -Rf ${TARGETDIR}/blender.app/Contents/MacOS/python/
-				COMMAND mkdir ${TARGETDIR}/blender.app/Contents/MacOS/python/
-				COMMAND unzip -q ${LIBDIR}/release/${PYTHON_ZIP} -d ${TARGETDIR}/blender.app/Contents/MacOS/python/
-				COMMAND find ${TARGETDIR}/blender.app -name "*.py?" -prune -exec rm -rf {} "\;"
-			)
-		ENDIF(WITH_PYTHON)      
-    
-		ADD_CUSTOM_COMMAND(
-			TARGET blender POST_BUILD MAIN_DEPENDENCY blender    
-			COMMAND find ${TARGETDIR}/blender.app -name .DS_Store -prune -exec rm -rf {} "\;"
-			COMMAND find ${TARGETDIR}/blender.app -name .svn -prune -exec rm -rf {} "\;"
-            		COMMAND find ${TARGETDIR}/blender.app -name __MACOSX -prune -exec rm -rf {} "\;"
-		)
-	ENDIF(APPLE)
-	IF(WIN32)
-		ADD_CUSTOM_COMMAND(TARGET blender
-=======
 		if(WITH_INTERNATIONAL)
 			install(
 				DIRECTORY ${CMAKE_SOURCE_DIR}/release/bin/.blender/locale/
@@ -384,103 +313,27 @@
 	elseif(WIN32)
 		# notice 'xcopy /Y /H' on .bfont.ttf, this is needed when building over samba
 		add_custom_command(TARGET blender
->>>>>>> 2198cfdb
 			POST_BUILD
 			MAIN_DEPENDENCY blender
 			COMMAND if not exist \"${TARGETDIR}\\${BLENDER_VERSION}\" mkdir \"${TARGETDIR}\\${BLENDER_VERSION}\"
 			COMMAND if not exist \"${TARGETDIR}\\${BLENDER_VERSION}\\scripts\" mkdir \"${TARGETDIR}\\${BLENDER_VERSION}\\scripts\"
 			COMMAND if not exist \"${TARGETDIR}\\${BLENDER_VERSION}\\config\" mkdir \"${TARGETDIR}\\${BLENDER_VERSION}\\config\"
 			COMMAND if not exist \"${TARGETDIR}\\plugins\" mkdir \"${TARGETDIR}\\plugins\"
-<<<<<<< HEAD
-			COMMAND copy /Y \"${CMAKE_SOURCE_DIR}\\release\\bin\\.blender\\.bfont.ttf\" \"${TARGETDIR}\\${BLENDER_VERSION}\\config\\\"
-=======
 			COMMAND xcopy /Y /H \"${CMAKE_SOURCE_DIR}\\release\\bin\\.blender\\.bfont.ttf\" \"${TARGETDIR}\\${BLENDER_VERSION}\\config\\\"
->>>>>>> 2198cfdb
 			COMMAND xcopy /E /Y \"${CMAKE_SOURCE_DIR}\\release\\scripts\\*.*\" \"${TARGETDIR}\\${BLENDER_VERSION}\\scripts\\\"
 			COMMAND xcopy /E /Y \"${CMAKE_SOURCE_DIR}\\release\\plugins\\*.*\" \"${TARGETDIR}\\${BLENDER_VERSION}\\plugins\\\"
 			COMMAND copy /Y \"${CMAKE_SOURCE_DIR}\\release\\text\\*.*\" \"${TARGETDIR}\\\"
 		)
-<<<<<<< HEAD
-    
-		IF(CMAKE_CL_64)
+	
+		if(CMAKE_CL_64)
 			# gettext and png are statically linked on win64
-		ADD_CUSTOM_COMMAND(TARGET blender
-			POST_BUILD
-			MAIN_DEPENDENCY blender
+			add_custom_command(TARGET blender
+				POST_BUILD
+				MAIN_DEPENDENCY blender
 				COMMAND copy /Y \"${LIBDIR}\\zlib\\lib\\zlib.dll\" \"${TARGETDIR}\\\"
-				COMMAND copy /Y \"${LIBDIR}\\pthreads\\lib\\pthreadVC2.dll\" \"${TARGETDIR}\\\"
-				# COMMAND copy /Y \"${LIBDIR}\\samplerate\\lib\\libsamplerate-0.dll\" \"${TARGETDIR}\\\"
-			)
-		ELSE(CMAKE_CL_64)
-			ADD_CUSTOM_COMMAND(TARGET blender
-				POST_BUILD
-				MAIN_DEPENDENCY blender
-			COMMAND copy /Y \"${LIBDIR}\\gettext\\lib\\gnu_gettext.dll\" \"${TARGETDIR}\\\"
-			COMMAND copy /Y \"${LIBDIR}\\png\\lib\\libpng.dll\" \"${TARGETDIR}\\\"
-			COMMAND copy /Y \"${LIBDIR}\\zlib\\lib\\zlib.dll\" \"${TARGETDIR}\\\"
-			COMMAND copy /Y \"${LIBDIR}\\pthreads\\lib\\pthreadVC2.dll\" \"${TARGETDIR}\\\"
-			# COMMAND copy /Y \"${LIBDIR}\\samplerate\\lib\\libsamplerate-0.dll\" \"${TARGETDIR}\\\"
-		)
-		ENDIF(CMAKE_CL_64)
-
-		IF(WITH_PYTHON)
-			IF(NOT CMAKE_BUILD_TYPE) # hack: with multi-configuration generator this is "", so for now copy both python31.dll/zip and python31_d.dll/zip
-				ADD_CUSTOM_COMMAND(TARGET blender
-					POST_BUILD
-					MAIN_DEPENDENCY blender
-					COMMAND copy /Y \"${LIBDIR}\\python\\lib\\python31_d.dll\" \"${TARGETDIR}\\\"
-					COMMAND copy /Y \"${LIBDIR}\\release\\python31_d.zip\" \"${TARGETDIR}\\\"
-					COMMAND copy /Y \"${LIBDIR}\\python\\lib\\python31.dll\" \"${TARGETDIR}\\\"
-					COMMAND copy /Y \"${LIBDIR}\\release\\python31.zip\" \"${TARGETDIR}\\\"
-				)
-			ELSE(NOT CMAKE_BUILD_TYPE)
-				IF(CMAKE_BUILD_TYPE STREQUAL Debug OR CMAKE_BUILD_TYPE STREQUAL RelWithDebInfo)
-					ADD_CUSTOM_COMMAND(TARGET blender
-						POST_BUILD
-						MAIN_DEPENDENCY blender
-						COMMAND copy /Y \"${LIBDIR}\\python\\lib\\python31_d.dll\" \"${TARGETDIR}\\\"
-						COMMAND copy /Y \"${LIBDIR}\\release\\python31_d.zip\" \"${TARGETDIR}\\\"
-					)
-				ELSE(CMAKE_BUILD_TYPE STREQUAL Debug OR CMAKE_BUILD_TYPE STREQUAL RelWithDebInfo)
-					ADD_CUSTOM_COMMAND(TARGET blender
-						POST_BUILD
-						MAIN_DEPENDENCY blender
-						COMMAND copy /Y \"${LIBDIR}\\python\\lib\\python31.dll\" \"${TARGETDIR}\\\"
-						COMMAND copy /Y \"${LIBDIR}\\release\\python31.zip\" \"${TARGETDIR}\\\"
-					)
-				ENDIF(CMAKE_BUILD_TYPE STREQUAL Debug OR CMAKE_BUILD_TYPE STREQUAL RelWithDebInfo)
-			ENDIF(NOT CMAKE_BUILD_TYPE)
-		ENDIF(WITH_PYTHON)
-
-		IF(WITH_INTERNATIONAL)
-			IF(CMAKE_CL_64)
-				# iconv is statically linked on win64
-			ADD_CUSTOM_COMMAND(TARGET blender
-				POST_BUILD
-				MAIN_DEPENDENCY blender
 					COMMAND if not exist \"${TARGETDIR}\\${BLENDER_VERSION}\\config\\locale\" mkdir \"${TARGETDIR}\\${BLENDER_VERSION}\\config\\locale\"
 					COMMAND copy /Y \"${CMAKE_SOURCE_DIR}\\release\\bin\\.blender\\.Blanguages\" \"${TARGETDIR}\\${BLENDER_VERSION}\\config\\\" 
 					COMMAND xcopy /E /Y \"${CMAKE_SOURCE_DIR}\\release\\bin\\.blender\\locale\\*.*\" \"${TARGETDIR}\\${BLENDER_VERSION}\\config\\locale\\\"
-				)
-			ELSE(CMAKE_CL_64)
-				ADD_CUSTOM_COMMAND(TARGET blender
-					POST_BUILD
-					MAIN_DEPENDENCY blender
-				COMMAND copy /Y \"${LIBDIR}\\iconv\\lib\\iconv.dll\" \"${TARGETDIR}\\\"
-					COMMAND if not exist \"${TARGETDIR}\\${BLENDER_VERSION}\\config\\locale\" mkdir \"${TARGETDIR}\\${BLENDER_VERSION}\\config\\locale\"
-					COMMAND copy /Y \"${CMAKE_SOURCE_DIR}\\release\\bin\\.blender\\.Blanguages\" \"${TARGETDIR}\\${BLENDER_VERSION}\\config\\\" 
-					COMMAND xcopy /E /Y \"${CMAKE_SOURCE_DIR}\\release\\bin\\.blender\\locale\\*.*\" \"${TARGETDIR}\\${BLENDER_VERSION}\\config\\locale\\\"
-			)
-			ENDIF(CMAKE_CL_64)
-		ENDIF(WITH_INTERNATIONAL)
-=======
-	
-		if(CMAKE_CL_64)
-			# gettext and png are statically linked on win64
-			add_custom_command(TARGET blender
-				POST_BUILD
-				MAIN_DEPENDENCY blender
-				COMMAND copy /Y \"${LIBDIR}\\zlib\\lib\\zlib.dll\" \"${TARGETDIR}\\\"
 			)
 		else()
 			add_custom_command(TARGET blender
@@ -565,7 +418,6 @@
 				)
 			endif()
 		endif()
->>>>>>> 2198cfdb
 
 		if(WITH_CODEC_FFMPEG)
 			add_custom_command(TARGET blender
@@ -615,19 +467,6 @@
 			endif()
 		endif()
 
-<<<<<<< HEAD
-		IF(WITH_SDL)
-			IF(NOT CMAKE_CL_64)
-				ADD_CUSTOM_COMMAND(TARGET blender
-					POST_BUILD
-					MAIN_DEPENDENCY blender
-					COMMAND copy /Y \"${LIBDIR}\\sdl\\lib\\SDL.dll\" \"${TARGETDIR}\\\"
-				)
-			ENDIF(NOT CMAKE_CL_64)
-		ENDIF(WITH_SDL)
-
-	ENDIF(WIN32)
-=======
 	elseif(APPLE)
 		set(SOURCEDIR ${CMAKE_SOURCE_DIR}/source/darwin/blender.app)
 		set(SOURCEINFO ${SOURCEDIR}/Contents/Info.plist)
@@ -673,25 +512,16 @@
 	endif()
 
 endif()
->>>>>>> 2198cfdb
 
 add_dependencies(blender makesdna)
 
 get_property(BLENDER_LINK_LIBS GLOBAL PROPERTY BLENDER_LINK_LIBS)
 
-<<<<<<< HEAD
-SET(BLENDER_LINK_LIBS bf_nodes ${BLENDER_LINK_LIBS} bf_windowmanager bf_render)
-
-IF(WITH_FLUID)
-	SET(BLENDER_LINK_LIBS ${BLENDER_LINK_LIBS} bf_intern_elbeem)
-ENDIF(WITH_FLUID)
-=======
 set(BLENDER_LINK_LIBS bf_nodes ${BLENDER_LINK_LIBS} bf_windowmanager bf_render)
 
 if(WITH_MOD_FLUID)
 	list(APPEND BLENDER_LINK_LIBS bf_intern_elbeem)
 endif()
->>>>>>> 2198cfdb
 
 
 #if(UNIX)
@@ -699,47 +529,6 @@
 	set(BLENDER_SORTED_LIBS
 		bf_windowmanager
 
-<<<<<<< HEAD
-        bf_editor_space_api
-        bf_editor_space_action
-        bf_editor_space_buttons
-        bf_editor_space_console
-        bf_editor_space_file
-        bf_editor_space_graph
-        bf_editor_space_image
-        bf_editor_space_info
-        bf_editor_space_logic
-        bf_editor_space_nla
-        bf_editor_space_node
-        bf_editor_space_outliner
-        bf_editor_space_script
-        bf_editor_space_sequencer
-        bf_editor_space_sound
-        bf_editor_space_time
-        bf_editor_space_userpref
-        bf_editor_space_view3d
-
-        bf_editor_text
-        bf_editor_transform
-        bf_editor_util
-        bf_editor_uvedit
-        bf_editor_curve
-        bf_editor_armature
-        bf_editor_gpencil
-        bf_editor_interface
-        bf_editor_mesh
-        bf_editor_metaball
-        bf_editor_object
-        bf_editor_physics
-        bf_editor_render
-        bf_editor_screen
-        bf_editor_sculpt_paint
-        bf_editor_sound
-        bf_editor_animation
-        bf_editor_datafiles
-
-		bf_intern_bsp 
-=======
 		bf_editor_space_api
 		bf_editor_space_action
 		bf_editor_space_buttons
@@ -778,7 +567,6 @@
 		bf_editor_animation
 		bf_editor_datafiles
 
->>>>>>> 2198cfdb
 		bf_render 
 		bf_intern_opennl 
 		bf_python 
@@ -803,51 +591,13 @@
 		bf_collada
 		bf_intern_bsp 
 		bf_intern_bop 
-<<<<<<< HEAD
-		bf_kernel 
-=======
 		bf_gen_system 
->>>>>>> 2198cfdb
 		bf_intern_decimate 
 		bf_intern_elbeem 
 		bf_intern_ik 
 		bf_intern_memutil 
 		bf_intern_guardedalloc 
 		bf_intern_ctr 
-<<<<<<< HEAD
-		bf_intern_moto 
-		bf_windowmanager
-		bf_blroutines 
-		bf_converter 
-		bf_dummy 
-		bf_bullet 
-		bf_intern_smoke
-		extern_minilzo
-		extern_lzma
-		bf_common 
-		bf_ketsji 
-		bf_logic 
-		bf_rasterizer 
-		bf_oglrasterizer 
-		bf_expressions 
-		bf_scenegraph 
-		bf_intern_moto 
-		bf_blroutines 
-		kx_network 
-		bf_kernel 
-		bf_ngnetwork 
-		extern_bullet 
-		bf_loopbacknetwork 
-		bf_intern_itasc
-		bf_common 
-		bf_intern_moto 
-		bf_python
-		bf_python_ext
-		extern_binreloc
-		extern_glew
-		extern_openjpeg
-		bf_videotex
-=======
 		ge_blen_routines 
 		ge_converter 
 		ge_phys_dummy
@@ -873,46 +623,12 @@
 		extern_openjpeg
 		extern_redcode
 		ge_videotex
->>>>>>> 2198cfdb
 		bf_rna
 		bf_dna
 		bf_blenfont
 		bf_intern_audaspace
-<<<<<<< HEAD
-		bf_intern_decimate
-
-	)
-	IF(WITH_CXX_GUARDEDALLOC)
-		SET(BLENDER_SORTED_LIBS ${BLENDER_SORTED_LIBS} bf_intern_guardedalloc_cpp)
-	ENDIF(WITH_CXX_GUARDEDALLOC)
-
-	IF(WITH_QUICKTIME)
-		SET(BLENDER_SORTED_LIBS ${BLENDER_SORTED_LIBS} bf_quicktime)
-	ENDIF(WITH_QUICKTIME)
-
-
-	FOREACH(SORTLIB ${BLENDER_SORTED_LIBS})
-		SET(REMLIB ${SORTLIB})
-		FOREACH(SEARCHLIB ${BLENDER_LINK_LIBS})
-			IF(${SEARCHLIB} STREQUAL ${SORTLIB})
-				SET(REMLIB "")
-			ENDIF(${SEARCHLIB} STREQUAL ${SORTLIB})
-		ENDFOREACH(SEARCHLIB)
-		IF(REMLIB)
-			MESSAGE(STATUS "Removing library ${REMLIB} from blender linking because: not configured")
-			LIST(REMOVE_ITEM BLENDER_SORTED_LIBS ${REMLIB})
-		ENDIF(REMLIB)
-	ENDFOREACH(SORTLIB)
-	TARGET_LINK_LIBRARIES(blender ${BLENDER_SORTED_LIBS})
-#ELSE(UNIX)
-#	TARGET_LINK_LIBRARIES(blender ${BLENDER_LINK_LIBS})
-#ENDIF(UNIX)
-
-SETUP_LIBLINKS(blender)
-=======
 		bf_intern_mikktspace
 	)
-
 	if(WITH_BINRELOC)
 		list(APPEND BLENDER_SORTED_LIBS extern_binreloc)
 	endif()
@@ -951,5 +667,4 @@
 #	target_link_libraries(blender ${BLENDER_LINK_LIBS})
 #endif()
 
-setup_liblinks(blender)
->>>>>>> 2198cfdb
+setup_liblinks(blender)