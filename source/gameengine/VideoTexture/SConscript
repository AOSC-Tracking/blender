#!/usr/bin/python
import sys

Import ('env')

sources = env.Glob('*.cpp')

incs = '. #source/gameengine/Ketsji #source/gameengine/Expressions'
incs += ' #source/gameengine/GameLogic #source/gameengine/SceneGraph #source/gameengine/Rasterizer'
incs += ' #source/gameengine/Rasterizer/RAS_OpenGLRasterizer'
incs += ' #source/gameengine/BlenderRoutines'
incs += ' #source/blender/editors/include #source/blender/blenlib #source/blender/blenkernel'
incs += ' #source/blender/makesdna #source/blender/imbuf #source/blender/python'
incs += ' #source/blender/gpu #source/kernel/gen_system #intern/string #intern/moto/include'
incs += ' #intern/guardedalloc #intern/SoundSystem'
incs += ' #extern/glew/include'

defs = ''
cxxflags = []
if env['OURPLATFORM']=='win32-vc':
	cxxflags.append ('/GR')
	cxxflags.append ('/O2')


incs += ' ' + env['BF_PYTHON_INC']
#incs += ' ' + env['BF_OPENGL_INC']

if env['WITH_BF_FFMPEG']:
    defs += ' WITH_FFMPEG'
    incs += ' ' + env['BF_FFMPEG_INC'] + ' ' + env['BF_PTHREADS_INC']
    defs += ' __STDC_CONSTANT_MACROS'

<<<<<<< HEAD
env.BlenderLib ( 'bf_videotex', sources, Split(incs), Split(defs), libtype=['core','player'], priority=[300, 72], compileflags = cflags )
=======
env.BlenderLib ( 'bf_videotex', sources, Split(incs), Split(defs), libtype=['game','player'], priority=[25, 72], cxx_compileflags = cxxflags )
>>>>>>> 28f6d223
<|MERGE_RESOLUTION|>--- conflicted
+++ resolved
@@ -30,8 +30,4 @@
     incs += ' ' + env['BF_FFMPEG_INC'] + ' ' + env['BF_PTHREADS_INC']
     defs += ' __STDC_CONSTANT_MACROS'
 
-<<<<<<< HEAD
-env.BlenderLib ( 'bf_videotex', sources, Split(incs), Split(defs), libtype=['core','player'], priority=[300, 72], compileflags = cflags )
-=======
-env.BlenderLib ( 'bf_videotex', sources, Split(incs), Split(defs), libtype=['game','player'], priority=[25, 72], cxx_compileflags = cxxflags )
->>>>>>> 28f6d223
+env.BlenderLib ( 'bf_videotex', sources, Split(incs), Split(defs), libtype=['core','player'], priority=[300, 72], cxx_compileflags = cxxflags )