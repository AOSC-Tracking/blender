/* SPDX-FileCopyrightText: 2021 Blender Authors
 *
 * SPDX-License-Identifier: GPL-2.0-or-later */

/** \file
 * \ingroup eevee
 *
 * Converts the different renderable object types to drawcalls.
 */

#include "eevee_engine.h"

#include "BKE_gpencil_legacy.h"
#include "BKE_object.h"
#include "BKE_paint.hh"
#include "BKE_pbvh_api.hh"
#include "DEG_depsgraph_query.hh"
#include "DNA_curves_types.h"
#include "DNA_gpencil_legacy_types.h"
#include "DNA_modifier_types.h"
#include "DNA_particle_types.h"

#include "draw_common.hh"
#include "draw_sculpt.hh"

#include "eevee_instance.hh"

namespace blender::eevee {

/* -------------------------------------------------------------------- */
/** \name Draw Data
 *
 * \{ */

static void draw_data_init_cb(DrawData *dd)
{
  /* Object has just been created or was never evaluated by the engine. */
  dd->recalc = ID_RECALC_ALL;
}

ObjectHandle &SyncModule::sync_object(Object *ob)
{
  ObjectKey key(ob);

  ObjectHandle &handle = ob_handles.lookup_or_add_cb(key, [&]() {
    ObjectHandle new_handle;
    new_handle.object_key = key;
    new_handle.recalc = ID_RECALC_ALL;
    return new_handle;
  });

<<<<<<< HEAD
  handle.recalc |= ob->id.recalc;
=======
  /** TODO(Miguel Pozo): DrawData is the only way of retrieving the correct recalc flags.
   * We should find a more optimal way to handle this. */
  DrawEngineType *owner = (DrawEngineType *)&DRW_engine_viewport_eevee_next_type;
  DrawData *dd = DRW_drawdata_ensure((ID *)ob, owner, sizeof(DrawData), nullptr, nullptr);
  handle.recalc |= dd->recalc;
>>>>>>> 7f7d43b7

  const int recalc_flags = ID_RECALC_COPY_ON_WRITE | ID_RECALC_TRANSFORM | ID_RECALC_SHADING |
                           ID_RECALC_GEOMETRY;
  if ((handle.recalc & recalc_flags) != 0) {
    inst_.sampling.reset();
  }

  return handle;
}

WorldHandle &SyncModule::sync_world(::World *world)
{
  DrawEngineType *owner = (DrawEngineType *)&DRW_engine_viewport_eevee_next_type;
  DrawData *dd = DRW_drawdata_ensure(
      (ID *)world, owner, sizeof(eevee::WorldHandle), draw_data_init_cb, nullptr);
  WorldHandle &eevee_dd = *reinterpret_cast<WorldHandle *>(dd);

  const int recalc_flags = ID_RECALC_ALL;
  if ((eevee_dd.recalc & recalc_flags) != 0) {
    inst_.sampling.reset();
  }
  return eevee_dd;
}

SceneHandle &SyncModule::sync_scene(::Scene *scene)
{
  DrawEngineType *owner = (DrawEngineType *)&DRW_engine_viewport_eevee_next_type;
  DrawData *dd = DRW_drawdata_ensure(
      (ID *)scene, owner, sizeof(eevee::SceneHandle), draw_data_init_cb, nullptr);
  SceneHandle &eevee_dd = *reinterpret_cast<SceneHandle *>(dd);

  const int recalc_flags = ID_RECALC_ALL;
  if ((eevee_dd.recalc & recalc_flags) != 0) {
    inst_.sampling.reset();
  }
  return eevee_dd;
}

/** \} */

/* -------------------------------------------------------------------- */
/** \name Common
 * \{ */

static inline void geometry_call(PassMain::Sub *sub_pass,
                                 GPUBatch *geom,
                                 ResourceHandle resource_handle)
{
  if (sub_pass != nullptr) {
    sub_pass->draw(geom, resource_handle);
  }
}

/** \} */

/* -------------------------------------------------------------------- */
/** \name Mesh
 * \{ */

void SyncModule::sync_mesh(Object *ob,
                           ObjectHandle &ob_handle,
                           ResourceHandle res_handle,
                           const ObjectRef &ob_ref)
{
  bool has_motion = inst_.velocity.step_object_sync(
      ob, ob_handle.object_key, res_handle, ob_handle.recalc);

  MaterialArray &material_array = inst_.materials.material_array_get(ob, has_motion);

  GPUBatch **mat_geom = DRW_cache_object_surface_material_get(
      ob, material_array.gpu_materials.data(), material_array.gpu_materials.size());

  if (mat_geom == nullptr) {
    return;
  }

  if ((ob->dt < OB_SOLID) && !DRW_state_is_scene_render()) {
    /** NOTE:
     * EEVEE doesn't render meshes with bounds or wire display type in the viewport,
     * but Cycles does. */
    return;
  }

  bool is_shadow_caster = false;
  bool is_alpha_blend = false;
  bool do_reflection_probe_sync = inst_.do_reflection_probe_sync() &&
                                  !(ob->visibility_flag & OB_HIDE_PROBE_CUBEMAP);
  bool do_planar_probe_sync = inst_.do_planar_probe_sync() &&
                              !(ob->visibility_flag & OB_HIDE_PROBE_PLANAR);
  for (auto i : material_array.gpu_materials.index_range()) {
    GPUBatch *geom = mat_geom[i];
    if (geom == nullptr) {
      continue;
    }

    Material &material = material_array.materials[i];
    GPUMaterial *gpu_material = material_array.gpu_materials[i];

    if (material.volume.gpumat && i == 0) {
      /* Only support single volume material for now. */
      inst_.volume.sync_object(ob, ob_handle, res_handle, &material.volume);
      /* Do not render surface if we are rendering a volume object
       * and do not have a surface closure. */
      if (gpu_material && !GPU_material_has_surface_output(gpu_material)) {
        continue;
      }
    }

    geometry_call(material.shading.sub_pass, geom, res_handle);
    geometry_call(material.prepass.sub_pass, geom, res_handle);
    geometry_call(material.shadow.sub_pass, geom, res_handle);
    geometry_call(material.capture.sub_pass, geom, res_handle);
    /* TODO: We should not compile the shader and create a subpass if the object has no visibiility
     * for these passes. */
    if (do_reflection_probe_sync) {
      geometry_call(material.reflection_probe_prepass.sub_pass, geom, res_handle);
      geometry_call(material.reflection_probe_shading.sub_pass, geom, res_handle);
    }
    if (do_planar_probe_sync) {
      geometry_call(material.planar_probe_prepass.sub_pass, geom, res_handle);
      geometry_call(material.planar_probe_shading.sub_pass, geom, res_handle);
    }

    is_shadow_caster = is_shadow_caster || material.shadow.sub_pass != nullptr;
    is_alpha_blend = is_alpha_blend || material.is_alpha_blend_transparent;

    ::Material *mat = GPU_material_get_material(gpu_material);
    inst_.cryptomatte.sync_material(mat);
  }

  inst_.manager->extract_object_attributes(res_handle, ob_ref, material_array.gpu_materials);

  inst_.shadows.sync_object(ob_handle, res_handle, is_shadow_caster, is_alpha_blend);
  inst_.cryptomatte.sync_object(ob, res_handle);
}

bool SyncModule::sync_sculpt(Object *ob,
                             ObjectHandle &ob_handle,
                             ResourceHandle res_handle,
                             const ObjectRef &ob_ref)
{
  bool pbvh_draw = BKE_sculptsession_use_pbvh_draw(ob, inst_.rv3d) && !DRW_state_is_image_render();
  /* Needed for mesh cache validation, to prevent two copies of
   * of vertex color arrays from being sent to the GPU (e.g.
   * when switching from eevee to workbench).
   */
  if (ob_ref.object->sculpt && ob_ref.object->sculpt->pbvh) {
    BKE_pbvh_is_drawing_set(ob_ref.object->sculpt->pbvh, pbvh_draw);
  }

  if (!pbvh_draw) {
    return false;
  }

  /* Use a valid bounding box. The PBVH module already does its own culling, but a valid */
  /* bounding box is still needed for directional shadow tile-map bounds computation. */
  float3 min, max;
  BKE_pbvh_bounding_box(ob_ref.object->sculpt->pbvh, min, max);
  float3 center = (min + max) * 0.5;
  float3 half_extent = max - center;
  res_handle = inst_.manager->resource_handle(ob_ref, nullptr, &center, &half_extent);

  bool has_motion = false;
  MaterialArray &material_array = inst_.materials.material_array_get(ob, has_motion);

  bool is_shadow_caster = false;
  bool is_alpha_blend = false;
  bool do_reflection_probe_sync = inst_.do_reflection_probe_sync() &&
                                  !(ob->visibility_flag & OB_HIDE_PROBE_CUBEMAP);
  bool do_planar_probe_sync = inst_.do_reflection_probe_sync() &&
                              !(ob->visibility_flag & OB_HIDE_PROBE_PLANAR);
  for (SculptBatch &batch :
       sculpt_batches_per_material_get(ob_ref.object, material_array.gpu_materials))
  {
    GPUBatch *geom = batch.batch;
    if (geom == nullptr) {
      continue;
    }

    Material &material = material_array.materials[batch.material_slot];

    geometry_call(material.shading.sub_pass, geom, res_handle);
    geometry_call(material.prepass.sub_pass, geom, res_handle);
    geometry_call(material.shadow.sub_pass, geom, res_handle);

    /* TODO(Miguel Pozo): Is this needed ? */
    geometry_call(material.capture.sub_pass, geom, res_handle);
    if (do_reflection_probe_sync) {
      geometry_call(material.reflection_probe_prepass.sub_pass, geom, res_handle);
      geometry_call(material.reflection_probe_shading.sub_pass, geom, res_handle);
    }
    if (do_planar_probe_sync) {
      geometry_call(material.planar_probe_prepass.sub_pass, geom, res_handle);
    }

    is_shadow_caster = is_shadow_caster || material.shadow.sub_pass != nullptr;
    is_alpha_blend = is_alpha_blend || material.is_alpha_blend_transparent;

    GPUMaterial *gpu_material = material_array.gpu_materials[batch.material_slot];
    ::Material *mat = GPU_material_get_material(gpu_material);
    inst_.cryptomatte.sync_material(mat);
  }

  inst_.manager->extract_object_attributes(res_handle, ob_ref, material_array.gpu_materials);

  inst_.shadows.sync_object(ob_handle, res_handle, is_shadow_caster, is_alpha_blend);
  inst_.cryptomatte.sync_object(ob, res_handle);

  return true;
}

/** \} */

/* -------------------------------------------------------------------- */
/** \name Point Cloud
 * \{ */

void SyncModule::sync_point_cloud(Object *ob,
                                  ObjectHandle &ob_handle,
                                  ResourceHandle res_handle,
                                  const ObjectRef & /*ob_ref*/)
{
  int material_slot = 1;

  bool has_motion = inst_.velocity.step_object_sync(
      ob, ob_handle.object_key, res_handle, ob_handle.recalc);

  Material &material = inst_.materials.material_get(
      ob, has_motion, material_slot - 1, MAT_GEOM_POINT_CLOUD);

  auto drawcall_add = [&](MaterialPass &matpass) {
    if (matpass.sub_pass == nullptr) {
      return;
    }
    PassMain::Sub &object_pass = matpass.sub_pass->sub("Point Cloud Sub Pass");
    GPUBatch *geometry = point_cloud_sub_pass_setup(object_pass, ob, matpass.gpumat);
    object_pass.draw(geometry, res_handle);
  };

  drawcall_add(material.shading);
  drawcall_add(material.prepass);
  drawcall_add(material.shadow);

  inst_.cryptomatte.sync_object(ob, res_handle);
  GPUMaterial *gpu_material =
      inst_.materials.material_array_get(ob, has_motion).gpu_materials[material_slot - 1];
  ::Material *mat = GPU_material_get_material(gpu_material);
  inst_.cryptomatte.sync_material(mat);

  bool is_caster = material.shadow.sub_pass != nullptr;
  bool is_alpha_blend = material.is_alpha_blend_transparent;
  inst_.shadows.sync_object(ob_handle, res_handle, is_caster, is_alpha_blend);
}

/** \} */

/* -------------------------------------------------------------------- */
/** \name GPencil
 * \{ */

#define DO_BATCHING true

struct gpIterData {
  Instance &inst;
  Object *ob;
  MaterialArray &material_array;
  int cfra;

  /* Drawcall batching. */
  GPUBatch *geom = nullptr;
  Material *material = nullptr;
  int vfirst = 0;
  int vcount = 0;
  bool instancing = false;

  gpIterData(Instance &inst_, Object *ob_, ObjectHandle &ob_handle, ResourceHandle resource_handle)
      : inst(inst_),
        ob(ob_),
        material_array(inst_.materials.material_array_get(
            ob_,
            inst_.velocity.step_object_sync(
                ob, ob_handle.object_key, resource_handle, ob_handle.recalc)))
  {
    cfra = DEG_get_ctime(inst.depsgraph);
  };
};

static void gpencil_drawcall_flush(gpIterData &iter)
{
#if 0 /* Incompatible with new draw manager. */
  if (iter.geom != nullptr) {
    geometry_call(iter.material->shading.sub_pass,
                  iter.ob,
                  iter.geom,
                  iter.vfirst,
                  iter.vcount,
                  iter.instancing);
    geometry_call(iter.material->prepass.sub_pass,
                  iter.ob,
                  iter.geom,
                  iter.vfirst,
                  iter.vcount,
                  iter.instancing);
    geometry_call(iter.material->shadow.sub_pass,
                  iter.ob,
                  iter.geom,
                  iter.vfirst,
                  iter.vcount,
                  iter.instancing);
  }
#endif
  iter.geom = nullptr;
  iter.vfirst = -1;
  iter.vcount = 0;
}

/* Group draw-calls that are consecutive and with the same type. Reduces GPU driver overhead. */
static void gpencil_drawcall_add(gpIterData &iter,
                                 GPUBatch *geom,
                                 Material *material,
                                 int v_first,
                                 int v_count,
                                 bool instancing)
{
  int last = iter.vfirst + iter.vcount;
  /* Interrupt draw-call grouping if the sequence is not consecutive. */
  if (!DO_BATCHING || (geom != iter.geom) || (material != iter.material) || (v_first - last > 3)) {
    gpencil_drawcall_flush(iter);
  }
  iter.geom = geom;
  iter.material = material;
  iter.instancing = instancing;
  if (iter.vfirst == -1) {
    iter.vfirst = v_first;
  }
  iter.vcount = v_first + v_count - iter.vfirst;
}

static void gpencil_stroke_sync(bGPDlayer * /*gpl*/,
                                bGPDframe * /*gpf*/,
                                bGPDstroke *gps,
                                void *thunk)
{
  gpIterData &iter = *(gpIterData *)thunk;

  Material *material = &iter.material_array.materials[gps->mat_nr];
  MaterialGPencilStyle *gp_style = BKE_gpencil_material_settings(iter.ob, gps->mat_nr + 1);

  bool hide_material = (gp_style->flag & GP_MATERIAL_HIDE) != 0;
  bool show_stroke = ((gp_style->flag & GP_MATERIAL_STROKE_SHOW) != 0) ||
                     (!DRW_state_is_image_render() && ((gps->flag & GP_STROKE_NOFILL) != 0));
  bool show_fill = (gps->tot_triangles > 0) && ((gp_style->flag & GP_MATERIAL_FILL_SHOW) != 0);

  if (hide_material) {
    return;
  }

  GPUBatch *geom = DRW_cache_gpencil_get(iter.ob, iter.cfra);

  if (show_fill) {
    int vfirst = gps->runtime.fill_start * 3;
    int vcount = gps->tot_triangles * 3;
    gpencil_drawcall_add(iter, geom, material, vfirst, vcount, false);
  }

  if (show_stroke) {
    /* Start one vert before to have gl_InstanceID > 0 (see shader). */
    int vfirst = gps->runtime.stroke_start * 3;
    /* Include "potential" cyclic vertex and start adj vertex (see shader). */
    int vcount = gps->totpoints + 1 + 1;
    gpencil_drawcall_add(iter, geom, material, vfirst, vcount, true);
  }
}

void SyncModule::sync_gpencil(Object *ob, ObjectHandle &ob_handle, ResourceHandle res_handle)
{
  /* TODO(fclem): Waiting for a user option to use the render engine instead of gpencil engine. */
  if (true) {
    inst_.gpencil_engine_enabled = true;
    return;
  }
  UNUSED_VARS(res_handle);

  gpIterData iter(inst_, ob, ob_handle, res_handle);

  BKE_gpencil_visible_stroke_iter((bGPdata *)ob->data, nullptr, gpencil_stroke_sync, &iter);

  gpencil_drawcall_flush(iter);

  bool is_caster = true;      /* TODO material.shadow.sub_pass. */
  bool is_alpha_blend = true; /* TODO material.is_alpha_blend. */
  inst_.shadows.sync_object(ob_handle, res_handle, is_caster, is_alpha_blend);
}

/** \} */

/* -------------------------------------------------------------------- */
/** \name Hair
 * \{ */

void SyncModule::sync_curves(Object *ob,
                             ObjectHandle &ob_handle,
                             ResourceHandle res_handle,
                             ModifierData *modifier_data,
                             ParticleSystem *particle_sys)
{
  int mat_nr = CURVES_MATERIAL_NR;
  if (particle_sys != nullptr) {
    mat_nr = particle_sys->part->omat;
  }

  bool has_motion = inst_.velocity.step_object_sync(
      ob, ob_handle.object_key, res_handle, ob_handle.recalc, modifier_data, particle_sys);
  Material &material = inst_.materials.material_get(ob, has_motion, mat_nr - 1, MAT_GEOM_CURVES);

  auto drawcall_add = [&](MaterialPass &matpass) {
    if (matpass.sub_pass == nullptr) {
      return;
    }
    if (particle_sys != nullptr) {
      PassMain::Sub &sub_pass = matpass.sub_pass->sub("Hair SubPass");
      GPUBatch *geometry = hair_sub_pass_setup(
          sub_pass, inst_.scene, ob, particle_sys, modifier_data, matpass.gpumat);
      sub_pass.draw(geometry, res_handle);
    }
    else {
      PassMain::Sub &sub_pass = matpass.sub_pass->sub("Curves SubPass");
      GPUBatch *geometry = curves_sub_pass_setup(sub_pass, inst_.scene, ob, matpass.gpumat);
      sub_pass.draw(geometry, res_handle);
    }
  };

  drawcall_add(material.shading);
  drawcall_add(material.prepass);
  drawcall_add(material.shadow);

  inst_.cryptomatte.sync_object(ob, res_handle);
  GPUMaterial *gpu_material =
      inst_.materials.material_array_get(ob, has_motion).gpu_materials[mat_nr - 1];
  ::Material *mat = GPU_material_get_material(gpu_material);
  inst_.cryptomatte.sync_material(mat);

  bool is_caster = material.shadow.sub_pass != nullptr;
  bool is_alpha_blend = material.is_alpha_blend_transparent;
  inst_.shadows.sync_object(ob_handle, res_handle, is_caster, is_alpha_blend);
}

/** \} */

/* -------------------------------------------------------------------- */
/** \name Light Probes
 * \{ */

void SyncModule::sync_light_probe(Object *ob, ObjectHandle &ob_handle)
{
  inst_.light_probes.sync_probe(ob, ob_handle);
  inst_.reflection_probes.sync_object(ob, ob_handle);
  inst_.planar_probes.sync_object(ob, ob_handle);
}

/** \} */

void foreach_hair_particle_handle(Object *ob, ObjectHandle ob_handle, HairHandleCallback callback)
{
  int sub_key = 1;

  LISTBASE_FOREACH (ModifierData *, md, &ob->modifiers) {
    if (md->type == eModifierType_ParticleSystem) {
      ParticleSystem *particle_sys = reinterpret_cast<ParticleSystemModifierData *>(md)->psys;
      ParticleSettings *part_settings = particle_sys->part;
      const int draw_as = (part_settings->draw_as == PART_DRAW_REND) ? part_settings->ren_as :
                                                                       part_settings->draw_as;
      if (draw_as != PART_DRAW_PATH ||
          !DRW_object_is_visible_psys_in_active_context(ob, particle_sys)) {
        continue;
      }

      ObjectHandle particle_sys_handle = ob_handle;
      particle_sys_handle.object_key = ObjectKey(ob, sub_key++);
      particle_sys_handle.recalc = particle_sys->recalc;

      callback(particle_sys_handle, *md, *particle_sys);
    }
  }
}

}  // namespace blender::eevee<|MERGE_RESOLUTION|>--- conflicted
+++ resolved
@@ -49,15 +49,11 @@
     return new_handle;
   });
 
-<<<<<<< HEAD
-  handle.recalc |= ob->id.recalc;
-=======
   /** TODO(Miguel Pozo): DrawData is the only way of retrieving the correct recalc flags.
    * We should find a more optimal way to handle this. */
   DrawEngineType *owner = (DrawEngineType *)&DRW_engine_viewport_eevee_next_type;
   DrawData *dd = DRW_drawdata_ensure((ID *)ob, owner, sizeof(DrawData), nullptr, nullptr);
   handle.recalc |= dd->recalc;
->>>>>>> 7f7d43b7
 
   const int recalc_flags = ID_RECALC_COPY_ON_WRITE | ID_RECALC_TRANSFORM | ID_RECALC_SHADING |
                            ID_RECALC_GEOMETRY;
