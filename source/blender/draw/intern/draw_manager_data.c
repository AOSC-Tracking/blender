--- conflicted
+++ resolved
@@ -1338,14 +1338,6 @@
                              bool use_color,
                              bool use_uv)
 {
-<<<<<<< HEAD
-  DRWSculptCallbackData scd = {.ob = ob,
-                               .shading_groups = &shgroup,
-                               .num_shading_groups = 1,
-                               .use_wire = use_wire,
-                               .use_mats = false,
-                               .use_mask = use_mask};
-=======
   DRWSculptCallbackData scd = {
       .ob = ob,
       .shading_groups = &shgroup,
@@ -1404,7 +1396,6 @@
   scd.attrs = attrs;
   scd.attrs_num = attrs_num;
 
->>>>>>> 46076e48
   drw_sculpt_generate_calls(&scd);
 }
 
@@ -1413,15 +1404,6 @@
                                             int num_shgroups,
                                             Object *ob)
 {
-<<<<<<< HEAD
-  DRWSculptCallbackData scd = {.ob = ob,
-                               .shading_groups = shgroups,
-                               .num_shading_groups = num_shgroups,
-                               .use_wire = false,
-                               .use_mats = true,
-                               .use_mask = false};
-
-=======
   DRW_Attributes draw_attrs;
   DRW_MeshCDMask cd_needed;
 
@@ -1485,7 +1467,6 @@
       .attrs = attrs,
       .attrs_num = attrs_num,
   };
->>>>>>> 46076e48
   drw_sculpt_generate_calls(&scd);
 }
 
