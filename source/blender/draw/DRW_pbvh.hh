/* SPDX-FileCopyrightText: 2022 Blender Foundation
 *
 * SPDX-License-Identifier: GPL-2.0-or-later */

/** \file
 * \ingroup draw
 */

#pragma once

/* Needed for BKE_ccg.h. */
#include "BLI_assert.h"
#include "BLI_bitmap.h"
#include "BLI_math_vector_types.hh"
#include "BLI_offset_indices.hh"
#include "BLI_span.hh"

#include "BKE_ccg.h"

struct PBVHAttrReq;
struct GPUBatch;
struct PBVHNode;
struct PBVHBatches;
struct PBVHGPUFormat;
struct GSet;
struct DMFlagMat;
struct Mesh;
struct MLoopTri;
struct CustomData;
struct SubdivCCG;
struct BMesh;

struct PBVH_GPU_Args {
  int pbvh_type;

<<<<<<< HEAD
  struct BMesh *bm;
  const struct Mesh *me;
  const float (*vert_positions)[3];
  blender::OffsetIndices<int> polys;
  blender::Span<int> corner_verts;
  blender::Span<int> corner_edges;
  int mesh_verts_num, mesh_faces_num, mesh_grids_num;
  struct CustomData *vdata, *ldata, *pdata;
  const float (*vert_normals)[3];
=======
  BMesh *bm;
  const Mesh *me;
  blender::MutableSpan<blender::float3> vert_positions;
  blender::OffsetIndices<int> polys;
  blender::Span<int> corner_verts;
  blender::Span<int> corner_edges;
  int mesh_faces_num, mesh_grids_num;
  CustomData *vdata, *ldata, *pdata;
  blender::Span<blender::float3> vert_normals;
>>>>>>> c6adafd8

  const char *active_color;
  const char *render_color;

  int face_sets_color_seed, face_sets_color_default;
  int *face_sets; /* for PBVH_FACES and PBVH_GRIDS */

  struct SubdivCCG *subdiv_ccg;
  const struct DMFlagMat *grid_flag_mats;
  const int *grid_indices;
  CCGKey ccg_key;
  CCGElem **grids;
  void **gridfaces;
  BLI_bitmap **grid_hidden;

  int *prim_indices;
  int totprim;

  const bool *hide_poly;

  int node_verts_num;

  const struct MLoopTri *mlooptri;
  const int *looptri_polys;
  struct PBVHNode *node;

  /* Debug mode to show original coordinates instead of vertex positions. */
  bool show_orig;

  int cd_mask_layer;
  struct PBVHTriBuf *tribuf, *tri_buffers;
  int tot_tri_buffers, updategen;
  blender::Span<blender::float3> origco, origno;
};

void DRW_pbvh_node_update(PBVHBatches *batches, PBVH_GPU_Args *args);
void DRW_pbvh_update_pre(PBVHBatches *batches, PBVH_GPU_Args *args);

void DRW_pbvh_node_gpu_flush(PBVHBatches *batches);
PBVHBatches *DRW_pbvh_node_create(PBVH_GPU_Args *args);
void DRW_pbvh_node_free(PBVHBatches *batches);
GPUBatch *DRW_pbvh_tris_get(PBVHBatches *batches,
                            PBVHAttrReq *attrs,
                            int attrs_num,
                            PBVH_GPU_Args *args,
                            int *r_prim_count,
                            bool do_coarse_grids);
GPUBatch *DRW_pbvh_lines_get(PBVHBatches *batches,
                             PBVHAttrReq *attrs,
                             int attrs_num,
                             PBVH_GPU_Args *args,
                             int *r_prim_count,
                             bool do_coarse_grids);<|MERGE_RESOLUTION|>--- conflicted
+++ resolved
@@ -33,27 +33,15 @@
 struct PBVH_GPU_Args {
   int pbvh_type;
 
-<<<<<<< HEAD
-  struct BMesh *bm;
-  const struct Mesh *me;
-  const float (*vert_positions)[3];
-  blender::OffsetIndices<int> polys;
-  blender::Span<int> corner_verts;
-  blender::Span<int> corner_edges;
-  int mesh_verts_num, mesh_faces_num, mesh_grids_num;
-  struct CustomData *vdata, *ldata, *pdata;
-  const float (*vert_normals)[3];
-=======
   BMesh *bm;
   const Mesh *me;
   blender::MutableSpan<blender::float3> vert_positions;
   blender::OffsetIndices<int> polys;
   blender::Span<int> corner_verts;
   blender::Span<int> corner_edges;
-  int mesh_faces_num, mesh_grids_num;
-  CustomData *vdata, *ldata, *pdata;
+  int mesh_verts_num, mesh_faces_num, mesh_grids_num;
+  struct CustomData *vdata, *ldata, *pdata;
   blender::Span<blender::float3> vert_normals;
->>>>>>> c6adafd8
 
   const char *active_color;
   const char *render_color;
