/* SPDX-License-Identifier: GPL-2.0-or-later
 * Copyright 2019 Blender Foundation. All rights reserved. */

#pragma once

#include "DEG_depsgraph.h"

#ifdef __cplusplus
extern "C" {
#endif

struct bContext;
struct Object;
struct CacheArchiveHandle;
struct CacheReader;
struct CacheFile;

typedef enum USD_global_forward_axis {
  USD_GLOBAL_FORWARD_X = 0,
  USD_GLOBAL_FORWARD_Y = 1,
  USD_GLOBAL_FORWARD_Z = 2,
  USD_GLOBAL_FORWARD_MINUS_X = 3,
  USD_GLOBAL_FORWARD_MINUS_Y = 4,
  USD_GLOBAL_FORWARD_MINUS_Z = 5
} USD_global_forward_axis;

typedef enum USD_global_up_axis {
  USD_GLOBAL_UP_X = 0,
  USD_GLOBAL_UP_Y = 1,
  USD_GLOBAL_UP_Z = 2,
  USD_GLOBAL_UP_MINUS_X = 3,
  USD_GLOBAL_UP_MINUS_Y = 4,
  USD_GLOBAL_UP_MINUS_Z = 5
} USD_global_up_axis;

typedef enum eUSDImportShadersMode {
  USD_IMPORT_SHADERS_NONE = 0,
  USD_IMPORT_USD_PREVIEW_SURFACE = 1,
  USD_IMPORT_MDL = 2,
} eUSDImportShadersMode;

typedef enum eUSDXformOpMode {
  USD_XFORM_OP_SRT = 0,
  USD_XFORM_OP_SOT = 1,
  USD_XFORM_OP_MAT = 2,
} eUSDXformOpMode;

typedef enum eUSDZTextureDownscaleSize {
  USD_TEXTURE_SIZE_CUSTOM = -1,
  USD_TEXTURE_SIZE_KEEP = 0,
  USD_TEXTURE_SIZE_256  = 256,
  USD_TEXTURE_SIZE_512  = 512,
  USD_TEXTURE_SIZE_1024 = 1024,
  USD_TEXTURE_SIZE_2048 = 2048,
  USD_TEXTURE_SIZE_4096 = 4096
} eUSDZTextureDownscaleSize;

static const USD_global_forward_axis USD_DEFAULT_FORWARD = USD_GLOBAL_FORWARD_MINUS_Z;
static const USD_global_up_axis USD_DEFAULT_UP = USD_GLOBAL_UP_Y;

/* Behavior when the name of an imported material
 * conflicts with an existing material. */
typedef enum eUSDMtlNameCollisionMode {
  USD_MTL_NAME_COLLISION_MAKE_UNIQUE = 0,
  USD_MTL_NAME_COLLISION_REFERENCE_EXISTING = 1,
} eUSDMtlNameCollisionMode;

typedef enum eUSDAttrImportMode {
  USD_ATTR_IMPORT_NONE = 0,
  USD_ATTR_IMPORT_USER = 1,
  USD_ATTR_IMPORT_ALL = 2,
} eUSDAttrImportMode;

struct USDExportParams {
  double frame_start;
  double frame_end;

  bool export_animation;
  bool export_hair;
  bool export_vertices;
  bool export_vertex_colors;
  bool export_vertex_groups;
  bool export_face_maps;
  bool export_uvmaps;
  bool export_normals;
  bool export_transforms;
  bool export_materials;
  bool export_meshes;
  bool export_lights;
  bool export_cameras;
  bool export_curves;
  bool export_particles;
  bool selected_objects_only;
  bool visible_objects_only;
  bool use_instancing;
  enum eEvaluationMode evaluation_mode;
  char *default_prim_path;   // USD Stage Default Primitive Path
  char *root_prim_path;      // Root path to encapsulate blender stage under. e.g. /shot
  char *material_prim_path;  // Prim path to store all generated USDShade, shaders under e.g.
                             // /materials
  bool generate_preview_surface;
  bool convert_uv_to_st;
  bool convert_orientation;
  enum USD_global_forward_axis forward_axis;
  enum USD_global_up_axis up_axis;
  bool export_child_particles;
  bool export_as_overs;
  bool merge_transform_and_shape;
  bool export_custom_properties;
  bool add_properties_namespace;
  bool export_identity_transforms;
  bool apply_subdiv;
  bool author_blender_name;
  bool vertex_data_as_face_varying;
  float frame_step;
  bool override_shutter;
  double shutter_open;
  double shutter_close;
  bool export_textures;
  bool relative_paths;
  bool backward_compatible;
  float light_intensity_scale;
  bool generate_mdl;
  bool convert_to_cm;
  bool convert_light_to_nits;
  bool scale_light_radius;
  bool convert_world_material;
  bool generate_cycles_shaders;
  bool export_armatures;
  eUSDXformOpMode xform_op_mode;
  bool fix_skel_root;
  bool overwrite_textures;
  bool export_blendshapes;
  eUSDZTextureDownscaleSize usdz_downscale_size;
  int usdz_downscale_custom_size;
  bool usdz_is_arkit;
  bool export_blender_metadata;
  bool triangulate_meshes;
  int quad_method;
  int ngon_method;
};

struct USDImportParams {
  float scale;
  bool is_sequence;
  bool set_frame_range;
  int sequence_len;
  int offset;
  bool validate_meshes;
  char mesh_read_flag;
  bool import_cameras;
  bool import_curves;
  bool import_lights;
  bool import_materials;
  bool import_meshes;
  bool import_blendshapes;
  bool import_volumes;
<<<<<<< HEAD
  bool import_skeletons;
  char *prim_path_mask;
=======
  char prim_path_mask[1024];
>>>>>>> 85875455
  bool import_subdiv;
  bool import_instance_proxies;
  bool create_collection;
  bool import_guide;
  bool import_proxy;
  bool import_render;
  bool import_visible_only;
  bool use_instancing;
  eUSDImportShadersMode import_shaders_mode;
  bool set_material_blend;
  float light_intensity_scale;
  bool apply_unit_conversion_scale;
  bool convert_light_from_nits;
  bool scale_light_radius;
  bool create_background_shader;
  eUSDMtlNameCollisionMode mtl_name_collision_mode;
  eUSDAttrImportMode attr_import_mode;
  bool triangulate_meshes;
  bool import_shapes;
};

/* The USD_export takes a as_background_job parameter, and returns a boolean.
 *
 * When as_background_job=true, returns false immediately after scheduling
 * a background job.
 *
 * When as_background_job=false, performs the export synchronously, and returns
 * true when the export was ok, and false if there were any errors.
 */

bool USD_export(struct bContext *C,
                const char *filepath,
                const struct USDExportParams *params,
                bool as_background_job);

bool USD_import(struct bContext *C,
                const char *filepath,
                const struct USDImportParams *params,
                bool as_background_job);

int USD_get_version(void);

bool USD_umm_module_loaded(void);

/* USD Import and Mesh Cache interface. */

struct CacheArchiveHandle *USD_create_handle(struct Main *bmain,
                                             const char *filepath,
                                             struct ListBase *object_paths);

void USD_free_handle(struct CacheArchiveHandle *handle);

void USD_get_transform(struct CacheReader *reader, float r_mat[4][4], float time, float scale);

/* Either modifies current_mesh in-place or constructs a new mesh. */
struct Mesh *USD_read_mesh(struct CacheReader *reader,
                           struct Object *ob,
                           struct Mesh *existing_mesh,
                           double time,
                           const char **err_str,
                           int read_flag);

bool USD_mesh_topology_changed(struct CacheReader *reader,
                               struct Object *ob,
                               struct Mesh *existing_mesh,
                               double time,
                               const char **err_str);

struct CacheReader *CacheReader_open_usd_object(struct CacheArchiveHandle *handle,
                                                struct CacheReader *reader,
                                                struct Object *object,
                                                const char *object_path);

void USD_CacheReader_incref(struct CacheReader *reader);
void USD_CacheReader_free(struct CacheReader *reader);

#ifdef __cplusplus
}
#endif<|MERGE_RESOLUTION|>--- conflicted
+++ resolved
@@ -155,12 +155,8 @@
   bool import_meshes;
   bool import_blendshapes;
   bool import_volumes;
-<<<<<<< HEAD
   bool import_skeletons;
-  char *prim_path_mask;
-=======
   char prim_path_mask[1024];
->>>>>>> 85875455
   bool import_subdiv;
   bool import_instance_proxies;
   bool create_collection;
