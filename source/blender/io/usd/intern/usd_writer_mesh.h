--- conflicted
+++ resolved
@@ -43,17 +43,7 @@
   void assign_materials(const HierarchyContext &context,
                         pxr::UsdGeomMesh usd_mesh,
                         const MaterialFaceGroups &usd_face_groups);
-<<<<<<< HEAD
-  void write_vertex_colors(const Mesh *mesh,
-                           pxr::UsdGeomMesh usd_mesh,
-                           const CustomDataLayer *layer);
-  void write_vertex_groups(const Object *ob,
-                           const Mesh *mesh,
-                           pxr::UsdGeomMesh usd_mesh,
-                           bool as_point_groups);
-  void write_uv_maps(const Mesh *mesh, pxr::UsdGeomMesh usd_mesh);
-=======
->>>>>>> d421ebac
+
   void write_normals(const Mesh *mesh, pxr::UsdGeomMesh usd_mesh);
   void write_surface_velocity(const Mesh *mesh, pxr::UsdGeomMesh usd_mesh);
 
@@ -65,34 +55,18 @@
   void write_uv_data(const Mesh *mesh,
                      pxr::UsdGeomMesh usd_mesh,
                      const bke::AttributeIDRef &attribute_id,
-<<<<<<< HEAD
-                     const bke::AttributeMetaData &meta_data,
-=======
->>>>>>> d421ebac
                      const char *active_set_name);
   void write_color_data(const Mesh *mesh,
                         pxr::UsdGeomMesh usd_mesh,
                         const bke::AttributeIDRef &attribute_id,
                         const bke::AttributeMetaData &meta_data);
 
-<<<<<<< HEAD
- protected:
   ModifierData *m_subsurf_mod;
 
-  template <typename T, typename U>
-  void copy_blender_buffer_to_prim(const VArray<T>& buffer, const pxr::UsdTimeCode timecode, pxr::UsdGeomPrimvar attribute_pv);
-  template <typename T, typename U>
-  void copy_blender_buffer_to_prim2(const VArray<T>& buffer, const pxr::UsdTimeCode timecode, pxr::UsdGeomPrimvar attribute_pv);
-  template <typename T, typename U>
-  void copy_blender_buffer_to_prim3(const VArray<T>& buffer, const pxr::UsdTimeCode timecode, pxr::UsdGeomPrimvar attribute_pv);
-  template <typename T, typename U>
-  void copy_blender_buffer_to_prim_quat(const VArray<T>& buffer, const pxr::UsdTimeCode timecode, pxr::UsdGeomPrimvar attribute_pv);
-=======
   template<typename BlenderT, typename USDT>
   void copy_blender_buffer_to_prim(const Span<BlenderT> buffer,
                                    const pxr::UsdTimeCode timecode,
                                    pxr::UsdGeomPrimvar attribute_pv);
->>>>>>> d421ebac
 };
 
 class USDMeshWriter : public USDGenericMeshWriter {
