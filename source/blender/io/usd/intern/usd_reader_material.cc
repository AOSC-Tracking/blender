--- conflicted
+++ resolved
@@ -81,8 +81,6 @@
 static const pxr::TfToken UsdUVTexture("UsdUVTexture", pxr::TfToken::Immortal);
 }  // namespace usdtokens
 
-<<<<<<< HEAD
-=======
 /* Temporary folder for saving imported textures prior to packing.
  * CAUTION: this directory is recursively deleted after material
  * import. */
@@ -123,7 +121,6 @@
   node_cache.add(usd_shader.GetPath().GetAsString(), node);
 }
 
->>>>>>> 43d66f67
 /* Add a node of the given type at the given location coordinates. */
 static bNode *add_node(
     const bContext *C, bNodeTree *ntree, const int type, const float locx, const float locy)
