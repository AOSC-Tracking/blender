/* SPDX-License-Identifier: GPL-2.0-or-later
 * Copyright 2021 NVIDIA Corporation. All rights reserved. */

#include "usd_reader_material.h"

<<<<<<< HEAD
#include "usd_umm.h"

=======
#include "usd_asset_utils.h"

#include "BKE_appdir.h"
>>>>>>> e1a29b58
#include "BKE_image.h"
#include "BKE_lib_id.h"
#include "BKE_main.h"
#include "BKE_material.h"
#include "BKE_node.h"
#include "BKE_node_tree_update.h"

#include "BLI_fileops.h"
#include "BLI_math_vector.h"
#include "BLI_path_util.h"
#include "BLI_string.h"
#include "BLI_vector.hh"

#include "DNA_material_types.h"

#include "WM_api.h"

#include <pxr/base/gf/vec3f.h>
<<<<<<< HEAD
#include <pxr/usd/ar/resolver.h>
=======
#include <pxr/usd/ar/packageUtils.h>
>>>>>>> e1a29b58
#include <pxr/usd/usdShade/material.h>
#include <pxr/usd/usdShade/shader.h>

#include <iostream>
#include <vector>

namespace usdtokens {

/* Parameter names. */
static const pxr::TfToken a("a", pxr::TfToken::Immortal);
static const pxr::TfToken b("b", pxr::TfToken::Immortal);
static const pxr::TfToken clearcoat("clearcoat", pxr::TfToken::Immortal);
static const pxr::TfToken clearcoatRoughness("clearcoatRoughness", pxr::TfToken::Immortal);
static const pxr::TfToken diffuseColor("diffuseColor", pxr::TfToken::Immortal);
static const pxr::TfToken emissiveColor("emissiveColor", pxr::TfToken::Immortal);
static const pxr::TfToken file("file", pxr::TfToken::Immortal);
static const pxr::TfToken g("g", pxr::TfToken::Immortal);
static const pxr::TfToken ior("ior", pxr::TfToken::Immortal);
static const pxr::TfToken metallic("metallic", pxr::TfToken::Immortal);
static const pxr::TfToken normal("normal", pxr::TfToken::Immortal);
static const pxr::TfToken occlusion("occlusion", pxr::TfToken::Immortal);
static const pxr::TfToken opacity("opacity", pxr::TfToken::Immortal);
static const pxr::TfToken opacityThreshold("opacityThreshold", pxr::TfToken::Immortal);
static const pxr::TfToken r("r", pxr::TfToken::Immortal);
static const pxr::TfToken result("result", pxr::TfToken::Immortal);
static const pxr::TfToken rgb("rgb", pxr::TfToken::Immortal);
static const pxr::TfToken rgba("rgba", pxr::TfToken::Immortal);
static const pxr::TfToken roughness("roughness", pxr::TfToken::Immortal);
static const pxr::TfToken sourceColorSpace("sourceColorSpace", pxr::TfToken::Immortal);
static const pxr::TfToken specularColor("specularColor", pxr::TfToken::Immortal);
static const pxr::TfToken st("st", pxr::TfToken::Immortal);
static const pxr::TfToken varname("varname", pxr::TfToken::Immortal);

/* Color space names. */
static const pxr::TfToken raw("raw", pxr::TfToken::Immortal);
static const pxr::TfToken RAW("RAW", pxr::TfToken::Immortal);

/* Wrap mode names. */
static const pxr::TfToken black("black", pxr::TfToken::Immortal);
static const pxr::TfToken clamp("clamp", pxr::TfToken::Immortal);
static const pxr::TfToken repeat("repeat", pxr::TfToken::Immortal);
static const pxr::TfToken wrapS("wrapS", pxr::TfToken::Immortal);
static const pxr::TfToken wrapT("wrapT", pxr::TfToken::Immortal);

/* USD shader names. */
static const pxr::TfToken UsdPreviewSurface("UsdPreviewSurface", pxr::TfToken::Immortal);
static const pxr::TfToken UsdPrimvarReader_float2("UsdPrimvarReader_float2",
                                                  pxr::TfToken::Immortal);
static const pxr::TfToken UsdUVTexture("UsdUVTexture", pxr::TfToken::Immortal);
}  // namespace usdtokens

/* Temporary folder for saving imported textures prior to packing.
 * CAUTION: this directory is recursively deleted after material
 * import. */
static const char *temp_textures_dir()
{
  static bool inited = false;

  static char temp_dir[FILE_MAXDIR] = {'\0'};

  if (!inited) {
    BLI_path_join(temp_dir, sizeof(temp_dir), BKE_tempdir_session(), "usd_textures_tmp", SEP_STR);
    inited = true;
  }

  return temp_dir;
}

/* Add a node of the given type at the given location coordinates. */
static bNode *add_node(
    const bContext *C, bNodeTree *ntree, const int type, const float locx, const float locy)
{
  bNode *new_node = nodeAddStaticNode(C, ntree, type);

  if (new_node) {
    new_node->locx = locx;
    new_node->locy = locy;
  }

  return new_node;
}

/* Connect the output socket of node 'source' to the input socket of node 'dest'. */
static void link_nodes(
    bNodeTree *ntree, bNode *source, const char *sock_out, bNode *dest, const char *sock_in)
{
  bNodeSocket *source_socket = nodeFindSocket(source, SOCK_OUT, sock_out);

  if (!source_socket) {
    std::cerr << "PROGRAMMER ERROR: Couldn't find output socket " << sock_out << std::endl;
    return;
  }

  bNodeSocket *dest_socket = nodeFindSocket(dest, SOCK_IN, sock_in);

  if (!dest_socket) {
    std::cerr << "PROGRAMMER ERROR: Couldn't find input socket " << sock_in << std::endl;
    return;
  }

  nodeAddLink(ntree, source, source_socket, dest, dest_socket);
}

/* Returns a layer handle retrieved from the given attribute's property specs.
 * Note that the returned handle may be invalid if no layer could be found. */
static pxr::SdfLayerHandle get_layer_handle(const pxr::UsdAttribute &attribute)
{
  for (auto PropertySpec : attribute.GetPropertyStack(pxr::UsdTimeCode::EarliestTime())) {
    if (PropertySpec->HasDefaultValue() ||
        PropertySpec->GetLayer()->GetNumTimeSamplesForPath(PropertySpec->GetPath()) > 0) {
      return PropertySpec->GetLayer();
    }
  }

  return pxr::SdfLayerHandle();
}

/* For the given UDIM path (assumed to contain the UDIM token), returns an array
 * containing valid tile indices. */
static blender::Vector<int> get_udim_tiles(const std::string &file_path)
{
  char base_udim_path[FILE_MAX];
  BLI_strncpy(base_udim_path, file_path.c_str(), sizeof(base_udim_path));

  blender::Vector<int> udim_tiles;

  /* Extract the tile numbers from all files on disk. */
  ListBase tiles = {nullptr, nullptr};
  int tile_start, tile_range;
  bool result = BKE_image_get_tile_info(base_udim_path, &tiles, &tile_start, &tile_range);
  if (result) {
    LISTBASE_FOREACH (LinkData *, tile, &tiles) {
      int tile_number = POINTER_AS_INT(tile->data);
      udim_tiles.append(tile_number);
    }
  }

  BLI_freelistN(&tiles);

  return udim_tiles;
}

/* Add tiles with the given indices to the given image. */
static void add_udim_tiles(Image *image, const blender::Vector<int> &indices)
{
  image->source = IMA_SRC_TILED;

  for (int tile_number : indices) {
    BKE_image_add_tile(image, tile_number, nullptr);
  }
}

/* Returns true if the given shader may have opacity < 1.0, based
 * on heuristics. */
static bool needs_blend(const pxr::UsdShadeShader &usd_shader)
{
  if (!usd_shader) {
    return false;
  }

  bool needs_blend = false;

  if (pxr::UsdShadeInput opacity_input = usd_shader.GetInput(usdtokens::opacity)) {

    if (opacity_input.HasConnectedSource()) {
      needs_blend = true;
    }
    else {
      pxr::VtValue val;
      if (opacity_input.GetAttr().HasAuthoredValue() && opacity_input.GetAttr().Get(&val)) {
        float opacity = val.Get<float>();
        needs_blend = opacity < 1.0f;
      }
    }
  }

  return needs_blend;
}

/* Returns the given shader's opacityThreshold input value, if this input has an
 * authored value. Otherwise, returns the given default value. */
static float get_opacity_threshold(const pxr::UsdShadeShader &usd_shader,
                                   float default_value = 0.0f)
{
  if (!usd_shader) {
    return default_value;
  }

  pxr::UsdShadeInput opacity_threshold_input = usd_shader.GetInput(usdtokens::opacityThreshold);

  if (!opacity_threshold_input) {
    return default_value;
  }

  pxr::VtValue val;
  if (opacity_threshold_input.GetAttr().HasAuthoredValue() &&
      opacity_threshold_input.GetAttr().Get(&val)) {
    return val.Get<float>();
  }

  return default_value;
}

static pxr::TfToken get_source_color_space(const pxr::UsdShadeShader &usd_shader)
{
  if (!usd_shader) {
    return pxr::TfToken();
  }

  pxr::UsdShadeInput color_space_input = usd_shader.GetInput(usdtokens::sourceColorSpace);

  if (!color_space_input) {
    return pxr::TfToken();
  }

  pxr::VtValue color_space_val;
  if (color_space_input.Get(&color_space_val) && color_space_val.IsHolding<pxr::TfToken>()) {
    return color_space_val.Get<pxr::TfToken>();
  }

  return pxr::TfToken();
}

static int get_image_extension(const pxr::UsdShadeShader &usd_shader, const int default_value)
{
  pxr::UsdShadeInput wrap_input = usd_shader.GetInput(usdtokens::wrapS);

  if (!wrap_input) {
    wrap_input = usd_shader.GetInput(usdtokens::wrapT);
  }

  if (!wrap_input) {
    return default_value;
  }

  pxr::VtValue wrap_input_val;
  if (!(wrap_input.Get(&wrap_input_val) && wrap_input_val.IsHolding<pxr::TfToken>())) {
    return default_value;
  }

  pxr::TfToken wrap_val = wrap_input_val.Get<pxr::TfToken>();

  if (wrap_val == usdtokens::repeat) {
    return SHD_IMAGE_EXTENSION_REPEAT;
  }

  if (wrap_val == usdtokens::clamp) {
    return SHD_IMAGE_EXTENSION_EXTEND;
  }

  if (wrap_val == usdtokens::black) {
    return SHD_IMAGE_EXTENSION_CLIP;
  }

  return default_value;
}

/* Attempts to return in r_preview_surface the UsdPreviewSurface shader source
 * of the given material.  Returns true if a UsdPreviewSurface source was found
 * and returns false otherwise. */
static bool get_usd_preview_surface(const pxr::UsdShadeMaterial &usd_material,
                                    pxr::UsdShadeShader &r_preview_surface)
{
  if (!usd_material) {
    return false;
  }

  if (pxr::UsdShadeShader surf_shader = usd_material.ComputeSurfaceSource()) {
    /* Check if we have a UsdPreviewSurface shader. */
    pxr::TfToken shader_id;
    if (surf_shader.GetShaderId(&shader_id) && shader_id == usdtokens::UsdPreviewSurface) {
      r_preview_surface = surf_shader;
      return true;
    }
  }

  return false;
}

/* Set the Blender material's viewport display color, metallic and roughness
 * properties from the given USD preview surface shader's inputs. */
static void set_viewport_material_props(Material *mtl, const pxr::UsdShadeShader &usd_preview)
{
  if (!(mtl && usd_preview)) {
    return;
  }

  if (pxr::UsdShadeInput diffuse_color_input = usd_preview.GetInput(usdtokens::diffuseColor)) {
    pxr::VtValue val;
    if (diffuse_color_input.GetAttr().HasAuthoredValue() &&
        diffuse_color_input.GetAttr().Get(&val) && val.IsHolding<pxr::GfVec3f>()) {
      pxr::GfVec3f color = val.UncheckedGet<pxr::GfVec3f>();
      mtl->r = color[0];
      mtl->g = color[1];
      mtl->b = color[2];
    }
  }

  if (pxr::UsdShadeInput metallic_input = usd_preview.GetInput(usdtokens::metallic)) {
    pxr::VtValue val;
    if (metallic_input.GetAttr().HasAuthoredValue() && metallic_input.GetAttr().Get(&val) &&
        val.IsHolding<float>()) {
      mtl->metallic = val.Get<float>();
    }
  }

  if (pxr::UsdShadeInput roughness_input = usd_preview.GetInput(usdtokens::roughness)) {
    pxr::VtValue val;
    if (roughness_input.GetAttr().HasAuthoredValue() && roughness_input.GetAttr().Get(&val) &&
        val.IsHolding<float>()) {
      mtl->roughness = val.Get<float>();
    }
  }
}

namespace blender::io::usd {

namespace {

/* Compute the x- and y-coordinates for placing a new node in an unoccupied region of
 * the column with the given index.  Returns the coordinates in r_locx and r_locy and
 * updates the column-occupancy information in r_ctx. */
void compute_node_loc(const int column, float *r_locx, float *r_locy, NodePlacementContext *r_ctx)
{
  if (!(r_locx && r_locy && r_ctx)) {
    return;
  }

  (*r_locx) = r_ctx->origx - column * r_ctx->horizontal_step;

  if (column >= r_ctx->column_offsets.size()) {
    r_ctx->column_offsets.push_back(0.0f);
  }

  (*r_locy) = r_ctx->origy - r_ctx->column_offsets[column];

  /* Record the y-offset of the occupied region in
   * the column, including padding. */
  r_ctx->column_offsets[column] += r_ctx->vertical_step + 10.0f;
}

}  // namespace

USDMaterialReader::USDMaterialReader(const USDImportParams &params, Main *bmain)
    : params_(params), bmain_(bmain)
{
}

Material *USDMaterialReader::add_material(const pxr::UsdShadeMaterial &usd_material) const
{
  if (!(bmain_ && usd_material)) {
    return nullptr;
  }

  std::string mtl_name = usd_material.GetPrim().GetName().GetString();

  /* Create the material. */
  Material *mtl = BKE_material_add(bmain_, mtl_name.c_str());
  id_us_min(&mtl->id);

  /* Get the UsdPreviewSurface shader source for the material,
   * if there is one. */
  pxr::UsdShadeShader usd_preview;
  if (get_usd_preview_surface(usd_material, usd_preview)) {
    /* Always set the viewport material properties from the USD
     * Preview Surface settings. */
    set_viewport_material_props(mtl, usd_preview);
  }

  if (params_.import_shaders_mode == USD_IMPORT_USD_PREVIEW_SURFACE && usd_preview) {
    /* Create shader nodes to represent a UsdPreviewSurface. */
    import_usd_preview(mtl, usd_preview);
  }
  else if (params_.import_shaders_mode == USD_IMPORT_MDL) {
    bool has_mdl = false;
#ifdef WITH_PYTHON
    /* Invoke UMM to convert to MDL. */
    bool mdl_imported = umm_import_mdl_material(mtl, usd_material, true /* Verbose */, &has_mdl);
#endif
    if (!(has_mdl && mdl_imported) && usd_preview) {
      /* The material has no MDL shader or we couldn't convert the MDL,
       * so fall back on importing UsdPreviewSuface. */
      std::string message;

      if (!has_mdl) {
        message += "No MDL shader for material ";
      }
      else if (!mdl_imported) {
        message += "Couldn't import MDL shader for material ";
      }

      message += mtl_name;
      message += ", importing USD Preview Surface shaders instead";

      WM_reportf(RPT_INFO, message.c_str());
      import_usd_preview(mtl, usd_preview);
    }
  }

  return mtl;
}

void USDMaterialReader::import_usd_preview(Material *mtl,
                                           const pxr::UsdShadeShader &usd_shader) const
{
  if (!(bmain_ && mtl && usd_shader)) {
    return;
  }

  /* Create the Material's node tree containing the principled BSDF
   * and output shaders. */

  /* Add the node tree. */
  bNodeTree *ntree = ntreeAddTreeEmbedded(nullptr, &mtl->id, "Shader Nodetree", "ShaderNodeTree");
  mtl->use_nodes = true;

  /* Create the Principled BSDF shader node. */
  bNode *principled = add_node(nullptr, ntree, SH_NODE_BSDF_PRINCIPLED, 0.0f, 300.0f);

  if (!principled) {
    std::cerr << "ERROR: Couldn't create SH_NODE_BSDF_PRINCIPLED node for USD shader "
              << usd_shader.GetPath() << std::endl;
    return;
  }

  /* Create the material output node. */
  bNode *output = add_node(nullptr, ntree, SH_NODE_OUTPUT_MATERIAL, 300.0f, 300.0f);

  if (!output) {
    std::cerr << "ERROR: Couldn't create SH_NODE_OUTPUT_MATERIAL node for USD shader "
              << usd_shader.GetPath() << std::endl;
    return;
  }

  /* Connect the Principled BSDF node to the output node. */
  link_nodes(ntree, principled, "BSDF", output, "Surface");

  /* Recursively create the principled shader input networks. */
  set_principled_node_inputs(principled, ntree, usd_shader);

  nodeSetActive(ntree, output);

  BKE_ntree_update_main_tree(bmain_, ntree, nullptr);

  /* Optionally, set the material blend mode. */

  if (params_.set_material_blend) {
    if (needs_blend(usd_shader)) {
      float opacity_threshold = get_opacity_threshold(usd_shader, 0.0f);
      if (opacity_threshold > 0.0f) {
        mtl->blend_method = MA_BM_CLIP;
        mtl->alpha_threshold = opacity_threshold;
      }
      else {
        mtl->blend_method = MA_BM_BLEND;
      }
    }
  }
}

void USDMaterialReader::set_principled_node_inputs(bNode *principled,
                                                   bNodeTree *ntree,
                                                   const pxr::UsdShadeShader &usd_shader) const
{
  /* The context struct keeps track of the locations for adding
   * input nodes. */
  NodePlacementContext context(0.0f, 300.0);

  /* The column index (from right to left relative to the principled
   * node) where we're adding the nodes. */
  int column = 0;

  /* Recursively set the principled shader inputs. */

  if (pxr::UsdShadeInput diffuse_input = usd_shader.GetInput(usdtokens::diffuseColor)) {
    set_node_input(diffuse_input, principled, "Base Color", ntree, column, &context);
  }

  if (pxr::UsdShadeInput emissive_input = usd_shader.GetInput(usdtokens::emissiveColor)) {
    set_node_input(emissive_input, principled, "Emission", ntree, column, &context);
  }

  if (pxr::UsdShadeInput specular_input = usd_shader.GetInput(usdtokens::specularColor)) {
    set_node_input(specular_input, principled, "Specular", ntree, column, &context);
  }

  if (pxr::UsdShadeInput metallic_input = usd_shader.GetInput(usdtokens::metallic)) {
    ;
    set_node_input(metallic_input, principled, "Metallic", ntree, column, &context);
  }

  if (pxr::UsdShadeInput roughness_input = usd_shader.GetInput(usdtokens::roughness)) {
    set_node_input(roughness_input, principled, "Roughness", ntree, column, &context);
  }

  if (pxr::UsdShadeInput clearcoat_input = usd_shader.GetInput(usdtokens::clearcoat)) {
    set_node_input(clearcoat_input, principled, "Clearcoat", ntree, column, &context);
  }

  if (pxr::UsdShadeInput clearcoat_roughness_input = usd_shader.GetInput(
          usdtokens::clearcoatRoughness)) {
    set_node_input(
        clearcoat_roughness_input, principled, "Clearcoat Roughness", ntree, column, &context);
  }

  if (pxr::UsdShadeInput opacity_input = usd_shader.GetInput(usdtokens::opacity)) {
    set_node_input(opacity_input, principled, "Alpha", ntree, column, &context);
  }

  if (pxr::UsdShadeInput ior_input = usd_shader.GetInput(usdtokens::ior)) {
    set_node_input(ior_input, principled, "IOR", ntree, column, &context);
  }

  if (pxr::UsdShadeInput normal_input = usd_shader.GetInput(usdtokens::normal)) {
    set_node_input(normal_input, principled, "Normal", ntree, column, &context);
  }
}

void USDMaterialReader::set_node_input(const pxr::UsdShadeInput &usd_input,
                                       bNode *dest_node,
                                       const char *dest_socket_name,
                                       bNodeTree *ntree,
                                       const int column,
                                       NodePlacementContext *r_ctx) const
{
  if (!(usd_input && dest_node && r_ctx)) {
    return;
  }

  if (usd_input.HasConnectedSource()) {
    /* The USD shader input has a connected source shader. Follow the connection
     * and attempt to convert the connected USD shader to a Blender node. */
    follow_connection(usd_input, dest_node, dest_socket_name, ntree, column, r_ctx);
  }
  else {
    /* Set the destination node socket value from the USD shader input value. */

    bNodeSocket *sock = nodeFindSocket(dest_node, SOCK_IN, dest_socket_name);
    if (!sock) {
      std::cerr << "ERROR: couldn't get destination node socket " << dest_socket_name << std::endl;
      return;
    }

    pxr::VtValue val;
    if (!usd_input.Get(&val)) {
      std::cerr << "ERROR: couldn't get value for usd shader input "
                << usd_input.GetPrim().GetPath() << std::endl;
      return;
    }

    switch (sock->type) {
      case SOCK_FLOAT:
        if (val.IsHolding<float>()) {
          ((bNodeSocketValueFloat *)sock->default_value)->value = val.UncheckedGet<float>();
        }
        else if (val.IsHolding<pxr::GfVec3f>()) {
          pxr::GfVec3f v3f = val.UncheckedGet<pxr::GfVec3f>();
          float average = (v3f[0] + v3f[1] + v3f[2]) / 3.0f;
          ((bNodeSocketValueFloat *)sock->default_value)->value = average;
        }
        break;
      case SOCK_RGBA:
        if (val.IsHolding<pxr::GfVec3f>()) {
          pxr::GfVec3f v3f = val.UncheckedGet<pxr::GfVec3f>();
          copy_v3_v3(((bNodeSocketValueRGBA *)sock->default_value)->value, v3f.data());
        }
        break;
      case SOCK_VECTOR:
        if (val.IsHolding<pxr::GfVec3f>()) {
          pxr::GfVec3f v3f = val.UncheckedGet<pxr::GfVec3f>();
          copy_v3_v3(((bNodeSocketValueVector *)sock->default_value)->value, v3f.data());
        }
        else if (val.IsHolding<pxr::GfVec2f>()) {
          pxr::GfVec2f v2f = val.UncheckedGet<pxr::GfVec2f>();
          copy_v2_v2(((bNodeSocketValueVector *)sock->default_value)->value, v2f.data());
        }
        break;
      default:
        std::cerr << "WARNING: unexpected type " << sock->idname << " for destination node socket "
                  << dest_socket_name << std::endl;
        break;
    }
  }
}

void USDMaterialReader::follow_connection(const pxr::UsdShadeInput &usd_input,
                                          bNode *dest_node,
                                          const char *dest_socket_name,
                                          bNodeTree *ntree,
                                          int column,
                                          NodePlacementContext *r_ctx) const
{
  if (!(usd_input && dest_node && dest_socket_name && ntree && r_ctx)) {
    return;
  }

  pxr::UsdShadeConnectableAPI source;
  pxr::TfToken source_name;
  pxr::UsdShadeAttributeType source_type;

  usd_input.GetConnectedSource(&source, &source_name, &source_type);

  if (!(source && source.GetPrim().IsA<pxr::UsdShadeShader>())) {
    return;
  }

  pxr::UsdShadeShader source_shader(source.GetPrim());

  if (!source_shader) {
    return;
  }

  pxr::TfToken shader_id;
  if (!source_shader.GetShaderId(&shader_id)) {
    std::cerr << "ERROR: couldn't get shader id for source shader "
              << source_shader.GetPrim().GetPath() << std::endl;
    return;
  }

  /* For now, only convert UsdUVTexture and UsdPrimvarReader_float2 inputs. */
  if (shader_id == usdtokens::UsdUVTexture) {

    if (STREQ(dest_socket_name, "Normal")) {

      /* The normal texture input requires creating a normal map node. */
      float locx = 0.0f;
      float locy = 0.0f;
      compute_node_loc(column + 1, &locx, &locy, r_ctx);

      bNode *normal_map = add_node(nullptr, ntree, SH_NODE_NORMAL_MAP, locx, locy);

      /* Currently, the Normal Map node has Tangent Space as the default,
       * which is what we need, so we don't need to explicitly set it. */

      /* Connect the Normal Map to the Normal input. */
      link_nodes(ntree, normal_map, "Normal", dest_node, "Normal");

      /* Now, create the Texture Image node input to the Normal Map "Color" input. */
      convert_usd_uv_texture(
          source_shader, source_name, normal_map, "Color", ntree, column + 2, r_ctx);
    }
    else {
      convert_usd_uv_texture(
          source_shader, source_name, dest_node, dest_socket_name, ntree, column + 1, r_ctx);
    }
  }
  else if (shader_id == usdtokens::UsdPrimvarReader_float2) {
    convert_usd_primvar_reader_float2(
        source_shader, source_name, dest_node, dest_socket_name, ntree, column + 1, r_ctx);
  }
}

void USDMaterialReader::convert_usd_uv_texture(const pxr::UsdShadeShader &usd_shader,
                                               const pxr::TfToken &usd_source_name,
                                               bNode *dest_node,
                                               const char *dest_socket_name,
                                               bNodeTree *ntree,
                                               const int column,
                                               NodePlacementContext *r_ctx) const
{
  if (!usd_shader || !dest_node || !ntree || !dest_socket_name || !bmain_ || !r_ctx) {
    return;
  }

  float locx = 0.0f;
  float locy = 0.0f;
  compute_node_loc(column, &locx, &locy, r_ctx);

  /* Create the Texture Image node. */
  bNode *tex_image = add_node(nullptr, ntree, SH_NODE_TEX_IMAGE, locx, locy);

  if (!tex_image) {
    std::cerr << "ERROR: Couldn't create SH_NODE_TEX_IMAGE for node input " << dest_socket_name
              << std::endl;
    return;
  }

  /* Load the texture image. */
  load_tex_image(usd_shader, tex_image);

  /* Connect to destination node input. */

  /* Get the source socket name. */
  std::string source_socket_name = usd_source_name == usdtokens::a ? "Alpha" : "Color";

  link_nodes(ntree, tex_image, source_socket_name.c_str(), dest_node, dest_socket_name);

  /* Connect the texture image node "Vector" input. */
  if (pxr::UsdShadeInput st_input = usd_shader.GetInput(usdtokens::st)) {
    set_node_input(st_input, tex_image, "Vector", ntree, column, r_ctx);
  }
}

void USDMaterialReader::load_tex_image(const pxr::UsdShadeShader &usd_shader,
                                       bNode *tex_image) const
{
  if (!(usd_shader && tex_image && tex_image->type == SH_NODE_TEX_IMAGE)) {
    return;
  }

  /* Try to load the texture image. */
  pxr::UsdShadeInput file_input = usd_shader.GetInput(usdtokens::file);

  if (!file_input) {
    std::cerr << "WARNING: Couldn't get file input for USD shader " << usd_shader.GetPath()
              << std::endl;
    return;
  }

  /* File input may have a connected source, e.g., if it's been overridden by
   * an input on the mateial. */
  if (file_input.HasConnectedSource()) {
    pxr::UsdShadeConnectableAPI source;
    pxr::TfToken source_name;
    pxr::UsdShadeAttributeType source_type;

    if (file_input.GetConnectedSource(&source, &source_name, &source_type)) {
      file_input = source.GetInput(source_name);
    }
    else {
      std::cerr << "ERROR: couldn't get connected source for file input "
        << file_input.GetPrim().GetPath() << " " << file_input.GetFullName() << std::endl;
    }
  }

  pxr::VtValue file_val;
  if (!file_input.Get(&file_val) || !file_val.IsHolding<pxr::SdfAssetPath>()) {
    std::cerr << "WARNING: Couldn't get file input value for USD shader " << usd_shader.GetPath()
              << std::endl;
    return;
  }

  const pxr::SdfAssetPath &asset_path = file_val.Get<pxr::SdfAssetPath>();

  std::string file_path = asset_path.GetResolvedPath();

  if (file_path.empty()) {
    /* No resolved path, so use the asset path (usually
     * necessary for UDIM paths). */
    file_path = asset_path.GetAssetPath();

    if (!file_path.empty() && is_udim_path(file_path)) {
      /* Texture paths are frequently relative to the USD, so get
       * the absolute path. */
      if (pxr::SdfLayerHandle layer_handle = get_layer_handle(file_input.GetAttr())) {

        /* SdfLayer::ComputeAbsolutePath() doesn' work for context-dependent paths
         * where the file name has a UDIM token (e.g., '0/foo.<UDIM>.png').
         * We therefore compute the absolube path of the parent directory of the
         * UDIM file. */

        char file[FILE_MAXFILE];
        char dir[FILE_MAXDIR];
        BLI_split_dirfile(file_path.c_str(), dir, file, sizeof(dir), sizeof(file));

        if (strlen(dir) == 0) {
          /* No directory in path, assume asset is a sibling of the layer. */
          dir[0] = '.';
          dir[1] = '\0';
        }

        /* Get the absolute path of the directory relative to the layer. */
        std::string dir_abs_path = layer_handle->ComputeAbsolutePath(dir);

        char result[FILE_MAX];
        /* Finally, join the original file name with the absolute path. */
        BLI_path_join(result, FILE_MAX, dir_abs_path.c_str(), file);

        /* Use forward slashes. */
        BLI_str_replace_char(result, SEP, ALTSEP);
        file_path = result;
      }
    }
  }

  if (file_path.empty()) {
    std::cerr << "WARNING: Couldn't resolve image asset '" << asset_path
              << "' for Texture Image node." << std::endl;
    return;
  }

  /* Optionally copy the asset if it's inside a USDZ package. */

  const bool import_textures = params_.import_textures_mode != USD_TEX_IMPORT_NONE &&
                               pxr::ArIsPackageRelativePath(file_path);

  if (import_textures) {
    /* If we are packing the imported textures, we first write them
     * to a temporary directory. */
    const char *textures_dir = params_.import_textures_mode == USD_TEX_IMPORT_PACK ?
                                   temp_textures_dir() :
                                   params_.import_textures_dir;

    const eUSDTexNameCollisionMode name_collision_mode = params_.import_textures_mode ==
                                                                 USD_TEX_IMPORT_PACK ?
                                                             USD_TEX_NAME_COLLISION_OVERWRITE :
                                                             params_.tex_name_collision_mode;

    file_path = import_asset(file_path.c_str(), textures_dir, name_collision_mode);
  }

  /* If this is a UDIM texture, this will store the
   * UDIM tile indices. */
  blender::Vector<int> udim_tiles;

  if (is_udim_path(file_path)) {
    udim_tiles = get_udim_tiles(file_path);
  }

  const char *im_file = file_path.c_str();

  Image *image = BKE_image_load_exists(bmain_, im_file);

  if (!image) {
    std::cerr << "WARNING: Couldn't open image file '" << im_file << "' for Texture Image node."
              << std::endl;
    return;
  }

  if (udim_tiles.size() > 0) {
    add_udim_tiles(image, udim_tiles);
  }

  tex_image->id = &image->id;

  /* Set texture color space.
   * TODO(makowalski): For now, just checking for RAW color space,
   * assuming sRGB otherwise, but more complex logic might be
   * required if the color space is "auto". */

  pxr::TfToken color_space = get_source_color_space(usd_shader);

  if (color_space.IsEmpty()) {
    color_space = file_input.GetAttr().GetColorSpace();
    /* TODO(makowalski): if the input is from a connected source
     * and fails to return a color space, should we also check the
     * color space on the current shader's file input? */
  }

  if (ELEM(color_space, usdtokens::RAW, usdtokens::raw)) {
    STRNCPY(image->colorspace_settings.name, "Raw");
  }

<<<<<<< HEAD
  NodeTexImage *storage = static_cast<NodeTexImage *>(tex_image->storage);
  storage->extension = get_image_extension(usd_shader, storage->extension);
=======
  if (import_textures && params_.import_textures_mode == USD_TEX_IMPORT_PACK &&
      !BKE_image_has_packedfile(image)) {
    BKE_image_packfiles(nullptr, image, ID_BLEND_PATH(bmain_, &image->id));
    if (BLI_is_dir(temp_textures_dir())) {
      BLI_delete(temp_textures_dir(), true, true);
    }
  }
>>>>>>> e1a29b58
}

void USDMaterialReader::convert_usd_primvar_reader_float2(
    const pxr::UsdShadeShader &usd_shader,
    const pxr::TfToken & /* usd_source_name */,
    bNode *dest_node,
    const char *dest_socket_name,
    bNodeTree *ntree,
    const int column,
    NodePlacementContext *r_ctx) const
{
  if (!usd_shader || !dest_node || !ntree || !dest_socket_name || !bmain_ || !r_ctx) {
    return;
  }

  float locx = 0.0f;
  float locy = 0.0f;
  compute_node_loc(column, &locx, &locy, r_ctx);

  /* Create the UV Map node. */
  bNode *uv_map = add_node(nullptr, ntree, SH_NODE_UVMAP, locx, locy);

  if (!uv_map) {
    std::cerr << "ERROR: Couldn't create SH_NODE_UVMAP for node input " << dest_socket_name
              << std::endl;
    return;
  }

  /* Set the texmap name. */
  pxr::UsdShadeInput varname_input = usd_shader.GetInput(usdtokens::varname);
  if (varname_input) {
    pxr::VtValue varname_val;
    if (varname_input.Get(&varname_val) && varname_val.IsHolding<pxr::TfToken>()) {
      std::string varname = varname_val.Get<pxr::TfToken>().GetString();
      if (!varname.empty()) {
        NodeShaderUVMap *storage = (NodeShaderUVMap *)uv_map->storage;
        BLI_strncpy(storage->uv_map, varname.c_str(), sizeof(storage->uv_map));
      }
    }
  }

  /* Connect to destination node input. */
  link_nodes(ntree, uv_map, "UV", dest_node, dest_socket_name);
}

void build_material_map(const Main *bmain, std::map<std::string, Material *> *r_mat_map)
{
  BLI_assert_msg(r_mat_map, "...");

  LISTBASE_FOREACH (Material *, material, &bmain->materials) {
    std::string usd_name = pxr::TfMakeValidIdentifier(material->id.name + 2);
    (*r_mat_map)[usd_name] = material;
  }
}

Material *find_existing_material(const pxr::SdfPath &usd_mat_path,
                                 const USDImportParams &params,
                                 const std::map<std::string, Material *> &mat_map,
                                 const std::map<std::string, std::string> &usd_path_to_mat_name)
{
  if (params.mtl_name_collision_mode == USD_MTL_NAME_COLLISION_MAKE_UNIQUE) {
    /* Check if we've already created the Blender material with a modified name. */
    std::map<std::string, std::string>::const_iterator path_to_name_iter =
        usd_path_to_mat_name.find(usd_mat_path.GetAsString());

    if (path_to_name_iter == usd_path_to_mat_name.end()) {
      return nullptr;
    }

    std::string mat_name = path_to_name_iter->second;
    std::map<std::string, Material *>::const_iterator mat_iter = mat_map.find(mat_name);
    BLI_assert_msg(mat_iter != mat_map.end(),
                   "Previously created material cannot be found any more");
    return mat_iter->second;
  }

  std::string mat_name = usd_mat_path.GetName();
  std::map<std::string, Material *>::const_iterator mat_iter = mat_map.find(mat_name);

  if (mat_iter == mat_map.end()) {
    return nullptr;
  }

  return mat_iter->second;
}

}  // namespace blender::io::usd<|MERGE_RESOLUTION|>--- conflicted
+++ resolved
@@ -3,14 +3,12 @@
 
 #include "usd_reader_material.h"
 
-<<<<<<< HEAD
+
 #include "usd_umm.h"
 
-=======
 #include "usd_asset_utils.h"
 
 #include "BKE_appdir.h"
->>>>>>> e1a29b58
 #include "BKE_image.h"
 #include "BKE_lib_id.h"
 #include "BKE_main.h"
@@ -29,11 +27,9 @@
 #include "WM_api.h"
 
 #include <pxr/base/gf/vec3f.h>
-<<<<<<< HEAD
 #include <pxr/usd/ar/resolver.h>
-=======
 #include <pxr/usd/ar/packageUtils.h>
->>>>>>> e1a29b58
+
 #include <pxr/usd/usdShade/material.h>
 #include <pxr/usd/usdShade/shader.h>
 
@@ -877,10 +873,8 @@
     STRNCPY(image->colorspace_settings.name, "Raw");
   }
 
-<<<<<<< HEAD
   NodeTexImage *storage = static_cast<NodeTexImage *>(tex_image->storage);
   storage->extension = get_image_extension(usd_shader, storage->extension);
-=======
   if (import_textures && params_.import_textures_mode == USD_TEX_IMPORT_PACK &&
       !BKE_image_has_packedfile(image)) {
     BKE_image_packfiles(nullptr, image, ID_BLEND_PATH(bmain_, &image->id));
@@ -888,7 +882,6 @@
       BLI_delete(temp_textures_dir(), true, true);
     }
   }
->>>>>>> e1a29b58
 }
 
 void USDMaterialReader::convert_usd_primvar_reader_float2(
