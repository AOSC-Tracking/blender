--- conflicted
+++ resolved
@@ -8,14 +8,11 @@
 
 #include <string>
 
-<<<<<<< HEAD
 struct bNode;
 struct bNodeTree;
 struct Material;
 struct USDExportParams;
-=======
 struct Material;
->>>>>>> e1a29b58
 
 namespace blender::io::usd {
 
@@ -27,7 +24,6 @@
 
 struct USDExporterContext;
 
-<<<<<<< HEAD
 void create_usd_cycles_material(pxr::UsdStageRefPtr a_stage,
                                 bNodeTree *ntree,
                                 pxr::UsdShadeMaterial &usd_material,
@@ -39,11 +35,9 @@
 void create_mdl_material(const USDExporterContext &usd_export_context,
                          Material *material,
                          pxr::UsdShadeMaterial &usd_material);
-=======
 /* Returns a USDPreviewSurface token name for a given Blender shader Socket name,
  * or an empty TfToken if the input name is not found in the map. */
 const pxr::TfToken token_for_input(const char *input_name);
->>>>>>> e1a29b58
 
 /**
  * Entry point to create an approximate USD Preview Surface network from a Cycles node graph.
