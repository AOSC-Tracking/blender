--- conflicted
+++ resolved
@@ -19,18 +19,14 @@
 #include <pxr/usd/usdGeom/nurbsCurves.h>
 #include <pxr/usd/usdGeom/scope.h>
 #include <pxr/usd/usdGeom/xform.h>
-<<<<<<< HEAD
+
 #include <pxr/usd/usdLux/domeLight.h>
-#include <pxr/usd/usdLux/light.h>
-=======
-
 #if PXR_VERSION >= 2111
 #  include <pxr/usd/usdLux/boundableLightBase.h>
 #  include <pxr/usd/usdLux/nonboundableLightBase.h>
 #else
 #  include <pxr/usd/usdLux/light.h>
 #endif
->>>>>>> c87f6242
 
 #include <iostream>
 
@@ -72,13 +68,9 @@
   if (params_.import_meshes && prim.IsA<pxr::UsdGeomMesh>()) {
     return new USDMeshReader(prim, params_, settings_);
   }
-<<<<<<< HEAD
   if (params_.import_lights && prim.IsA<pxr::UsdLuxDomeLight>()) {
     return new USDXformReader(prim, params_, settings_);
   }
-  if (params_.import_lights && prim.IsA<pxr::UsdLuxLight>()) {
-    return new USDLightReader(prim, params_, settings_, xf_cache);
-=======
 #if PXR_VERSION >= 2111
   if (params_.import_lights && (prim.IsA<pxr::UsdLuxBoundableLightBase>() ||
                                 prim.IsA<pxr::UsdLuxNonboundableLightBase>())) {
@@ -86,7 +78,6 @@
   if (params_.import_lights && prim.IsA<pxr::UsdLuxLight>()) {
 #endif
     return new USDLightReader(prim, params_, settings_);
->>>>>>> c87f6242
   }
   if (params_.import_volumes && prim.IsA<pxr::UsdVolVolume>()) {
     return new USDVolumeReader(prim, params_, settings_);
@@ -117,20 +108,15 @@
   if (prim.IsA<pxr::UsdGeomMesh>()) {
     return new USDMeshReader(prim, params_, settings_);
   }
-<<<<<<< HEAD
   if (prim.IsA<pxr::UsdLuxDomeLight>()) {
     return new USDXformReader(prim, params_, settings_);
   }
-  if (prim.IsA<pxr::UsdLuxLight>()) {
-    return new USDLightReader(prim, params_, settings_, xf_cache);
-=======
 #if PXR_VERSION >= 2111
   if (prim.IsA<pxr::UsdLuxBoundableLightBase>() || prim.IsA<pxr::UsdLuxNonboundableLightBase>()) {
 #else
   if (prim.IsA<pxr::UsdLuxLight>()) {
 #endif
     return new USDLightReader(prim, params_, settings_);
->>>>>>> c87f6242
   }
   if (prim.IsA<pxr::UsdVolVolume>()) {
     return new USDVolumeReader(prim, params_, settings_);
@@ -295,7 +281,7 @@
     }
   }
 
-  if (prim.IsPseudoRoot() || prim.IsMaster()) {
+  if (prim.IsPseudoRoot() || prim.IsPrototype()) {
     return nullptr;
   }
 
@@ -351,7 +337,7 @@
 
   if (params_.use_instancing) {
     // Collect the scenegraph instance prototypes.
-    std::vector<pxr::UsdPrim> protos = stage_->GetMasters();
+    std::vector<pxr::UsdPrim> protos = stage_->GetPrototypes();
 
     for (const pxr::UsdPrim &proto_prim : protos) {
       std::vector<USDPrimReader *> proto_readers;
