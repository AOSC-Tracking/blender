--- conflicted
+++ resolved
@@ -32,7 +32,6 @@
   void create_object(Main *bmain, double motionSampleTime) override;
   void read_object_data(Main *bmain, double motionSampleTime) override;
 
-<<<<<<< HEAD
   bool needs_cachefile() override
   {
     return needs_cachefile_;
@@ -40,9 +39,6 @@
   void apply_cache_file(CacheFile *cache_file) override;
 
   void read_matrix(float r_mat[4][4], const float time, const float scale, bool *r_is_constant);
-=======
-  void read_matrix(float r_mat[4][4], float time, float scale, bool *r_is_constant);
->>>>>>> 923b28aa
 
   bool use_parent_xform() const
   {
