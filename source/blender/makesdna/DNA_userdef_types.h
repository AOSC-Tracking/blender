/* SPDX-FileCopyrightText: 2001-2002 NaN Holding BV. All rights reserved.
 *
 * SPDX-License-Identifier: GPL-2.0-or-later */

/** \file
 * \ingroup DNA
 */

#pragma once

#include "DNA_listBase.h"
#include "DNA_texture_types.h" /* ColorBand */
#include "DNA_userdef_enums.h"

#ifdef __cplusplus
extern "C" {
#endif

/**
 * Scaling factor for all UI elements, based on the "Resolution Scale" user preference and the
 * DPI/OS Scale of each monitor. This is a read-only, run-time value calculated by
 * `WM_window_set_dpi` at various times, including between the drawing of each window and so can
 * vary between monitors.
 */
#define UI_SCALE_FAC ((void)0, U.scale_factor)

/* Inverse of UI_SCALE_FAC ( 1 / UI_SCALE_FAC). */
#define UI_INV_SCALE_FAC ((void)0, U.inv_scale_factor)

/* 16 to copy ICON_DEFAULT_HEIGHT */
#define UI_ICON_SIZE ((float)16 * U.scale_factor)

/* Themes; defines in `BIF_resource.h`. */

struct ColorBand;

/* ************************ style definitions ******************** */

#define MAX_STYLE_NAME 64

/**
 * Default offered by Blender.
 * #uiFont.uifont_id
 */
typedef enum eUIFont_ID {
  UIFONT_DEFAULT = 0,
  /*  UIFONT_BITMAP   = 1 */ /* UNUSED */

  /* free slots */
  UIFONT_CUSTOM1 = 2,
  /* UIFONT_CUSTOM2 = 3, */ /* UNUSED */
} eUIFont_ID;

/**
 * Default fonts to load/initialize.
 * First font is the default (index 0), others optional.
 */
#
#
typedef struct uiFont {
  struct uiFont *next, *prev;
  /** 1024 = FILE_MAX. */
  char filepath[1024];
  /** From blfont lib. */
  short blf_id;
  /** Own id (eUIFont_ID). */
  short uifont_id;
} uiFont;

/** This state defines appearance of text. */
typedef struct uiFontStyle {
  /** Saved in file, 0 is default. */
  short uifont_id;
  char _pad1[2];
  /** Actual size depends on 'global' DPI. */
  float points;
  /** Style hint. */
  short italic, bold;
  /** Value is amount of pixels blur. */
  short shadow;
  /** Shadow offset in pixels. */
  short shadx, shady;
  char _pad0[2];
  /** Total alpha. */
  float shadowalpha;
  /** 1 value, typically white or black anyway. */
  float shadowcolor;
  char _pad2[4];
} uiFontStyle;

/* this is fed to the layout engine and widget code */

typedef struct uiStyle {
  struct uiStyle *next, *prev;

  /** MAX_STYLE_NAME. */
  char name[64];

  uiFontStyle paneltitle;
  uiFontStyle grouplabel;
  uiFontStyle widgetlabel;
  uiFontStyle widget;

  float panelzoom;

  /** In characters. */
  short minlabelchars;
  /** In characters. */
  short minwidgetchars;

  short columnspace;
  short templatespace;
  short boxspace;
  short buttonspacex;
  short buttonspacey;
  short panelspace;
  short panelouter;

  char _pad0[2];
} uiStyle;

typedef struct uiWidgetColors {
  unsigned char outline[4];
  unsigned char inner[4];
  unsigned char inner_sel[4];
  unsigned char item[4];
  unsigned char text[4];
  unsigned char text_sel[4];
  unsigned char shaded;
  char _pad0[7];
  short shadetop, shadedown;
  float roundness;
} uiWidgetColors;

typedef struct uiWidgetStateColors {
  unsigned char inner_anim[4];
  unsigned char inner_anim_sel[4];
  unsigned char inner_key[4];
  unsigned char inner_key_sel[4];
  unsigned char inner_driven[4];
  unsigned char inner_driven_sel[4];
  unsigned char inner_overridden[4];
  unsigned char inner_overridden_sel[4];
  unsigned char inner_changed[4];
  unsigned char inner_changed_sel[4];
  float blend;
  char _pad0[4];
} uiWidgetStateColors;

typedef struct uiPanelColors {
  unsigned char header[4];
  unsigned char back[4];
  unsigned char sub_back[4];
  char _pad0[4];
} uiPanelColors;

typedef struct ThemeUI {
  /* Interface Elements (buttons, menus, icons) */
  uiWidgetColors wcol_regular, wcol_tool, wcol_toolbar_item, wcol_text;
  uiWidgetColors wcol_radio, wcol_option, wcol_toggle;
  uiWidgetColors wcol_num, wcol_numslider, wcol_tab;
  uiWidgetColors wcol_menu, wcol_pulldown, wcol_menu_back, wcol_menu_item, wcol_tooltip;
  uiWidgetColors wcol_box, wcol_scroll, wcol_progress, wcol_list_item, wcol_pie_menu;
  uiWidgetColors wcol_view_item;

  uiWidgetStateColors wcol_state;

  unsigned char widget_emboss[4];

  /* fac: 0 - 1 for blend factor, width in pixels */
  float menu_shadow_fac;
  short menu_shadow_width;

  unsigned char editor_outline[4];

  /* Transparent Grid */
  unsigned char transparent_checker_primary[4], transparent_checker_secondary[4];
  unsigned char transparent_checker_size;
  char _pad1[1];

  float icon_alpha;
  float icon_saturation;
  unsigned char widget_text_cursor[4];

  /* Axis Colors */
  unsigned char xaxis[4], yaxis[4], zaxis[4];

  /* Gizmo Colors. */
  unsigned char gizmo_hi[4];
  unsigned char gizmo_primary[4];
  unsigned char gizmo_secondary[4];
  unsigned char gizmo_view_align[4];
  unsigned char gizmo_a[4];
  unsigned char gizmo_b[4];

  /* Icon Colors. */
  /** Scene items. */
  unsigned char icon_scene[4];
  /** Collection items. */
  unsigned char icon_collection[4];
  /** Object items. */
  unsigned char icon_object[4];
  /** Object data items. */
  unsigned char icon_object_data[4];
  /** Modifier and constraint items. */
  unsigned char icon_modifier[4];
  /** Shading related items. */
  unsigned char icon_shading[4];
  /** File folders. */
  unsigned char icon_folder[4];
  /** Intensity of the border icons. >0 will render an border around themed
   * icons. */
  float icon_border_intensity;
  float panel_roundness;
  char _pad2[4];

} ThemeUI;

typedef struct ThemeAssetShelf {
  unsigned char header_back[4];
  unsigned char back[4];
} ThemeAssetShelf;

/* try to put them all in one, if needed a special struct can be created as well
 * for example later on, when we introduce wire colors for ob types or so...
 */
typedef struct ThemeSpace {
  /* main window colors */
  unsigned char back[4];
  unsigned char back_grad[4];

  char background_type;
  char _pad0[3];

  /** Panel title. */
  unsigned char title[4];
  unsigned char text[4];
  unsigned char text_hi[4];

  /* header colors */
  /** Region background. */
  unsigned char header[4];
  /** Unused. */
  unsigned char header_title[4];
  unsigned char header_text[4];
  unsigned char header_text_hi[4];

  /* region tabs */
  unsigned char tab_active[4];
  unsigned char tab_inactive[4];
  unsigned char tab_back[4];
  unsigned char tab_outline[4];

  /* button/tool regions */
  /** Region background. */
  unsigned char button[4];
  /** Panel title. */
  unsigned char button_title[4];
  unsigned char button_text[4];
  unsigned char button_text_hi[4];

  /* List-view regions. */
  /** Region background. */
  unsigned char list[4];
  /** Panel title. */
  unsigned char list_title[4];
  unsigned char list_text[4];
  unsigned char list_text_hi[4];

  /* navigation bar regions */
  /** Region background. */
  unsigned char navigation_bar[4];
  /** Region background. */
  unsigned char execution_buts[4];

  /* NOTE: cannot use name 'panel' because of DNA mapping old files. */
  uiPanelColors panelcolors;

  ThemeAssetShelf asset_shelf;

  unsigned char shade1[4];
  unsigned char shade2[4];

  unsigned char hilite[4];
  unsigned char grid[4];

  unsigned char view_overlay[4];

  unsigned char wire[4], wire_edit[4], select[4];
  unsigned char lamp[4], speaker[4], empty[4], camera[4];
  unsigned char active[4], group[4], group_active[4], transform[4];
  unsigned char vertex[4], vertex_select[4], vertex_active[4], vertex_bevel[4],
      vertex_unreferenced[4];
  unsigned char edge[4], edge_select[4];
  unsigned char edge_seam[4], edge_sharp[4], edge_facesel[4], edge_crease[4], edge_bevel[4];
  /** Solid faces. */
  unsigned char face[4], face_select[4], face_retopology[4], face_back[4], face_front[4];
  /** Selected color. */
  unsigned char face_dot[4];
  unsigned char extra_edge_len[4], extra_edge_angle[4], extra_face_angle[4], extra_face_area[4];
  unsigned char normal[4];
  unsigned char vertex_normal[4];
  unsigned char loop_normal[4];
  unsigned char bone_solid[4], bone_pose[4], bone_pose_active[4], bone_locked_weight[4];
  unsigned char strip[4], strip_select[4];
  unsigned char cframe[4];
  unsigned char time_keyframe[4], time_gp_keyframe[4];
  unsigned char freestyle_edge_mark[4], freestyle_face_mark[4];
  unsigned char time_scrub_background[4];
  unsigned char time_marker_line[4], time_marker_line_selected[4];

  unsigned char nurb_uline[4], nurb_vline[4];
  unsigned char act_spline[4], nurb_sel_uline[4], nurb_sel_vline[4], lastsel_point[4];

  unsigned char handle_free[4], handle_auto[4], handle_vect[4], handle_align[4],
      handle_auto_clamped[4];
  unsigned char handle_sel_free[4], handle_sel_auto[4], handle_sel_vect[4], handle_sel_align[4],
      handle_sel_auto_clamped[4];

  /** Dopesheet. */
  unsigned char ds_channel[4], ds_subchannel[4], ds_ipoline[4];
  /** Keytypes. */
  unsigned char keytype_keyframe[4], keytype_extreme[4], keytype_breakdown[4], keytype_jitter[4],
      keytype_movehold[4];
  /** Keytypes. */
  unsigned char keytype_keyframe_select[4], keytype_extreme_select[4], keytype_breakdown_select[4],
      keytype_jitter_select[4], keytype_movehold_select[4];
  unsigned char keyborder[4], keyborder_select[4];
  char _pad4[3];

  unsigned char console_output[4], console_input[4], console_info[4], console_error[4];
  unsigned char console_cursor[4], console_select[4];

  unsigned char vertex_size, edge_width, outline_width, obcenter_dia, facedot_size;
  unsigned char noodle_curving;
  unsigned char grid_levels;
  char _pad5[2];
  float dash_alpha;

  /* Syntax for text-window and nodes. */
  unsigned char syntaxl[4], syntaxs[4]; /* in nodespace used for backdrop matte */
  unsigned char syntaxb[4], syntaxn[4]; /* in nodespace used for color input */
  unsigned char syntaxv[4], syntaxc[4]; /* in nodespace used for converter group */
  unsigned char syntaxd[4], syntaxr[4]; /* in nodespace used for distort */

  unsigned char line_numbers[4];
  char _pad6[3];

  unsigned char nodeclass_output[4], nodeclass_filter[4];
  unsigned char nodeclass_vector[4], nodeclass_texture[4];
  unsigned char nodeclass_shader[4], nodeclass_script[4];
  unsigned char nodeclass_pattern[4], nodeclass_layout[4];
  unsigned char nodeclass_geometry[4], nodeclass_attribute[4];

  unsigned char node_zone_simulation[4];
  unsigned char node_zone_repeat[4];
  unsigned char _pad9[4];
  unsigned char simulated_frames[4];

  /** For sequence editor. */
  unsigned char movie[4], movieclip[4], mask[4], image[4], scene[4], audio[4];
  unsigned char effect[4], transition[4], meta[4], text_strip[4], color_strip[4];
  unsigned char active_strip[4], selected_strip[4];

  /** For dopesheet - scale factor for size of keyframes (i.e. height of channels). */
  char _pad7[1];
  float keyframe_scale_fac;

  unsigned char editmesh_active[4];

  unsigned char handle_vertex[4];
  unsigned char handle_vertex_select[4];

  unsigned char handle_vertex_size;

  unsigned char clipping_border_3d[4];

  unsigned char marker_outline[4], marker[4], act_marker[4], sel_marker[4], dis_marker[4],
      lock_marker[4];
  unsigned char bundle_solid[4];
  unsigned char path_before[4], path_after[4];
  unsigned char path_keyframe_before[4], path_keyframe_after[4];
  unsigned char camera_path[4];
  unsigned char camera_passepartout[4];
  unsigned char _pad1[6];

  unsigned char gp_vertex_size;
  unsigned char gp_vertex[4], gp_vertex_select[4];

  unsigned char preview_back[4];
  unsigned char preview_stitch_face[4];
  unsigned char preview_stitch_edge[4];
  unsigned char preview_stitch_vert[4];
  unsigned char preview_stitch_stitchable[4];
  unsigned char preview_stitch_unstitchable[4];
  unsigned char preview_stitch_active[4];

  /** Two uses, for uvs with modifier applied on mesh and uvs during painting. */
  unsigned char uv_shadow[4];

  /** Search filter match, used for property search and in the outliner. */
  unsigned char match[4];
  /** Outliner - selected item. */
  unsigned char selected_highlight[4];
  /** Outliner - selected object. */
  unsigned char selected_object[4];
  /** Outliner - active object. */
  unsigned char active_object[4];
  /** Outliner - edited object. */
  unsigned char edited_object[4];
  /** Outliner - row color difference. */
  unsigned char row_alternate[4];

  /** Skin modifier root color. */
  unsigned char skin_root[4];

  /* NLA */
  /** Active Action + Summary Channel. */
  unsigned char anim_active[4];
  /** Active Action = NULL. */
  unsigned char anim_non_active[4];
  /** Preview range overlay. */
  unsigned char anim_preview_range[4];

  /** NLA 'Tweaking' action/strip. */
  unsigned char nla_tweaking[4];
  /** NLA - warning color for duplicate instances of tweaking strip. */
  unsigned char nla_tweakdupli[4];

  /** NLA "Track" */
  unsigned char nla_track[4];
  /** NLA "Transition" strips. */
  unsigned char nla_transition[4], nla_transition_sel[4];
  /** NLA "Meta" strips. */
  unsigned char nla_meta[4], nla_meta_sel[4];
  /** NLA "Sound" strips. */
  unsigned char nla_sound[4], nla_sound_sel[4];

  /* info */
  unsigned char info_selected[4], info_selected_text[4];
  unsigned char info_error[4], info_error_text[4];
  unsigned char info_warning[4], info_warning_text[4];
  unsigned char info_info[4], info_info_text[4];
  unsigned char info_debug[4], info_debug_text[4];
  unsigned char info_property[4], info_property_text[4];
  unsigned char info_operator[4], info_operator_text[4];

  unsigned char paint_curve_pivot[4];
  unsigned char paint_curve_handle[4];

  unsigned char metadatabg[4];
  unsigned char metadatatext[4];

} ThemeSpace;

/* Viewport Background Gradient Types. */

typedef enum eBackgroundGradientTypes {
  TH_BACKGROUND_SINGLE_COLOR = 0,
  TH_BACKGROUND_GRADIENT_LINEAR = 1,
  TH_BACKGROUND_GRADIENT_RADIAL = 2,
} eBackgroundGradientTypes;

/** Set of colors for use as a custom color set for Objects/Bones wire drawing. */
typedef struct ThemeWireColor {
  unsigned char solid[4];
  unsigned char select[4];
  unsigned char active[4];

  /** #eWireColor_Flags. */
  short flag;
  char _pad0[2];
} ThemeWireColor;

/** #ThemeWireColor.flag */
typedef enum eWireColor_Flags {
  TH_WIRECOLOR_CONSTCOLS = (1 << 0),
  /* TH_WIRECOLOR_TEXTCOLS = (1 << 1), */ /* UNUSED */
} eWireColor_Flags;

typedef struct ThemeCollectionColor {
  unsigned char color[4];
} ThemeCollectionColor;

typedef struct ThemeStripColor {
  unsigned char color[4];
} ThemeStripColor;

/**
 * A theme.
 *
 * \note Currently only a single theme is ever used at once.
 * Different theme presets are stored as external files now.
 */
typedef struct bTheme {
  struct bTheme *next, *prev;
  char name[32];

  ThemeUI tui;

  /**
   * Individual Space-types:
   * \note Ensure #UI_THEMESPACE_END is updated when adding.
   */
  ThemeSpace space_properties;
  ThemeSpace space_view3d;
  ThemeSpace space_file;
  ThemeSpace space_graph;
  ThemeSpace space_info;
  ThemeSpace space_action;
  ThemeSpace space_nla;
  ThemeSpace space_sequencer;
  ThemeSpace space_image;
  ThemeSpace space_text;
  ThemeSpace space_outliner;
  ThemeSpace space_node;
  ThemeSpace space_preferences;
  ThemeSpace space_console;
  ThemeSpace space_clip;
  ThemeSpace space_topbar;
  ThemeSpace space_statusbar;
  ThemeSpace space_spreadsheet;

  /* 20 sets of bone colors for this theme */
  ThemeWireColor tarm[20];
  // ThemeWireColor tobj[20];

  /* See COLLECTION_COLOR_TOT for the number of collection colors. */
  ThemeCollectionColor collection_color[8];

  /* See SEQUENCE_COLOR_TOT for the total number of strip colors. */
  ThemeStripColor strip_color[9];

  int active_theme_area;
} bTheme;

#define UI_THEMESPACE_START(btheme) \
  (CHECK_TYPE_INLINE(btheme, bTheme *), &((btheme)->space_properties))
#define UI_THEMESPACE_END(btheme) \
  (CHECK_TYPE_INLINE(btheme, bTheme *), (&((btheme)->space_spreadsheet) + 1))

typedef struct bAddon {
  struct bAddon *next, *prev;
  char module[64];
  /** User-Defined Properties on this add-on (for storing preferences). */
  IDProperty *prop;
} bAddon;

typedef struct bPathCompare {
  struct bPathCompare *next, *prev;
  /** FILE_MAXDIR. */
  char path[768];
  char flag;
  char _pad0[7];
} bPathCompare;

typedef struct bUserMenu {
  struct bUserMenu *next, *prev;
  char space_type;
  char _pad0[7];
  char context[64];
  /* bUserMenuItem */
  ListBase items;
} bUserMenu;

/** May be part of #bUserMenu or other list. */
typedef struct bUserMenuItem {
  struct bUserMenuItem *next, *prev;
  char ui_name[64];
  char type;
  char _pad0[7];
} bUserMenuItem;

typedef struct bUserMenuItem_Op {
  bUserMenuItem item;
  char op_idname[64];
  struct IDProperty *prop;
  char op_prop_enum[64];
  char opcontext; /* #wmOperatorCallContext */
  char _pad0[7];
} bUserMenuItem_Op;

typedef struct bUserMenuItem_Menu {
  bUserMenuItem item;
  char mt_idname[64];
} bUserMenuItem_Menu;

typedef struct bUserMenuItem_Prop {
  bUserMenuItem item;
  char context_data_path[256];
  char prop_id[64];
  int prop_index;
  char _pad0[4];
} bUserMenuItem_Prop;

enum {
  USER_MENU_TYPE_SEP = 1,
  USER_MENU_TYPE_OPERATOR = 2,
  USER_MENU_TYPE_MENU = 3,
  USER_MENU_TYPE_PROP = 4,
};

typedef struct bUserAssetLibrary {
  struct bUserAssetLibrary *next, *prev;

  char name[64];      /* MAX_NAME */
  char dirpath[1024]; /* FILE_MAX */

  short import_method; /* eAssetImportMethod */
  short flag;          /* eAssetLibrary_Flag */
  char _pad0[4];
} bUserAssetLibrary;

typedef struct SolidLight {
  int flag;
  float smooth;
  float col[4], spec[4], vec[4];
} SolidLight;

typedef struct WalkNavigation {
  /** Speed factor for look around. */
  float mouse_speed;
  float walk_speed;
  float walk_speed_factor;
  float view_height;
  float jump_height;
  /** Duration to use for teleporting. */
  float teleport_time;
  short flag;
  char _pad0[6];
} WalkNavigation;

typedef struct UserDef_Runtime {
  /** Mark as changed so the preferences are saved on exit. */
  char is_dirty;
  char _pad0[7];
} UserDef_Runtime;

/**
 * Store UI data here instead of the space
 * since the space is typically a window which is freed.
 */
typedef struct UserDef_SpaceData {
  char section_active;
  /** #eUserPref_SpaceData_Flag UI options. */
  char flag;
  char _pad0[6];
} UserDef_SpaceData;

/**
 * Storage for UI data that to keep it even after the window was closed. (Similar to
 * #UserDef_SpaceData.)
 */
typedef struct UserDef_FileSpaceData {
  int display_type;   /* FileSelectParams.display */
  int thumbnail_size; /* FileSelectParams.thumbnail_size */
  int sort_type;      /* FileSelectParams.sort */
  int details_flags;  /* FileSelectParams.details_flags */
  int flag;           /* FileSelectParams.flag */
  int _pad0;
  uint64_t filter_id; /* FileSelectParams.filter_id */

  /** Info used when creating the file browser in a temporary window. */
  int temp_win_sizex;
  int temp_win_sizey;
} UserDef_FileSpaceData;

typedef struct UserDef_Experimental {
  /* Debug options, always available. */
  char use_undo_legacy;
  char no_override_auto_resync;
  char use_cycles_debug;
  char use_eevee_debug;
  char show_asset_debug_info;
  char no_asset_indexing;
  char use_viewport_debug;
  char use_all_linked_data_direct;
  char SANITIZE_AFTER_HERE;
  /* The following options are automatically sanitized (set to 0)
   * when the release cycle is not alpha. */
  char use_new_curves_tools;
  char use_new_point_cloud_type;
  char use_full_frame_compositor;
  char use_sculpt_tools_tilt;
  char use_extended_asset_browser;
  char use_override_templates;
  char enable_eevee_next;
  char use_sculpt_texture_paint;
  char use_grease_pencil_version3;
  char enable_overlay_next;
  char enable_workbench_next;
  char use_new_volume_nodes;
  char use_node_panels;
  char use_rotation_socket;
  char use_node_group_operators;
<<<<<<< HEAD
  char use_asset_shelf;
=======
>>>>>>> 8e33b20d
  /** `makesdna` does not allow empty structs. */
} UserDef_Experimental;

#define USER_EXPERIMENTAL_TEST(userdef, member) \
  (((userdef)->flag & USER_DEVELOPER_UI) && ((userdef)->experimental).member)

/**
 * Container to store multiple directory paths and a name for each as a #ListBase.
 */
typedef struct bUserScriptDirectory {
  struct bUserScriptDirectory *next, *prev;

  /** Name must be unique. */
  char name[64];      /* MAX_NAME */
  char dir_path[768]; /* FILE_MAXDIR */
} bUserScriptDirectory;

typedef struct UserDef {
  DNA_DEFINE_CXX_METHODS(UserDef)

  /** UserDef has separate do-version handling, and can be read from other files. */
  int versionfile, subversionfile;

  /** #eUserPref_Flag. */
  int flag;
  /** #eDupli_ID_Flags. */
  unsigned int dupflag;
  /** #eUserPref_PrefFlag preferences for the preferences. */
  char pref_flag;
  char savetime;
  char mouse_emulate_3_button_modifier;
  char _pad4[1];
  /** FILE_MAXDIR length. */
  char tempdir[768];
  char fontdir[768];
  /** FILE_MAX length. */
  char renderdir[1024];
  /* EXR cache path */
  /** 768 = FILE_MAXDIR. */
  char render_cachedir[768];
  char textudir[768];
  /* Deprecated, use #UserDef.script_directories instead. */
  char pythondir_legacy[768] DNA_DEPRECATED;
  char sounddir[768];
  char i18ndir[768];
  /** 1024 = FILE_MAX. */
  char image_editor[1024];
  /** 1024 = FILE_MAX. */
  char text_editor[1024];
  char text_editor_args[256];
  /** 1024 = FILE_MAX. */
  char anim_player[1024];
  int anim_player_preset;

  /** Minimum spacing between grid-lines in View2D grids. */
  short v2d_min_gridsize;
  /** #eTimecodeStyles, style of time-code display. */
  short timecode_style;

  short versions;
  short dbl_click_time;

  char _pad0[3];
  char mini_axis_type;
  /** #eUserpref_UI_Flag. */
  int uiflag;
  /** #eUserpref_UI_Flag2. */
  char uiflag2;
  char gpu_flag;
  char _pad8[6];
  /* Experimental flag for app-templates to make changes to behavior
   * which are outside the scope of typical preferences. */
  char app_flag;
  char viewzoom;
  short language;

  int mixbufsize;
  int audiodevice;
  int audiorate;
  int audioformat;
  int audiochannels;

  /** Setting for UI scale (fractional), before screen DPI has been applied. */
  float ui_scale;
  /** Setting for UI line width. */
  int ui_line_width;
  /** Runtime, full DPI divided by `pixelsize`. */
  int dpi;
  /** Runtime multiplier to scale UI elements. Use macro UI_SCALE_FAC instead of this. */
  float scale_factor;
  /** Runtime, `1.0 / scale_factor` */
  float inv_scale_factor;
  /** Runtime, calculated from line-width and point-size based on DPI (rounded to int). */
  float pixelsize;
  /** Deprecated, for forward compatibility. */
  int virtual_pixel;

  /** Console scroll-back limit. */
  int scrollback;
  /** Node insert offset (aka auto-offset) margin, but might be useful for later stuff as well. */
  char node_margin;
  char _pad2[1];
  /** #eUserpref_Translation_Flags. */
  short transopts;
  short menuthreshold1, menuthreshold2;

  /** Startup application template. */
  char app_template[64];

  struct ListBase themes;
  struct ListBase uifonts;
  struct ListBase uistyles;
  struct ListBase user_keymaps;
  /** #wmKeyConfigPref. */
  struct ListBase user_keyconfig_prefs;
  struct ListBase addons;
  struct ListBase autoexec_paths;
  /**
   * Optional user locations for Python scripts.
   *
   * This supports the same layout as Blender's scripts directory `scripts`.
   *
   * \note Unlike most paths, changing this is not fully supported at run-time,
   * requiring a restart to properly take effect. Supporting this would cause complications as
   * the script path can contain `startup`, `addons` & `modules` etc. properly unwinding the
   * Python environment to the state it _would_ have been in gets complicated.
   *
   * Although this is partially supported as the `sys.path` is refreshed when loading preferences.
   * This is done to support #PREFERENCES_OT_copy_prev which is available to the user when they
   * launch with a new version of Blender. In this case setting the script path on top of
   * factory settings will work without problems.
   */
  ListBase script_directories; /* #bUserScriptDirectory */
  /** #bUserMenu. */
  struct ListBase user_menus;
  /** #bUserAssetLibrary */
  struct ListBase asset_libraries;

  char keyconfigstr[64];

  /** Index of the asset library being edited in the Preferences UI. */
  short active_asset_library;

  short undosteps;
  int undomemory;
  float gpu_viewport_quality DNA_DEPRECATED;
  short gp_manhattandist, gp_euclideandist, gp_eraser;
  /** #eGP_UserdefSettings. */
  short gp_settings;
  char _pad13[4];
  struct SolidLight light_param[4];
  float light_ambient[3];
  char gizmo_flag;
  /** Generic gizmo size. */
  char gizmo_size;
  /** Navigate gizmo size. */
  char gizmo_size_navigate_v3d;
  char _pad3[5];
  short edit_studio_light;
  short lookdev_sphere_size;
  short vbotimeout, vbocollectrate;
  short textimeout, texcollectrate;
  int memcachelimit;
  /** Unused. */
  int prefetchframes;
  /** Control the rotation step of the view when PAD2, PAD4, PAD6&PAD8 is use. */
  float pad_rot_angle;
  char _pad12[4];
  /** Rotating view icon size. */
  short rvisize;
  /** Rotating view icon brightness. */
  short rvibright;
  /** Maximum number of recently used files to remember. */
  short recent_files;
  /** Milliseconds to spend spinning the view. */
  short smooth_viewtx;
  short glreslimit;
  /** #eColorPicker_Types. */
  short color_picker_type;
  /** Curve smoothing type for newly added F-Curves. */
  char auto_smoothing_new;
  /** Interpolation mode for newly added F-Curves. */
  char ipo_new;
  /** Handle types for newly added keyframes. */
  char keyhandles_new;
  char _pad11[4];
  /** #eZoomFrame_Mode. */
  char view_frame_type;

  /** Number of keyframes to zoom around current frame. */
  int view_frame_keyframes;
  /** Seconds to zoom around current frame. */
  float view_frame_seconds;

  /** #eGPUBackendType */
  short gpu_backend;

  char _pad7[4];

  /** Private, defaults to 20 for 72 DPI setting. */
  short widget_unit;
  short anisotropic_filter;

  /** Tablet API to use (Windows only). */
  short tablet_api;

  /** Raw tablet pressure that maps to 100%. */
  float pressure_threshold_max;
  /** Curve non-linearity parameter. */
  float pressure_softness;

  /** Overall sensitivity of 3D mouse. */
  float ndof_sensitivity;
  float ndof_orbit_sensitivity;
  /** Dead-zone of 3D mouse. */
  float ndof_deadzone;
  /** #eNdof_Flag, flags for 3D mouse. */
  int ndof_flag;

  /** #eMultiSample_Type, amount of samples for OpenGL FSA, if zero no FSA. */
  short ogl_multisamples;

  /** eImageDrawMethod, Method to be used to draw the images
   * (AUTO, GLSL, Textures or DrawPixels) */
  short image_draw_method;

  float glalphaclip;

  /** #eAutokey_Mode, auto-keying mode. */
  short autokey_mode;
  /** Flags for autokeying. */
  short autokey_flag;
  /** Flags for animation. */
  short animation_flag;

  /** Options for text rendering. */
  char text_render;
  char navigation_mode;

  /** Turn-table rotation amount per-pixel in radians. Scaled with DPI. */
  float view_rotate_sensitivity_turntable;
  /** Track-ball rotation scale. */
  float view_rotate_sensitivity_trackball;

  /** From texture.h. */
  struct ColorBand coba_weight;

  float sculpt_paint_overlay_col[3];
  /** Default color for newly created Grease Pencil layers. */
  float gpencil_new_layer_col[4];

  /** Drag pixels (scaled by DPI). */
  char drag_threshold_mouse;
  char drag_threshold_tablet;
  char drag_threshold;
  char move_threshold;

  char font_path_ui[1024];
  char font_path_ui_mono[1024];

  /** Legacy, for backwards compatibility only. */
  int compute_device_type;

  /** Opacity of inactive F-Curves in F-Curve Editor. */
  float fcu_inactive_alpha;

  /**
   * If keeping a pie menu spawn button pressed after this time,
   * it turns into a drag/release pie menu.
   */
  short pie_tap_timeout;
  /**
   * Direction in the pie menu will always be calculated from the
   * initial position within this time limit.
   */
  short pie_initial_timeout;
  short pie_animation_timeout;
  short pie_menu_confirm;
  /** Pie menu radius. */
  short pie_menu_radius;
  /** Pie menu distance from center before a direction is set. */
  short pie_menu_threshold;

  short _pad6[2];

  char factor_display_type;

  char viewport_aa;

  char render_display_type;      /* eUserpref_RenderDisplayType */
  char filebrowser_display_type; /* eUserpref_TempSpaceDisplayType */

  char sequencer_disk_cache_dir[1024];
  int sequencer_disk_cache_compression; /* eUserpref_DiskCacheCompression */
  int sequencer_disk_cache_size_limit;
  short sequencer_disk_cache_flag;
  short sequencer_proxy_setup; /* eUserpref_SeqProxySetup */

  float collection_instance_empty_size;
  char text_flag;
  char _pad10[1];

  char file_preview_type; /* eUserpref_File_Preview_Type */
  char statusbar_flag;    /* eUserpref_StatusBar_Flag */

  struct WalkNavigation walk_navigation;

  /** The UI for the user preferences. */
  UserDef_SpaceData space_data;
  UserDef_FileSpaceData file_space_data;

  UserDef_Experimental experimental;

  /** Runtime data (keep last). */
  UserDef_Runtime runtime;
} UserDef;

/** From blenkernel `blender.cc`. */
extern UserDef U;

/* ***************** USERDEF ****************** */

/* Toggles for unfinished 2.8 UserPref design. */
// #define WITH_USERDEF_WORKSPACES

/** #UserDef_SpaceData.section_active (UI active_section) */
typedef enum eUserPref_Section {
  USER_SECTION_INTERFACE = 0,
  USER_SECTION_EDITING = 1,
  USER_SECTION_SAVE_LOAD = 2,
  USER_SECTION_SYSTEM = 3,
  USER_SECTION_THEME = 4,
  USER_SECTION_INPUT = 5,
  USER_SECTION_ADDONS = 6,
  USER_SECTION_LIGHT = 7,
  USER_SECTION_KEYMAP = 8,
#ifdef WITH_USERDEF_WORKSPACES
  USER_SECTION_WORKSPACE_CONFIG = 9,
  USER_SECTION_WORKSPACE_ADDONS = 10,
  USER_SECTION_WORKSPACE_KEYMAPS = 11,
#endif
  USER_SECTION_VIEWPORT = 12,
  USER_SECTION_ANIMATION = 13,
  USER_SECTION_NAVIGATION = 14,
  USER_SECTION_FILE_PATHS = 15,
  USER_SECTION_EXPERIMENTAL = 16,
} eUserPref_Section;

/** #UserDef_SpaceData.flag (State of the user preferences UI). */
typedef enum eUserPref_SpaceData_Flag {
  /** Hide/expand key-map preferences. */
  USER_SPACEDATA_INPUT_HIDE_UI_KEYCONFIG = (1 << 0),
  USER_SPACEDATA_ADDONS_SHOW_ONLY_ENABLED = (1 << 1),
} eUserPref_SpaceData_Flag;

/** #UserDef.flag */
typedef enum eUserPref_Flag {
  USER_AUTOSAVE = (1 << 0),
  USER_FLAG_NUMINPUT_ADVANCED = (1 << 1),
  USER_FLAG_UNUSED_2 = (1 << 2), /* cleared */
  USER_FLAG_UNUSED_3 = (1 << 3), /* cleared */
  USER_FLAG_UNUSED_4 = (1 << 4), /* cleared */
  USER_TRACKBALL = (1 << 5),
  USER_FLAG_UNUSED_6 = (1 << 6), /* cleared */
  USER_FLAG_UNUSED_7 = (1 << 7), /* cleared */
  USER_MAT_ON_OB = (1 << 8),
  USER_FLAG_UNUSED_9 = (1 << 9), /* cleared */
  USER_DEVELOPER_UI = (1 << 10),
  USER_TOOLTIPS = (1 << 11),
  USER_TWOBUTTONMOUSE = (1 << 12),
  USER_NONUMPAD = (1 << 13),
  USER_ADD_CURSORALIGNED = (1 << 14),
  USER_FILECOMPRESS = (1 << 15),
  USER_FLAG_UNUSED_5 = (1 << 16), /* dirty */
  USER_CUSTOM_RANGE = (1 << 17),
  USER_ADD_EDITMODE = (1 << 18),
  USER_ADD_VIEWALIGNED = (1 << 19),
  USER_RELPATHS = (1 << 20),
  USER_RELEASECONFIRM = (1 << 21),
  USER_SCRIPT_AUTOEXEC_DISABLE = (1 << 22),
  USER_FILENOUI = (1 << 23),
  USER_NONEGFRAMES = (1 << 24),
  USER_TXT_TABSTOSPACES_DISABLE = (1 << 25),
  USER_TOOLTIPS_PYTHON = (1 << 26),
  USER_FLAG_UNUSED_27 = (1 << 27), /* dirty */
} eUserPref_Flag;

/** #UserDef.file_preview_type */
typedef enum eUserpref_File_Preview_Type {
  USER_FILE_PREVIEW_NONE = 0,
  USER_FILE_PREVIEW_AUTO,
  USER_FILE_PREVIEW_SCREENSHOT,
  USER_FILE_PREVIEW_CAMERA,
} eUserpref_File_Preview_Type;

typedef enum eUserPref_PrefFlag {
  USER_PREF_FLAG_SAVE = (1 << 0),
} eUserPref_PrefFlag;

/** #bPathCompare.flag */
typedef enum ePathCompare_Flag {
  USER_PATHCMP_GLOB = (1 << 0),
} ePathCompare_Flag;

/* Helper macro for checking frame clamping */
#define FRAMENUMBER_MIN_CLAMP(cfra) \
  { \
    if ((U.flag & USER_NONEGFRAMES) && (cfra < 0)) { \
      cfra = 0; \
    } \
  } \
  (void)0

/** #UserDef.viewzoom */
typedef enum eViewZoom_Style {
  /** Update zoom continuously with a timer while dragging the cursor. */
  USER_ZOOM_CONTINUE = 0,
  /** Map changes in distance from the view center to zoom. */
  USER_ZOOM_SCALE = 1,
  /** Map horizontal/vertical motion to zoom. */
  USER_ZOOM_DOLLY = 2,
} eViewZoom_Style;

/** #UserDef.navigation_mode */
typedef enum eViewNavigation_Method {
  VIEW_NAVIGATION_WALK = 0,
  VIEW_NAVIGATION_FLY = 1,
} eViewNavigation_Method;

/** #UserDef.uiflag */
typedef enum eUserpref_MiniAxisType {
  USER_MINI_AXIS_TYPE_GIZMO = 0,
  USER_MINI_AXIS_TYPE_MINIMAL = 1,
  USER_MINI_AXIS_TYPE_NONE = 2,
} eUserpref_MiniAxisType;

/** #UserDef.flag */
typedef enum eWalkNavigation_Flag {
  USER_WALK_GRAVITY = (1 << 0),
  USER_WALK_MOUSE_REVERSE = (1 << 1),
} eWalkNavigation_Flag;

/** #UserDef.uiflag */
typedef enum eUserpref_UI_Flag {
  USER_NO_MULTITOUCH_GESTURES = (1 << 0),
  USER_UIFLAG_UNUSED_1 = (1 << 1), /* cleared */
  USER_WHEELZOOMDIR = (1 << 2),
  USER_FILTERFILEEXTS = (1 << 3),
  USER_DRAWVIEWINFO = (1 << 4),
  USER_PLAINMENUS = (1 << 5),
  USER_LOCK_CURSOR_ADJUST = (1 << 6),
  USER_HEADER_BOTTOM = (1 << 7),
  /** Otherwise use header alignment from the file. */
  USER_HEADER_FROM_PREF = (1 << 8),
  USER_MENUOPENAUTO = (1 << 9),
  USER_DEPTH_CURSOR = (1 << 10),
  USER_AUTOPERSP = (1 << 11),
  USER_UIFLAG_UNUSED_12 = (1 << 12), /* cleared */
  USER_GLOBALUNDO = (1 << 13),
  USER_ORBIT_SELECTION = (1 << 14),
  USER_DEPTH_NAVIGATE = (1 << 15),
  USER_HIDE_DOT = (1 << 16),
  USER_SHOW_GIZMO_NAVIGATE = (1 << 17),
  USER_SHOW_VIEWPORTNAME = (1 << 18),
  USER_UIFLAG_UNUSED_3 = (1 << 19), /* Cleared. */
  USER_ZOOM_TO_MOUSEPOS = (1 << 20),
  USER_SHOW_FPS = (1 << 21),
  USER_REGISTER_ALL_USERS = (1 << 22),
  USER_MENUFIXEDORDER = (1 << 23),
  USER_CONTINUOUS_MOUSE = (1 << 24),
  USER_ZOOM_INVERT = (1 << 25),
  USER_ZOOM_HORIZ = (1 << 26), /* for CONTINUE and DOLLY zoom */
  USER_SPLASH_DISABLE = (1 << 27),
  USER_HIDE_RECENT = (1 << 28),
#ifdef DNA_DEPRECATED_ALLOW
  /* Deprecated: We're just trying if there's much desire for this feature,
   * or if we can make it go for good. Should be cleared if so - Julian, Oct. 2019. */
  USER_SHOW_THUMBNAILS = (1 << 29),
#endif
  USER_SAVE_PROMPT = (1 << 30),
  USER_HIDE_SYSTEM_BOOKMARKS = (1u << 31),
} eUserpref_UI_Flag;

/**
 * #UserDef.uiflag2
 *
 * \note don't add new flags here, use 'uiflag' which has flags free.
 */
typedef enum eUserpref_UI_Flag2 {
  USER_UIFLAG2_UNUSED_0 = (1 << 0), /* cleared */
  USER_REGION_OVERLAP = (1 << 1),
  USER_UIFLAG2_UNUSED_2 = (1 << 2),
  USER_UIFLAG2_UNUSED_3 = (1 << 3), /* dirty */
} eUserpref_UI_Flag2;

/** #UserDef.gpu_flag */
typedef enum eUserpref_GPU_Flag {
  USER_GPU_FLAG_NO_DEPT_PICK = (1 << 0),
  USER_GPU_FLAG_NO_EDIT_MODE_SMOOTH_WIRE = (1 << 1),
  USER_GPU_FLAG_OVERLAY_SMOOTH_WIRE = (1 << 2),
  USER_GPU_FLAG_SUBDIVISION_EVALUATION = (1 << 3),
} eUserpref_GPU_Flag;

/** #UserDef.tablet_api */
typedef enum eUserpref_TableAPI {
  USER_TABLET_AUTOMATIC = 0,
  USER_TABLET_NATIVE = 1,
  USER_TABLET_WINTAB = 2,
} eUserpref_TabletAPI;

/** #UserDef.app_flag */
typedef enum eUserpref_APP_Flag {
  USER_APP_LOCK_CORNER_SPLIT = (1 << 0),
  USER_APP_HIDE_REGION_TOGGLE = (1 << 1),
  USER_APP_LOCK_EDGE_RESIZE = (1 << 2),
} eUserpref_APP_Flag;

/** #UserDef.statusbar_flag */
typedef enum eUserpref_StatusBar_Flag {
  STATUSBAR_SHOW_MEMORY = (1 << 0),
  STATUSBAR_SHOW_VRAM = (1 << 1),
  STATUSBAR_SHOW_STATS = (1 << 2),
  STATUSBAR_SHOW_VERSION = (1 << 3),
  STATUSBAR_SHOW_SCENE_DURATION = (1 << 4),
} eUserpref_StatusBar_Flag;

/**
 * Auto-Keying mode.
 * #UserDef.autokey_mode
 */
typedef enum eAutokey_Mode {
  /* AUTOKEY_ON is a bit-flag. */
  AUTOKEY_ON = 1,

  /**
   * AUTOKEY_ON + 2**n...  (i.e. AUTOKEY_MODE_NORMAL = AUTOKEY_ON + 2)
   * to preserve setting, even when auto-key turned off.
   */
  AUTOKEY_MODE_NORMAL = 3,
  AUTOKEY_MODE_EDITKEYS = 5,
} eAutokey_Mode;

/**
 * Zoom to frame mode.
 * #UserDef.view_frame_type
 */
typedef enum eZoomFrame_Mode {
  ZOOM_FRAME_MODE_KEEP_RANGE = 0,
  ZOOM_FRAME_MODE_SECONDS = 1,
  ZOOM_FRAME_MODE_KEYFRAMES = 2,
} eZoomFrame_Mode;

/**
 * Auto-Keying flag
 * #UserDef.autokey_flag (not strictly used when autokeying only -
 * is also used when keyframing these days).
 * \note #eAutokey_Flag is used with a macro, search for lines like IS_AUTOKEY_FLAG(INSERTAVAIL).
 */
typedef enum eAutokey_Flag {
  AUTOKEY_FLAG_INSERTAVAIL = (1 << 0),
  AUTOKEY_FLAG_INSERTNEEDED = (1 << 1),
  AUTOKEY_FLAG_AUTOMATKEY = (1 << 2),
  AUTOKEY_FLAG_XYZ2RGB = (1 << 3),

  /* toolsettings->autokey_flag */
  AUTOKEY_FLAG_ONLYKEYINGSET = (1 << 6),
  AUTOKEY_FLAG_NOWARNING = (1 << 7),
  AUTOKEY_FLAG_CYCLEAWARE = (1 << 8),
  ANIMRECORD_FLAG_WITHNLA = (1 << 10),
} eAutokey_Flag;

/**
 * Animation flags
 * #UserDef.animation_flag, used for animation flags that aren't covered by more specific flags
 * (like eAutokey_Flag).
 */
typedef enum eUserpref_Anim_Flags {
  USER_ANIM_SHOW_CHANNEL_GROUP_COLORS = (1 << 0),
  USER_ANIM_ONLY_SHOW_SELECTED_CURVE_KEYS = (1 << 1),
  USER_ANIM_HIGH_QUALITY_DRAWING = (1 << 2),
} eUserpref_Anim_Flags;

/** #UserDef.transopts */
typedef enum eUserpref_Translation_Flags {
  USER_TR_TOOLTIPS = (1 << 0),
  USER_TR_IFACE = (1 << 1),
  USER_TR_UNUSED_2 = (1 << 2),            /* cleared */
  USER_TR_UNUSED_3 = (1 << 3),            /* cleared */
  USER_TR_UNUSED_4 = (1 << 4),            /* cleared */
  USER_DOTRANSLATE_DEPRECATED = (1 << 5), /* Deprecated in 2.83. */
  USER_TR_UNUSED_6 = (1 << 6),            /* cleared */
  USER_TR_UNUSED_7 = (1 << 7),            /* cleared */
  USER_TR_NEWDATANAME = (1 << 8),
} eUserpref_Translation_Flags;

/**
 * Text Editor options
 * #UserDef.text_flag
 */
typedef enum eTextEdit_Flags {
  USER_TEXT_EDIT_AUTO_CLOSE = (1 << 0),
} eTextEdit_Flags;

/**
 * Text draw options
 * #UserDef.text_render
 */
typedef enum eText_Draw_Options {
  USER_TEXT_DISABLE_AA = (1 << 0),

  USER_TEXT_HINTING_NONE = (1 << 1),
  USER_TEXT_HINTING_SLIGHT = (1 << 2),
  USER_TEXT_HINTING_FULL = (1 << 3),
} eText_Draw_Options;

/**
 * Grease Pencil Settings.
 * #UserDef.gp_settings
 */
typedef enum eGP_UserdefSettings {
  GP_PAINT_UNUSED_0 = (1 << 0),
} eGP_UserdefSettings;

enum {
  USER_GIZMO_DRAW = (1 << 0),
};

/**
 * Color Picker Types.
 * #UserDef.color_picker_type
 */
typedef enum eColorPicker_Types {
  USER_CP_CIRCLE_HSV = 0,
  USER_CP_SQUARE_SV = 1,
  USER_CP_SQUARE_HS = 2,
  USER_CP_SQUARE_HV = 3,
  USER_CP_CIRCLE_HSL = 4,
} eColorPicker_Types;

/**
 * Time-code display styles.
 * #UserDef.timecode_style
 */
typedef enum eTimecodeStyles {
  /**
   * As little info as is necessary to show relevant info with '+' to denote the frames
   * i.e. HH:MM:SS+FF, MM:SS+FF, SS+FF, or MM:SS.
   */
  USER_TIMECODE_MINIMAL = 0,
  /** Reduced SMPTE - (HH:)MM:SS:FF */
  USER_TIMECODE_SMPTE_MSF = 1,
  /** Full SMPTE - HH:MM:SS:FF */
  USER_TIMECODE_SMPTE_FULL = 2,
  /** Milliseconds for sub-frames - HH:MM:SS.sss. */
  USER_TIMECODE_MILLISECONDS = 3,
  /** Seconds only. */
  USER_TIMECODE_SECONDS_ONLY = 4,
  /**
   * Private (not exposed as generic choices) options.
   * milliseconds for sub-frames, SubRip format- HH:MM:SS,sss.
   */
  USER_TIMECODE_SUBRIP = 100,
} eTimecodeStyles;

/** #UserDef.ndof_flag (3D mouse options) */
typedef enum eNdof_Flag {
  NDOF_SHOW_GUIDE = (1 << 0),
  NDOF_FLY_HELICOPTER = (1 << 1),
  NDOF_LOCK_HORIZON = (1 << 2),

  /* The following might not need to be saved between sessions,
   * but they do need to live somewhere accessible. */
  NDOF_SHOULD_PAN = (1 << 3),
  NDOF_SHOULD_ZOOM = (1 << 4),
  NDOF_SHOULD_ROTATE = (1 << 5),

  /* Orbit navigation modes. */

  NDOF_MODE_ORBIT = (1 << 6),

  /* actually... users probably don't care about what the mode
   * is called, just that it feels right */
  /* zoom is up/down if this flag is set (otherwise forward/backward) */
  NDOF_PAN_YZ_SWAP_AXIS = (1 << 7),
  NDOF_ZOOM_INVERT = (1 << 8),
  NDOF_ROTX_INVERT_AXIS = (1 << 9),
  NDOF_ROTY_INVERT_AXIS = (1 << 10),
  NDOF_ROTZ_INVERT_AXIS = (1 << 11),
  NDOF_PANX_INVERT_AXIS = (1 << 12),
  NDOF_PANY_INVERT_AXIS = (1 << 13),
  NDOF_PANZ_INVERT_AXIS = (1 << 14),
  NDOF_TURNTABLE = (1 << 15),
  NDOF_CAMERA_PAN_ZOOM = (1 << 16),
} eNdof_Flag;

#define NDOF_PIXELS_PER_SECOND 600.0f

/** UserDef.ogl_multisamples */
typedef enum eMultiSample_Type {
  USER_MULTISAMPLE_NONE = 0,
  USER_MULTISAMPLE_2 = 2,
  USER_MULTISAMPLE_4 = 4,
  USER_MULTISAMPLE_8 = 8,
  USER_MULTISAMPLE_16 = 16,
} eMultiSample_Type;

/** #UserDef.image_draw_method */
typedef enum eImageDrawMethod {
  IMAGE_DRAW_METHOD_AUTO = 0,
  IMAGE_DRAW_METHOD_GLSL = 1,
  IMAGE_DRAW_METHOD_2DTEXTURE = 2,
} eImageDrawMethod;

/** #UserDef.virtual_pixel */
typedef enum eUserpref_VirtualPixel {
  VIRTUAL_PIXEL_NATIVE = 0,
  VIRTUAL_PIXEL_DOUBLE = 1,
} eUserpref_VirtualPixel;

typedef enum eOpensubdiv_Computee_Type {
  USER_OPENSUBDIV_COMPUTE_NONE = 0,
  USER_OPENSUBDIV_COMPUTE_CPU = 1,
  USER_OPENSUBDIV_COMPUTE_OPENMP = 2,
  USER_OPENSUBDIV_COMPUTE_OPENCL = 3,
  USER_OPENSUBDIV_COMPUTE_CUDA = 4,
  USER_OPENSUBDIV_COMPUTE_GLSL_TRANSFORM_FEEDBACK = 5,
  USER_OPENSUBDIV_COMPUTE_GLSL_COMPUTE = 6,
} eOpensubdiv_Computee_Type;

/** #UserDef.factor_display_type */
typedef enum eUserpref_FactorDisplay {
  USER_FACTOR_AS_FACTOR = 0,
  USER_FACTOR_AS_PERCENTAGE = 1,
} eUserpref_FactorDisplay;

typedef enum eUserpref_RenderDisplayType {
  USER_RENDER_DISPLAY_NONE = 0,
  USER_RENDER_DISPLAY_SCREEN = 1,
  USER_RENDER_DISPLAY_AREA = 2,
  USER_RENDER_DISPLAY_WINDOW = 3
} eUserpref_RenderDisplayType;

typedef enum eUserpref_TempSpaceDisplayType {
  USER_TEMP_SPACE_DISPLAY_FULLSCREEN = 0,
  USER_TEMP_SPACE_DISPLAY_WINDOW = 1,
} eUserpref_TempSpaceDisplayType;

typedef enum eUserpref_EmulateMMBMod {
  USER_EMU_MMB_MOD_ALT = 0,
  USER_EMU_MMB_MOD_OSKEY = 1,
} eUserpref_EmulateMMBMod;

typedef enum eUserpref_DiskCacheCompression {
  USER_SEQ_DISK_CACHE_COMPRESSION_NONE = 0,
  USER_SEQ_DISK_CACHE_COMPRESSION_LOW = 1,
  USER_SEQ_DISK_CACHE_COMPRESSION_HIGH = 2,
} eUserpref_DiskCacheCompression;

typedef enum eUserpref_SeqProxySetup {
  USER_SEQ_PROXY_SETUP_MANUAL = 0,
  USER_SEQ_PROXY_SETUP_AUTOMATIC = 1,
} eUserpref_SeqProxySetup;

/* Locale Ids. Auto will try to get local from OS. Our default is English though. */
/** #UserDef.language */
enum {
  ULANGUAGE_AUTO = 0,
  ULANGUAGE_ENGLISH = 1,
};

#ifdef __cplusplus
}
#endif<|MERGE_RESOLUTION|>--- conflicted
+++ resolved
@@ -693,10 +693,7 @@
   char use_node_panels;
   char use_rotation_socket;
   char use_node_group_operators;
-<<<<<<< HEAD
   char use_asset_shelf;
-=======
->>>>>>> 8e33b20d
   /** `makesdna` does not allow empty structs. */
 } UserDef_Experimental;
 
