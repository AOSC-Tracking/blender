--- conflicted
+++ resolved
@@ -171,10 +171,7 @@
   AssetWeakReference();
   AssetWeakReference(const AssetWeakReference &);
   AssetWeakReference(AssetWeakReference &&);
-<<<<<<< HEAD
-=======
   AssetWeakReference &operator=(const AssetWeakReference &);
->>>>>>> 3759fb6e
   AssetWeakReference &operator=(AssetWeakReference &&);
   ~AssetWeakReference();
 
