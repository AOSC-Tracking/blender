/* SPDX-FileCopyrightText: 2023 Blender Foundation
 *
 * SPDX-License-Identifier: GPL-2.0-or-later */

/** \file
 * \ingroup DNA
 *
 * Only contains types that need writing to files or that are accessed directly via RNA (as opposed
 * to being opaque types accessed via an API).
 */

#pragma once

#include "DNA_defs.h"
#include "DNA_listBase.h"
#include "DNA_uuid_types.h"

#ifdef __cplusplus
#  include <memory>

namespace blender::asset_system {
class AssetLibrary;
class AssetIdentifier;
}  // namespace blender::asset_system

#endif

#ifdef __cplusplus
extern "C" {
#endif

/**
 * \brief User defined tag.
 * Currently only used by assets, could be used more often at some point.
 * Maybe add a custom icon and color to these in future?
 */
typedef struct AssetTag {
  struct AssetTag *next, *prev;
  char name[64]; /* MAX_NAME */
} AssetTag;

#
#
typedef struct AssetFilterSettings {
  /** Tags to match against. These are newly allocated, and compared against the
   * #AssetMetaData.tags. */
  ListBase tags;     /* AssetTag */
  uint64_t id_types; /* rna_enum_id_type_filter_items */
} AssetFilterSettings;

/**
 * \brief The meta-data of an asset.
 * By creating and giving this for a data-block (#ID.asset_data), the data-block becomes an asset.
 *
 * \note This struct must be readable without having to read anything but blocks from the ID it is
 *       attached to! That way, asset information of a file can be read, without reading anything
 *       more than that from the file. So pointers to other IDs or ID data are strictly forbidden.
 */
typedef struct AssetMetaData {
#ifdef __cplusplus
  /** Enables use with `std::unique_ptr<AssetMetaData>`. */
  ~AssetMetaData();
#endif

  /** Runtime type, to reference event callbacks. Only valid for local assets. */
  struct AssetTypeInfo *local_type_info;

  /** Custom asset meta-data. Cannot store pointers to IDs (#STRUCT_NO_DATABLOCK_IDPROPERTIES)! */
  struct IDProperty *properties;

  /**
   * Asset Catalog identifier. Should not contain spaces.
   * Mapped to a path in the asset catalog hierarchy by an #AssetCatalogService.
   * Use #BKE_asset_metadata_catalog_id_set() to ensure a valid ID is set.
   */
  struct bUUID catalog_id;
  /**
   * Short name of the asset's catalog. This is for debugging purposes only, to allow (partial)
   * reconstruction of asset catalogs in the unfortunate case that the mapping from catalog UUID to
   * catalog path is lost. The catalog's simple name is copied to #catalog_simple_name whenever
   * #catalog_id is updated. */
  char catalog_simple_name[64]; /* MAX_NAME */

  /** Optional name of the author for display in the UI. Dynamic length. */
  char *author;

  /** Optional description of this asset for display in the UI. Dynamic length. */
  char *description;

  /** Optional copyright of this asset for display in the UI. Dynamic length. */
  char *copyright;

  /** Optional license of this asset for display in the UI. Dynamic length. */
  char *license;

  /** User defined tags for this asset. The asset manager uses these for filtering, but how they
   * function exactly (e.g. how they are registered to provide a list of searchable available tags)
   * is up to the asset-engine. */
  ListBase tags; /* AssetTag */
  short active_tag;
  /** Store the number of tags to avoid continuous counting. Could be turned into runtime data, we
   * can always reliably reconstruct it from the list. */
  short tot_tags;

  char _pad[4];
} AssetMetaData;

typedef enum eAssetLibraryType {
  /** Display assets from the current session (current "Main"). */
  ASSET_LIBRARY_LOCAL = 1,
  ASSET_LIBRARY_ALL = 2,
  /** Display assets bundled with Blender by default. */
  ASSET_LIBRARY_ESSENTIALS = 3,

  /** Display assets from custom asset libraries, as defined in the preferences
   * (#CustomAssetLibraryDefinition). In RNA, we add the index of the custom library to this to
   * identify it by index. */
  ASSET_LIBRARY_CUSTOM_FROM_PREFERENCES = 100,
  /** Same as #ASSET_LIBRARY_CUSTOM_FROM_PREFERENCES, but the library is defined for a specific
     project only. */
  ASSET_LIBRARY_CUSTOM_FROM_PROJECT = 500,
} eAssetLibraryType;

typedef enum eAssetImportMethod {
  /** Regular data-block linking. */
  ASSET_IMPORT_LINK = 0,
  /** Regular data-block appending (basically linking + "Make Local"). */
  ASSET_IMPORT_APPEND = 1,
  /** Append data-block with the #BLO_LIBLINK_APPEND_LOCAL_ID_REUSE flag enabled. Some typically
   * heavy data dependencies (e.g. the image data-blocks of a material, the mesh of an object) may
   * be reused from an earlier append. */
  ASSET_IMPORT_APPEND_REUSE = 2,
} eAssetImportMethod;

typedef enum eAssetLibrary_Flag {
  ASSET_LIBRARY_RELATIVE_PATH = (1 << 0),
} eAssetLibrary_Flag;

/**
 * Information to identify an asset library. May be either one of the predefined types ("Current
 * File" builtin library), or a custom type as defined in the Preferences/Project.
 */
typedef struct AssetLibraryReference {
  /* If set to #ASSET_LIBRARY_CUSTOM_XXX, `custom_library_index` must be set to identify
   * the custom library. Otherwise it is not used. */
  short type; /* eAssetLibraryType */
  char _pad1[2];
  /**
   * If showing a custom asset library (#ASSET_LIBRARY_CUSTOM_XXX), this is the index of the
   * #CustomAssetLibraryDefinition within its owner (preferences or project settings).
   * Should be ignored otherwise (but better set to -1 then, for sanity and debugging).
   */
  int custom_library_index;
} AssetLibraryReference;

/**
<<<<<<< HEAD
 * Custom asset libraries can be registered in the preferences or project settings. This is the
 * container to hold these settings.
 */
typedef struct CustomAssetLibraryDefinition {
  struct CustomAssetLibraryDefinition *next, *prev;

  char name[64];   /* MAX_NAME */
  char path[1024]; /* FILE_MAX */

  short import_method; /* eAssetImportMethod */
  char _pad[6];
} CustomAssetLibraryDefinition;
=======
 * Information to refer to an asset (may be stored in files) on a "best effort" basis. It should
 * work well enough for many common cases, but can break. For example when the location of the
 * asset changes, the available asset libraries in the Preferences change, an asset library is
 * renamed, or when a file storing this is opened on a different system (with different
 * Preferences).
 *
 * #AssetWeakReference is similar to #AssetIdentifier, but is designed for file storage, not for
 * runtime references.
 *
 * It has two main components:
 * - A reference to the asset library: The #eAssetLibraryType and if that is not enough to identify
 *   the library, a library name (typically given by the user, but may change).
 * - An identifier for the asset within the library: A relative path currently, which can break if
 *   the asset is moved. Could also be a unique key for a database for example.
 *
 * \note Needs freeing through the destructor, so either use a smart pointer or #MEM_delete() for
 *       explicit freeing.
 */
typedef struct AssetWeakReference {
  char _pad[6];

  short asset_library_type; /* #eAssetLibraryType */
  /** If #asset_library_type is not enough to identify the asset library, this string can provide
   * further location info (allocated string). Null otherwise. */
  const char *asset_library_identifier;

  const char *relative_asset_identifier;

#ifdef __cplusplus
  AssetWeakReference();
  AssetWeakReference(AssetWeakReference &&);
  AssetWeakReference(const AssetWeakReference &) = delete;
  /** Enables use with `std::unique_ptr<AssetWeakReference>`. */
  ~AssetWeakReference();

  static std::unique_ptr<AssetWeakReference> make_reference(
      const blender::asset_system::AssetLibrary &library,
      const blender::asset_system::AssetIdentifier &asset_identifier);
#endif
} AssetWeakReference;
>>>>>>> 160678d2

/**
 * To be replaced by #AssetRepresentation!
 *
 * Not part of the core design, we should try to get rid of it. Only needed to wrap FileDirEntry
 * into a type with PropertyGroup as base, so we can have an RNA collection of #AssetHandle's to
 * pass to the UI.
 *
 * \warning Never store this! When using #ED_assetlist_iterate(), only access it within the
 *          iterator function. The contained file data can be freed since the file cache has a
 *          maximum number of items.
 */
#
#
typedef struct AssetHandle {
  const struct FileDirEntry *file_data;
} AssetHandle;

#ifdef __cplusplus
}
#endif<|MERGE_RESOLUTION|>--- conflicted
+++ resolved
@@ -154,7 +154,6 @@
 } AssetLibraryReference;
 
 /**
-<<<<<<< HEAD
  * Custom asset libraries can be registered in the preferences or project settings. This is the
  * container to hold these settings.
  */
@@ -167,7 +166,8 @@
   short import_method; /* eAssetImportMethod */
   char _pad[6];
 } CustomAssetLibraryDefinition;
-=======
+
+/**
  * Information to refer to an asset (may be stored in files) on a "best effort" basis. It should
  * work well enough for many common cases, but can break. For example when the location of the
  * asset changes, the available asset libraries in the Preferences change, an asset library is
@@ -208,7 +208,6 @@
       const blender::asset_system::AssetIdentifier &asset_identifier);
 #endif
 } AssetWeakReference;
->>>>>>> 160678d2
 
 /**
  * To be replaced by #AssetRepresentation!
