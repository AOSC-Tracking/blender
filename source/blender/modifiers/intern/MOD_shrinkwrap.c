--- conflicted
+++ resolved
@@ -142,28 +142,7 @@
 		dm->release(dm);
 }
 
-<<<<<<< HEAD
-static void updateDepsgraph(ModifierData *md,
-                            struct Main *UNUSED(bmain),
-                            struct Scene *UNUSED(scene),
-                            Object *UNUSED(ob),
-                            struct DepsNodeHandle *node)
-=======
-static void updateDepgraph(ModifierData *md, const ModifierUpdateDepsgraphContext *ctx)
-{
-	ShrinkwrapModifierData *smd = (ShrinkwrapModifierData *) md;
-
-	if (smd->target)
-		dag_add_relation(ctx->forest, dag_get_node(ctx->forest, smd->target), ctx->obNode,
-		                 DAG_RL_OB_DATA | DAG_RL_DATA_DATA, "Shrinkwrap Modifier");
-
-	if (smd->auxTarget)
-		dag_add_relation(ctx->forest, dag_get_node(ctx->forest, smd->auxTarget), ctx->obNode,
-		                 DAG_RL_OB_DATA | DAG_RL_DATA_DATA, "Shrinkwrap Modifier");
-}
-
 static void updateDepsgraph(ModifierData *md, const ModifierUpdateDepsgraphContext *ctx)
->>>>>>> df045206
 {
 	ShrinkwrapModifierData *smd = (ShrinkwrapModifierData *)md;
 	if (smd->target != NULL) {
