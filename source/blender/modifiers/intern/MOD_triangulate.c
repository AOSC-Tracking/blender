/*
 * This program is free software; you can redistribute it and/or
 * modify it under the terms of the GNU General Public License
 * as published by the Free Software Foundation; either version 2
 * of the License, or (at your option) any later version.
 *
 * This program is distributed in the hope that it will be useful,
 * but WITHOUT ANY WARRANTY; without even the implied warranty of
 * MERCHANTABILITY or FITNESS FOR A PARTICULAR PURPOSE.  See the
 * GNU General Public License for more details.
 *
 * You should have received a copy of the GNU General Public License
 * along with this program; if not, write to the Free Software Foundation,
 * Inc., 51 Franklin Street, Fifth Floor, Boston, MA 02110-1301, USA.
 */

/** \file
 * \ingroup modifiers
 */

#include <string.h>

#include "MEM_guardedalloc.h"

#include "BLI_utildefines.h"

#include "BLT_translation.h"

#include "DNA_defaults.h"
#include "DNA_mesh_types.h"
#include "DNA_meshdata_types.h"
#include "DNA_object_types.h"
#include "DNA_screen_types.h"

#include "BKE_context.h"
#include "BKE_mesh.h"
#include "BKE_modifier.h"
#include "BKE_screen.h"

#include "UI_interface.h"
#include "UI_resources.h"

#include "RNA_access.h"

#include "bmesh.h"
#include "bmesh_tools.h"

#include "MOD_modifiertypes.h"
#include "MOD_ui_common.h"

<<<<<<< HEAD
static Mesh *triangulate_mesh(Object *ob, Mesh *mesh,
                              const int quad_method,
                              const int ngon_method,
                              const int min_vertices,
                              const int flag)
=======
Mesh *triangulate_mesh(Mesh *mesh,
                       const int quad_method,
                       const int ngon_method,
                       const int min_vertices,
                       const int flag);

Mesh *triangulate_mesh(Mesh *mesh,
                       const int quad_method,
                       const int ngon_method,
                       const int min_vertices,
                       const int flag)
>>>>>>> 29fb12da
{
  Mesh *result;
  BMesh *bm;
  int total_edges, i;
  MEdge *me;
  CustomData_MeshMasks cd_mask_extra = {
      .vmask = CD_MASK_ORIGINDEX, .emask = CD_MASK_ORIGINDEX, .pmask = CD_MASK_ORIGINDEX};

  bool keep_clnors = (flag & MOD_TRIANGULATE_KEEP_CUSTOMLOOP_NORMALS) != 0;

  if (keep_clnors) {
    BKE_mesh_calc_normals_split(mesh);
    /* We need that one to 'survive' to/from BMesh conversions. */
    CustomData_clear_layer_flag(&mesh->ldata, CD_NORMAL, CD_FLAG_TEMPORARY);
    cd_mask_extra.lmask |= CD_MASK_NORMAL;
  }

  bm = BKE_mesh_to_bmesh_ex(ob,
                            mesh, 
                            &((struct BMeshCreateParams){0}),
                            &((struct BMeshFromMeshParams){
                                .calc_face_normal = true,
                                .cd_mask_extra = cd_mask_extra,
                            }));

  BM_mesh_triangulate(bm, quad_method, ngon_method, min_vertices, false, NULL, NULL, NULL);

  result = BKE_mesh_from_bmesh_for_eval_nomain(bm, &cd_mask_extra, mesh);
  BM_mesh_free(bm);

  if (keep_clnors) {
    float(*lnors)[3] = CustomData_get_layer(&result->ldata, CD_NORMAL);
    BLI_assert(lnors != NULL);

    BKE_mesh_set_custom_normals(result, lnors);

    /* Do some cleanup, we do not want those temp data to stay around. */
    CustomData_set_layer_flag(&mesh->ldata, CD_NORMAL, CD_FLAG_TEMPORARY);
    CustomData_set_layer_flag(&result->ldata, CD_NORMAL, CD_FLAG_TEMPORARY);
  }

  total_edges = result->totedge;
  me = result->medge;

  /* force drawing of all edges (seems to be omitted in CDDM_from_bmesh) */
  for (i = 0; i < total_edges; i++, me++) {
    me->flag |= ME_EDGEDRAW | ME_EDGERENDER;
  }

  result->runtime.cd_dirty_vert |= CD_MASK_NORMAL;

  return result;
}

static void initData(ModifierData *md)
{
  TriangulateModifierData *tmd = (TriangulateModifierData *)md;

  BLI_assert(MEMCMP_STRUCT_AFTER_IS_ZERO(tmd, modifier));

  MEMCPY_STRUCT_AFTER(tmd, DNA_struct_default_get(TriangulateModifierData), modifier);

  /* Enable in editmode by default */
  md->mode |= eModifierMode_Editmode;
}

static Mesh *modifyMesh(ModifierData *md, const ModifierEvalContext *ctx, Mesh *mesh)
{
  TriangulateModifierData *tmd = (TriangulateModifierData *)md;
  Mesh *result;
  if (!(result = triangulate_mesh(ctx->object,
            mesh, tmd->quad_method, tmd->ngon_method, tmd->min_vertices, tmd->flag))) {
    return mesh;
  }

  return result;
}

static void panel_draw(const bContext *UNUSED(C), Panel *panel)
{
  uiLayout *layout = panel->layout;

  PointerRNA ob_ptr;
  PointerRNA *ptr = modifier_panel_get_property_pointers(panel, &ob_ptr);

  uiLayoutSetPropSep(layout, true);

  uiItemR(layout, ptr, "quad_method", 0, NULL, ICON_NONE);
  uiItemR(layout, ptr, "ngon_method", 0, NULL, ICON_NONE);
  uiItemR(layout, ptr, "min_vertices", 0, NULL, ICON_NONE);
  uiItemR(layout, ptr, "keep_custom_normals", 0, NULL, ICON_NONE);

  modifier_panel_end(layout, ptr);
}

static void panelRegister(ARegionType *region_type)
{
  modifier_panel_register(region_type, eModifierType_Triangulate, panel_draw);
}

ModifierTypeInfo modifierType_Triangulate = {
    /* name */ "Triangulate",
    /* structName */ "TriangulateModifierData",
    /* structSize */ sizeof(TriangulateModifierData),
    /* srna */ &RNA_TriangulateModifier,
    /* type */ eModifierTypeType_Constructive,
    /* flags */ eModifierTypeFlag_AcceptsMesh | eModifierTypeFlag_SupportsEditmode |
        eModifierTypeFlag_SupportsMapping | eModifierTypeFlag_EnableInEditmode |
        eModifierTypeFlag_AcceptsCVs,
    /* icon */ ICON_MOD_TRIANGULATE,

    /* copyData */ BKE_modifier_copydata_generic,

    /* deformVerts */ NULL,
    /* deformMatrices */ NULL,
    /* deformVertsEM */ NULL,
    /* deformMatricesEM */ NULL,
    /* modifyMesh */ modifyMesh,
    /* modifyHair */ NULL,
    /* modifyPointCloud */ NULL,
    /* modifyVolume */ NULL,

    /* initData */ initData,
    /* requiredDataMask */ NULL,  // requiredDataMask,
    /* freeData */ NULL,
    /* isDisabled */ NULL,
    /* updateDepsgraph */ NULL,
    /* dependsOnTime */ NULL,
    /* dependsOnNormals */ NULL,
    /* foreachIDLink */ NULL,
    /* foreachTexLink */ NULL,
    /* freeRuntimeData */ NULL,
    /* panelRegister */ panelRegister,
    /* blendWrite */ NULL,
    /* blendRead */ NULL,
};<|MERGE_RESOLUTION|>--- conflicted
+++ resolved
@@ -48,13 +48,6 @@
 #include "MOD_modifiertypes.h"
 #include "MOD_ui_common.h"
 
-<<<<<<< HEAD
-static Mesh *triangulate_mesh(Object *ob, Mesh *mesh,
-                              const int quad_method,
-                              const int ngon_method,
-                              const int min_vertices,
-                              const int flag)
-=======
 Mesh *triangulate_mesh(Mesh *mesh,
                        const int quad_method,
                        const int ngon_method,
@@ -66,7 +59,6 @@
                        const int ngon_method,
                        const int min_vertices,
                        const int flag)
->>>>>>> 29fb12da
 {
   Mesh *result;
   BMesh *bm;
