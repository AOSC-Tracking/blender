/*
 * ***** BEGIN GPL LICENSE BLOCK *****
 *
 * This program is free software; you can redistribute it and/or
 * modify it under the terms of the GNU General Public License
 * as published by the Free Software Foundation; either version 2
 * of the License, or (at your option) any later version.
 *
 * This program is distributed in the hope that it will be useful,
 * but WITHOUT ANY WARRANTY; without even the implied warranty of
 * MERCHANTABILITY or FITNESS FOR A PARTICULAR PURPOSE.  See the
 * GNU General Public License for more details.
 *
 * You should have received a copy of the GNU General Public License
 * along with this program; if not, write to the Free Software Foundation,
 * Inc., 51 Franklin Street, Fifth Floor, Boston, MA 02110-1301, USA.
 *
 * The Original Code is: all of this file.
 *
 * Contributor(s): none yet.
 *
 * ***** END GPL LICENSE BLOCK *****
 */

#ifndef __BKE_OBJECT_H__
#define __BKE_OBJECT_H__

/** \file BKE_object.h
 *  \ingroup bke
 *  \brief General operations, lookup, etc. for blender objects.
 */
#ifdef __cplusplus
extern "C" {
#endif

#include "BLI_compiler_attrs.h"

struct Base;
struct EvaluationContext;
struct Scene;
struct ViewLayer;
struct Object;
struct BoundBox;
struct View3D;
struct SoftBody;
struct BulletSoftBody;
struct MovieClip;
struct Main;
struct RigidBodyWorld;
struct HookModifierData;
struct ModifierData;

void BKE_object_workob_clear(struct Object *workob);
void BKE_object_workob_calc_parent(const struct EvaluationContext *eval_ctx, struct Scene *scene, struct Object *ob, struct Object *workob);

void BKE_object_transform_copy(struct Object *ob_tar, const struct Object *ob_src);
struct SoftBody *copy_softbody(const struct SoftBody *sb, const int flag);
struct BulletSoftBody *copy_bulletsoftbody(const struct BulletSoftBody *sb, const int flag);
struct ParticleSystem *BKE_object_copy_particlesystem(struct ParticleSystem *psys, const int flag);
void BKE_object_copy_particlesystems(struct Object *ob_dst, const struct Object *ob_src, const int flag);
void BKE_object_copy_softbody(struct Object *ob_dst, const struct Object *ob_src);
void BKE_object_free_particlesystems(struct Object *ob);
void BKE_object_free_softbody(struct Object *ob);
void BKE_object_free_bulletsoftbody(struct Object *ob);
void BKE_object_free_curve_cache(struct Object *ob);

void BKE_object_free(struct Object *ob);
void BKE_object_free_derived_caches(struct Object *ob);
void BKE_object_free_caches(struct Object *object);

void BKE_object_modifier_hook_reset(struct Object *ob, struct HookModifierData *hmd);

bool BKE_object_support_modifier_type_check(struct Object *ob, int modifier_type);

void BKE_object_link_modifiers(struct Object *ob_dst, const struct Object *ob_src);
void BKE_object_free_modifiers(struct Object *ob);

void BKE_object_make_proxy(struct Object *ob, struct Object *target, struct Object *gob);
void BKE_object_copy_proxy_drivers(struct Object *ob, struct Object *target);

bool BKE_object_exists_check(struct Object *obtest);
bool BKE_object_is_in_editmode(struct Object *ob);
bool BKE_object_is_in_editmode_vgroup(struct Object *ob);
bool BKE_object_is_in_wpaint_select_vert(struct Object *ob);
bool BKE_object_is_visible(struct Object *ob);

void BKE_object_init(struct Object *ob);
struct Object *BKE_object_add_only_object(
        struct Main *bmain,
        int type, const char *name)
        ATTR_NONNULL(1) ATTR_RETURNS_NONNULL;
struct Object *BKE_object_add(
        struct Main *bmain, struct Scene *scene, struct ViewLayer *view_layer,
        int type, const char *name)
        ATTR_NONNULL(1, 2, 3) ATTR_RETURNS_NONNULL;
struct Object *BKE_object_add_from(
        struct Main *bmain, struct Scene *scene, struct ViewLayer *view_layer,
        int type, const char *name, struct Object *ob_src)
        ATTR_NONNULL(1, 2, 3, 6) ATTR_RETURNS_NONNULL;
void *BKE_object_obdata_add_from_type(
        struct Main *bmain,
        int type, const char *name)
        ATTR_NONNULL(1);

void BKE_object_lod_add(struct Object *ob);
void BKE_object_lod_sort(struct Object *ob);
bool BKE_object_lod_remove(struct Object *ob, int level);
void BKE_object_lod_update(struct Object *ob, const float camera_position[3]);
bool BKE_object_lod_is_usable(struct Object *ob, struct ViewLayer *view_layer);
struct Object *BKE_object_lod_meshob_get(struct Object *ob, struct ViewLayer *view_layer);
struct Object *BKE_object_lod_matob_get(struct Object *ob, struct ViewLayer *view_layer);

void BKE_object_copy_data(struct Main *bmain, struct Object *ob_dst, const struct Object *ob_src, const int flag);
struct Object *BKE_object_copy(struct Main *bmain, const struct Object *ob);
void BKE_object_make_local(struct Main *bmain, struct Object *ob, const bool lib_local);
void BKE_object_make_local_ex(struct Main *bmain, struct Object *ob, const bool lib_local, const bool clear_proxy);
bool BKE_object_is_libdata(struct Object *ob);
bool BKE_object_obdata_is_libdata(struct Object *ob);

void BKE_object_obdata_size_init(struct Object *ob, const float scale);

void BKE_object_scale_to_mat3(struct Object *ob, float mat[3][3]);
void BKE_object_rot_to_mat3(struct Object *ob, float mat[3][3], bool use_drot);
void BKE_object_mat3_to_rot(struct Object *ob, float mat[3][3], bool use_compat);
void BKE_object_to_mat3(struct Object *ob, float mat[3][3]);
void BKE_object_to_mat4(struct Object *ob, float mat[4][4]);
void BKE_object_apply_mat4(struct Object *ob, float mat[4][4], const bool use_compat, const bool use_parent);
void BKE_object_matrix_local_get(struct Object *ob, float mat[4][4]);

bool BKE_object_pose_context_check(struct Object *ob);
struct Object *BKE_object_pose_armature_get(struct Object *ob);

void BKE_object_get_parent_matrix(struct Scene *scene, struct Object *ob,
                                  struct Object *par, float parentmat[4][4]);
void BKE_object_where_is_calc(const struct EvaluationContext *eval_ctx, struct Scene *scene, struct Object *ob);
void BKE_object_where_is_calc_ex(const struct EvaluationContext *eval_ctx, struct Scene *scene, struct RigidBodyWorld *rbw, struct Object *ob, float r_originmat[3][3]);
void BKE_object_where_is_calc_time(const struct EvaluationContext *eval_ctx, struct Scene *scene, struct Object *ob, float ctime);
void BKE_object_where_is_calc_time_ex(const struct EvaluationContext *eval_ctx, struct Scene *scene, struct Object *ob, float ctime,
                                      struct RigidBodyWorld *rbw, float r_originmat[3][3]);
void BKE_object_where_is_calc_mat4(struct Scene *scene, struct Object *ob, float obmat[4][4]);

/* possibly belong in own moduke? */
struct BoundBox *BKE_boundbox_alloc_unit(void);
void BKE_boundbox_init_from_minmax(struct BoundBox *bb, const float min[3], const float max[3]);
void BKE_boundbox_calc_center_aabb(const struct BoundBox *bb, float r_cent[3]);
void BKE_boundbox_calc_size_aabb(const struct BoundBox *bb, float r_size[3]);
void BKE_boundbox_minmax(const struct BoundBox *bb, float obmat[4][4], float r_min[3], float r_max[3]);

struct BoundBox *BKE_object_boundbox_get(struct Object *ob);
void BKE_object_dimensions_get(struct Object *ob, float vec[3]);
void BKE_object_dimensions_set(struct Object *ob, const float value[3]);
void BKE_object_empty_draw_type_set(struct Object *ob, const int value);
void BKE_object_boundbox_flag(struct Object *ob, int flag, const bool set);
void BKE_object_minmax(struct Object *ob, float r_min[3], float r_max[3], const bool use_hidden);
bool BKE_object_minmax_dupli(struct Scene *scene, struct Object *ob, float r_min[3], float r_max[3], const bool use_hidden);

/* sometimes min-max isn't enough, we need to loop over each point */
void BKE_object_foreach_display_point(struct Object *ob, float obmat[4][4],
                                      void (*func_cb)(const float[3], void *), void *user_data);
void BKE_scene_foreach_display_point(struct Scene *scene,
                                     struct ViewLayer *view_layer,
                                     void (*func_cb)(const float[3], void *), void *user_data);

bool BKE_object_parent_loop_check(const struct Object *parent, const struct Object *ob);

void *BKE_object_tfm_backup(struct Object *ob);
void  BKE_object_tfm_restore(struct Object *ob, void *obtfm_pt);

typedef struct ObjectTfmProtectedChannels {
	float loc[3],     dloc[3];
	float size[3],    dscale[3];
	float rot[3],     drot[3];
	float quat[4],    dquat[4];
	float rotAxis[3], drotAxis[3];
	float rotAngle,   drotAngle;
} ObjectTfmProtectedChannels;

void BKE_object_tfm_protected_backup(const struct Object *ob,
                                     ObjectTfmProtectedChannels *obtfm);

void BKE_object_tfm_protected_restore(struct Object *ob,
                                      const ObjectTfmProtectedChannels *obtfm,
                                      const short protectflag);

/* Dependency graph evaluation callbacks. */
void BKE_object_eval_local_transform(const struct EvaluationContext *eval_ctx,
                                     struct Scene *scene,
                                     struct Object *ob);
void BKE_object_eval_parent(const struct EvaluationContext *eval_ctx,
                            struct Scene *scene,
                            struct Object *ob);
void BKE_object_eval_constraints(const struct EvaluationContext *eval_ctx,
                                 struct Scene *scene,
                                 struct Object *ob);
void BKE_object_eval_done(const struct EvaluationContext *eval_ctx, struct Object *ob);

void BKE_object_eval_uber_transform(const struct EvaluationContext *eval_ctx,
                                    struct Scene *scene,
                                    struct Object *ob);
void BKE_object_eval_uber_data(const struct EvaluationContext *eval_ctx,
                               struct Scene *scene,
                               struct Object *ob);

void BKE_object_eval_cloth(const struct EvaluationContext *eval_ctx,
                           struct Scene *scene,
                           struct Object *object);

<<<<<<< HEAD
void BKE_object_eval_update_shading(const struct EvaluationContext *eval_ctx,
                                    struct Object *object);
void BKE_object_data_select_update(const struct EvaluationContext *eval_ctx,
                                   struct ID *object_data);

void BKE_object_eval_flush_base_flags(const struct EvaluationContext *eval_ctx,
                                      struct Object *object, struct Base *base,
                                      const bool is_from_set);

void BKE_object_handle_data_update(
        const struct EvaluationContext *eval_ctx,
        struct Scene *scene,
        struct Object *ob);
void BKE_object_handle_update(
        const struct EvaluationContext *eval_ctx,
        struct Scene *scene, struct Object *ob);
void BKE_object_handle_update_ex(
        const struct EvaluationContext *eval_ctx,
        struct Scene *scene, struct Object *ob,
        struct RigidBodyWorld *rbw,
        const bool do_proxy_update);
=======

void BKE_object_eval_transform_all(struct EvaluationContext *eval_ctx,
                                   struct Scene *scene,
                                   struct Object *object);

void BKE_object_handle_data_update(struct EvaluationContext *eval_ctx,
                                   struct Scene *scene,
                                   struct Object *ob);
void BKE_object_handle_update(struct EvaluationContext *eval_ctx, struct Scene *scene, struct Object *ob);
void BKE_object_handle_update_ex(struct EvaluationContext *eval_ctx,
                                 struct Scene *scene, struct Object *ob,
                                 struct RigidBodyWorld *rbw,
                                 const bool do_proxy_update);
>>>>>>> 60703e45
void BKE_object_sculpt_modifiers_changed(struct Object *ob);

int BKE_object_obdata_texspace_get(struct Object *ob, short **r_texflag, float **r_loc, float **r_size, float **r_rot);

int BKE_object_insert_ptcache(struct Object *ob);
void BKE_object_delete_ptcache(struct Object *ob, int index);
struct KeyBlock *BKE_object_shapekey_insert(struct Object *ob, const char *name, const bool from_mix);
bool BKE_object_shapekey_remove(struct Main *bmain, struct Object *ob, struct KeyBlock *kb);
bool BKE_object_shapekey_free(struct Main *bmain, struct Object *ob);

bool BKE_object_flag_test_recursive(const struct Object *ob, short flag);

bool BKE_object_is_child_recursive(struct Object *ob_parent, struct Object *ob_child);
bool BKE_object_is_animated(struct Scene *scene, struct Object *ob);

/* return ModifierMode flag */
int BKE_object_is_modified(struct Scene *scene, struct Object *ob);
int BKE_object_is_deform_modified(struct Scene *scene, struct Object *ob);

void BKE_object_relink(struct Object *ob);
void BKE_object_data_relink(struct Object *ob);

struct MovieClip *BKE_object_movieclip_get(struct Scene *scene, struct Object *ob, bool use_default);

/* this function returns a superset of the scenes selection based on relationships */

typedef enum eObRelationTypes {
	OB_REL_NONE               = 0,        /* just the selection as is */
	OB_REL_PARENT             = (1 << 0), /* immediate parent */
	OB_REL_PARENT_RECURSIVE   = (1 << 1), /* parents up to root of selection tree*/
	OB_REL_CHILDREN           = (1 << 2), /* immediate children */
	OB_REL_CHILDREN_RECURSIVE = (1 << 3), /* All children */
	OB_REL_MOD_ARMATURE       = (1 << 4), /* Armatures related to the selected objects */
	OB_REL_SCENE_CAMERA       = (1 << 5), /* you might want the scene camera too even if unselected? */
} eObRelationTypes;

typedef enum eObjectSet {
	OB_SET_SELECTED, /* Selected Objects */
	OB_SET_VISIBLE,  /* Visible Objects  */
	OB_SET_ALL       /* All Objects      */
} eObjectSet;

struct LinkNode *BKE_object_relational_superset(struct ViewLayer *view_layer, eObjectSet objectSet, eObRelationTypes includeFilter);
struct LinkNode *BKE_object_groups(struct Object *ob);
void             BKE_object_groups_clear(struct Object *object);

struct KDTree *BKE_object_as_kdtree(struct Object *ob, int *r_tot);

bool BKE_object_modifier_use_time(struct Object *ob, struct ModifierData *md);

bool BKE_object_modifier_update_subframe(const struct EvaluationContext *eval_ctx, struct Scene *scene, struct Object *ob,
                                         bool update_mesh, int parent_recursion, float frame, int type);

#ifdef __cplusplus
}
#endif

#endif<|MERGE_RESOLUTION|>--- conflicted
+++ resolved
@@ -205,7 +205,10 @@
                            struct Scene *scene,
                            struct Object *object);
 
-<<<<<<< HEAD
+void BKE_object_eval_transform_all(struct EvaluationContext *eval_ctx,
+                                   struct Scene *scene,
+                                   struct Object *object);
+
 void BKE_object_eval_update_shading(const struct EvaluationContext *eval_ctx,
                                     struct Object *object);
 void BKE_object_data_select_update(const struct EvaluationContext *eval_ctx,
@@ -227,21 +230,7 @@
         struct Scene *scene, struct Object *ob,
         struct RigidBodyWorld *rbw,
         const bool do_proxy_update);
-=======
-
-void BKE_object_eval_transform_all(struct EvaluationContext *eval_ctx,
-                                   struct Scene *scene,
-                                   struct Object *object);
-
-void BKE_object_handle_data_update(struct EvaluationContext *eval_ctx,
-                                   struct Scene *scene,
-                                   struct Object *ob);
-void BKE_object_handle_update(struct EvaluationContext *eval_ctx, struct Scene *scene, struct Object *ob);
-void BKE_object_handle_update_ex(struct EvaluationContext *eval_ctx,
-                                 struct Scene *scene, struct Object *ob,
-                                 struct RigidBodyWorld *rbw,
-                                 const bool do_proxy_update);
->>>>>>> 60703e45
+
 void BKE_object_sculpt_modifiers_changed(struct Object *ob);
 
 int BKE_object_obdata_texspace_get(struct Object *ob, short **r_texflag, float **r_loc, float **r_size, float **r_rot);
