--- conflicted
+++ resolved
@@ -36,15 +36,11 @@
 /* Data reprojection functions */
 void BKE_mesh_remesh_reproject_paint_mask(struct Mesh *target, const struct Mesh *source);
 void BKE_remesh_reproject_vertex_paint(struct Mesh *target, const struct Mesh *source);
-<<<<<<< HEAD
-void BKE_remesh_reproject_sculpt_face_sets(struct Mesh *target, struct Mesh *source);
-void BKE_remesh_reproject_materials(struct Mesh *target, struct Mesh *source);
+void BKE_remesh_reproject_sculpt_face_sets(struct Mesh *target, const struct Mesh *source);
+void BKE_remesh_reproject_materials(struct Mesh *target, const struct Mesh *source);
 void BKE_mesh_remesh_sculpt_array_update(struct Object *ob,
                                          struct Mesh *target,
                                          struct Mesh *source);
-=======
-void BKE_remesh_reproject_sculpt_face_sets(struct Mesh *target, const struct Mesh *source);
->>>>>>> b37954d0
 
 #ifdef __cplusplus
 }
