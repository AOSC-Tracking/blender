/*
 * This program is free software; you can redistribute it and/or
 * modify it under the terms of the GNU General Public License
 * as published by the Free Software Foundation; either version 2
 * of the License, or (at your option) any later version.
 *
 * This program is distributed in the hope that it will be useful,
 * but WITHOUT ANY WARRANTY; without even the implied warranty of
 * MERCHANTABILITY or FITNESS FOR A PARTICULAR PURPOSE.  See the
 * GNU General Public License for more details.
 *
 * You should have received a copy of the GNU General Public License
 * along with this program; if not, write to the Free Software Foundation,
 * Inc., 51 Franklin Street, Fifth Floor, Boston, MA 02110-1301, USA.
 *
 * The Original Code is Copyright (C) 2001-2002 by NaN Holding BV.
 * All rights reserved.
 */

#ifndef __BKE_LIGHT_H__
#define __BKE_LIGHT_H__

/** \file
 * \ingroup bke
 * \brief General operations, lookup, etc. for blender lights.
 */

#include "BLI_compiler_attrs.h"

#ifdef __cplusplus
extern "C" {
#endif

<<<<<<< HEAD
=======
#include "BLI_compiler_attrs.h"

struct Depsgraph;
>>>>>>> 41bb0548
struct Light;
struct Main;

struct Light *BKE_light_add(struct Main *bmain, const char *name) ATTR_WARN_UNUSED_RESULT;
struct Light *BKE_light_copy(struct Main *bmain, const struct Light *la) ATTR_WARN_UNUSED_RESULT;
struct Light *BKE_light_localize(struct Light *la) ATTR_WARN_UNUSED_RESULT;

void BKE_light_eval(struct Depsgraph *depsgraph, struct Light *la);

#ifdef __cplusplus
}
#endif

#endif<|MERGE_RESOLUTION|>--- conflicted
+++ resolved
@@ -31,12 +31,7 @@
 extern "C" {
 #endif
 
-<<<<<<< HEAD
-=======
-#include "BLI_compiler_attrs.h"
-
 struct Depsgraph;
->>>>>>> 41bb0548
 struct Light;
 struct Main;
 
