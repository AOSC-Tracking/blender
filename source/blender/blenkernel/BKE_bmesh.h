<<<<<<< HEAD
/**
 * BKE_bmesh.h    jan 2007
 *
 *	(old) BMesh modeler structure and functions.
 *
=======
/*
>>>>>>> 2198cfdb
 * $Id$
 *
 * ***** BEGIN GPL LICENSE BLOCK *****
 *
 * This program is free software; you can redistribute it and/or
 * modify it under the terms of the GNU General Public License
 * as published by the Free Software Foundation; either version 2
 * of the License, or (at your option) any later version. The Blender
 * Foundation also sells licenses for use in proprietary software under
 * the Blender License.  See http://www.blender.org/BL/ for information
 * about this.	
 *
 * This program is distributed in the hope that it will be useful,
 * but WITHOUT ANY WARRANTY; without even the implied warranty of
 * MERCHANTABILITY or FITNESS FOR A PARTICULAR PURPOSE.  See the
 * GNU General Public License for more details.
 *
 * You should have received a copy of the GNU General Public License
 * along with this program; if not, write to the Free Software Foundation,
 * Inc., 51 Franklin Street, Fifth Floor, Boston, MA 02110-1301, USA.
 *
 * The Original Code is Copyright (C) 2004 Blender Foundation.
 * All rights reserved.
 *
 * The Original Code is: all of this file.
 *
 * Contributor(s): Geoffrey Bantle.
 *
 * ***** END GPL LICENSE BLOCK *****
 */

#ifndef BKE_BMESH_H
#define BKE_BMESH_H

/** \file BKE_bmesh.h
 *  \ingroup bke
 *  \since January 2007
 *  \brief BMesh modeler structure and functions.
 *
 */

#include "DNA_listBase.h"
#include "BLI_utildefines.h"
#include "BLI_ghash.h"
#include "BLI_mempool.h"
#include "BLI_memarena.h"
#include "DNA_image_types.h"
#include "BLI_editVert.h"
#include "BKE_DerivedMesh.h"
//XXX #include "transform.h"

/*forward declerations*/
struct BME_Vert;
struct BME_Edge;
struct BME_Poly;
struct BME_Loop;

/*NOTE: this is the bmesh 1.0 code.  it's completely outdated.*/

/*Notes on further structure Cleanup:
	-Remove the tflags, they belong in custom data layers
	-Remove the eflags completely, they are mostly not used
	-Remove the selection/vis/bevel weight flag/values ect and move them to custom data
	-Remove EID member and move to custom data
	-Add a radial cycle length, disk cycle length and loop cycle length attributes to custom data and have eulers maintain/use them if present.
	-Move data such as vertex coordinates/normals to custom data and leave pointers in structures to active layer data.
	-Remove BME_CycleNode structure?
*/
typedef struct BME_CycleNode{
	struct BME_CycleNode *next, *prev;
	void *data;
} BME_CycleNode;

typedef struct BME_Mesh
{
	ListBase verts, edges, polys;
	/*memory pools used for storing mesh elements*/
	struct BLI_mempool *vpool;
	struct BLI_mempool *epool;
	struct BLI_mempool *ppool;
	struct BLI_mempool *lpool;
	/*some scratch arrays used by eulers*/
	struct BME_Vert **vtar;
	struct BME_Edge **edar;
	struct BME_Loop **lpar;
	struct BME_Poly **plar;
	int vtarlen, edarlen, lparlen, plarlen;
	int totvert, totedge, totpoly, totloop;				/*record keeping*/
	int nextv, nexte, nextp, nextl;						/*Next element ID for verts/edges/faces/loops. Never reused*/
	struct CustomData vdata, edata, pdata, ldata;	/*Custom Data Layer information*/
} BME_Mesh;

typedef struct BME_Vert
{
	struct BME_Vert *next, *prev;
	int	EID;
	float co[3];									
	float no[3];									
	struct BME_Edge *edge;							/*first edge in the disk cycle for this vertex*/
	void *data;										/*custom vertex data*/
	int eflag1, eflag2;								/*reserved for use by eulers*/
	int tflag1, tflag2;								/*reserved for use by tools*/
	unsigned short flag, h;
	float bweight;
} BME_Vert;

typedef struct BME_Edge
{
	struct BME_Edge *next, *prev;
	int EID;
	struct BME_Vert *v1, *v2;						/*note that order of vertex pointers means nothing to eulers*/
	struct BME_CycleNode d1, d2;					/*disk cycle nodes for v1 and v2 respectivley*/
	struct BME_Loop *loop;							/*first BME_Loop in the radial cycle around this edge*/
	void *data;										/*custom edge data*/
	int eflag1, eflag2;								/*reserved for use by eulers*/
	int tflag1, tflag2;								/*reserved for use by tools*/
	unsigned short flag, h;
	float crease, bweight;
} BME_Edge;

typedef struct BME_Loop 
{	
	struct BME_Loop *next, *prev;					/*circularly linked list around face*/
	int EID;
	struct BME_CycleNode radial;					/*circularly linked list used to find faces around an edge*/
	struct BME_Vert *v;								/*vertex that this loop starts at.*/
	struct BME_Edge *e;								/*edge this loop belongs to*/
	struct BME_Poly *f;								/*face this loop belongs to*/	
	void *data;										/*custom per face vertex data*/
	int eflag1, eflag2;								/*reserved for use by eulers*/
	int tflag1, tflag2;								/*reserved for use by tools*/
	unsigned short flag, h;
} BME_Loop;

typedef struct BME_Poly
{
	struct BME_Poly *next, *prev;
	int EID;
	struct BME_Loop *loopbase;						/*First editloop around Polygon.*/
	unsigned int len;								/*total length of the face. Eulers should preserve this data*/
	void *data;										/*custom face data*/
	int eflag1, eflag2;								/*reserved for use by eulers*/
	int tflag1, tflag2;								/*reserved for use by tools*/
	unsigned short flag, h, mat_nr;
} BME_Poly;

/*EDGE UTILITIES*/
int BME_verts_in_edge(struct BME_Vert *v1, struct BME_Vert *v2, struct BME_Edge *e);
int BME_vert_in_edge(struct BME_Edge *e, BME_Vert *v);
struct BME_Vert *BME_edge_getothervert(struct BME_Edge *e, struct BME_Vert *v);

/*GENERAL CYCLE*/
int BME_cycle_length(void *h);

/*DISK CYCLE*/
struct BME_Edge *BME_disk_nextedge(struct BME_Edge *e, struct BME_Vert *v); 
struct BME_CycleNode *BME_disk_getpointer(struct BME_Edge *e, struct BME_Vert *v);
struct BME_Edge *BME_disk_next_edgeflag(struct BME_Edge *e, struct BME_Vert *v, int eflag, int tflag);
int BME_disk_count_edgeflag(struct BME_Vert *v, int eflag, int tflag);

/*RADIAL CYCLE*/
struct BME_Loop *BME_radial_nextloop(struct BME_Loop *l);
int BME_radial_find_face(struct BME_Edge *e,struct BME_Poly *f);

/*LOOP CYCLE*/
struct BME_Loop *BME_loop_find_loop(struct BME_Poly *f, struct BME_Vert *v);

/*MESH CREATION/DESTRUCTION*/
struct BME_Mesh *BME_make_mesh(int allocsize[4]);
void BME_free_mesh(struct BME_Mesh *bm);
/*FULL MESH VALIDATION*/
int BME_validate_mesh(struct BME_Mesh *bm, int halt);
/*ENTER/EXIT MODELLING LOOP*/
int BME_model_begin(struct BME_Mesh *bm);
void BME_model_end(struct BME_Mesh *bm);

/*MESH CONSTRUCTION API.*/
/*MAKE*/
struct BME_Vert *BME_MV(struct BME_Mesh *bm, float *vec);
struct BME_Edge *BME_ME(struct BME_Mesh *bm, struct BME_Vert *v1, struct BME_Vert *v2);
struct BME_Poly *BME_MF(struct BME_Mesh *bm, struct BME_Vert *v1, struct BME_Vert *v2, struct BME_Edge **elist, int len);
/*KILL*/
int BME_KV(struct BME_Mesh *bm, struct BME_Vert *v);
int BME_KE(struct BME_Mesh *bm, struct BME_Edge *e);
int BME_KF(struct BME_Mesh *bm, struct BME_Poly *bply);
/*SPLIT*/
struct BME_Vert *BME_SEMV(struct BME_Mesh *bm, struct BME_Vert *tv, struct BME_Edge *e, struct BME_Edge **re);
struct BME_Poly *BME_SFME(struct BME_Mesh *bm, struct BME_Poly *f, struct BME_Vert *v1, struct BME_Vert *v2, struct BME_Loop **rl);
/*JOIN*/
int BME_JEKV(struct BME_Mesh *bm, struct BME_Edge *ke, struct BME_Vert *kv);
struct BME_Poly *BME_JFKE(struct BME_Mesh *bm, struct BME_Poly *f1, struct BME_Poly *f2,struct BME_Edge *e); /*no reason to return BME_Poly pointer?*/
/*NORMAL FLIP(Is its own inverse)*/
int BME_loop_reverse(struct BME_Mesh *bm, struct BME_Poly *f);

/* bevel tool defines */
/* element flags */
#define BME_BEVEL_ORIG			1
#define BME_BEVEL_BEVEL			(1<<1)
#define BME_BEVEL_NONMAN		(1<<2)
#define BME_BEVEL_WIRE			(1<<3)

/* tool options */
#define BME_BEVEL_SELECT		1
#define BME_BEVEL_VERT			(1<<1)
#define BME_BEVEL_RADIUS		(1<<2)
#define BME_BEVEL_ANGLE			(1<<3)
#define BME_BEVEL_WEIGHT		(1<<4)
//~ #define BME_BEVEL_EWEIGHT		(1<<4)
//~ #define BME_BEVEL_VWEIGHT		(1<<5)
#define BME_BEVEL_PERCENT		(1<<6)
#define BME_BEVEL_EMIN			(1<<7)
#define BME_BEVEL_EMAX			(1<<8)
#define BME_BEVEL_RUNNING		(1<<9)
#define BME_BEVEL_RES			(1<<10)

typedef struct BME_TransData {
	BME_Mesh *bm; /* the bmesh the vert belongs to */
	BME_Vert *v;  /* pointer to the vert this tdata applies to */
	float co[3];  /* the original coordinate */
	float org[3]; /* the origin */
	float vec[3]; /* a directional vector; always, always normalize! */
	void *loc;    /* a pointer to the data to transform (likely the vert's cos) */
	float factor; /* primary scaling factor; also accumulates number of weighted edges for beveling tool */
	float weight; /* another scaling factor; used primarily for propogating vertex weights to transforms; */
				  /* weight is also used across recursive bevels to help with the math */
	float maxfactor; /* the unscaled, original factor (used only by "edge verts" in recursive beveling) */
	float *max;   /* the maximum distance this vert can be transformed; negative is infinite
				   * it points to the "parent" maxfactor (where maxfactor makes little sense)
				   * where the max limit is stored (limits are stored per-corner) */
} BME_TransData;

typedef struct BME_TransData_Head {
	GHash *gh;       /* the hash structure for element lookup */
	MemArena *ma;    /* the memory "pool" we will be drawing individual elements from */
	int len;
} BME_TransData_Head;

typedef struct BME_Glob { /* stored in Global G for Transform() purposes */
	BME_Mesh *bm;
	BME_TransData_Head *td;
	struct TransInfo *Trans; /* a pointer to the global Trans struct */
	int imval[2]; /* for restoring original mouse co when initTransform() is called multiple times */
	int options;
	int res;
} BME_Glob;

struct BME_TransData *BME_get_transdata(struct BME_TransData_Head *td, struct BME_Vert *v);
void BME_free_transdata(struct BME_TransData_Head *td);
float *BME_bevel_calc_polynormal(struct BME_Poly *f, struct BME_TransData_Head *td);
struct BME_Mesh *BME_bevel(struct BME_Mesh *bm, float value, int res, int options, int defgrp_index, float angle, BME_TransData_Head **rtd);

/*CONVERSION FUNCTIONS*/
struct BME_Mesh *BME_editmesh_to_bmesh(EditMesh *em);
void   BME_bmesh_to_editmesh(struct BME_Mesh *bm, BME_TransData_Head *td, EditMesh *em);
struct BME_Mesh *BME_derivedmesh_to_bmesh(struct DerivedMesh *dm);
struct DerivedMesh *BME_bmesh_to_derivedmesh(struct BME_Mesh *bm, struct DerivedMesh *dm);
#endif<|MERGE_RESOLUTION|>--- conflicted
+++ resolved
@@ -1,12 +1,4 @@
-<<<<<<< HEAD
-/**
- * BKE_bmesh.h    jan 2007
- *
- *	(old) BMesh modeler structure and functions.
- *
-=======
 /*
->>>>>>> 2198cfdb
  * $Id$
  *
  * ***** BEGIN GPL LICENSE BLOCK *****
