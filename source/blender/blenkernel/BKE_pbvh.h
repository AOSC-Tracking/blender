--- conflicted
+++ resolved
@@ -42,7 +42,6 @@
 
   PBVH_UpdateTopology = 1 << 13,
   PBVH_UpdateColor = 1 << 14,
-<<<<<<< HEAD
 
   PBVH_RebuildPixels = 1 << 15,
   PBVH_Delete = 1 << 16,
@@ -57,11 +56,6 @@
   PBVH_UpdateOtherVerts = 1 << 21,
   PBVH_TexLeaf = 1 << 22,
   PBVH_TopologyUpdated = 1 << 23, /* Used internally by dyntopo.c. */
-=======
-  PBVH_RebuildPixels = 1 << 15,
-  PBVH_TexLeaf = 1 << 16,
-  PBVH_TopologyUpdated = 1 << 17, /* Used internally by pbvh_bmesh.c */
->>>>>>> 7e2659e4
 } PBVHNodeFlags;
 ENUM_OPERATORS(PBVHNodeFlags, PBVH_TopologyUpdated);
 
@@ -134,8 +128,4 @@
 
 #ifdef __cplusplus
 }
-<<<<<<< HEAD
-#endif /* extern "C" */
-=======
-#endif /* extern "C" */
->>>>>>> 7e2659e4
+#endif /* extern "C" */