--- conflicted
+++ resolved
@@ -157,11 +157,7 @@
   /** Returns true when the attribute has been created. */
   bool attribute_try_create(const blender::bke::AttributeIDRef &attribute_id,
                             eAttrDomain domain,
-<<<<<<< HEAD
-                            const eCustomDataType data_type,
-=======
                             eCustomDataType data_type,
->>>>>>> 1fb36e9a
                             const AttributeInit &initializer);
 
   /**
@@ -187,11 +183,7 @@
    */
   blender::GVArray attribute_try_get_for_read(const blender::bke::AttributeIDRef &attribute_id,
                                               eAttrDomain domain,
-<<<<<<< HEAD
-                                              const eCustomDataType data_type) const;
-=======
                                               eCustomDataType data_type) const;
->>>>>>> 1fb36e9a
 
   /**
    * Get a virtual array that refers to the data of an attribute, interpolated to the given domain.
@@ -207,11 +199,7 @@
    * cannot be converted.
    */
   blender::bke::ReadAttributeLookup attribute_try_get_for_read(
-<<<<<<< HEAD
-      const blender::bke::AttributeIDRef &attribute_id, const eCustomDataType data_type) const;
-=======
       const blender::bke::AttributeIDRef &attribute_id, eCustomDataType data_type) const;
->>>>>>> 1fb36e9a
 
   /**
    * Get a virtual array that refers to the data of an attribute, interpolated to the given domain
@@ -220,11 +208,7 @@
    */
   blender::GVArray attribute_get_for_read(const blender::bke::AttributeIDRef &attribute_id,
                                           eAttrDomain domain,
-<<<<<<< HEAD
-                                          const eCustomDataType data_type,
-=======
                                           eCustomDataType data_type,
->>>>>>> 1fb36e9a
                                           const void *default_value = nullptr) const;
   /* Use instead of the method above when the type is known at compile time for type safety. */
   template<typename T>
@@ -251,11 +235,7 @@
   blender::bke::OutputAttribute attribute_try_get_for_output(
       const blender::bke::AttributeIDRef &attribute_id,
       eAttrDomain domain,
-<<<<<<< HEAD
-      const eCustomDataType data_type,
-=======
       eCustomDataType data_type,
->>>>>>> 1fb36e9a
       const void *default_value = nullptr);
   /* Use instead of the method above when the type is known at compile time for type safety. */
   template<typename T>
@@ -278,11 +258,7 @@
   blender::bke::OutputAttribute attribute_try_get_for_output_only(
       const blender::bke::AttributeIDRef &attribute_id,
       eAttrDomain domain,
-<<<<<<< HEAD
-      const eCustomDataType data_type);
-=======
       eCustomDataType data_type);
->>>>>>> 1fb36e9a
   /* Use instead of the method above when the type is known at compile time for type safety. */
   template<typename T>
   blender::bke::OutputAttribute_Typed<T> attribute_try_get_for_output_only(
