# SPDX-FileCopyrightText: 2006 Blender Authors
#
# SPDX-License-Identifier: GPL-2.0-or-later

set(INC
  .
  ../asset_system
  ../blenloader
  ../blentranslation
  ../bmesh
  ../draw
  ../functions
  ../gpencil_modifiers_legacy
  ../gpu
  ../ikplugin
  ../imbuf
  ../makesrna
  ../modifiers
  ../nodes
  ../render
  ../sequencer
  ../shader_fx
  ../simulation
  ../../../intern/eigen
  ../../../intern/ghost
  ../../../intern/iksolver/extern
  ../../../intern/libmv
  ../../../intern/mantaflow/extern
  ../../../intern/memutil
  ../../../intern/mikktspace
  ../../../intern/opensubdiv

  # RNA_prototypes.h
  ${CMAKE_BINARY_DIR}/source/blender/makesrna
)

set(INC_SYS
  ${ZLIB_INCLUDE_DIRS}

  # For `vfontdata_freetype.cc`.
  ${FREETYPE_INCLUDE_DIRS}

  ${EIGEN3_INCLUDE_DIRS}
)

set(SRC
  ${CMAKE_SOURCE_DIR}/release/datafiles/userdef/userdef_default.c
  intern/CCGSubSurf.cc
  intern/CCGSubSurf_legacy.cc
  intern/CCGSubSurf_util.cc
  intern/DerivedMesh.cc
  intern/action.cc
  intern/action_bones.cc
  intern/action_mirror.cc
  intern/addon.cc
  intern/anim_data.cc
  intern/anim_path.cc
  intern/anim_sys.cc
  intern/anim_visualization.cc
  intern/anonymous_attribute_id.cc
  intern/appdir.cc
  intern/armature.cc
  intern/armature_deform.cc
  intern/armature_pose.cc
  intern/armature_selection.cc
  intern/armature_update.cc
  intern/asset.cc
  intern/asset_weak_reference.cc
  intern/attribute.cc
  intern/attribute_access.cc
  intern/attribute_math.cc
  intern/autoexec.cc
  intern/bake_geometry_nodes_modifier.cc
  intern/bake_data_block_map.cc
  intern/bake_items.cc
  intern/bake_items_paths.cc
  intern/bake_items_serialize.cc
  intern/bake_items_socket.cc
  intern/blender.cc
  intern/blender_copybuffer.cc
  intern/blender_undo.cc
  intern/blender_user_menu.cc
  intern/blendfile.cc
  intern/blendfile_link_append.cc
  intern/boids.cc
  intern/bpath.cc
  intern/brush.cc
  intern/bvhutils.cc
  intern/cachefile.cc
  intern/callbacks.cc
  intern/camera.cc
  intern/cdderivedmesh.cc
  intern/cloth.cc
  intern/collection.cc
  intern/collision.cc
  intern/colorband.cc
  intern/colortools.cc
  intern/compute_contexts.cc
  intern/constraint.cc
  intern/context.cc
  intern/cpp_types.cc
  intern/crazyspace.cc
  intern/cryptomatte.cc
  intern/curve.cc
  intern/curve_bevel.cc
  intern/curve_bezier.cc
  intern/curve_catmull_rom.cc
  intern/curve_convert.cc
  intern/curve_decimate.cc
  intern/curve_deform.cc
  intern/curve_legacy_convert.cc
  intern/curve_nurbs.cc
  intern/curve_poly.cc
  intern/curve_to_mesh_convert.cc
  intern/curveprofile.cc
  intern/curves.cc
  intern/curves_geometry.cc
  intern/curves_utils.cc
  intern/customdata.cc
  intern/customdata_file.cc
  intern/data_transfer.cc
  intern/deform.cc
  intern/displist.cc
  intern/dyntopo.cc
  intern/dyntopo_collapse.cc
  intern/dynamicpaint.cc
  intern/editlattice.cc
  intern/editmesh.cc
  intern/editmesh_bvh.cc
  intern/editmesh_cache.cc
  intern/editmesh_tangent.cc
  intern/effect.cc
  intern/fcurve.cc
  intern/fcurve_cache.cc
  intern/fcurve_driver.cc
  intern/file_handler.cc
  intern/fluid.cc
  intern/fmodifier.cc
  intern/freestyle.cc
  intern/geometry_component_curves.cc
  intern/geometry_component_edit_data.cc
  intern/geometry_component_grease_pencil.cc
  intern/geometry_component_instances.cc
  intern/geometry_component_mesh.cc
  intern/geometry_component_pointcloud.cc
  intern/geometry_component_volume.cc
  intern/geometry_fields.cc
  intern/geometry_set.cc
  intern/geometry_set_instances.cc
  intern/gpencil_curve_legacy.cc
  intern/gpencil_geom_legacy.cc
  intern/gpencil_legacy.cc
  intern/gpencil_modifier_legacy.cc
  intern/gpencil_update_cache_legacy.cc
  intern/grease_pencil.cc
  intern/grease_pencil_convert_legacy.cc
  intern/grease_pencil_vertex_groups.cc
  intern/icons.cc
  intern/icons_rasterize.cc
  intern/idprop.cc
  intern/idprop_create.cc
  intern/idprop_serialize.cc
  intern/idprop_utils.cc
  intern/idtype.cc
  intern/image.cc
  intern/image_format.cc
  intern/image_gen.cc
  intern/image_gpu.cc
  intern/image_partial_update.cc
  intern/image_save.cc
  intern/instances.cc
  intern/ipo.cc
  intern/kelvinlet.cc
  intern/key.cc
  intern/keyconfig.cc
  intern/lattice.cc
  intern/lattice_deform.cc
  intern/layer.cc
  intern/layer_utils.cc
  intern/lib_id.cc
  intern/lib_id_delete.cc
  intern/lib_id_eval.cc
  intern/lib_id_remapper.cc
  intern/lib_override.cc
  intern/lib_override_proxy_conversion.cc
  intern/lib_query.cc
  intern/lib_remap.cc
  intern/library.cc
  intern/light.cc
  intern/light_linking.cc
  intern/lightprobe.cc
  intern/linestyle.cc
  intern/main.cc
  intern/main_idmap.cc
  intern/main_namemap.cc
  intern/mask.cc
  intern/mask_evaluate.cc
  intern/mask_rasterize.cc
  intern/material.cc
  intern/mball.cc
  intern/mball_tessellate.cc
  intern/mesh.cc
  intern/mesh_boolean_convert.cc
  intern/mesh_calc_edges.cc
  intern/mesh_compare.cc
  intern/mesh_convert.cc
  intern/mesh_debug.cc
  intern/mesh_evaluate.cc
  intern/mesh_fair.cc
  intern/mesh_flip_faces.cc
  intern/mesh_iterators.cc
  intern/mesh_legacy_convert.cc
  intern/mesh_mapping.cc
  intern/mesh_merge_customdata.cc
  intern/mesh_mirror.cc
  intern/mesh_normals.cc
  intern/mesh_remap.cc
  intern/mesh_remesh_voxel.cc
  intern/mesh_runtime.cc
  intern/mesh_sample.cc
  intern/mesh_tangent.cc
  intern/mesh_tessellate.cc
  intern/mesh_validate.cc
  intern/mesh_wrapper.cc
  intern/modifier.cc
  intern/movieclip.cc
  intern/multires.cc
  intern/multires_reshape.cc
  intern/multires_reshape_apply_base.cc
  intern/multires_reshape_ccg.cc
  intern/multires_reshape_smooth.cc
  intern/multires_reshape_subdivide.cc
  intern/multires_reshape_util.cc
  intern/multires_reshape_vertcos.cc
  intern/multires_subdiv.cc
  intern/multires_unsubdivide.cc
  intern/multires_versioning.cc
  intern/nla.cc
  intern/node.cc
  intern/node_enum_definition.cc
  intern/node_runtime.cc
  intern/node_socket_value.cc
  intern/node_tree_anonymous_attributes.cc
  intern/node_tree_dot_export.cc
  intern/node_tree_field_inferencing.cc
  intern/node_tree_interface.cc
  intern/node_tree_update.cc
  intern/node_tree_zones.cc
  intern/object.cc
  intern/object_deform.cc
  intern/object_dupli.cc
  intern/object_update.cc
  intern/ocean.cc
  intern/ocean_spectrum.cc
  intern/outliner_treehash.cc
  intern/packedFile.cc
  intern/paint.cc
  intern/paint_canvas.cc
  intern/paint_toolslots.cc
  intern/particle.cc
  intern/particle_child.cc
  intern/particle_distribute.cc
  intern/particle_system.cc
  intern/pbvh.cc
  intern/pbvh_bmesh.cc
  intern/pbvh_colors.cc
  intern/pbvh_pixels.cc
  intern/pbvh_pixels_copy.cc
  intern/pbvh_uv_islands.cc
  intern/pointcache.cc
  intern/pointcloud.cc
  intern/pose_backup.cc
  intern/preferences.cc
  intern/preview_image.cc
  intern/report.cc
  intern/rigidbody.cc
  intern/scene.cc
  intern/screen.cc
  intern/shader_fx.cc
  intern/shrinkwrap.cc
  intern/softbody.cc
  intern/sound.cc
  intern/speaker.cc
  intern/studiolight.cc
  intern/subdiv.cc
  intern/subdiv_ccg.cc
  intern/subdiv_ccg_mask.cc
  intern/subdiv_converter.cc
  intern/subdiv_converter_mesh.cc
  intern/subdiv_deform.cc
  intern/subdiv_displacement.cc
  intern/subdiv_displacement_multires.cc
  intern/subdiv_eval.cc
  intern/subdiv_foreach.cc
  intern/subdiv_mesh.cc
  intern/subdiv_modifier.cc
  intern/subdiv_stats.cc
  intern/subdiv_topology.cc
  intern/subsurf_ccg.cc
  intern/text.cc
  intern/text_suggestions.cc
  intern/texture.cc
  intern/tracking.cc
  intern/tracking_auto.cc
  intern/tracking_detect.cc
  intern/tracking_plane_tracker.cc
  intern/tracking_region_tracker.cc
  intern/tracking_solver.cc
  intern/tracking_stabilize.cc
  intern/tracking_util.cc
  intern/type_conversions.cc
  intern/undo_system.cc
  intern/unit.cc
  intern/vfont.cc
  intern/vfontdata_freetype.cc
  intern/viewer_path.cc
  intern/volume.cc
  intern/volume_grid.cc
  intern/volume_grid_file_cache.cc
  intern/volume_render.cc
  intern/volume_to_mesh.cc
  intern/wm_runtime.cc
  intern/workspace.cc
  intern/world.cc
  intern/writeavi.cc

  BKE_DerivedMesh.hh
  BKE_action.h
  BKE_action.hh
  BKE_addon.h
  BKE_anim_data.h
  BKE_anim_path.h
  BKE_anim_visualization.h
  BKE_animsys.h
  BKE_anonymous_attribute_id.hh
  BKE_appdir.hh
  BKE_armature.hh
  BKE_asset.hh
  BKE_attribute.h
  BKE_attribute.hh
  BKE_attribute_math.hh
  BKE_autoexec.hh
  BKE_bake_geometry_nodes_modifier.hh
  BKE_bake_data_block_map.hh
  BKE_bake_items.hh
  BKE_bake_items_paths.hh
  BKE_bake_items_serialize.hh
  BKE_bake_items_socket.hh
  BKE_blender.hh
  BKE_blender_copybuffer.hh
  BKE_blender_undo.hh
  BKE_blender_user_menu.hh
  BKE_blender_version.h
  BKE_blendfile.hh
  BKE_blendfile_link_append.hh
  BKE_boids.h
  BKE_bpath.hh
  BKE_brush.hh
  BKE_bvhutils.hh
  BKE_cachefile.hh
  BKE_callbacks.hh
  BKE_camera.h
  BKE_ccg.h
  BKE_cdderivedmesh.h
  BKE_cloth.hh
  BKE_collection.hh
  BKE_collision.h
  BKE_colorband.hh
  BKE_colortools.hh
  BKE_compute_contexts.hh
  BKE_constraint.h
  BKE_context.hh
  BKE_cpp_types.hh
  BKE_crazyspace.hh
  BKE_cryptomatte.h
  BKE_cryptomatte.hh
  BKE_curve.hh
  BKE_curve_legacy_convert.hh
  BKE_curve_to_mesh.hh
  BKE_curveprofile.h
  BKE_curves.h
  BKE_curves.hh
  BKE_curves_utils.hh
  BKE_customdata.hh
  BKE_customdata_file.h
  BKE_data_transfer.h
  BKE_deform.hh
  BKE_displist.h
  BKE_duplilist.hh
  BKE_dynamicpaint.h
  BKE_dyntopo.hh
  BKE_dyntopo_set.hh
  BKE_editlattice.h
  BKE_editmesh.hh
  BKE_editmesh_bvh.h
  BKE_editmesh_cache.hh
  BKE_editmesh_tangent.hh
  BKE_effect.h
  BKE_fcurve.h
  BKE_fcurve_driver.h
  BKE_file_handler.hh
  BKE_fluid.h
  BKE_freestyle.h
  BKE_geometry_fields.hh
  BKE_geometry_set.hh
  BKE_geometry_set_instances.hh
  BKE_global.hh
  BKE_gpencil_curve_legacy.h
  BKE_gpencil_geom_legacy.h
  BKE_gpencil_legacy.h
  BKE_gpencil_modifier_legacy.h
  BKE_gpencil_update_cache_legacy.h
  BKE_grease_pencil.h
  BKE_grease_pencil.hh
  BKE_grease_pencil_legacy_convert.hh
  BKE_grease_pencil_vertex_groups.hh
  BKE_icons.h
  BKE_idprop.h
  BKE_idprop.hh
  BKE_idtype.hh
  BKE_image.h
  BKE_image_format.h
  BKE_image_partial_update.hh
  BKE_image_save.h
  BKE_image_wrappers.hh
  BKE_instances.hh
  BKE_ipo.h
  BKE_kelvinlet.h
  BKE_key.hh
  BKE_keyconfig.h
  BKE_lattice.hh
  BKE_layer.hh
  BKE_lib_id.hh
  BKE_lib_override.hh
  BKE_lib_query.hh
  BKE_lib_remap.hh
  BKE_library.hh
  BKE_light.h
  BKE_light_linking.h
  BKE_lightprobe.h
  BKE_linestyle.h
  BKE_main.hh
  BKE_main_idmap.hh
  BKE_main_namemap.hh
  BKE_mask.h
  BKE_material.h
  BKE_mball.hh
  BKE_mball_tessellate.hh
  BKE_mesh.h
  BKE_mesh.hh
  BKE_mesh_boolean_convert.hh
  BKE_mesh_compare.hh
  BKE_mesh_fair.hh
  BKE_mesh_iterators.hh
  BKE_mesh_legacy_convert.hh
  BKE_mesh_mapping.hh
  BKE_mesh_mirror.hh
  BKE_mesh_remap.hh
  BKE_mesh_remesh_voxel.hh
  BKE_mesh_runtime.hh
  BKE_mesh_sample.hh
  BKE_mesh_tangent.hh
  BKE_mesh_types.hh
  BKE_mesh_wrapper.hh
  BKE_modifier.hh
  BKE_movieclip.h
  BKE_multires.hh
  BKE_nla.h
  BKE_node.h
  BKE_node.hh
  BKE_node_enum.hh
  BKE_node_runtime.hh
  BKE_node_socket_value.hh
  BKE_node_tree_anonymous_attributes.hh
  BKE_node_tree_dot_export.hh
  BKE_node_tree_interface.hh
  BKE_node_tree_update.hh
  BKE_node_tree_zones.hh
  BKE_object.hh
  BKE_object_deform.h
  BKE_object_types.hh
  BKE_ocean.h
  BKE_outliner_treehash.hh
  BKE_packedFile.h
  BKE_paint.hh
  BKE_particle.h
  BKE_pbvh.hh
  BKE_pbvh_api.hh
  BKE_pbvh_pixels.hh
  BKE_pointcache.h
  BKE_pointcloud.hh
  BKE_pose_backup.h
  BKE_preferences.h
  BKE_preview_image.hh
  BKE_report.hh
  BKE_rigidbody.h
<<<<<<< HEAD
  BKE_scene.h
  BKE_sculpt.h
  BKE_sculpt.hh
=======
  BKE_scene.hh
  BKE_scene_runtime.hh
>>>>>>> 203f5f9f
  BKE_screen.hh
  BKE_sequencer_offscreen.h
  BKE_shader_fx.h
  BKE_shrinkwrap.hh
  BKE_softbody.h
  BKE_sound.h
  BKE_speaker.h
  BKE_studiolight.h
  BKE_subdiv.hh
  BKE_subdiv_ccg.hh
  BKE_subdiv_deform.hh
  BKE_subdiv_eval.hh
  BKE_subdiv_foreach.hh
  BKE_subdiv_mesh.hh
  BKE_subdiv_modifier.hh
  BKE_subdiv_topology.hh
  BKE_subsurf.hh
  BKE_text.h
  BKE_text_suggestions.h
  BKE_texture.h
  BKE_tracking.h
  BKE_type_conversions.hh
  BKE_undo_system.hh
  BKE_unit.hh
  BKE_vfont.hh
  BKE_vfontdata.hh
  BKE_viewer_path.hh
  BKE_volume.hh
  BKE_volume_enums.hh
  BKE_volume_grid.hh
  BKE_volume_grid_file_cache.hh
  BKE_volume_openvdb.hh
  BKE_volume_render.hh
  BKE_volume_to_mesh.hh
  BKE_wm_runtime.hh
  BKE_workspace.h
  BKE_world.h
  BKE_writeavi.h

  nla_private.h
  particle_private.h
  tracking_private.h

  intern/CCGSubSurf.h
  intern/CCGSubSurf_inline.h
  intern/CCGSubSurf_intern.h
  intern/dyntopo_intern.hh
  intern/attribute_access_intern.hh
  intern/data_transfer_intern.h
  intern/lib_intern.hh
  intern/multires_inline.hh
  intern/multires_reshape.hh
  intern/multires_unsubdivide.hh
  intern/ocean_intern.h
  intern/pbvh_intern.hh
  intern/pbvh_pixels_copy.hh
  intern/pbvh_uv_islands.hh
  intern/subdiv_converter.hh
  intern/subdiv_inline.hh
)

set(LIB
  PRIVATE bf::animrig
  bf_asset_system
  PRIVATE bf::blenfont
  PRIVATE bf::blenlib
  bf_blenloader
  bf_blentranslation
  bf_bmesh
  PRIVATE bf::depsgraph
  PRIVATE bf::dna
  bf_draw
  PRIVATE bf::extern::curve_fit_nd
  bf_functions
  bf_gpencil_modifiers_legacy
  bf_gpu
  bf_ikplugin
  bf_imbuf
  PRIVATE bf::intern::clog
  bf_intern_ghost
  PRIVATE bf::intern::guardedalloc
  bf_intern_libmv  # Uses stub when disabled.
  bf_intern_mikktspace
  bf_intern_opensubdiv  # Uses stub when disabled.
  bf_modifiers
  bf_nodes
  bf_rna
  bf_shader_fx
  bf_simulation
  PRIVATE bf::extern::fmtlib
  PRIVATE bf::intern::atomic
  # For `vfontdata_freetype.c`.
  ${FREETYPE_LIBRARIES} ${BROTLI_LIBRARIES}
)

if(WITH_BINRELOC)
  list(APPEND INC_SYS
    ${BINRELOC_INCLUDE_DIRS}
  )
  list(APPEND LIB
    extern_binreloc
  )
  add_definitions(-DWITH_BINRELOC)
endif()


if(WIN32)
  list(APPEND INC
    ../../../intern/utfconv
  )
endif()

if(WITH_AUDASPACE)
  list(APPEND INC_SYS
    ${AUDASPACE_C_INCLUDE_DIRS}
  )
  if(WITH_SYSTEM_AUDASPACE)
    list(APPEND LIB
      ${AUDASPACE_C_LIBRARIES}
      ${AUDASPACE_PY_LIBRARIES}
    )
  endif()
  add_definitions(-DWITH_AUDASPACE)
endif()

if(WITH_BULLET)
  list(APPEND INC_SYS
    ${BULLET_INCLUDE_DIRS}
  )
  list(APPEND INC
    ../../../intern/rigidbody
  )
  list(APPEND LIB
    bf_intern_rigidbody

    ${BULLET_LIBRARIES}
  )
  add_definitions(-DWITH_BULLET)
endif()

if(WITH_IMAGE_OPENEXR)
  add_definitions(-DWITH_OPENEXR)
endif()

if(WITH_IMAGE_OPENJPEG)
  add_definitions(-DWITH_OPENJPEG)
endif()

if(WITH_IMAGE_CINEON)
  add_definitions(-DWITH_CINEON)
endif()

if(WITH_IMAGE_WEBP)
  add_definitions(-DWITH_WEBP)
endif()

if(WITH_CODEC_AVI)
  list(APPEND INC
    ../io/avi
  )
  add_definitions(-DWITH_AVI)
endif()

if(WITH_CODEC_FFMPEG)
  list(APPEND SRC
    intern/writeffmpeg.cc
    BKE_writeffmpeg.hh
  )
  list(APPEND INC
    ../../../intern/ffmpeg
  )
  list(APPEND INC_SYS
    ${FFMPEG_INCLUDE_DIRS}
  )
  list(APPEND LIB
    ${FFMPEG_LIBRARIES}
  )
  add_definitions(-DWITH_FFMPEG)
endif()

if(WITH_PYTHON)
  list(APPEND INC
    ../python
  )
  list(APPEND LIB
    bf_python
    bf_python_bmesh
  )
  add_definitions(-DWITH_PYTHON)

  if(WITH_PYTHON_MODULE)
    add_definitions(-DWITH_PYTHON_MODULE)
  endif()

  if(WITH_PYTHON_SAFETY)
    add_definitions(-DWITH_PYTHON_SAFETY)
  endif()

  if(WITH_PYTHON_SECURITY)
    add_definitions(-DWITH_PYTHON_SECURITY)
  endif()


  if(PYTHON_EXECUTABLE)
    get_filename_component(_python_exe_name ${PYTHON_EXECUTABLE} NAME)
    add_definitions(-DPYTHON_EXECUTABLE_NAME=${_python_exe_name})
    unset(_python_exe_name)
  endif()
endif()

if(WITH_MOD_FLUID)
  list(APPEND LIB
    bf_intern_mantaflow
  )
  add_definitions(-DWITH_FLUID)
endif()

if(WITH_MOD_OCEANSIM)
  add_definitions(-DWITH_OCEANSIM)
endif()

if(WITH_JACK)
  add_definitions(-DWITH_JACK)
endif()

if(WITH_LZO)
  if(WITH_SYSTEM_LZO)
    list(APPEND INC_SYS
      ${LZO_INCLUDE_DIR}
    )
    list(APPEND LIB
      ${LZO_LIBRARIES}
    )
    add_definitions(-DWITH_SYSTEM_LZO)
  else()
    list(APPEND INC_SYS
      ../../../extern/lzo/minilzo
    )
    list(APPEND LIB
      extern_minilzo
    )
  endif()
  add_definitions(-DWITH_LZO)
endif()

if(WITH_LZMA)
  list(APPEND INC_SYS
    ../../../extern/lzma
  )
  list(APPEND LIB
    extern_lzma
  )
  add_definitions(-DWITH_LZMA)
endif()

if(WITH_LIBMV)
  add_definitions(-DWITH_LIBMV)
endif()

if(WITH_FFTW3)
  list(APPEND INC_SYS
    ${FFTW3_INCLUDE_DIRS}
  )
  list(APPEND LIB
    ${FFTW3_LIBRARIES}
  )
  add_definitions(-DFFTW3=1)
endif()

if(WITH_FREESTYLE)
  add_definitions(-DWITH_FREESTYLE)
endif()

if(WITH_ALEMBIC)
  list(APPEND INC
    ../io/alembic
  )
  add_definitions(-DWITH_ALEMBIC)
endif()

if(WITH_USD)
  list(APPEND INC
    ../io/usd
  )
  add_definitions(-DWITH_USD)
endif()

if(WITH_OPENSUBDIV)
  list(APPEND INC_SYS
    ${OPENSUBDIV_INCLUDE_DIRS}
  )
  list(APPEND LIB
    ${OPENSUBDIV_LIBRARIES}
  )
  add_definitions(-DWITH_OPENSUBDIV)
endif()

if(WITH_OPENVDB)
  list(APPEND INC
    ../../../intern/openvdb
  )
  list(APPEND INC_SYS
    ${OPENVDB_INCLUDE_DIRS}
  )
  list(APPEND LIB
    bf_intern_openvdb
    ${OPENVDB_LIBRARIES}
  )
  add_definitions(-DWITH_OPENVDB ${OPENVDB_DEFINITIONS})
endif()

if(WITH_QUADRIFLOW)
  list(APPEND INC
    ../../../intern/quadriflow
  )
  list(APPEND LIB
    bf_intern_quadriflow
  )
  add_definitions(-DWITH_QUADRIFLOW)
endif()

if(WITH_XR_OPENXR)
  add_definitions(-DWITH_XR_OPENXR)
endif()

if(WITH_TBB)
  add_definitions(-DWITH_TBB)

  list(APPEND INC_SYS
    ${TBB_INCLUDE_DIRS}
  )

  list(APPEND LIB
    ${TBB_LIBRARIES}
  )
endif()

if(WITH_GMP)
  add_definitions(-DWITH_GMP)

  list(APPEND INC_SYS
    ${GMP_INCLUDE_DIRS}
  )
endif()

# # Warnings as errors, this is too strict!
# if(MSVC)
#    string(APPEND CMAKE_C_FLAGS " /WX")
# endif()

blender_add_lib(bf_blenkernel "${SRC}" "${INC}" "${INC_SYS}" "${LIB}")

# RNA_prototypes.h
add_dependencies(bf_blenkernel bf_rna)


if(WITH_GTESTS)
  set(TEST_SRC
    intern/action_test.cc
    intern/armature_test.cc
    intern/asset_metadata_test.cc
    intern/bpath_test.cc
    intern/cryptomatte_test.cc
    intern/curves_geometry_test.cc
    intern/fcurve_test.cc
    intern/file_handler_test.cc
    intern/grease_pencil_test.cc
    intern/idprop_serialize_test.cc
    intern/image_partial_update_test.cc
    intern/image_test.cc
    intern/lattice_deform_test.cc
    intern/layer_test.cc
    intern/lib_id_remapper_test.cc
    intern/lib_id_test.cc
    intern/lib_remap_test.cc
    intern/main_test.cc
    intern/nla_test.cc
    intern/tracking_test.cc
    intern/volume_test.cc
  )
  set(TEST_INC
    ../editors/include
  )
  set(TEST_LIB
    ${LIB}
    bf_rna  # RNA_prototypes.h
  )
  blender_add_test_suite_lib(blenkernel "${TEST_SRC}" "${INC};${TEST_INC}" "${INC_SYS}" "${TEST_LIB}")
endif()
<|MERGE_RESOLUTION|>--- conflicted
+++ resolved
@@ -494,14 +494,10 @@
   BKE_preview_image.hh
   BKE_report.hh
   BKE_rigidbody.h
-<<<<<<< HEAD
-  BKE_scene.h
   BKE_sculpt.h
   BKE_sculpt.hh
-=======
   BKE_scene.hh
   BKE_scene_runtime.hh
->>>>>>> 203f5f9f
   BKE_screen.hh
   BKE_sequencer_offscreen.h
   BKE_shader_fx.h
