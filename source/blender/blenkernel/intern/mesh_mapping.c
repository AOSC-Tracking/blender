--- conflicted
+++ resolved
@@ -607,7 +607,6 @@
   *r_mem = indices;
 }
 
-<<<<<<< HEAD
 /**
  * Generates a map where the key is the vertex and the value
  * is a list of edges that use that vertex as an endpoint.
@@ -620,10 +619,6 @@
                                    int totvert,
                                    int totedge,
                                    bool sort_disk_cycles)
-=======
-void BKE_mesh_vert_edge_map_create(
-    MeshElemMap **r_map, int **r_mem, const MEdge *medge, int totvert, int totedge)
->>>>>>> 8c7d970e
 {
   MeshElemMap *map = MEM_callocN(sizeof(MeshElemMap) * (size_t)totvert, "vert-edge map");
   int *indices = MEM_mallocN(sizeof(int[2]) * (size_t)totedge, "vert-edge map mem");
