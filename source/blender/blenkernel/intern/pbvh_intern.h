/* SPDX-License-Identifier: GPL-2.0-or-later */

#pragma once

#include "BLI_compiler_compat.h"
#include "BLI_ghash.h"

#include "DNA_customdata_types.h"
#include "DNA_material_types.h"

#include "BKE_attribute.h"
#include "BKE_pbvh.h"

#include "bmesh.h"

struct PBVHGPUFormat;

/** \file
 * \ingroup bke
 */
struct MSculptVert;
struct CustomData;
struct PBVHTriBuf;

#ifdef __cplusplus
extern "C" {
#endif

struct MLoop;
struct MLoopTri;
struct MPoly;
struct MVert;

/* Axis-aligned bounding box */
typedef struct {
  float bmin[3], bmax[3];
} BB;

/* Axis-aligned bounding box with centroid */
typedef struct {
  float bmin[3], bmax[3], bcentroid[3];
} BBC;

struct MeshElemMap;

/* NOTE: this structure is getting large, might want to split it into
 * union'd structs */
struct PBVHNode {
  /* Opaque handle for drawing code */
  struct GPU_PBVH_Buffers *draw_buffers;
  struct GPU_PBVH_Buffers **mat_draw_buffers;  // currently only used by pbvh_bmesh
  int tot_mat_draw_buffers;

  int id;

  /* Voxel bounds */
  BB vb;
  BB orig_vb;

  /* For internal nodes, the offset of the children in the PBVH
   * 'nodes' array. */
  int children_offset;
  int subtree_tottri;

  int depth;

  /* List of primitives for this node. Semantics depends on
   * PBVH type:
   *
   * - PBVH_FACES: Indices into the PBVH.looptri array.
   * - PBVH_GRIDS: Multires grid indices.
   * - PBVH_BMESH: Unused.  See PBVHNode.bm_faces.
   *
   * NOTE: This is a pointer inside of PBVH.prim_indices; it
   * is not allocated separately per node.
   */
  int *prim_indices;
  unsigned int totprim; /* Number of primitives inside prim_indices. */

  /* Array of indices into the mesh's MVert array. Contains the
   * indices of all vertices used by faces that are within this
   * node's bounding box.
   *
   * Note that a vertex might be used by a multiple faces, and
   * these faces might be in different leaf nodes. Such a vertex
   * will appear in the vert_indices array of each of those leaf
   * nodes.
   *
   * In order to support cases where you want access to multiple
   * nodes' vertices without duplication, the vert_indices array
   * is ordered such that the first part of the array, up to
   * index 'uniq_verts', contains "unique" vertex indices. These
   * vertices might not be truly unique to this node, but if
   * they appear in another node's vert_indices array, they will
   * be above that node's 'uniq_verts' value.
   *
   * Used for leaf nodes in a mesh-based PBVH (not multires.)
   */
  const int *vert_indices;
  unsigned int uniq_verts, face_verts;

  /* Array of indices into the Mesh's MLoop array.
   * PBVH_FACES only.
   */
  int *loop_indices;
  unsigned int loop_indices_num;

  /* An array mapping face corners into the vert_indices
   * array. The array is sized to match 'totprim', and each of
   * the face's corners gets an index into the vert_indices
   * array, in the same order as the corners in the original
   * MLoopTri.
   *
   * Used for leaf nodes in a mesh-based PBVH (not multires.)
   */
  const int (*face_vert_indices)[3];

  /* Indicates whether this node is a leaf or not; also used for
   * marking various updates that need to be applied. */
  PBVHNodeFlags flag : 32;

  /* Used for raycasting: how close bb is to the ray point. */
  float tmin;

  /* Scalar displacements for sculpt mode's layer brush. */
  float *layer_disp;

  int proxy_count;
  PBVHProxyNode *proxies;

  /* GSet of pointers to the BMFaces used by this node.
   * NOTE: PBVH_BMESH only. Faces are always triangles
   * (dynamic topology forcibly triangulates the mesh).
   */
  TableGSet *bm_faces;
  TableGSet *bm_unique_verts;
  TableGSet *bm_other_verts;

  PBVHTriBuf *tribuf;       // all triangles
  PBVHTriBuf *tri_buffers;  // tribuffers, one per material used
  int tot_tri_buffers;

  int updategen;

#ifdef PROXY_ADVANCED
  ProxyVertArray proxyverts;
#endif
  PBVHPixelsNode pixels;
};

typedef enum {
  PBVH_DYNTOPO_SMOOTH_SHADING = 1,
  PBVH_FAST_DRAW = 2,  // hides facesets/masks and forces smooth to save GPU bandwidth
  PBVH_IGNORE_UVS = 4
} PBVHFlags;

typedef struct PBVHBMeshLog PBVHBMeshLog;
struct DMFlagMat;

struct PBVH {
  struct PBVHPublic header;
  PBVHFlags flags;

  int idgen;

  bool dyntopo_stop;

  PBVHNode *nodes;
  int node_mem_count, totnode;

  /* Memory backing for PBVHNode.prim_indices. */
  int *prim_indices;
  int totprim;
  int totvert;

  int leaf_limit;
  int depth_limit;

  /* Mesh data */
  struct MeshElemMap *vemap;
  SculptPMap *pmap;

  const struct Mesh *mesh;

  /* NOTE: Normals are not `const` because they can be updated for drawing by sculpt code. */
  float (*vert_normals)[3];

  struct MVert *verts;
  const struct MPoly *mpoly;
  const struct MLoop *mloop;
  const struct MLoopTri *looptri;
  struct MSculptVert *mdyntopo_verts;

  CustomData *vdata;
  CustomData *ldata;
  CustomData *pdata;

  int face_sets_color_seed;
  int face_sets_color_default;
  int *face_sets;
  float *face_areas; /* float2 vector, double buffered to avoid thread contention */
  int face_area_i;

  /* Grid Data */
  CCGKey gridkey;
  CCGElem **grids;
  void **gridfaces;
  const struct DMFlagMat *grid_flag_mats;
  int totgrid;
  BLI_bitmap **grid_hidden;

  /* Used during BVH build and later to mark that a vertex needs to update
   * (its normal must be recalculated). */
  bool *vert_bitmap;

#ifdef PERFCNTRS
  int perf_modified;
#endif

  /* flag are verts/faces deformed */
  bool deformed;
  bool show_mask;
  bool show_face_sets;
  bool respect_hide;

  /* Dynamic topology */
  float bm_max_edge_len;
  float bm_min_edge_len;
  float bm_detail_range;

  int cd_sculpt_vert;
  int cd_vert_node_offset;
  int cd_face_node_offset;
  int cd_vert_mask_offset;
  int cd_faceset_offset;
  int cd_face_area;
  int cd_vcol_offset;

  int totuv;

  float planes[6][4];
  int num_planes;

  int symmetry;
  int boundary_symmetry;

  struct BMLog *bm_log;
  struct SubdivCCG *subdiv_ccg;

  bool flat_vcol_shading;
  bool need_full_render;  // used by pbvh drawing for PBVH_BMESH

  int balance_counter;
  int stroke_id;  // used to keep origdata up to date in PBVH_BMESH

  bool is_cached;

  /* This data is for validating cached PBVHs;
   * it is not guaranteed to be valid in any way! */
  struct {
    CustomData vdata, edata, ldata, pdata;
    int totvert, totedge, totloop, totpoly;
    struct BMesh *bm;
  } cached_data;

  bool invalid;

  CustomDataLayer *color_layer;
  eAttrDomain color_domain;

  bool is_drawing;

  /* Used by DynTopo to invalidate the draw cache. */
  bool draw_cache_invalid;

  struct PBVHGPUFormat *vbo_id;
};

/* pbvh.c */

void BB_reset(BB *bb);
/**
 * Expand the bounding box to include a new coordinate.
 */
void BB_expand(BB *bb, const float co[3]);
/**
 * Expand the bounding box to include another bounding box.
 */
void BB_expand_with_bb(BB *bb, BB *bb2);
void BBC_update_centroid(BBC *bbc);
/**
 * Return 0, 1, or 2 to indicate the widest axis of the bounding box.
 */
int BB_widest_axis(const BB *bb);
void BB_intersect(BB *r_out, BB *a, BB *b);
float BB_volume(const BB *bb);

void pbvh_grow_nodes(PBVH *bvh, int totnode);
bool ray_face_intersection_quad(const float ray_start[3],
                                struct IsectRayPrecalc *isect_precalc,
                                const float t0[3],
                                const float t1[3],
                                const float t2[3],
                                const float t3[3],
                                float *depth);
bool ray_face_intersection_tri(const float ray_start[3],
                               struct IsectRayPrecalc *isect_precalc,
                               const float t0[3],
                               const float t1[3],
                               const float t2[3],
                               float *depth);

bool ray_face_nearest_quad(const float ray_start[3],
                           const float ray_normal[3],
                           const float t0[3],
                           const float t1[3],
                           const float t2[3],
                           const float t3[3],
                           float *r_depth,
                           float *r_dist_sq);
bool ray_face_nearest_tri(const float ray_start[3],
                          const float ray_normal[3],
                          const float t0[3],
                          const float t1[3],
                          const float t2[3],
                          float *r_depth,
                          float *r_dist_sq);

void pbvh_update_BB_redraw(PBVH *bvh, PBVHNode **nodes, int totnode, int flag);

bool ray_face_intersection_depth_tri(const float ray_start[3],
                                     struct IsectRayPrecalc *isect_precalc,
                                     const float t0[3],
                                     const float t1[3],
                                     const float t2[3],
                                     float *r_depth,
                                     float *r_back_depth,
                                     int *hit_count);

/* pbvh_bmesh.c */
bool pbvh_bmesh_node_raycast(PBVH *pbvh,
                             PBVHNode *node,
                             const float ray_start[3],
                             const float ray_normal[3],
                             struct IsectRayPrecalc *isect_precalc,
                             int *hit_count,
                             float *depth,
                             float *back_depth,
                             bool use_original,
<<<<<<< HEAD
                             PBVHVertRef *r_active_vertex_index,
                             PBVHFaceRef *r_active_face_index,
                             float *r_face_normal,
                             int stroke_id);

bool pbvh_bmesh_node_nearest_to_ray(PBVH *pbvh,
                                    PBVHNode *node,
=======
                             PBVHVertRef *r_active_vertex,
                             float *r_face_normal);
bool pbvh_bmesh_node_nearest_to_ray(PBVHNode *node,
>>>>>>> e6b1e97d
                                    const float ray_start[3],
                                    const float ray_normal[3],
                                    float *depth,
                                    float *dist_sq,
                                    bool use_original,
                                    int stroke_id);

void pbvh_bmesh_normals_update(PBVH *pbvh, PBVHNode **nodes, int totnode);

void pbvh_update_free_all_draw_buffers(PBVH *pbvh, PBVHNode *node);

BLI_INLINE int pbvh_bmesh_node_index_from_vert(PBVH *pbvh, const BMVert *key)
{
  const int node_index = BM_ELEM_CD_GET_INT((const BMElem *)key, pbvh->cd_vert_node_offset);
  BLI_assert(node_index != DYNTOPO_NODE_NONE);
  BLI_assert(node_index < pbvh->totnode);
  return node_index;
}

BLI_INLINE int pbvh_bmesh_node_index_from_face(PBVH *pbvh, const BMFace *key)
{
  const int node_index = BM_ELEM_CD_GET_INT((const BMElem *)key, pbvh->cd_face_node_offset);
  BLI_assert(node_index != DYNTOPO_NODE_NONE);
  BLI_assert(node_index < pbvh->totnode);
  return node_index;
}

BLI_INLINE PBVHNode *pbvh_bmesh_node_from_vert(PBVH *pbvh, const BMVert *key)
{
  int ni = pbvh_bmesh_node_index_from_vert(pbvh, key);

  return ni >= 0 ? pbvh->nodes + ni : NULL;
  // return &pbvh->nodes[pbvh_bmesh_node_index_from_vert(pbvh, key)];
}

BLI_INLINE PBVHNode *pbvh_bmesh_node_from_face(PBVH *pbvh, const BMFace *key)
{
  int ni = pbvh_bmesh_node_index_from_face(pbvh, key);

  return ni >= 0 ? pbvh->nodes + ni : NULL;
  // return &pbvh->nodes[pbvh_bmesh_node_index_from_face(pbvh, key)];
}

bool pbvh_bmesh_node_limit_ensure(PBVH *pbvh, int node_index);

//#define PBVH_BMESH_DEBUG

#ifdef PBVH_BMESH_DEBUG
void pbvh_bmesh_check_nodes(PBVH *pbvh);
void pbvh_bmesh_check_nodes_simple(PBVH *pbvh);
#else
#  define pbvh_bmesh_check_nodes(pbvh)
#  define pbvh_bmesh_check_nodes_simple(pbvh)
#endif

void bke_pbvh_insert_face_finalize(PBVH *pbvh, BMFace *f, const int ni);
void bke_pbvh_insert_face(PBVH *pbvh, struct BMFace *f);
void bke_pbvh_update_vert_boundary(int cd_sculpt_vert,
                                   int cd_faceset_offset,
                                   int cd_vert_node_offset,
                                   int cd_face_node_offset,
                                   int cd_vcol_offset,
                                   BMVert *v,
                                   int bound_symmetry,
                                   const struct CustomData *ldata,
                                   const int totuv);

BLI_INLINE bool pbvh_check_vert_boundary(PBVH *pbvh, struct BMVert *v)
{
  MSculptVert *mv = (MSculptVert *)BM_ELEM_CD_GET_VOID_P(v, pbvh->cd_sculpt_vert);

  if (mv->flag & SCULPTVERT_NEED_BOUNDARY) {
    bke_pbvh_update_vert_boundary(pbvh->cd_sculpt_vert,
                                  pbvh->cd_faceset_offset,
                                  pbvh->cd_vert_node_offset,
                                  pbvh->cd_face_node_offset,
                                  pbvh->cd_vcol_offset,
                                  v,
                                  pbvh->boundary_symmetry,
                                  &pbvh->bm->ldata,
                                  pbvh->flags & PBVH_IGNORE_UVS ? 0 : pbvh->totuv);
    return true;
  }

  return false;
}

void pbvh_bmesh_check_other_verts(PBVHNode *node);
//#define DEFRAGMENT_MEMORY

/* pbvh_pixels.hh */

void pbvh_pixels_free(PBVHNode *node);
void pbvh_pixels_free_brush_test(PBVHNode *node);
void pbvh_free_draw_buffers(PBVH *pbvh, PBVHNode *node);

#ifdef __cplusplus
}
#endif<|MERGE_RESOLUTION|>--- conflicted
+++ resolved
@@ -347,7 +347,6 @@
                              float *depth,
                              float *back_depth,
                              bool use_original,
-<<<<<<< HEAD
                              PBVHVertRef *r_active_vertex_index,
                              PBVHFaceRef *r_active_face_index,
                              float *r_face_normal,
@@ -355,11 +354,6 @@
 
 bool pbvh_bmesh_node_nearest_to_ray(PBVH *pbvh,
                                     PBVHNode *node,
-=======
-                             PBVHVertRef *r_active_vertex,
-                             float *r_face_normal);
-bool pbvh_bmesh_node_nearest_to_ray(PBVHNode *node,
->>>>>>> e6b1e97d
                                     const float ray_start[3],
                                     const float ray_normal[3],
                                     float *depth,
@@ -439,7 +433,7 @@
                                   pbvh->cd_vcol_offset,
                                   v,
                                   pbvh->boundary_symmetry,
-                                  &pbvh->bm->ldata,
+                                  &pbvh->header.bm->ldata,
                                   pbvh->flags & PBVH_IGNORE_UVS ? 0 : pbvh->totuv);
     return true;
   }
