/* SPDX-License-Identifier: GPL-2.0-or-later */

/** \file
 * \ingroup bke
 */

#include "MEM_guardedalloc.h"

#include "BLI_utildefines.h"

#include "BLI_alloca.h"
#include "BLI_bitmap.h"
#include "BLI_ghash.h"
#include "BLI_listbase.h"
#include "BLI_math.h"
#include "BLI_rand.h"
#include "BLI_string.h"
#include "BLI_task.h"

#include "BLI_index_range.hh"
#include "BLI_map.hh"
#include "BLI_math_vector_types.hh"
#include "BLI_set.hh"
#include "BLI_vector.hh"

#include "DNA_mesh_types.h"
#include "DNA_meshdata_types.h"
#include "DNA_modifier_types.h"
#include "DNA_object_types.h"
#include "DNA_scene_types.h"

#include "BKE_attribute.h"
#include "BKE_ccg.h"
#include "BKE_main.h"
#include "BKE_mesh.hh"
#include "BKE_mesh_mapping.h"
#include "BKE_object.h"
#include "BKE_paint.h"
#include "BKE_pbvh.h"
#include "BKE_subdiv_ccg.h"

#include "DEG_depsgraph_query.h"

#include "DRW_pbvh.hh"

#include "PIL_time.h"

#include "bmesh.h"

#include "atomic_ops.h"

#include "pbvh_intern.hh"

<<<<<<< HEAD
#include <limits.h>

#define LEAF_LIMIT 4000

using blender::float3;
using blender::IndexRange;
using blender::Map;
using blender::OffsetIndices;
using blender::Set;
using blender::Span;
using blender::Vector;
=======
using blender::float3;
using blender::MutableSpan;
using blender::Span;

#define LEAF_LIMIT 10000
>>>>>>> 7a267aa0

/* Uncomment to test if triangles of the same face are
 * properly clustered into single nodes.
 */
//#define TEST_PBVH_FACE_SPLIT

/* Uncomment to test that faces are only assigned to one PBVHNode */
//#define VALIDATE_UNIQUE_NODE_FACES

//#define PERFCNTRS

typedef struct PBVHStack {
  PBVHNode *node;
  bool revisiting;
} PBVHStack;

typedef struct PBVHIter {
  PBVH *pbvh;
  BKE_pbvh_SearchCallback scb;
  void *search_data;

  PBVHStack *stack;
  int stacksize;

  PBVHStack stackfixed[PBVH_STACK_FIXED_DEPTH];
  int stackspace;
} PBVHIter;

void BB_reset(BB *bb)
{
  bb->bmin[0] = bb->bmin[1] = bb->bmin[2] = FLT_MAX;
  bb->bmax[0] = bb->bmax[1] = bb->bmax[2] = -FLT_MAX;
}

void BB_intersect(BB *r_out, BB *a, BB *b)
{
  for (int i = 0; i < 3; i++) {
    r_out->bmin[i] = max_ff(a->bmin[i], b->bmin[i]);
    r_out->bmax[i] = min_ff(a->bmax[i], b->bmax[i]);

    if (r_out->bmax[i] < r_out->bmin[i]) {
      r_out->bmax[i] = r_out->bmin[i] = 0.0f;
    }
  }
}

float BB_volume(const BB *bb)
{
  float dx = bb->bmax[0] - bb->bmin[0];
  float dy = bb->bmax[1] - bb->bmin[1];
  float dz = bb->bmax[2] - bb->bmin[2];

  return dx * dy * dz;
}

/* Expand the bounding box to include a new coordinate */
void BB_expand(BB *bb, const float co[3])
{
  for (int i = 0; i < 3; i++) {
    bb->bmin[i] = min_ff(bb->bmin[i], co[i]);
    bb->bmax[i] = max_ff(bb->bmax[i], co[i]);
  }
}

void BB_expand_with_bb(BB *bb, BB *bb2)
{
  for (int i = 0; i < 3; i++) {
    bb->bmin[i] = min_ff(bb->bmin[i], bb2->bmin[i]);
    bb->bmax[i] = max_ff(bb->bmax[i], bb2->bmax[i]);
  }
}

int BB_widest_axis(const BB *bb)
{
  float dim[3];

  for (int i = 0; i < 3; i++) {
    dim[i] = bb->bmax[i] - bb->bmin[i];
  }

  if (dim[0] > dim[1]) {
    if (dim[0] > dim[2]) {
      return 0;
    }

    return 2;
  }

  if (dim[1] > dim[2]) {
    return 1;
  }

  return 2;
}

void BBC_update_centroid(BBC *bbc)
{
  for (int i = 0; i < 3; i++) {
    bbc->bcentroid[i] = (bbc->bmin[i] + bbc->bmax[i]) * 0.5f;
  }
}

/* Not recursive */
static void update_node_vb(PBVH *pbvh, PBVHNode *node, int updateflag)
{
  if (!(updateflag & (PBVH_UpdateBB | PBVH_UpdateOriginalBB))) {
    return;
  }

  /* cannot clear flag here, causes leaky pbvh */
  // node->flag &= ~(updateflag & (PBVH_UpdateBB | PBVH_UpdateOriginalBB));

  BB vb;
  BB orig_vb;

  BB_reset(&vb);
  BB_reset(&orig_vb);

  bool do_orig = true;    // XXX updateflag & PBVH_UpdateOriginalBB;
  bool do_normal = true;  // XXX updateflag & PBVH_UpdateBB;

  if (node->flag & PBVH_Leaf) {
    PBVHVertexIter vd;

    BKE_pbvh_vertex_iter_begin (pbvh, node, vd, PBVH_ITER_ALL) {
      if (do_normal) {
        BB_expand(&vb, vd.co);
      }

      if (do_orig) {
        MSculptVert *mv = pbvh->header.type == PBVH_BMESH ? (MSculptVert *)BM_ELEM_CD_GET_VOID_P(
                                                                vd.bm_vert, pbvh->cd_sculpt_vert) :
                                                            pbvh->msculptverts + vd.index;

        if (mv->stroke_id != pbvh->stroke_id) {
          BB_expand(&orig_vb, vd.co);
        }
        else {
          BB_expand(&orig_vb, mv->origco);
        }
      }
    }
    BKE_pbvh_vertex_iter_end;
  }
  else {
    if (do_normal) {
      BB_expand_with_bb(&vb, &pbvh->nodes[node->children_offset].vb);
      BB_expand_with_bb(&vb, &pbvh->nodes[node->children_offset + 1].vb);
    }

    if (do_orig) {
      BB_expand_with_bb(&orig_vb, &pbvh->nodes[node->children_offset].orig_vb);
      BB_expand_with_bb(&orig_vb, &pbvh->nodes[node->children_offset + 1].orig_vb);
    }
  }

  if (do_normal) {
    node->vb = vb;
  }

  if (do_orig) {
#if 0
    float size[3];

    sub_v3_v3v3(size, orig_vb.bmax, orig_vb.bmin);
    mul_v3_fl(size, 0.05);

    sub_v3_v3(orig_vb.bmin, size);
    add_v3_v3(orig_vb.bmax, size);
#endif
    node->orig_vb = orig_vb;
  }
}

// void BKE_pbvh_node_BB_reset(PBVHNode *node)
//{
//  BB_reset(&node->vb);
//}
//
// void BKE_pbvh_node_BB_expand(PBVHNode *node, float co[3])
//{
//  BB_expand(&node->vb, co);
//}

static bool face_materials_match(const PBVH *pbvh,
                                 const bool *sharp_faces,
                                 const int a,
                                 const int b)
{
  if (pbvh->material_indices) {
    if (pbvh->material_indices[a] != pbvh->material_indices[b]) {
      return false;
    }
  }
  if (sharp_faces) {
    if (sharp_faces[a] != sharp_faces[b]) {
      return false;
    }
  }
  return true;
}

static bool grid_materials_match(const DMFlagMat *f1, const DMFlagMat *f2)
{
  return (f1->sharp == f2->sharp) && (f1->mat_nr == f2->mat_nr);
}

/* Adapted from BLI_kdopbvh.c */
/* Returns the index of the first element on the right of the partition */
static int partition_indices_faces(int *prim_indices,
                                   int *prim_scratch,
                                   int lo,
                                   int hi,
                                   int axis,
                                   float mid,
                                   BBC *prim_bbc,
                                   const MLoopTri *looptri)
{
  for (int i = lo; i < hi; i++) {
    prim_scratch[i - lo] = prim_indices[i];
  }

  int lo2 = lo, hi2 = hi - 1;
  int i1 = lo, i2 = 0;

  while (i1 < hi) {
    int poly = looptri[prim_scratch[i2]].poly;
    bool side = prim_bbc[prim_scratch[i2]].bcentroid[axis] >= mid;

    while (i1 < hi && looptri[prim_scratch[i2]].poly == poly) {
      prim_indices[side ? hi2-- : lo2++] = prim_scratch[i2];
      i1++;
      i2++;
    }
  }

  return lo2;
}

static int partition_indices_grids(int *prim_indices,
                                   int *prim_scratch,
                                   int lo,
                                   int hi,
                                   int axis,
                                   float mid,
                                   BBC *prim_bbc,
                                   SubdivCCG *subdiv_ccg)
{
  for (int i = lo; i < hi; i++) {
    prim_scratch[i - lo] = prim_indices[i];
  }

  int lo2 = lo, hi2 = hi - 1;
  int i1 = lo, i2 = 0;

  while (i1 < hi) {
    int poly = BKE_subdiv_ccg_grid_to_face_index(subdiv_ccg, prim_scratch[i2]);
    bool side = prim_bbc[prim_scratch[i2]].bcentroid[axis] >= mid;

    while (i1 < hi && BKE_subdiv_ccg_grid_to_face_index(subdiv_ccg, prim_scratch[i2]) == poly) {
      prim_indices[side ? hi2-- : lo2++] = prim_scratch[i2];
      i1++;
      i2++;
    }
  }

  return lo2;
}

/* Returns the index of the first element on the right of the partition */
static int partition_indices_material(PBVH *pbvh, const bool *sharp_faces, int lo, int hi)
{
  const MLoopTri *looptri = pbvh->looptri;
  const DMFlagMat *flagmats = pbvh->grid_flag_mats;
  const int *indices = pbvh->prim_indices;
  int i = lo, j = hi;

  for (;;) {
    if (pbvh->looptri) {
      const int first = looptri[pbvh->prim_indices[lo]].poly;
      for (; face_materials_match(pbvh, sharp_faces, first, looptri[indices[i]].poly); i++) {
        /* pass */
      }
      for (; !face_materials_match(pbvh, sharp_faces, first, looptri[indices[j]].poly); j--) {
        /* pass */
      }
    }
    else {
      const DMFlagMat *first = &flagmats[pbvh->prim_indices[lo]];
      for (; grid_materials_match(first, &flagmats[indices[i]]); i++) {
        /* pass */
      }
      for (; !grid_materials_match(first, &flagmats[indices[j]]); j--) {
        /* pass */
      }
    }

    if (!(i < j)) {
      return i;
    }

    SWAP(int, pbvh->prim_indices[i], pbvh->prim_indices[j]);
    i++;
  }
}

void pbvh_grow_nodes(PBVH *pbvh, int totnode)
{
  if (UNLIKELY(totnode > pbvh->node_mem_count)) {
    pbvh->node_mem_count = pbvh->node_mem_count + (pbvh->node_mem_count / 3);
    if (pbvh->node_mem_count < totnode) {
      pbvh->node_mem_count = totnode;
    }
    pbvh->nodes = (PBVHNode *)MEM_recallocN(pbvh->nodes, sizeof(PBVHNode) * pbvh->node_mem_count);
  }

  pbvh->totnode = totnode;

  for (int i = 0; i < pbvh->totnode; i++) {
    PBVHNode *node = pbvh->nodes + i;

    if (!node->id) {
      node->id = ++pbvh->idgen;
    }
  }
}

/* Add a vertex to the map, with a positive value for unique vertices and
 * a negative value for additional vertices */
static int map_insert_vert(PBVH *pbvh, GHash *map, uint *face_verts, uint *uniq_verts, int vertex)
{
  void *key, **value_p;

  key = POINTER_FROM_INT(vertex);
  if (!BLI_ghash_ensure_p(map, key, &value_p)) {
    int value_i;
    if (!pbvh->vert_bitmap[vertex]) {
      pbvh->vert_bitmap[vertex] = true;
      value_i = *uniq_verts;
      (*uniq_verts)++;
    }
    else {
      value_i = ~(*face_verts);
      (*face_verts)++;
    }
    *value_p = POINTER_FROM_INT(value_i);
    return value_i;
  }

  return POINTER_AS_INT(*value_p);
}

/* Find vertices used by the faces in this node and update the draw buffers */
static void build_mesh_leaf_node(PBVH *pbvh, PBVHNode *node)
{
  bool has_visible = false;

  node->uniq_verts = node->face_verts = 0;
  const int totface = node->totprim;

  /* reserve size is rough guess */
  GHash *map = BLI_ghash_int_new_ex("build_mesh_leaf_node gh", 2 * totface);

  int(*face_vert_indices)[3] = (int(*)[3])MEM_mallocN(sizeof(int[3]) * totface,
                                                      "bvh node face vert indices");

  node->face_vert_indices = (const int(*)[3])face_vert_indices;

  if (pbvh->respect_hide == false) {
    has_visible = true;
  }

  for (int i = 0; i < totface; i++) {
    const MLoopTri *lt = &pbvh->looptri[node->prim_indices[i]];
    for (int j = 0; j < 3; j++) {
      face_vert_indices[i][j] = map_insert_vert(
          pbvh, map, &node->face_verts, &node->uniq_verts, pbvh->corner_verts[lt->tri[j]]);
    }

    if (has_visible == false) {
      if (!paint_is_face_hidden(lt, pbvh->hide_poly)) {
        has_visible = true;
      }
    }
  }

  int *vert_indices = (int *)MEM_callocN(sizeof(int) * (node->uniq_verts + node->face_verts),
                                         "bvh node vert indices");
  node->vert_indices = vert_indices;

  /* Build the vertex list, unique verts first */
  GHashIterator gh_iter;
  GHASH_ITER (gh_iter, map) {
    void *value = BLI_ghashIterator_getValue(&gh_iter);
    int ndx = POINTER_AS_INT(value);

    if (ndx < 0) {
      ndx = -ndx + node->uniq_verts - 1;
    }

    vert_indices[ndx] = POINTER_AS_INT(BLI_ghashIterator_getKey(&gh_iter));
  }

  for (int i = 0; i < totface; i++) {
    const int sides = 3;

    for (int j = 0; j < sides; j++) {
      if (face_vert_indices[i][j] < 0) {
        face_vert_indices[i][j] = -face_vert_indices[i][j] + node->uniq_verts - 1;
      }
    }
  }

  BKE_pbvh_node_mark_rebuild_draw(node);

  BKE_pbvh_node_fully_hidden_set(node, !has_visible);
  BKE_pbvh_vert_tag_update_normal_tri_area(node);

  BLI_ghash_free(map, nullptr, nullptr);
}

static void update_vb(PBVH *pbvh, PBVHNode *node, BBC *prim_bbc, int offset, int count)
{
  BB_reset(&node->vb);
  for (int i = offset + count - 1; i >= offset; i--) {
    BB_expand_with_bb(&node->vb, (BB *)(&prim_bbc[pbvh->prim_indices[i]]));
  }
  node->orig_vb = node->vb;
}

int BKE_pbvh_count_grid_quads(BLI_bitmap **grid_hidden,
                              const int *grid_indices,
                              int totgrid,
                              int gridsize,
                              int display_gridsize)
{
  const int gridarea = (gridsize - 1) * (gridsize - 1);
  int totquad = 0;

  /* grid hidden layer is present, so have to check each grid for
   * visibility */

  int depth1 = (int)(log2((double)gridsize - 1.0) + DBL_EPSILON);
  int depth2 = (int)(log2((double)display_gridsize - 1.0) + DBL_EPSILON);

  int skip = depth2 < depth1 ? 1 << (depth1 - depth2 - 1) : 1;

  for (int i = 0; i < totgrid; i++) {
    const BLI_bitmap *gh = grid_hidden[grid_indices[i]];

    if (gh) {
      /* grid hidden are present, have to check each element */
      for (int y = 0; y < gridsize - skip; y += skip) {
        for (int x = 0; x < gridsize - skip; x += skip) {
          if (!paint_is_grid_face_hidden(gh, gridsize, x, y)) {
            totquad++;
          }
        }
      }
    }
    else {
      totquad += gridarea;
    }
  }

  return totquad;
}

static void build_grid_leaf_node(PBVH *pbvh, PBVHNode *node)
{
  int totquads = BKE_pbvh_count_grid_quads(pbvh->grid_hidden,
                                           node->prim_indices,
                                           node->totprim,
                                           pbvh->gridkey.grid_size,
                                           pbvh->gridkey.grid_size);
  BKE_pbvh_node_fully_hidden_set(node, (totquads == 0));
  BKE_pbvh_node_mark_rebuild_draw(node);
  BKE_pbvh_vert_tag_update_normal_tri_area(node);
}

static void build_leaf(PBVH *pbvh, int node_index, BBC *prim_bbc, int offset, int count)
{
  pbvh->nodes[node_index].flag |= PBVH_Leaf;

  pbvh->nodes[node_index].prim_indices = pbvh->prim_indices + offset;
  pbvh->nodes[node_index].totprim = count;

  /* Still need vb for searches */
  update_vb(pbvh, &pbvh->nodes[node_index], prim_bbc, offset, count);

  if (pbvh->looptri) {
    build_mesh_leaf_node(pbvh, pbvh->nodes + node_index);
  }
  else {
    build_grid_leaf_node(pbvh, pbvh->nodes + node_index);
  }
}

/* Return zero if all primitives in the node can be drawn with the
 * same material (including flat/smooth shading), non-zero otherwise */
static bool leaf_needs_material_split(PBVH *pbvh, const bool *sharp_faces, int offset, int count)
{
  if (count <= 1) {
    return false;
  }

  if (pbvh->looptri) {
    const MLoopTri *first = &pbvh->looptri[pbvh->prim_indices[offset]];
    for (int i = offset + count - 1; i > offset; i--) {
      int prim = pbvh->prim_indices[i];
      if (!face_materials_match(pbvh, sharp_faces, first->poly, pbvh->looptri[prim].poly)) {
        return true;
      }
    }
  }
  else {
    const DMFlagMat *first = &pbvh->grid_flag_mats[pbvh->prim_indices[offset]];

    for (int i = offset + count - 1; i > offset; i--) {
      int prim = pbvh->prim_indices[i];
      if (!grid_materials_match(first, &pbvh->grid_flag_mats[prim])) {
        return true;
      }
    }
  }

  return false;
}

#ifdef TEST_PBVH_FACE_SPLIT
static void test_face_boundaries(PBVH *pbvh)
{
  int faces_num = BKE_pbvh_num_faces(pbvh);
  int *node_map = MEM_calloc_arrayN(faces_num, sizeof(int), __func__);
  for (int i = 0; i < faces_num; i++) {
    node_map[i] = -1;
  }

  for (int i = 0; i < pbvh->totnode; i++) {
    PBVHNode *node = pbvh->nodes + i;

    if (!(node->flag & PBVH_Leaf)) {
      continue;
    }

    switch (BKE_pbvh_type(pbvh)) {
      case PBVH_FACES: {
        for (int j = 0; j < node->totprim; j++) {
          int poly = pbvh->looptri[node->prim_indices[j]].poly;

          if (node_map[poly] >= 0 && node_map[poly] != i) {
            int old_i = node_map[poly];
            int prim_i = node->prim_indices - pbvh->prim_indices + j;

            printf("PBVH split error; poly: %d, prim_i: %d, node1: %d, node2: %d, totprim: %d\n",
                   poly,
                   prim_i,
                   old_i,
                   i,
                   node->totprim);
          }

          node_map[poly] = i;
        }
        break;
      }
      case PBVH_GRIDS:
        break;
      case PBVH_BMESH:
        break;
    }
  }

  MEM_SAFE_FREE(node_map);
}
#endif

/* Recursively build a node in the tree
 *
 * vb is the voxel box around all of the primitives contained in
 * this node.
 *
 * cb is the bounding box around all the centroids of the primitives
 * contained in this node
 *
 * offset and start indicate a range in the array of primitive indices
 */

static void build_sub(PBVH *pbvh,
                      const bool *sharp_faces,
                      int node_index,
                      BB *cb,
                      BBC *prim_bbc,
                      int offset,
                      int count,
                      int *prim_scratch,
                      int depth)
{
  int end;
  BB cb_backing;

  if (!prim_scratch) {
    prim_scratch = (int *)MEM_malloc_arrayN(pbvh->totprim, sizeof(int), __func__);
  }

  /* Decide whether this is a leaf or not */
  const bool below_leaf_limit = count <= pbvh->leaf_limit || depth == PBVH_STACK_FIXED_DEPTH - 1;
  if (below_leaf_limit) {
    if (!leaf_needs_material_split(pbvh, sharp_faces, offset, count)) {
      build_leaf(pbvh, node_index, prim_bbc, offset, count);

      if (node_index == 0) {
        MEM_SAFE_FREE(prim_scratch);
      }

      return;
    }
  }

  /* Add two child nodes */
  pbvh->nodes[node_index].children_offset = pbvh->totnode;
  pbvh_grow_nodes(pbvh, pbvh->totnode + 2);

  /* Update parent node bounding box */
  update_vb(pbvh, &pbvh->nodes[node_index], prim_bbc, offset, count);

  if (!below_leaf_limit) {
    /* Find axis with widest range of primitive centroids */
    if (!cb) {
      cb = &cb_backing;
      BB_reset(cb);
      for (int i = offset + count - 1; i >= offset; i--) {
        BB_expand(cb, prim_bbc[pbvh->prim_indices[i]].bcentroid);
      }
    }
    const int axis = BB_widest_axis(cb);

    /* Partition primitives along that axis */
    if (pbvh->header.type == PBVH_FACES) {
      end = partition_indices_faces(pbvh->prim_indices,
                                    prim_scratch,
                                    offset,
                                    offset + count,
                                    axis,
                                    (cb->bmax[axis] + cb->bmin[axis]) * 0.5f,
                                    prim_bbc,
                                    pbvh->looptri);
    }
    else {
      end = partition_indices_grids(pbvh->prim_indices,
                                    prim_scratch,
                                    offset,
                                    offset + count,
                                    axis,
                                    (cb->bmax[axis] + cb->bmin[axis]) * 0.5f,
                                    prim_bbc,
                                    pbvh->subdiv_ccg);
    }
  }
  else {
    /* Partition primitives by material */
    end = partition_indices_material(pbvh, sharp_faces, offset, offset + count - 1);
  }

  /* Build children */
  build_sub(pbvh,
            sharp_faces,
            pbvh->nodes[node_index].children_offset,
            nullptr,
            prim_bbc,
            offset,
            end - offset,
            prim_scratch,
            depth + 1);
  build_sub(pbvh,
            sharp_faces,
            pbvh->nodes[node_index].children_offset + 1,
            nullptr,
            prim_bbc,
            end,
            offset + count - end,
            prim_scratch,
            depth + 1);

  if (node_index == 0) {
    MEM_SAFE_FREE(prim_scratch);
  }
}

static void pbvh_build(PBVH *pbvh, const bool *sharp_faces, BB *cb, BBC *prim_bbc, int totprim)
{
  if (totprim != pbvh->totprim) {
    pbvh->totprim = totprim;
    if (pbvh->nodes) {
      MEM_freeN(pbvh->nodes);
    }
    if (pbvh->prim_indices) {
      MEM_freeN(pbvh->prim_indices);
    }
    pbvh->prim_indices = (int *)MEM_mallocN(sizeof(int) * totprim, "bvh prim indices");
    for (int i = 0; i < totprim; i++) {
      pbvh->prim_indices[i] = i;
    }
    pbvh->totnode = 0;
    if (pbvh->node_mem_count < 100) {
      pbvh->node_mem_count = 100;
      pbvh->nodes = (PBVHNode *)MEM_callocN(sizeof(PBVHNode) * pbvh->node_mem_count,
                                            "bvh initial nodes");
    }
  }

  pbvh->totnode = 1;
  build_sub(pbvh, sharp_faces, 0, cb, prim_bbc, 0, totprim, nullptr, 0);
}

void BKE_pbvh_set_face_areas(PBVH *pbvh, float *face_areas)
{
  pbvh->face_areas = face_areas;
}

void BKE_pbvh_show_orig_set(PBVH *pbvh, bool show_orig)
{
  pbvh->show_orig = show_orig;
}

bool BKE_pbvh_show_orig_get(PBVH *pbvh)
{
  return pbvh->show_orig;
}

static void pbvh_draw_args_init(PBVH *pbvh, PBVH_GPU_Args *args, PBVHNode *node)
{
  memset((void *)args, 0, sizeof(*args));

  args->pbvh_type = pbvh->header.type;
  args->mesh_verts_num = pbvh->totvert;
  args->mesh_grids_num = pbvh->totgrid;
  args->node = node;

  BKE_pbvh_node_num_verts(pbvh, node, nullptr, &args->node_verts_num);

  args->grid_hidden = pbvh->grid_hidden;
  args->face_sets_color_default = pbvh->face_sets_color_default;
  args->face_sets_color_seed = pbvh->face_sets_color_seed;
  args->vert_positions = pbvh->vert_positions;
  if (pbvh->mesh) {
    args->corner_verts = {pbvh->corner_verts, pbvh->mesh->totloop};
    args->corner_edges = pbvh->mesh->corner_edges();
  }
  args->polys = pbvh->polys;
  args->mlooptri = pbvh->looptri;
  args->flat_vcol_shading = pbvh->flat_vcol_shading;
  args->updategen = node->updategen;
  args->msculptverts = pbvh->msculptverts;

  if (ELEM(pbvh->header.type, PBVH_FACES, PBVH_GRIDS)) {
    args->hide_poly = (const bool *)(pbvh->pdata ? CustomData_get_layer_named(
                                                       pbvh->pdata, CD_PROP_BOOL, ".hide_poly") :
                                                   nullptr);
  }

  switch (pbvh->header.type) {
    case PBVH_FACES:
      args->mesh_faces_num = pbvh->mesh->totpoly;
      args->vdata = pbvh->vdata;
      args->ldata = pbvh->ldata;
      args->pdata = pbvh->pdata;
      args->totprim = node->totprim;
      args->me = pbvh->mesh;
      args->polys = pbvh->polys;
      args->vert_normals = pbvh->vert_normals;

      args->active_color = pbvh->mesh->active_color_attribute;
      args->render_color = pbvh->mesh->default_color_attribute;

      args->prim_indices = node->prim_indices;
      args->face_sets = pbvh->face_sets;
      break;
    case PBVH_GRIDS:
      args->vdata = pbvh->vdata;
      args->ldata = pbvh->ldata;
      args->pdata = pbvh->pdata;
      args->ccg_key = pbvh->gridkey;
      args->me = pbvh->mesh;
      args->totprim = node->totprim;
      args->grid_indices = node->prim_indices;
      args->subdiv_ccg = pbvh->subdiv_ccg;
      args->face_sets = pbvh->face_sets;
      args->polys = pbvh->polys;

      args->active_color = pbvh->mesh->active_color_attribute;
      args->render_color = pbvh->mesh->default_color_attribute;

      args->mesh_grids_num = pbvh->totgrid;
      args->grids = pbvh->grids;
      args->gridfaces = pbvh->gridfaces;
      args->grid_flag_mats = pbvh->grid_flag_mats;
      args->vert_normals = pbvh->vert_normals;

      args->face_sets = pbvh->face_sets;
      break;
    case PBVH_BMESH:
      args->bm = pbvh->header.bm;

      args->active_color = pbvh->mesh->active_color_attribute;
      args->render_color = pbvh->mesh->default_color_attribute;

      args->me = pbvh->mesh;
      args->vdata = &args->bm->vdata;
      args->ldata = &args->bm->ldata;
      args->pdata = &args->bm->pdata;
      args->bm_faces = node->bm_faces;
      args->bm_other_verts = node->bm_other_verts;
      args->bm_unique_vert = node->bm_unique_verts;
      args->totprim = BLI_table_gset_len(node->bm_faces);
      args->cd_mask_layer = CustomData_get_offset(&pbvh->header.bm->vdata, CD_PAINT_MASK);

      args->tribuf = node->tribuf;
      args->tri_buffers = node->tri_buffers;
      args->tot_tri_buffers = node->tot_tri_buffers;

      args->show_orig = pbvh->show_orig;
      break;
  }
}

#ifdef VALIDATE_UNIQUE_NODE_FACES
static void pbvh_validate_node_prims(PBVH *pbvh)
{
  int totface = 0;

  if (pbvh->header.type == PBVH_BMESH) {
    return;
  }

  for (int i = 0; i < pbvh->totnode; i++) {
    PBVHNode *node = pbvh->nodes + i;

    if (!(node->flag & PBVH_Leaf)) {
      continue;
    }

    for (int j = 0; j < node->totprim; j++) {
      int poly;

      if (pbvh->header.type == PBVH_FACES) {
        poly = pbvh->looptri[node->prim_indices[j]].poly;
      }
      else {
        poly = BKE_subdiv_ccg_grid_to_face_index(pbvh->subdiv_ccg, node->prim_indices[j]);
      }

      totface = max_ii(totface, poly + 1);
    }
  }

  int *facemap = (int *)MEM_malloc_arrayN(totface, sizeof(*facemap), __func__);

  for (int i = 0; i < totface; i++) {
    facemap[i] = -1;
  }

  for (int i = 0; i < pbvh->totnode; i++) {
    PBVHNode *node = pbvh->nodes + i;

    if (!(node->flag & PBVH_Leaf)) {
      continue;
    }

    for (int j = 0; j < node->totprim; j++) {
      int poly;

      if (pbvh->header.type == PBVH_FACES) {
        poly = pbvh->looptri[node->prim_indices[j]].poly;
      }
      else {
        poly = BKE_subdiv_ccg_grid_to_face_index(pbvh->subdiv_ccg, node->prim_indices[j]);
      }

      if (facemap[poly] != -1 && facemap[poly] != i) {
        printf("%s: error: face spanned multiple nodes (old: %d new: %d)\n",
               __func__,
               facemap[poly],
               i);
      }

      facemap[poly] = i;
    }
  }
  MEM_SAFE_FREE(facemap);
}
#endif

<<<<<<< HEAD
void BKE_pbvh_build_mesh(PBVH *pbvh,
                         Mesh *mesh,
                         const blender::OffsetIndices<int> polys,
                         const int *corner_verts,
                         const int *corner_edges,
                         float (*vert_positions)[3],
                         MSculptVert *msculptverts,
                         int totvert,
                         struct CustomData *vdata,
                         struct CustomData *ldata,
                         struct CustomData *pdata,
                         const MLoopTri *looptri,
                         int looptri_num,
                         bool fast_draw,
                         float *face_areas,
                         SculptPMap *pmap)
=======
void BKE_pbvh_update_mesh_pointers(PBVH *pbvh, Mesh *mesh)
>>>>>>> 7a267aa0
{
  BLI_assert(pbvh->header.type == PBVH_FACES);

  pbvh->polys = mesh->polys();
  pbvh->corner_verts = mesh->corner_verts().data();
  if (!pbvh->deformed) {
    /* Deformed positions not matching the original mesh are owned directly by the PBVH, and are
     * set separately by #BKE_pbvh_vert_coords_apply. */
    pbvh->vert_positions = BKE_mesh_vert_positions_for_write(mesh);
  }

<<<<<<< HEAD
  if (pbvh->pmap != pmap) {
    BKE_pbvh_pmap_aquire(pmap);
  }

  pbvh->pmap = pmap;
  pbvh->face_areas = face_areas;
  pbvh->mesh = mesh;
  pbvh->header.type = PBVH_FACES;
  pbvh->polys = polys;
  pbvh->hide_poly = static_cast<bool *>(CustomData_get_layer_named_for_write(
      &mesh->pdata, CD_PROP_BOOL, ".hide_poly", mesh->totpoly));
  pbvh->material_indices = static_cast<const int *>(
      CustomData_get_layer_named(&mesh->pdata, CD_PROP_INT32, "material_index"));
  pbvh->corner_verts = corner_verts;
  pbvh->corner_edges = corner_edges;
  pbvh->looptri = looptri;
  pbvh->msculptverts = msculptverts;
  pbvh->vert_positions = vert_positions;
=======
  pbvh->material_indices = static_cast<const int *>(
      CustomData_get_layer_named(&mesh->pdata, CD_PROP_INT32, "material_index"));
  pbvh->hide_poly = static_cast<bool *>(CustomData_get_layer_named_for_write(
      &mesh->pdata, CD_PROP_BOOL, ".hide_poly", mesh->totpoly));
  pbvh->hide_vert = static_cast<bool *>(CustomData_get_layer_named_for_write(
      &mesh->vdata, CD_PROP_BOOL, ".hide_vert", mesh->totvert));

>>>>>>> 7a267aa0
  /* Make sure cached normals start out calculated. */
  mesh->vert_normals();
  pbvh->vert_normals = BKE_mesh_vert_normals_for_write(mesh);

  pbvh->vdata = &mesh->vdata;
  pbvh->ldata = &mesh->ldata;
  pbvh->pdata = &mesh->pdata;
}

void BKE_pbvh_build_mesh(PBVH *pbvh, Mesh *mesh)
{
  BBC *prim_bbc = nullptr;
  BB cb;

  const int totvert = mesh->totvert;
  const int looptri_num = poly_to_tri_count(mesh->totpoly, mesh->totloop);
  MutableSpan<float3> vert_positions = mesh->vert_positions_for_write();
  const blender::OffsetIndices<int> polys = mesh->polys();
  const Span<int> corner_verts = mesh->corner_verts();

  MLoopTri *looptri = static_cast<MLoopTri *>(
      MEM_malloc_arrayN(looptri_num, sizeof(*looptri), __func__));

  blender::bke::mesh::looptris_calc(vert_positions, polys, corner_verts, {looptri, looptri_num});

  pbvh->mesh = mesh;
  pbvh->header.type = PBVH_FACES;

  BKE_pbvh_update_mesh_pointers(pbvh, mesh);

  /* Those are not set in #BKE_pbvh_update_mesh_pointers because they are owned by the #PBVH. */
  pbvh->looptri = looptri;

  pbvh->vert_bitmap = static_cast<bool *>(
      MEM_calloc_arrayN(totvert, sizeof(bool), "bvh->vert_bitmap"));
  pbvh->totvert = totvert;

#ifdef TEST_PBVH_FACE_SPLIT
  /* Use lower limit to increase probability of
   * edge cases.
   */
  pbvh->leaf_limit = 100;
#else
  pbvh->leaf_limit = LEAF_LIMIT;
#endif

  pbvh->faces_num = mesh->totpoly;

  pbvh->face_sets_color_seed = mesh->face_sets_color_seed;
  pbvh->face_sets_color_default = mesh->face_sets_color_default;

  BB_reset(&cb);

  /* For each face, store the AABB and the AABB centroid */
  prim_bbc = (BBC *)MEM_mallocN(sizeof(BBC) * looptri_num, "prim_bbc");

  for (int i = 0; i < mesh->totvert; i++) {
    msculptverts[i].flag &= ~SCULPTVERT_NEED_VALENCE;
    msculptverts[i].valence = pmap->pmap[i].count;
    msculptverts[i].stroke_id = -1;
  }

  for (int i = 0; i < looptri_num; i++) {
    const MLoopTri *lt = &looptri[i];
    const int sides = 3;
    BBC *bbc = prim_bbc + i;

    BB_reset((BB *)bbc);

    for (int j = 0; j < sides; j++) {
      BB_expand((BB *)bbc, vert_positions[pbvh->corner_verts[lt->tri[j]]]);
    }

    BBC_update_centroid(bbc);

    BB_expand(&cb, bbc->bcentroid);
  }

  if (looptri_num) {
    const bool *sharp_faces = (const bool *)CustomData_get_layer_named(
        &mesh->pdata, CD_PROP_BOOL, "sharp_face");
    pbvh_build(pbvh, sharp_faces, &cb, prim_bbc, looptri_num);

#ifdef TEST_PBVH_FACE_SPLIT
    test_face_boundaries(pbvh);
#endif
  }

  if (fast_draw) {
    pbvh->flags |= PBVH_FAST_DRAW;
  }

  MEM_freeN(prim_bbc);

  /* Clear the bitmap so it can be used as an update tag later on. */
  memset(pbvh->vert_bitmap, 0, sizeof(bool) * totvert);

  BKE_pbvh_update_active_vcol(pbvh, mesh);

#ifdef VALIDATE_UNIQUE_NODE_FACES
  pbvh_validate_node_prims(pbvh);
#endif
}

void BKE_pbvh_build_grids(PBVH *pbvh,
                          CCGElem **grids,
                          int totgrid,
                          CCGKey *key,
                          void **gridfaces,
                          DMFlagMat *flagmats,
                          BLI_bitmap **grid_hidden,
                          bool fast_draw,
                          float *face_areas,
                          Mesh *me,
                          SubdivCCG *subdiv_ccg)
{
  const int gridsize = key->grid_size;

  pbvh->header.type = PBVH_GRIDS;
  pbvh->face_areas = face_areas;
  pbvh->grids = grids;
  pbvh->gridfaces = gridfaces;
  pbvh->grid_flag_mats = flagmats;
  pbvh->totgrid = totgrid;
  pbvh->gridkey = *key;
  pbvh->grid_hidden = grid_hidden;
  pbvh->subdiv_ccg = subdiv_ccg;
  pbvh->faces_num = me->totpoly;

  /* Find maximum number of grids per face. */
  int max_grids = 1;
  const blender::OffsetIndices polys = me->polys();
  for (const int i : polys.index_range()) {
    max_grids = max_ii(max_grids, polys[i].size());
  }

  /* Ensure leaf limit is at least 4 so there's room
   * to split at original face boundaries.
   * Fixes #102209.
   */
  pbvh->leaf_limit = max_ii(LEAF_LIMIT / (gridsize * gridsize), max_grids);

  /* We need the base mesh attribute layout for PBVH draw. */
  pbvh->vdata = &me->vdata;
  pbvh->ldata = &me->ldata;
  pbvh->pdata = &me->pdata;

  pbvh->polys = polys;
  pbvh->corner_verts = me->corner_verts().data();

  /* We also need the base mesh for PBVH draw. */
  pbvh->mesh = me;

  BB cb;
  BB_reset(&cb);

  /* For each grid, store the AABB and the AABB centroid */
  BBC *prim_bbc = (BBC *)MEM_mallocN(sizeof(BBC) * totgrid, "prim_bbc");

  for (int i = 0; i < totgrid; i++) {
    CCGElem *grid = grids[i];
    BBC *bbc = prim_bbc + i;

    BB_reset((BB *)bbc);

    for (int j = 0; j < gridsize * gridsize; j++) {
      BB_expand((BB *)bbc, CCG_elem_offset_co(key, grid, j));
    }

    BBC_update_centroid(bbc);

    BB_expand(&cb, bbc->bcentroid);
  }

  if (totgrid) {
    const bool *sharp_faces = (const bool *)CustomData_get_layer_named(
        &me->pdata, CD_PROP_BOOL, "sharp_face");
    pbvh_build(pbvh, sharp_faces, &cb, prim_bbc, totgrid);

#ifdef TEST_PBVH_FACE_SPLIT
    test_face_boundaries(pbvh);
#endif
  }

  if (fast_draw) {
    pbvh->flags |= PBVH_FAST_DRAW;
  }

  MEM_freeN(prim_bbc);
#ifdef VALIDATE_UNIQUE_NODE_FACES
  pbvh_validate_node_prims(pbvh);
#endif
}

PBVH *BKE_pbvh_new(PBVHType type)
{
  PBVH *pbvh = MEM_new<PBVH>(__func__);
  pbvh->respect_hide = true;
  pbvh->draw_cache_invalid = true;
  pbvh->header.type = type;

  /* Initialize this to true, instead of waiting for a draw engine
   * to set it.  Prevents a crash in draw manager instancing code.
   */
  pbvh->is_drawing = true;
  return pbvh;
}

void BKE_pbvh_free(PBVH *pbvh)
{
  for (int i = 0; i < pbvh->totnode; i++) {
    PBVHNode *node = &pbvh->nodes[i];

    if (node->flag & PBVH_Leaf) {
      if (node->draw_batches) {
        DRW_pbvh_node_free(node->draw_batches);
      }
      if (node->vert_indices) {
        MEM_freeN((void *)node->vert_indices);
      }
      if (node->loop_indices) {
        MEM_freeN(node->loop_indices);
      }
      if (node->face_vert_indices) {
        MEM_freeN((void *)node->face_vert_indices);
      }
      if (node->bm_faces) {
        BLI_table_gset_free(node->bm_faces, nullptr);
      }
      if (node->bm_unique_verts) {
        BLI_table_gset_free(node->bm_unique_verts, nullptr);
      }
      if (node->bm_other_verts) {
        BLI_table_gset_free(node->bm_other_verts, nullptr);
      }

      if (node->tribuf || node->tri_buffers) {
        BKE_pbvh_bmesh_free_tris(pbvh, node);
      }

      pbvh_node_pixels_free(node);
    }
  }

  if (pbvh->deformed) {
    if (pbvh->vert_positions) {
      /* if pbvh was deformed, new memory was allocated for verts/faces -- free it */

      MEM_freeN((void *)pbvh->vert_positions);
    }

    pbvh->vert_positions = nullptr;
  }

  if (pbvh->looptri) {
    MEM_freeN((void *)pbvh->looptri);
  }

  if (pbvh->nodes) {
    MEM_freeN(pbvh->nodes);
  }

  if (pbvh->prim_indices) {
    MEM_freeN(pbvh->prim_indices);
  }

  MEM_SAFE_FREE(pbvh->vert_bitmap);

  BKE_pbvh_pmap_release(pbvh->pmap);
  pbvh->pmap = nullptr;

  pbvh->invalid = true;
  pbvh_pixels_free(pbvh);

  MEM_delete<PBVH>(pbvh);
}

static void pbvh_iter_begin(PBVHIter *iter,
                            PBVH *pbvh,
                            BKE_pbvh_SearchCallback scb,
                            void *search_data)
{
  iter->pbvh = pbvh;
  iter->scb = scb;
  iter->search_data = search_data;

  iter->stack = iter->stackfixed;
  iter->stackspace = PBVH_STACK_FIXED_DEPTH;

  iter->stack[0].node = pbvh->nodes;
  iter->stack[0].revisiting = false;
  iter->stacksize = 1;
}

static void pbvh_iter_end(PBVHIter *iter)
{
  if (iter->stackspace > PBVH_STACK_FIXED_DEPTH) {
    MEM_freeN(iter->stack);
  }
}

static void pbvh_stack_push(PBVHIter *iter, PBVHNode *node, bool revisiting)
{
  if (UNLIKELY(iter->stacksize == iter->stackspace)) {
    iter->stackspace *= 2;
    if (iter->stackspace != (PBVH_STACK_FIXED_DEPTH * 2)) {
      iter->stack = (PBVHStack *)MEM_reallocN(iter->stack, sizeof(PBVHStack) * iter->stackspace);
    }
    else {
      iter->stack = (PBVHStack *)MEM_mallocN(sizeof(PBVHStack) * iter->stackspace, "PBVHStack");
      memcpy((void *)iter->stack, (void *)iter->stackfixed, sizeof(PBVHStack) * iter->stacksize);
    }
  }

  iter->stack[iter->stacksize].node = node;
  iter->stack[iter->stacksize].revisiting = revisiting;
  iter->stacksize++;
}

static PBVHNode *pbvh_iter_next(PBVHIter *iter, PBVHNodeFlags leaf_flag = PBVH_Leaf)
{
  /* purpose here is to traverse tree, visiting child nodes before their
   * parents, this order is necessary for e.g. computing bounding boxes */

  while (iter->stacksize) {
    /* pop node */
    iter->stacksize--;
    PBVHNode *node = iter->stack[iter->stacksize].node;

    /* on a mesh with no faces this can happen
     * can remove this check if we know meshes have at least 1 face */
    if (node == nullptr) {
      return nullptr;
    }

    bool revisiting = iter->stack[iter->stacksize].revisiting;

    /* revisiting node already checked */
    if (revisiting) {
      return node;
    }

    if (iter->scb && !iter->scb(node, iter->search_data)) {
      continue; /* don't traverse, outside of search zone */
    }

    if (node->flag & leaf_flag) {
      /* immediately hit leaf node */
      return node;
    }

    /* come back later when children are done */
    pbvh_stack_push(iter, node, true);

    /* push two child nodes on the stack */
    pbvh_stack_push(iter, iter->pbvh->nodes + node->children_offset + 1, false);
    pbvh_stack_push(iter, iter->pbvh->nodes + node->children_offset, false);
  }

  return nullptr;
}

static PBVHNode *pbvh_iter_next_occluded(PBVHIter *iter)
{
  while (iter->stacksize) {
    /* pop node */
    iter->stacksize--;
    PBVHNode *node = iter->stack[iter->stacksize].node;

    /* on a mesh with no faces this can happen
     * can remove this check if we know meshes have at least 1 face */
    if (node == nullptr) {
      return nullptr;
    }

    float ff = dot_v3v3(node->vb.bmin, node->vb.bmax);
    if (isnan(ff) || !isfinite(ff)) {
      printf("%s: nan!\n", __func__);
    }

    if (iter->scb && !iter->scb(node, iter->search_data)) {
      continue; /* don't traverse, outside of search zone */
    }

    if (node->flag & PBVH_Leaf) {
      /* immediately hit leaf node */
      return node;
    }

    pbvh_stack_push(iter, iter->pbvh->nodes + node->children_offset + 1, false);
    pbvh_stack_push(iter, iter->pbvh->nodes + node->children_offset, false);
  }

  return nullptr;
}

void BKE_pbvh_search_gather_ex(PBVH *pbvh,
                               BKE_pbvh_SearchCallback scb,
                               void *search_data,
                               PBVHNode ***r_array,
                               int *r_tot,
                               PBVHNodeFlags leaf_flag)
{
  PBVHIter iter;
  PBVHNode **array = nullptr, *node;
  int tot = 0, space = 0;

  pbvh_iter_begin(&iter, pbvh, scb, search_data);

  while ((node = pbvh_iter_next(&iter, leaf_flag))) {
    if (node->flag & leaf_flag) {
      if (UNLIKELY(tot == space)) {
        /* resize array if needed */
        space = (tot == 0) ? 32 : space * 2;
        array = (PBVHNode **)MEM_recallocN_id(array, sizeof(PBVHNode *) * space, __func__);
      }

      array[tot] = node;
      tot++;
    }
  }

  pbvh_iter_end(&iter);

  if (tot == 0 && array) {
    MEM_freeN(array);
    array = nullptr;
  }

  *r_array = array;
  *r_tot = tot;
}
void BKE_pbvh_search_gather(
    PBVH *pbvh, BKE_pbvh_SearchCallback scb, void *search_data, PBVHNode ***r_array, int *r_tot)
{
  BKE_pbvh_search_gather_ex(pbvh, scb, search_data, r_array, r_tot, PBVH_Leaf);
}

void BKE_pbvh_search_callback(PBVH *pbvh,
                              BKE_pbvh_SearchCallback scb,
                              void *search_data,
                              BKE_pbvh_HitCallback hcb,
                              void *hit_data)
{
  PBVHIter iter;
  PBVHNode *node;

  pbvh_iter_begin(&iter, pbvh, scb, search_data);

  while ((node = pbvh_iter_next(&iter))) {
    if (node->flag & PBVH_Leaf) {
      hcb(node, hit_data);
    }
  }

  pbvh_iter_end(&iter);
}

typedef struct node_tree {
  PBVHNode *data;

  struct node_tree *left;
  struct node_tree *right;
} node_tree;

static void node_tree_insert(node_tree *tree, node_tree *new_node)
{
  if (new_node->data->tmin < tree->data->tmin) {
    if (tree->left) {
      node_tree_insert(tree->left, new_node);
    }
    else {
      tree->left = new_node;
    }
  }
  else {
    if (tree->right) {
      node_tree_insert(tree->right, new_node);
    }
    else {
      tree->right = new_node;
    }
  }
}

static void traverse_tree(node_tree *tree,
                          BKE_pbvh_HitOccludedCallback hcb,
                          void *hit_data,
                          float *tmin)
{
  if (tree->left) {
    traverse_tree(tree->left, hcb, hit_data, tmin);
  }

  hcb(tree->data, hit_data, tmin);

  if (tree->right) {
    traverse_tree(tree->right, hcb, hit_data, tmin);
  }
}

static void free_tree(node_tree *tree)
{
  if (tree->left) {
    free_tree(tree->left);
    tree->left = nullptr;
  }

  if (tree->right) {
    free_tree(tree->right);
    tree->right = nullptr;
  }

  free(tree);
}

float BKE_pbvh_node_get_tmin(PBVHNode *node)
{
  return node->tmin;
}

static void BKE_pbvh_search_callback_occluded(PBVH *pbvh,
                                              BKE_pbvh_SearchCallback scb,
                                              void *search_data,
                                              BKE_pbvh_HitOccludedCallback hcb,
                                              void *hit_data)
{
  PBVHIter iter;
  PBVHNode *node;
  node_tree *tree = nullptr;

  pbvh_iter_begin(&iter, pbvh, scb, search_data);

  while ((node = pbvh_iter_next_occluded(&iter))) {
    if (node->flag & PBVH_Leaf) {
      node_tree *new_node = (node_tree *)malloc(sizeof(node_tree));

      new_node->data = node;

      new_node->left = nullptr;
      new_node->right = nullptr;

      if (tree) {
        node_tree_insert(tree, new_node);
      }
      else {
        tree = new_node;
      }
    }
  }

  pbvh_iter_end(&iter);

  if (tree) {
    float tmin = FLT_MAX;
    traverse_tree(tree, hcb, hit_data, &tmin);
    free_tree(tree);
  }
}

static bool update_search_cb(PBVHNode *node, void *data_v)
{
  int flag = POINTER_AS_INT(data_v);

  if (node->flag & PBVH_Leaf) {
    return (node->flag & flag) != 0;
  }

  return true;
}

typedef struct PBVHUpdateData {
  PBVH *pbvh;
  PBVHNode **nodes;
  int totnode;

  float (*vert_normals)[3];
  int flag;
  bool show_sculpt_face_sets;
  bool flat_vcol_shading;
  Mesh *mesh;
  PBVHAttrReq *attrs;
  int attrs_num;
} PBVHUpdateData;

static void pbvh_update_normals_clear_task_cb(void *__restrict userdata,
                                              const int n,
                                              const TaskParallelTLS *__restrict)
{
  PBVHUpdateData *data = (PBVHUpdateData *)userdata;
  PBVH *pbvh = data->pbvh;
  PBVHNode *node = data->nodes[n];
  float(*vert_normals)[3] = data->vert_normals;

  if (node->flag & PBVH_UpdateNormals) {
    const int *verts = node->vert_indices;
    const int totvert = node->uniq_verts;
    for (int i = 0; i < totvert; i++) {
      const int v = verts[i];
      if (pbvh->vert_bitmap[v]) {
        zero_v3(vert_normals[v]);
      }
    }
  }
}

static void pbvh_update_normals_accum_task_cb(void *__restrict userdata,
                                              const int n,
                                              const TaskParallelTLS *__restrict)
{
  PBVHUpdateData *data = (PBVHUpdateData *)userdata;

  PBVH *pbvh = data->pbvh;
  PBVHNode *node = data->nodes[n];
  float(*vert_normals)[3] = data->vert_normals;

  if (node->flag & PBVH_UpdateNormals) {
    uint mpoly_prev = UINT_MAX;
    blender::float3 fn;

    const int *faces = node->prim_indices;
    const int totface = node->totprim;

    for (int i = 0; i < totface; i++) {
      const MLoopTri *lt = &pbvh->looptri[faces[i]];
      const int vtri[3] = {
          pbvh->corner_verts[lt->tri[0]],
          pbvh->corner_verts[lt->tri[1]],
          pbvh->corner_verts[lt->tri[2]],
      };
      const int sides = 3;

      /* Face normal and mask */
      if (lt->poly != mpoly_prev) {
        const blender::IndexRange poly = pbvh->polys[lt->poly];
        fn = blender::bke::mesh::poly_normal_calc(
            {reinterpret_cast<const blender::float3 *>(pbvh->vert_positions), pbvh->totvert},
            {&pbvh->corner_verts[poly.start()], poly.size()});
        mpoly_prev = lt->poly;
      }

      for (int j = sides; j--;) {
        const int v = vtri[j];

        if (pbvh->vert_bitmap[v]) {
          /* NOTE: This avoids `lock, add_v3_v3, unlock`
           * and is five to ten times quicker than a spin-lock.
           * Not exact equivalent though, since atomicity is only ensured for one component
           * of the vector at a time, but here it shall not make any sensible difference. */
          for (int k = 3; k--;) {
            atomic_add_and_fetch_fl(&vert_normals[v][k], fn[k]);
          }
        }
      }
    }
  }
}

static void pbvh_update_normals_store_task_cb(void *__restrict userdata,
                                              const int n,
                                              const TaskParallelTLS *__restrict)
{
  PBVHUpdateData *data = (PBVHUpdateData *)userdata;
  PBVH *pbvh = data->pbvh;
  PBVHNode *node = data->nodes[n];
  float(*vert_normals)[3] = data->vert_normals;

  if (node->flag & PBVH_UpdateNormals) {
    const int *verts = node->vert_indices;
    const int totvert = node->uniq_verts;

    for (int i = 0; i < totvert; i++) {
      const int v = verts[i];

      /* No atomics necessary because we are iterating over uniq_verts only,
       * so we know only this thread will handle this vertex. */
      if (pbvh->vert_bitmap[v]) {
        normalize_v3(vert_normals[v]);
        pbvh->vert_bitmap[v] = false;
      }
    }

    node->flag &= ~PBVH_UpdateNormals;
  }
}

static void pbvh_faces_update_normals(PBVH *pbvh, PBVHNode **nodes, int totnode)
{
  /* subtle assumptions:
   * - We know that for all edited vertices, the nodes with faces
   *   adjacent to these vertices have been marked with PBVH_UpdateNormals.
   *   This is true because if the vertex is inside the brush radius, the
   *   bounding box of its adjacent faces will be as well.
   * - However this is only true for the vertices that have actually been
   *   edited, not for all vertices in the nodes marked for update, so we
   *   can only update vertices marked in the `vert_bitmap`.
   */

  PBVHUpdateData data = {};
  data.pbvh = pbvh;
  data.nodes = nodes;
  data.vert_normals = pbvh->vert_normals;

  TaskParallelSettings settings;
  BKE_pbvh_parallel_range_settings(&settings, true, totnode);

  /* Zero normals before accumulation. */
  BLI_task_parallel_range(0, totnode, &data, pbvh_update_normals_clear_task_cb, &settings);
  BLI_task_parallel_range(0, totnode, &data, pbvh_update_normals_accum_task_cb, &settings);
  BLI_task_parallel_range(0, totnode, &data, pbvh_update_normals_store_task_cb, &settings);
}

static void pbvh_update_mask_redraw_task_cb(void *__restrict userdata,
                                            const int n,
                                            const TaskParallelTLS *__restrict)
{

  PBVHUpdateData *data = (PBVHUpdateData *)userdata;
  PBVH *pbvh = data->pbvh;
  PBVHNode *node = data->nodes[n];
  if (node->flag & PBVH_UpdateMask) {

    bool has_unmasked = false;
    bool has_masked = true;
    if (node->flag & PBVH_Leaf) {
      PBVHVertexIter vd;

      BKE_pbvh_vertex_iter_begin (pbvh, node, vd, PBVH_ITER_ALL) {
        if (vd.mask && *vd.mask < 1.0f) {
          has_unmasked = true;
        }
        if (vd.mask && *vd.mask > 0.0f) {
          has_masked = false;
        }
      }
      BKE_pbvh_vertex_iter_end;
    }
    else {
      has_unmasked = true;
      has_masked = true;
    }
    BKE_pbvh_node_fully_masked_set(node, !has_unmasked);
    BKE_pbvh_node_fully_unmasked_set(node, has_masked);

    node->flag &= ~PBVH_UpdateMask;
  }
}

static void pbvh_update_mask_redraw(PBVH *pbvh, PBVHNode **nodes, int totnode, int flag)
{
  PBVHUpdateData data = {};
  data.pbvh = pbvh;
  data.nodes = nodes;
  data.flag = flag;

  TaskParallelSettings settings;
  BKE_pbvh_parallel_range_settings(&settings, true, totnode);
  BLI_task_parallel_range(0, totnode, &data, pbvh_update_mask_redraw_task_cb, &settings);
}

static void pbvh_update_visibility_redraw_task_cb(void *__restrict userdata,
                                                  const int n,
                                                  const TaskParallelTLS *__restrict)
{

  PBVHUpdateData *data = (PBVHUpdateData *)userdata;
  PBVH *pbvh = data->pbvh;
  PBVHNode *node = data->nodes[n];
  if (node->flag & PBVH_UpdateVisibility) {
    node->flag &= ~PBVH_UpdateVisibility;
    BKE_pbvh_node_fully_hidden_set(node, true);
    if (node->flag & PBVH_Leaf) {
      PBVHVertexIter vd;
      BKE_pbvh_vertex_iter_begin (pbvh, node, vd, PBVH_ITER_ALL) {
        if (vd.visible) {
          BKE_pbvh_node_fully_hidden_set(node, false);
          return;
        }
      }
      BKE_pbvh_vertex_iter_end;
    }
  }
}

static void pbvh_update_visibility_redraw(PBVH *pbvh, PBVHNode **nodes, int totnode, int flag)
{
  PBVHUpdateData data = {};
  data.pbvh = pbvh;
  data.nodes = nodes;
  data.flag = flag;

  TaskParallelSettings settings;
  BKE_pbvh_parallel_range_settings(&settings, true, totnode);
  BLI_task_parallel_range(0, totnode, &data, pbvh_update_visibility_redraw_task_cb, &settings);
}

static void pbvh_update_BB_redraw_task_cb(void *__restrict userdata,
                                          const int n,
                                          const TaskParallelTLS *__restrict)
{
  PBVHUpdateData *data = (PBVHUpdateData *)userdata;
  PBVH *pbvh = data->pbvh;
  PBVHNode *node = data->nodes[n];
  const int flag = data->flag;

  update_node_vb(pbvh, node, flag);

  if ((flag & PBVH_UpdateRedraw) && (node->flag & PBVH_UpdateRedraw)) {
    node->flag &= ~PBVH_UpdateRedraw;
  }
}

void pbvh_update_BB_redraw(PBVH *pbvh, PBVHNode **nodes, int totnode, int flag)
{
  /* update BB, redraw flag */
  PBVHUpdateData data = {};
  data.pbvh = pbvh;
  data.nodes = nodes;
  data.flag = flag;

  TaskParallelSettings settings;
  BKE_pbvh_parallel_range_settings(&settings, true, totnode);
  BLI_task_parallel_range(0, totnode, &data, pbvh_update_BB_redraw_task_cb, &settings);
}

bool BKE_pbvh_get_color_layer(const PBVH *pbvh,
                              const Mesh *me,
                              CustomDataLayer **r_layer,
                              eAttrDomain *r_attr)
{
  CustomDataLayer *layer = BKE_id_attributes_color_find(&me->id, me->active_color_attribute);

  if (!layer || !ELEM(layer->type, CD_PROP_COLOR, CD_PROP_BYTE_COLOR)) {
    *r_layer = nullptr;
    *r_attr = ATTR_DOMAIN_POINT;
    return false;
  }

  eAttrDomain domain = BKE_id_attribute_domain(&me->id, layer);

  if (!ELEM(domain, ATTR_DOMAIN_POINT, ATTR_DOMAIN_CORNER)) {
    *r_layer = nullptr;
    *r_attr = ATTR_DOMAIN_POINT;
    return false;
  }

  if (pbvh && BKE_pbvh_type(pbvh) == PBVH_BMESH) {
    CustomData *data;

    if (domain == ATTR_DOMAIN_POINT) {
      data = &pbvh->header.bm->vdata;
    }
    else if (domain == ATTR_DOMAIN_CORNER) {
      data = &pbvh->header.bm->ldata;
    }

    int layer_i = CustomData_get_named_layer_index(
        data, eCustomDataType(layer->type), layer->name);
    if (layer_i == -1) {
      printf("%s: bmesh lacks color attribute %s\n", __func__, layer->name);

      *r_layer = nullptr;
      *r_attr = ATTR_DOMAIN_POINT;
      return false;
    }

    layer = &data->layers[layer_i];
  }

  *r_layer = layer;
  *r_attr = domain;

  return true;
}

static void pbvh_update_draw_buffer_cb(void *__restrict userdata,
                                       const int n,
                                       const TaskParallelTLS *__restrict)
{
  /* Create and update draw buffers. The functions called here must not
   * do any OpenGL calls. Flags are not cleared immediately, that happens
   * after GPU_pbvh_buffer_flush() which does the final OpenGL calls. */
  PBVHUpdateData *data = (PBVHUpdateData *)userdata;
  PBVH *pbvh = data->pbvh;
  PBVHNode *node = data->nodes[n];
  Mesh *me = data->mesh;

  CustomDataLayer *vcol_layer = nullptr;
  eAttrDomain vcol_domain;

  BKE_pbvh_get_color_layer(pbvh, me, &vcol_layer, &vcol_domain);

  CustomData *vdata, *ldata;

  if (pbvh->header.bm) {
    vdata = &pbvh->header.bm->vdata;
    ldata = &pbvh->header.bm->ldata;
  }
  else {
    vdata = pbvh->vdata ? pbvh->vdata : &me->vdata;
    ldata = pbvh->ldata ? pbvh->ldata : &me->ldata;
  }

  if (node->flag & PBVH_RebuildDrawBuffers) {
    PBVH_GPU_Args args;
    pbvh_draw_args_init(pbvh, &args, node);

    node->draw_batches = DRW_pbvh_node_create(&args);
  }

  if (node->flag & PBVH_UpdateDrawBuffers) {
    node->updategen++;
    node->debug_draw_gen++;

    if (node->draw_batches) {
      PBVH_GPU_Args args;

      pbvh_draw_args_init(pbvh, &args, node);
      DRW_pbvh_node_update(node->draw_batches, &args);
    }
  }
}

void BKE_pbvh_set_flat_vcol_shading(PBVH *pbvh, bool value)
{
  if (value != pbvh->flat_vcol_shading) {
    for (int i = 0; i < pbvh->totnode; i++) {
      PBVHNode *node = pbvh->nodes + i;

      if (!(node->flag & PBVH_Leaf)) {
        continue;
      }

      BKE_pbvh_node_mark_rebuild_draw(node);
    }
  }

  pbvh->flat_vcol_shading = value;
}

void pbvh_free_draw_buffers(PBVH * /* pbvh */, PBVHNode *node)
{
  if (node->draw_batches) {
    DRW_pbvh_node_free(node->draw_batches);
    node->draw_batches = nullptr;
  }
}

static void pbvh_update_draw_buffers(
    PBVH *pbvh, Mesh *me, PBVHNode **nodes, int totnode, int update_flag)
{
  const CustomData *vdata;

  switch (pbvh->header.type) {
    case PBVH_BMESH:
      if (!pbvh->header.bm) {
        /* BMesh hasn't been created yet */
        return;
      }

      vdata = &pbvh->header.bm->vdata;
      break;
    case PBVH_FACES:
      vdata = pbvh->vdata;
      break;
    case PBVH_GRIDS:
      vdata = nullptr;
      break;
  }
  UNUSED_VARS(vdata);

  if ((update_flag & PBVH_RebuildDrawBuffers) || ELEM(pbvh->header.type, PBVH_GRIDS, PBVH_BMESH)) {
    /* Free buffers uses OpenGL, so not in parallel. */
    for (int n = 0; n < totnode; n++) {
      PBVHNode *node = nodes[n];
      if (node->flag & PBVH_RebuildDrawBuffers) {
        pbvh_free_draw_buffers(pbvh, node);
      }
      else if ((node->flag & PBVH_UpdateDrawBuffers) && node->draw_batches) {
        PBVH_GPU_Args args;

        pbvh_draw_args_init(pbvh, &args, node);
        DRW_pbvh_update_pre(node->draw_batches, &args);
      }
    }
  }

  /* Parallel creation and update of draw buffers. */
  PBVHUpdateData data = {};
  data.pbvh = pbvh;
  data.nodes = nodes;
  data.mesh = me;
  data.flat_vcol_shading = pbvh->flat_vcol_shading;

  TaskParallelSettings settings;
  BKE_pbvh_parallel_range_settings(&settings, true, totnode);
  BLI_task_parallel_range(0, totnode, &data, pbvh_update_draw_buffer_cb, &settings);

  for (int i = 0; i < totnode; i++) {
    PBVHNode *node = nodes[i];

    if (node->flag & PBVH_UpdateDrawBuffers) {
      /* Flush buffers uses OpenGL, so not in parallel. */
      if (node->draw_batches) {
        DRW_pbvh_node_gpu_flush(node->draw_batches);
      }
    }

    node->flag &= ~(PBVH_RebuildDrawBuffers | PBVH_UpdateDrawBuffers);
  }
}

static int pbvh_flush_bb(PBVH *pbvh, PBVHNode *node, int flag)
{
  int update = 0;

  /* Difficult to multi-thread well, we just do single threaded recursive. */
  if (node->flag & PBVH_Leaf) {
    if (flag & PBVH_UpdateBB) {
      update |= (node->flag & PBVH_UpdateBB);
      node->flag &= ~PBVH_UpdateBB;
    }

    if (flag & PBVH_UpdateOriginalBB) {
      update |= (node->flag & PBVH_UpdateOriginalBB);
      node->flag &= ~PBVH_UpdateOriginalBB;
    }

    return update;
  }

  update |= pbvh_flush_bb(pbvh, pbvh->nodes + node->children_offset, flag);
  update |= pbvh_flush_bb(pbvh, pbvh->nodes + node->children_offset + 1, flag);

  update_node_vb(pbvh, node, update);

  return update;
}

void BKE_pbvh_update_bounds(PBVH *pbvh, int flag)
{
  if (!pbvh->nodes) {
    return;
  }

  PBVHNode **nodes;
  int totnode;

  BKE_pbvh_search_gather(pbvh, update_search_cb, POINTER_FROM_INT(flag), &nodes, &totnode);

  if (flag & (PBVH_UpdateBB | PBVH_UpdateOriginalBB | PBVH_UpdateRedraw)) {
    pbvh_update_BB_redraw(pbvh, nodes, totnode, flag);
  }

  if (flag & (PBVH_UpdateBB | PBVH_UpdateOriginalBB)) {
    pbvh_flush_bb(pbvh, pbvh->nodes, flag);
  }

  MEM_SAFE_FREE(nodes);
}

void BKE_pbvh_update_vertex_data(PBVH *pbvh, int flag)
{
  if (!pbvh->nodes) {
    return;
  }

  PBVHNode **nodes;
  int totnode;

  BKE_pbvh_search_gather(pbvh, update_search_cb, POINTER_FROM_INT(flag), &nodes, &totnode);

  if (flag & (PBVH_UpdateMask)) {
    pbvh_update_mask_redraw(pbvh, nodes, totnode, flag);
  }

  if (flag & (PBVH_UpdateColor)) {
    for (int i = 0; i < totnode; i++) {
      nodes[i]->flag |= PBVH_UpdateRedraw | PBVH_UpdateDrawBuffers | PBVH_UpdateColor;
    }
  }

  if (flag & (PBVH_UpdateVisibility)) {
    pbvh_update_visibility_redraw(pbvh, nodes, totnode, flag);
  }

  if (nodes) {
    MEM_freeN(nodes);
  }
}

static void pbvh_faces_node_visibility_update(PBVH *pbvh, PBVHNode *node)
{
  int totvert, i;
  BKE_pbvh_node_num_verts(pbvh, node, nullptr, &totvert);
  const int *vert_indices = BKE_pbvh_node_get_vert_indices(node);

  if (pbvh->hide_vert == nullptr) {
    BKE_pbvh_node_fully_hidden_set(node, false);
    return;
  }
  for (i = 0; i < totvert; i++) {
    if (!(pbvh->hide_vert[vert_indices[i]])) {
      BKE_pbvh_node_fully_hidden_set(node, false);
      return;
    }
  }

  BKE_pbvh_node_fully_hidden_set(node, true);
}

static void pbvh_grids_node_visibility_update(PBVH *pbvh, PBVHNode *node)
{
  CCGElem **grids;
  BLI_bitmap **grid_hidden;
  int *grid_indices, totgrid, i;

  BKE_pbvh_node_get_grids(pbvh, node, &grid_indices, &totgrid, nullptr, nullptr, &grids);
  grid_hidden = BKE_pbvh_grid_hidden(pbvh);
  CCGKey key = *BKE_pbvh_get_grid_key(pbvh);

  for (i = 0; i < totgrid; i++) {
    int g = grid_indices[i], x, y;
    BLI_bitmap *gh = grid_hidden[g];

    if (!gh) {
      BKE_pbvh_node_fully_hidden_set(node, false);
      return;
    }

    for (y = 0; y < key.grid_size; y++) {
      for (x = 0; x < key.grid_size; x++) {
        if (!BLI_BITMAP_TEST(gh, y * key.grid_size + x)) {
          BKE_pbvh_node_fully_hidden_set(node, false);
          return;
        }
      }
    }
  }
  BKE_pbvh_node_fully_hidden_set(node, true);
}

static void pbvh_bmesh_node_visibility_update(PBVHNode *node)
{
  TableGSet *unique, *other;

  unique = BKE_pbvh_bmesh_node_unique_verts(node);
  other = BKE_pbvh_bmesh_node_other_verts(node);

  BMVert *v;

  TGSET_ITER (v, unique) {
    if (!BM_elem_flag_test(v, BM_ELEM_HIDDEN)) {
      BKE_pbvh_node_fully_hidden_set(node, false);
      return;
    }
  }
  TGSET_ITER_END

  TGSET_ITER (v, other) {
    if (!BM_elem_flag_test(v, BM_ELEM_HIDDEN)) {
      BKE_pbvh_node_fully_hidden_set(node, false);
      return;
    }
  }
  TGSET_ITER_END

  BKE_pbvh_node_fully_hidden_set(node, true);
}

static void pbvh_update_visibility_task_cb(void *__restrict userdata,
                                           const int n,
                                           const TaskParallelTLS *__restrict)
{

  PBVHUpdateData *data = (PBVHUpdateData *)userdata;
  PBVH *pbvh = data->pbvh;
  PBVHNode *node = data->nodes[n];
  if (node->flag & PBVH_UpdateVisibility) {
    switch (BKE_pbvh_type(pbvh)) {
      case PBVH_FACES:
        pbvh_faces_node_visibility_update(pbvh, node);
        break;
      case PBVH_GRIDS:
        pbvh_grids_node_visibility_update(pbvh, node);
        break;
      case PBVH_BMESH:
        pbvh_bmesh_node_visibility_update(node);
        break;
    }
    node->flag &= ~PBVH_UpdateVisibility;
  }
}

static void pbvh_update_visibility(PBVH *pbvh, PBVHNode **nodes, int totnode)
{
  PBVHUpdateData data = {};
  data.pbvh = pbvh;
  data.nodes = nodes;

  TaskParallelSettings settings;
  BKE_pbvh_parallel_range_settings(&settings, true, totnode);
  BLI_task_parallel_range(0, totnode, &data, pbvh_update_visibility_task_cb, &settings);
}

void BKE_pbvh_update_visibility(PBVH *pbvh)
{
  if (!pbvh->nodes) {
    return;
  }

  PBVHNode **nodes;
  int totnode;

  BKE_pbvh_search_gather(
      pbvh, update_search_cb, POINTER_FROM_INT(PBVH_UpdateVisibility), &nodes, &totnode);
  pbvh_update_visibility(pbvh, nodes, totnode);

  if (nodes) {
    MEM_freeN(nodes);
  }
}

void BKE_pbvh_redraw_BB(PBVH *pbvh, float bb_min[3], float bb_max[3])
{
  PBVHIter iter;
  PBVHNode *node;
  BB bb;

  BB_reset(&bb);

  pbvh_iter_begin(&iter, pbvh, nullptr, nullptr);

  while ((node = pbvh_iter_next(&iter))) {
    if (node->flag & PBVH_UpdateRedraw) {
      BB_expand_with_bb(&bb, &node->vb);
    }
  }

  pbvh_iter_end(&iter);

  copy_v3_v3(bb_min, bb.bmin);
  copy_v3_v3(bb_max, bb.bmax);
}

void BKE_pbvh_get_grid_updates(PBVH *pbvh, bool clear, void ***r_gridfaces, int *r_totface)
{
  GSet *face_set = BLI_gset_ptr_new(__func__);
  PBVHNode *node;
  PBVHIter iter;

  pbvh_iter_begin(&iter, pbvh, nullptr, nullptr);

  while ((node = pbvh_iter_next(&iter))) {
    if (node->flag & PBVH_UpdateNormals) {
      for (uint i = 0; i < node->totprim; i++) {
        void *face = pbvh->gridfaces[node->prim_indices[i]];
        BLI_gset_add(face_set, face);
      }

      if (clear) {
        node->flag &= ~PBVH_UpdateNormals;
      }
    }
  }

  pbvh_iter_end(&iter);

  const int tot = BLI_gset_len(face_set);
  if (tot == 0) {
    *r_totface = 0;
    *r_gridfaces = nullptr;
    BLI_gset_free(face_set, nullptr);
    return;
  }

  void **faces = (void **)MEM_mallocN(sizeof(*faces) * tot, "PBVH Grid Faces");

  GSetIterator gs_iter;
  int i;
  GSET_ITER_INDEX (gs_iter, face_set, i) {
    faces[i] = BLI_gsetIterator_getKey(&gs_iter);
  }

  BLI_gset_free(face_set, nullptr);

  *r_totface = tot;
  *r_gridfaces = faces;
}

/***************************** PBVH Access ***********************************/

bool BKE_pbvh_has_faces(const PBVH *pbvh)
{
  if (pbvh->header.type == PBVH_BMESH) {
    return (pbvh->header.bm->totface != 0);
  }

  return (pbvh->totprim != 0);
}

void BKE_pbvh_bounding_box(const PBVH *pbvh, float min[3], float max[3])
{
  if (pbvh->totnode) {
    const BB *bb = &pbvh->nodes[0].vb;
    copy_v3_v3(min, bb->bmin);
    copy_v3_v3(max, bb->bmax);
  }
  else {
    zero_v3(min);
    zero_v3(max);
  }
}

BLI_bitmap **BKE_pbvh_grid_hidden(const PBVH *pbvh)
{
  BLI_assert(pbvh->header.type == PBVH_GRIDS);
  return pbvh->grid_hidden;
}

const CCGKey *BKE_pbvh_get_grid_key(const PBVH *pbvh)
{
  BLI_assert(pbvh->header.type == PBVH_GRIDS);
  return &pbvh->gridkey;
}

struct CCGElem **BKE_pbvh_get_grids(const PBVH *pbvh)
{
  BLI_assert(pbvh->header.type == PBVH_GRIDS);
  return pbvh->grids;
}

BLI_bitmap **BKE_pbvh_get_grid_visibility(const PBVH *pbvh)
{
  BLI_assert(pbvh->header.type == PBVH_GRIDS);
  return pbvh->grid_hidden;
}

int BKE_pbvh_get_grid_num_verts(const PBVH *pbvh)
{
  BLI_assert(pbvh->header.type == PBVH_GRIDS);
  return pbvh->totgrid * pbvh->gridkey.grid_area;
}

int BKE_pbvh_get_grid_num_faces(const PBVH *pbvh)
{
  BLI_assert(pbvh->header.type == PBVH_GRIDS);
  return pbvh->totgrid * (pbvh->gridkey.grid_size - 1) * (pbvh->gridkey.grid_size - 1);
}

/***************************** Node Access ***********************************/

void BKE_pbvh_node_mark_original_update(PBVHNode *node)
{
  node->flag |= PBVH_UpdateOriginalBB;
}

void BKE_pbvh_node_mark_update(PBVHNode *node)
{
  node->flag |= PBVH_UpdateNormals | PBVH_UpdateBB | PBVH_UpdateOriginalBB |
                PBVH_UpdateDrawBuffers | PBVH_UpdateRedraw | PBVH_UpdateCurvatureDir |
                PBVH_RebuildPixels | PBVH_UpdateTriAreas;
}

void BKE_pbvh_node_mark_update_mask(PBVHNode *node)
{
  node->flag |= PBVH_UpdateMask | PBVH_UpdateDrawBuffers | PBVH_UpdateRedraw;
}

void BKE_pbvh_node_mark_update_color(PBVHNode *node)
{
  node->flag |= PBVH_UpdateColor | PBVH_UpdateDrawBuffers | PBVH_UpdateRedraw;
}

void BKE_pbvh_node_mark_update_face_sets(PBVHNode *node)
{
  node->flag |= PBVH_UpdateDrawBuffers | PBVH_UpdateRedraw;
}

void BKE_pbvh_mark_rebuild_pixels(PBVH *pbvh)
{
  for (int n = 0; n < pbvh->totnode; n++) {
    PBVHNode *node = &pbvh->nodes[n];
    if (node->flag & PBVH_Leaf) {
      node->flag |= PBVH_RebuildPixels;
    }
  }
}

void BKE_pbvh_node_mark_update_visibility(PBVHNode *node)
{
  node->flag |= PBVH_UpdateVisibility | PBVH_RebuildDrawBuffers | PBVH_UpdateDrawBuffers |
                PBVH_UpdateRedraw | PBVH_UpdateTris;
}

void BKE_pbvh_vert_tag_update_normal_visibility(PBVHNode *node)
{
  node->flag |= PBVH_UpdateVisibility | PBVH_RebuildDrawBuffers | PBVH_UpdateDrawBuffers |
                PBVH_UpdateRedraw | PBVH_UpdateCurvatureDir | PBVH_UpdateTris;
}

void BKE_pbvh_node_mark_rebuild_draw(PBVHNode *node)
{
  node->flag |= PBVH_RebuildDrawBuffers | PBVH_UpdateDrawBuffers | PBVH_UpdateRedraw |
                PBVH_UpdateCurvatureDir;
}

void BKE_pbvh_node_mark_redraw(PBVHNode *node)
{
  node->flag |= PBVH_UpdateDrawBuffers | PBVH_UpdateRedraw;
}

void BKE_pbvh_node_mark_normals_update(PBVHNode *node)
{
  node->flag |= PBVH_UpdateNormals | PBVH_UpdateCurvatureDir;
}

void BKE_pbvh_node_mark_curvature_update(PBVHNode *node)
{
  node->flag |= PBVH_UpdateCurvatureDir;
}

void BKE_pbvh_curvature_update_set(PBVHNode *node, bool state)
{
  if (state) {
    node->flag |= PBVH_UpdateCurvatureDir;
  }
  else {
    node->flag &= ~PBVH_UpdateCurvatureDir;
  }
}

bool BKE_pbvh_curvature_update_get(PBVHNode *node)
{
  return node->flag & PBVH_UpdateCurvatureDir;
}

void BKE_pbvh_node_fully_hidden_set(PBVHNode *node, int fully_hidden)
{
  BLI_assert(node->flag & PBVH_Leaf);

  if (fully_hidden) {
    node->flag |= PBVH_FullyHidden;
  }
  else {
    node->flag &= ~PBVH_FullyHidden;
  }
}

bool BKE_pbvh_node_fully_hidden_get(PBVHNode *node)
{
  return (node->flag & PBVH_Leaf) && (node->flag & PBVH_FullyHidden);
}

void BKE_pbvh_node_fully_masked_set(PBVHNode *node, int fully_masked)
{
  BLI_assert(node->flag & PBVH_Leaf);

  if (fully_masked) {
    node->flag |= PBVH_FullyMasked;
  }
  else {
    node->flag &= ~PBVH_FullyMasked;
  }
}

bool BKE_pbvh_node_fully_masked_get(PBVHNode *node)
{
  return (node->flag & PBVH_Leaf) && (node->flag & PBVH_FullyMasked);
}

void BKE_pbvh_node_fully_unmasked_set(PBVHNode *node, int fully_masked)
{
  BLI_assert(node->flag & PBVH_Leaf);

  if (fully_masked) {
    node->flag |= PBVH_FullyUnmasked;
  }
  else {
    node->flag &= ~PBVH_FullyUnmasked;
  }
}

bool BKE_pbvh_node_fully_unmasked_get(PBVHNode *node)
{
  return (node->flag & PBVH_Leaf) && (node->flag & PBVH_FullyUnmasked);
}

void BKE_pbvh_vert_tag_update_normal(PBVH *pbvh, PBVHVertRef vertex)
{
  BLI_assert(pbvh->header.type == PBVH_FACES);
  pbvh->vert_bitmap[vertex.i] = true;
}

void BKE_pbvh_node_get_loops(PBVH *pbvh,
                             PBVHNode *node,
                             const int **r_loop_indices,
                             const int **r_corner_verts)
{
  BLI_assert(BKE_pbvh_type(pbvh) == PBVH_FACES);

  if (r_loop_indices) {
    *r_loop_indices = node->loop_indices;
  }

  if (r_corner_verts) {
    *r_corner_verts = pbvh->corner_verts;
  }
}

int BKE_pbvh_num_faces(const PBVH *pbvh)
{
  switch (pbvh->header.type) {
    case PBVH_GRIDS:
    case PBVH_FACES:
      return pbvh->faces_num;
    case PBVH_BMESH:
      return pbvh->header.bm->totface;
  }

  BLI_assert_unreachable();
  return 0;
}

const int *BKE_pbvh_node_get_vert_indices(PBVHNode *node)

{
  return node->vert_indices;
}

void BKE_pbvh_node_num_verts(PBVH *pbvh, PBVHNode *node, int *r_uniquevert, int *r_totvert)
{
  int tot;

  switch (pbvh->header.type) {
    case PBVH_GRIDS:
      tot = node->totprim * pbvh->gridkey.grid_area;
      if (r_totvert) {
        *r_totvert = tot;
      }
      if (r_uniquevert) {
        *r_uniquevert = tot;
      }
      break;
    case PBVH_FACES:
      if (r_totvert) {
        *r_totvert = node->uniq_verts + node->face_verts;
      }
      if (r_uniquevert) {
        *r_uniquevert = node->uniq_verts;
      }
      break;
    case PBVH_BMESH:
      // not a leaf? return zero
      if (!(node->flag & PBVH_Leaf)) {
        if (r_totvert) {
          *r_totvert = 0;
        }

        if (r_uniquevert) {
          *r_uniquevert = 0;
        }

        return;
      }

      pbvh_bmesh_check_other_verts(node);

      tot = BLI_table_gset_len(node->bm_unique_verts);
      if (r_totvert) {
        *r_totvert = tot + BLI_table_gset_len(node->bm_other_verts);
      }
      if (r_uniquevert) {
        *r_uniquevert = tot;
      }
      break;
  }
}

void BKE_pbvh_node_get_grids(PBVH *pbvh,
                             PBVHNode *node,
                             int **r_grid_indices,
                             int *r_totgrid,
                             int *r_maxgrid,
                             int *r_gridsize,
                             CCGElem ***r_griddata)
{
  switch (pbvh->header.type) {
    case PBVH_GRIDS:
      if (r_grid_indices) {
        *r_grid_indices = node->prim_indices;
      }
      if (r_totgrid) {
        *r_totgrid = node->totprim;
      }
      if (r_maxgrid) {
        *r_maxgrid = pbvh->totgrid;
      }
      if (r_gridsize) {
        *r_gridsize = pbvh->gridkey.grid_size;
      }
      if (r_griddata) {
        *r_griddata = pbvh->grids;
      }
      break;
    case PBVH_FACES:
    case PBVH_BMESH:
      if (r_grid_indices) {
        *r_grid_indices = nullptr;
      }
      if (r_totgrid) {
        *r_totgrid = 0;
      }
      if (r_maxgrid) {
        *r_maxgrid = 0;
      }
      if (r_gridsize) {
        *r_gridsize = 0;
      }
      if (r_griddata) {
        *r_griddata = nullptr;
      }
      break;
  }
}

void BKE_pbvh_node_get_BB(PBVHNode *node, float bb_min[3], float bb_max[3])
{
  copy_v3_v3(bb_min, node->vb.bmin);
  copy_v3_v3(bb_max, node->vb.bmax);
}

void BKE_pbvh_node_get_original_BB(PBVHNode *node, float bb_min[3], float bb_max[3])
{
  copy_v3_v3(bb_min, node->orig_vb.bmin);
  copy_v3_v3(bb_max, node->orig_vb.bmax);
}

void BKE_pbvh_node_get_proxies(PBVHNode *node, PBVHProxyNode **proxies, int *proxy_count)
{
  if (node->proxy_count > 0) {
    if (proxies) {
      *proxies = node->proxies;
    }
    if (proxy_count) {
      *proxy_count = node->proxy_count;
    }
  }
  else {
    if (proxies) {
      *proxies = nullptr;
    }
    if (proxy_count) {
      *proxy_count = 0;
    }
  }
}

bool BKE_pbvh_node_has_vert_with_normal_update_tag(PBVH *pbvh, PBVHNode *node)
{
  BLI_assert(pbvh->header.type == PBVH_FACES);
  const int *verts = node->vert_indices;
  const int totvert = node->uniq_verts + node->face_verts;

  for (int i = 0; i < totvert; i++) {
    const int v = verts[i];

    if (pbvh->vert_bitmap[v]) {
      return true;
    }
  }

  return false;
}

/********************************* Ray-cast ***********************************/

typedef struct {
  struct IsectRayAABB_Precalc ray;
  bool original;
  int stroke_id;
} RaycastData;

static bool ray_aabb_intersect(PBVHNode *node, void *data_v)
{
  RaycastData *rcd = (RaycastData *)data_v;
  const float *bb_min, *bb_max;

  if (rcd->original) {
    /* BKE_pbvh_node_get_original_BB */
    bb_min = node->orig_vb.bmin;
    bb_max = node->orig_vb.bmax;
  }
  else {
    /* BKE_pbvh_node_get_BB */
    bb_min = node->vb.bmin;
    bb_max = node->vb.bmax;
  }

  return isect_ray_aabb_v3(&rcd->ray, bb_min, bb_max, &node->tmin);
}

void BKE_pbvh_raycast(PBVH *pbvh,
                      BKE_pbvh_HitOccludedCallback cb,
                      void *data,
                      const float ray_start[3],
                      const float ray_normal[3],
                      bool original,
                      int stroke_id)
{
  RaycastData rcd;

  isect_ray_aabb_v3_precalc(&rcd.ray, ray_start, ray_normal);

  rcd.original = original;
  rcd.stroke_id = stroke_id;
  pbvh->stroke_id = stroke_id;

  BKE_pbvh_search_callback_occluded(pbvh, ray_aabb_intersect, &rcd, cb, data);
}

bool ray_face_intersection_quad(const float ray_start[3],
                                struct IsectRayPrecalc *isect_precalc,
                                const float t0[3],
                                const float t1[3],
                                const float t2[3],
                                const float t3[3],
                                float *depth)
{
  float depth_test;

  if ((isect_ray_tri_watertight_v3(ray_start, isect_precalc, t0, t1, t2, &depth_test, nullptr) &&
       (depth_test < *depth)) ||
      (isect_ray_tri_watertight_v3(ray_start, isect_precalc, t0, t2, t3, &depth_test, nullptr) &&
       (depth_test < *depth))) {
    *depth = depth_test;
    return true;
  }

  return false;
}

bool ray_face_intersection_tri(const float ray_start[3],
                               struct IsectRayPrecalc *isect_precalc,
                               const float t0[3],
                               const float t1[3],
                               const float t2[3],
                               float *depth)
{
  float depth_test;
  if (isect_ray_tri_watertight_v3(ray_start, isect_precalc, t0, t1, t2, &depth_test, nullptr) &&
      (depth_test < *depth)) {
    *depth = depth_test;
    return true;
  }

  return false;
}

bool ray_update_depth_and_hit_count(const float depth_test,
                                    float *r_depth,
                                    float *r_back_depth,
                                    int *hit_count)
{
  (*hit_count)++;
  if (depth_test < *r_depth) {
    *r_back_depth = *r_depth;
    *r_depth = depth_test;
    return true;
  }
  else if (depth_test > *r_depth && depth_test <= *r_back_depth) {
    *r_back_depth = depth_test;
    return false;
  }

  return false;
}

bool ray_face_intersection_depth_quad(const float ray_start[3],
                                      struct IsectRayPrecalc *isect_precalc,
                                      const float t0[3],
                                      const float t1[3],
                                      const float t2[3],
                                      const float t3[3],
                                      float *r_depth,
                                      float *r_back_depth,
                                      int *hit_count)
{
  float depth_test;
  if (!(isect_ray_tri_watertight_v3(ray_start, isect_precalc, t0, t1, t2, &depth_test, nullptr) ||
        isect_ray_tri_watertight_v3(ray_start, isect_precalc, t0, t2, t3, &depth_test, nullptr))) {
    return false;
  }
  return ray_update_depth_and_hit_count(depth_test, r_depth, r_back_depth, hit_count);
}

bool ray_face_intersection_depth_tri(const float ray_start[3],
                                     struct IsectRayPrecalc *isect_precalc,
                                     const float t0[3],
                                     const float t1[3],
                                     const float t2[3],
                                     float *r_depth,
                                     float *r_back_depth,
                                     int *hit_count)
{
  float depth_test;

  if (!isect_ray_tri_watertight_v3(ray_start, isect_precalc, t0, t1, t2, &depth_test, nullptr)) {
    return false;
  }
  return ray_update_depth_and_hit_count(depth_test, r_depth, r_back_depth, hit_count);
}

/* Take advantage of the fact we know this won't be an intersection.
 * Just handle ray-tri edges. */
static float dist_squared_ray_to_tri_v3_fast(const float ray_origin[3],
                                             const float ray_direction[3],
                                             const float v0[3],
                                             const float v1[3],
                                             const float v2[3],
                                             float r_point[3],
                                             float *r_depth)
{
  const float *tri[3] = {v0, v1, v2};
  float dist_sq_best = FLT_MAX;
  for (int i = 0, j = 2; i < 3; j = i++) {
    float point_test[3], depth_test = FLT_MAX;
    const float dist_sq_test = dist_squared_ray_to_seg_v3(
        ray_origin, ray_direction, tri[i], tri[j], point_test, &depth_test);
    if (dist_sq_test < dist_sq_best || i == 0) {
      copy_v3_v3(r_point, point_test);
      *r_depth = depth_test;
      dist_sq_best = dist_sq_test;
    }
  }
  return dist_sq_best;
}

bool ray_face_nearest_quad(const float ray_start[3],
                           const float ray_normal[3],
                           const float t0[3],
                           const float t1[3],
                           const float t2[3],
                           const float t3[3],
                           float *depth,
                           float *dist_sq)
{
  float dist_sq_test;
  float co[3], depth_test;

  if ((dist_sq_test = dist_squared_ray_to_tri_v3_fast(
           ray_start, ray_normal, t0, t1, t2, co, &depth_test)) < *dist_sq) {
    *dist_sq = dist_sq_test;
    *depth = depth_test;
    if ((dist_sq_test = dist_squared_ray_to_tri_v3_fast(
             ray_start, ray_normal, t0, t2, t3, co, &depth_test)) < *dist_sq) {
      *dist_sq = dist_sq_test;
      *depth = depth_test;
    }
    return true;
  }

  return false;
}

bool ray_face_nearest_tri(const float ray_start[3],
                          const float ray_normal[3],
                          const float t0[3],
                          const float t1[3],
                          const float t2[3],
                          float *depth,
                          float *dist_sq)
{
  float dist_sq_test;
  float co[3], depth_test;

  if ((dist_sq_test = dist_squared_ray_to_tri_v3_fast(
           ray_start, ray_normal, t0, t1, t2, co, &depth_test)) < *dist_sq) {
    *dist_sq = dist_sq_test;
    *depth = depth_test;
    return true;
  }

  return false;
}

static bool pbvh_faces_node_raycast(PBVH *pbvh,
                                    const PBVHNode *node,
                                    float (*origco)[3],
                                    const float ray_start[3],
                                    const float ray_normal[3],
                                    struct IsectRayPrecalc *isect_precalc,
                                    int *hit_count,
                                    float *depth,
                                    float *depth_back,
                                    PBVHVertRef *r_active_vertex,
                                    PBVHFaceRef *r_active_face,
                                    float *r_face_normal,
                                    int stroke_id)
{
  const float(*positions)[3] = pbvh->vert_positions;
  const int *corner_verts = pbvh->corner_verts;
  const int *faces = node->prim_indices;
  int totface = node->totprim;
  bool hit = false;
  float nearest_vertex_co[3] = {0.0f};

  for (int i = 0; i < totface; i++) {
    const MLoopTri *lt = &pbvh->looptri[faces[i]];
    const int *face_verts = node->face_vert_indices[i];

    if (pbvh->respect_hide && paint_is_face_hidden(lt, pbvh->hide_poly)) {
      continue;
    }

    const float *co[3];
    if (origco) {
      /* Intersect with backed up original coordinates. */
      co[0] = origco[face_verts[0]];
      co[1] = origco[face_verts[1]];
      co[2] = origco[face_verts[2]];
    }
    else {
      /* intersect with current coordinates */
      co[0] = positions[corner_verts[lt->tri[0]]];
      co[1] = positions[corner_verts[lt->tri[1]]];
      co[2] = positions[corner_verts[lt->tri[2]]];
    }

    if (!ray_face_intersection_depth_tri(
            ray_start, isect_precalc, co[0], co[1], co[2], depth, depth_back, hit_count)) {
      continue;
    }

    hit = true;

    if (r_face_normal) {
      normal_tri_v3(r_face_normal, co[0], co[1], co[2]);
    }

    if (r_active_vertex) {
      float location[3] = {0.0f};
      madd_v3_v3v3fl(location, ray_start, ray_normal, *depth);
      for (int j = 0; j < 3; j++) {
        /* Always assign nearest_vertex_co in the first iteration to avoid comparison against
         * uninitialized values. This stores the closest vertex in the current intersecting
         * triangle. */
        if (j == 0 ||
            len_squared_v3v3(location, co[j]) < len_squared_v3v3(location, nearest_vertex_co)) {
          copy_v3_v3(nearest_vertex_co, co[j]);
          r_active_vertex->i = corner_verts[lt->tri[j]];
          r_active_face->i = lt->poly;
        }
      }
    }
  }

  return hit;
}

static bool pbvh_grids_node_raycast(PBVH *pbvh,
                                    PBVHNode *node,
                                    float (*origco)[3],
                                    const float ray_start[3],
                                    const float ray_normal[3],
                                    struct IsectRayPrecalc *isect_precalc,
                                    int *hit_count,
                                    float *depth,
                                    float *back_depth,

                                    PBVHVertRef *r_active_vertex,
                                    PBVHFaceRef *r_active_grid,
                                    float *r_face_normal)
{
  const int totgrid = node->totprim;
  const int gridsize = pbvh->gridkey.grid_size;
  bool hit = false;
  float nearest_vertex_co[3] = {0.0};
  const CCGKey *gridkey = &pbvh->gridkey;

  for (int i = 0; i < totgrid; i++) {
    const int grid_index = node->prim_indices[i];
    CCGElem *grid = pbvh->grids[grid_index];
    BLI_bitmap *gh;

    if (!grid) {
      continue;
    }

    gh = pbvh->grid_hidden[grid_index];

    for (int y = 0; y < gridsize - 1; y++) {
      for (int x = 0; x < gridsize - 1; x++) {
        /* check if grid face is hidden */
        if (gh) {
          if (paint_is_grid_face_hidden(gh, gridsize, x, y)) {
            continue;
          }
        }

        const float *co[4];
        if (origco) {
          co[0] = origco[(y + 1) * gridsize + x];
          co[1] = origco[(y + 1) * gridsize + x + 1];
          co[2] = origco[y * gridsize + x + 1];
          co[3] = origco[y * gridsize + x];
        }
        else {
          co[0] = CCG_grid_elem_co(gridkey, grid, x, y + 1);
          co[1] = CCG_grid_elem_co(gridkey, grid, x + 1, y + 1);
          co[2] = CCG_grid_elem_co(gridkey, grid, x + 1, y);
          co[3] = CCG_grid_elem_co(gridkey, grid, x, y);
        }

        if (!ray_face_intersection_depth_quad(ray_start,
                                              isect_precalc,
                                              co[0],
                                              co[1],
                                              co[2],
                                              co[3],
                                              depth,
                                              back_depth,
                                              hit_count)) {
          continue;
        }
        hit = true;

        if (r_face_normal) {
          normal_quad_v3(r_face_normal, co[0], co[1], co[2], co[3]);
        }

        if (r_active_vertex) {
          float location[3] = {0.0};
          madd_v3_v3v3fl(location, ray_start, ray_normal, *depth);

          const int x_it[4] = {0, 1, 1, 0};
          const int y_it[4] = {1, 1, 0, 0};

          for (int j = 0; j < 4; j++) {
            /* Always assign nearest_vertex_co in the first iteration to avoid comparison against
             * uninitialized values. This stores the closest vertex in the current intersecting
             * quad. */
            if (j == 0 || len_squared_v3v3(location, co[j]) <
                              len_squared_v3v3(location, nearest_vertex_co)) {
              copy_v3_v3(nearest_vertex_co, co[j]);

              r_active_vertex->i = gridkey->grid_area * grid_index +
                                   (y + y_it[j]) * gridkey->grid_size + (x + x_it[j]);
            }
          }
        }

        if (r_active_grid) {
          r_active_grid->i = grid_index;
        }
      }
    }

    if (origco) {
      origco += gridsize * gridsize;
    }
  }

  return hit;
}

bool BKE_pbvh_node_raycast(PBVH *pbvh,
                           PBVHNode *node,
                           float (*origco)[3],
                           bool use_origco,
                           const float ray_start[3],
                           const float ray_normal[3],
                           struct IsectRayPrecalc *isect_precalc,
                           int *hit_count,
                           float *depth,
                           float *back_depth,
                           PBVHVertRef *active_vertex,
                           PBVHFaceRef *active_face_grid,
                           float *face_normal,
                           int stroke_id)
{
  bool hit = false;

  if (node->flag & PBVH_FullyHidden) {
    return false;
  }

  switch (pbvh->header.type) {
    case PBVH_FACES:
      hit |= pbvh_faces_node_raycast(pbvh,
                                     node,
                                     origco,
                                     ray_start,
                                     ray_normal,
                                     isect_precalc,
                                     hit_count,
                                     depth,
                                     back_depth,
                                     active_vertex,
                                     active_face_grid,
                                     face_normal,
                                     stroke_id);

      break;
    case PBVH_GRIDS:
      hit |= pbvh_grids_node_raycast(pbvh,
                                     node,
                                     origco,
                                     ray_start,
                                     ray_normal,
                                     isect_precalc,
                                     hit_count,
                                     depth,
                                     back_depth,
                                     active_vertex,
                                     active_face_grid,
                                     face_normal);
      break;
    case PBVH_BMESH:
      hit = pbvh_bmesh_node_raycast(pbvh,
                                    node,
                                    ray_start,
                                    ray_normal,
                                    isect_precalc,
                                    hit_count,
                                    depth,
                                    back_depth,
                                    use_origco,
                                    active_vertex,
                                    active_face_grid,
                                    face_normal,
                                    stroke_id);
      break;
  }

  return hit;
}

void BKE_pbvh_raycast_project_ray_root(
    PBVH *pbvh, bool original, float ray_start[3], float ray_end[3], float ray_normal[3])
{
  if (pbvh->nodes) {
    float rootmin_start, rootmin_end;
    float bb_min_root[3], bb_max_root[3], bb_center[3], bb_diff[3];
    struct IsectRayAABB_Precalc ray;
    float ray_normal_inv[3];
    float offset = 1.0f + 1e-3f;
    const float offset_vec[3] = {1e-3f, 1e-3f, 1e-3f};

    if (original) {
      BKE_pbvh_node_get_original_BB(pbvh->nodes, bb_min_root, bb_max_root);
    }
    else {
      BKE_pbvh_node_get_BB(pbvh->nodes, bb_min_root, bb_max_root);
    }

    /* Slightly offset min and max in case we have a zero width node
     * (due to a plane mesh for instance), or faces very close to the bounding box boundary. */
    mid_v3_v3v3(bb_center, bb_max_root, bb_min_root);
    /* diff should be same for both min/max since it's calculated from center */
    sub_v3_v3v3(bb_diff, bb_max_root, bb_center);
    /* handles case of zero width bb */
    add_v3_v3(bb_diff, offset_vec);
    madd_v3_v3v3fl(bb_max_root, bb_center, bb_diff, offset);
    madd_v3_v3v3fl(bb_min_root, bb_center, bb_diff, -offset);

    /* first project start ray */
    isect_ray_aabb_v3_precalc(&ray, ray_start, ray_normal);
    if (!isect_ray_aabb_v3(&ray, bb_min_root, bb_max_root, &rootmin_start)) {
      return;
    }

    /* then the end ray */
    mul_v3_v3fl(ray_normal_inv, ray_normal, -1.0);
    isect_ray_aabb_v3_precalc(&ray, ray_end, ray_normal_inv);
    /* unlikely to fail exiting if entering succeeded, still keep this here */
    if (!isect_ray_aabb_v3(&ray, bb_min_root, bb_max_root, &rootmin_end)) {
      return;
    }

    madd_v3_v3v3fl(ray_start, ray_start, ray_normal, rootmin_start);
    madd_v3_v3v3fl(ray_end, ray_end, ray_normal_inv, rootmin_end);
  }
}

/* -------------------------------------------------------------------- */

typedef struct {
  struct DistRayAABB_Precalc dist_ray_to_aabb_precalc;
  bool original;
} FindNearestRayData;

static bool nearest_to_ray_aabb_dist_sq(PBVHNode *node, void *data_v)
{
  FindNearestRayData *rcd = (FindNearestRayData *)data_v;
  const float *bb_min, *bb_max;

  if (rcd->original) {
    /* BKE_pbvh_node_get_original_BB */
    bb_min = node->orig_vb.bmin;
    bb_max = node->orig_vb.bmax;
  }
  else {
    /* BKE_pbvh_node_get_BB */
    bb_min = node->vb.bmin;
    bb_max = node->vb.bmax;
  }

  float co_dummy[3], depth;
  node->tmin = dist_squared_ray_to_aabb_v3(
      &rcd->dist_ray_to_aabb_precalc, bb_min, bb_max, co_dummy, &depth);
  /* Ideally we would skip distances outside the range. */
  return depth > 0.0f;
}

void BKE_pbvh_find_nearest_to_ray(PBVH *pbvh,
                                  BKE_pbvh_SearchNearestCallback cb,
                                  void *data,
                                  const float ray_start[3],
                                  const float ray_normal[3],
                                  bool original)
{
  FindNearestRayData ncd;

  dist_squared_ray_to_aabb_v3_precalc(&ncd.dist_ray_to_aabb_precalc, ray_start, ray_normal);
  ncd.original = original;

  BKE_pbvh_search_callback_occluded(pbvh, nearest_to_ray_aabb_dist_sq, &ncd, cb, data);
}

static bool pbvh_faces_node_nearest_to_ray(PBVH *pbvh,
                                           const PBVHNode *node,
                                           float (*origco)[3],
                                           const float ray_start[3],
                                           const float ray_normal[3],
                                           float *depth,
                                           float *dist_sq)
{
  const float(*positions)[3] = pbvh->vert_positions;
  const int *corner_verts = pbvh->corner_verts;
  const int *faces = node->prim_indices;
  int i, totface = node->totprim;
  bool hit = false;

  for (i = 0; i < totface; i++) {
    const MLoopTri *lt = &pbvh->looptri[faces[i]];
    const int *face_verts = node->face_vert_indices[i];

    if (pbvh->respect_hide && paint_is_face_hidden(lt, pbvh->hide_poly)) {
      continue;
    }

    if (origco) {
      /* Intersect with backed-up original coordinates. */
      hit |= ray_face_nearest_tri(ray_start,
                                  ray_normal,
                                  origco[face_verts[0]],
                                  origco[face_verts[1]],
                                  origco[face_verts[2]],
                                  depth,
                                  dist_sq);
    }
    else {
      /* intersect with current coordinates */
      hit |= ray_face_nearest_tri(ray_start,
                                  ray_normal,
                                  positions[corner_verts[lt->tri[0]]],
                                  positions[corner_verts[lt->tri[1]]],
                                  positions[corner_verts[lt->tri[2]]],
                                  depth,
                                  dist_sq);
    }
  }

  return hit;
}

static bool pbvh_grids_node_nearest_to_ray(PBVH *pbvh,
                                           PBVHNode *node,
                                           float (*origco)[3],
                                           const float ray_start[3],
                                           const float ray_normal[3],
                                           float *depth,
                                           float *dist_sq)
{
  const int totgrid = node->totprim;
  const int gridsize = pbvh->gridkey.grid_size;
  bool hit = false;

  for (int i = 0; i < totgrid; i++) {
    CCGElem *grid = pbvh->grids[node->prim_indices[i]];
    BLI_bitmap *gh;

    if (!grid) {
      continue;
    }

    gh = pbvh->grid_hidden[node->prim_indices[i]];

    for (int y = 0; y < gridsize - 1; y++) {
      for (int x = 0; x < gridsize - 1; x++) {
        /* check if grid face is hidden */
        if (gh) {
          if (paint_is_grid_face_hidden(gh, gridsize, x, y)) {
            continue;
          }
        }

        if (origco) {
          hit |= ray_face_nearest_quad(ray_start,
                                       ray_normal,
                                       origco[y * gridsize + x],
                                       origco[y * gridsize + x + 1],
                                       origco[(y + 1) * gridsize + x + 1],
                                       origco[(y + 1) * gridsize + x],
                                       depth,
                                       dist_sq);
        }
        else {
          hit |= ray_face_nearest_quad(ray_start,
                                       ray_normal,
                                       CCG_grid_elem_co(&pbvh->gridkey, grid, x, y),
                                       CCG_grid_elem_co(&pbvh->gridkey, grid, x + 1, y),
                                       CCG_grid_elem_co(&pbvh->gridkey, grid, x + 1, y + 1),
                                       CCG_grid_elem_co(&pbvh->gridkey, grid, x, y + 1),
                                       depth,
                                       dist_sq);
        }
      }
    }

    if (origco) {
      origco += gridsize * gridsize;
    }
  }

  return hit;
}

bool BKE_pbvh_node_find_nearest_to_ray(PBVH *pbvh,
                                       PBVHNode *node,
                                       float (*origco)[3],
                                       bool use_origco,
                                       const float ray_start[3],
                                       const float ray_normal[3],
                                       float *depth,
                                       float *dist_sq,
                                       int stroke_id)
{
  bool hit = false;

  if (node->flag & PBVH_FullyHidden) {
    return false;
  }

  switch (pbvh->header.type) {
    case PBVH_FACES:
      hit |= pbvh_faces_node_nearest_to_ray(
          pbvh, node, origco, ray_start, ray_normal, depth, dist_sq);
      break;
    case PBVH_GRIDS:
      hit |= pbvh_grids_node_nearest_to_ray(
          pbvh, node, origco, ray_start, ray_normal, depth, dist_sq);
      break;
    case PBVH_BMESH:
      hit = pbvh_bmesh_node_nearest_to_ray(
          pbvh, node, ray_start, ray_normal, depth, dist_sq, use_origco, stroke_id);
      break;
  }

  return hit;
}

typedef enum {
  ISECT_INSIDE,
  ISECT_OUTSIDE,
  ISECT_INTERSECT,
} PlaneAABBIsect;

/* Adapted from:
 * http://www.gamedev.net/community/forums/topic.asp?topic_id=512123
 * Returns true if the AABB is at least partially within the frustum
 * (ok, not a real frustum), false otherwise.
 */
static PlaneAABBIsect test_frustum_aabb(const float bb_min[3],
                                        const float bb_max[3],
                                        PBVHFrustumPlanes *frustum)
{
  PlaneAABBIsect ret = ISECT_INSIDE;
  float(*planes)[4] = frustum->planes;

  for (int i = 0; i < frustum->num_planes; i++) {
    float vmin[3], vmax[3];

    for (int axis = 0; axis < 3; axis++) {
      if (planes[i][axis] < 0) {
        vmin[axis] = bb_min[axis];
        vmax[axis] = bb_max[axis];
      }
      else {
        vmin[axis] = bb_max[axis];
        vmax[axis] = bb_min[axis];
      }
    }

    if (dot_v3v3(planes[i], vmin) + planes[i][3] < 0) {
      return ISECT_OUTSIDE;
    }
    if (dot_v3v3(planes[i], vmax) + planes[i][3] <= 0) {
      ret = ISECT_INTERSECT;
    }
  }

  return ret;
}

bool BKE_pbvh_node_frustum_contain_AABB(PBVHNode *node, void *data)
{
  const float *bb_min, *bb_max;
  /* BKE_pbvh_node_get_BB */
  bb_min = node->vb.bmin;
  bb_max = node->vb.bmax;

  return test_frustum_aabb(bb_min, bb_max, (PBVHFrustumPlanes *)data) != ISECT_OUTSIDE;
}

bool BKE_pbvh_node_frustum_exclude_AABB(PBVHNode *node, void *data)
{
  const float *bb_min, *bb_max;
  /* BKE_pbvh_node_get_BB */
  bb_min = node->vb.bmin;
  bb_max = node->vb.bmax;

  return test_frustum_aabb(bb_min, bb_max, (PBVHFrustumPlanes *)data) != ISECT_INSIDE;
}

void BKE_pbvh_update_normals(PBVH *pbvh, struct SubdivCCG *subdiv_ccg)
{
  /* Update normals */
  PBVHNode **nodes;
  int totnode;

  if (pbvh->header.type == PBVH_BMESH) {
    for (int i = 0; i < pbvh->totnode; i++) {
      if (pbvh->nodes[i].flag & PBVH_Leaf) {
        BKE_pbvh_bmesh_check_tris(pbvh, pbvh->nodes + i);
      }
    }
  }

  BKE_pbvh_search_gather(
      pbvh, update_search_cb, POINTER_FROM_INT(PBVH_UpdateNormals), &nodes, &totnode);

  if (totnode > 0) {
    if (pbvh->header.type == PBVH_BMESH) {
      pbvh_bmesh_normals_update(pbvh, nodes, totnode);
    }
    else if (pbvh->header.type == PBVH_FACES) {
      pbvh_faces_update_normals(pbvh, nodes, totnode);
    }
    else if (pbvh->header.type == PBVH_GRIDS) {
      struct CCGFace **faces;
      int num_faces;
      BKE_pbvh_get_grid_updates(pbvh, true, (void ***)&faces, &num_faces);
      if (num_faces > 0) {
        BKE_subdiv_ccg_update_normals(subdiv_ccg, faces, num_faces);
        MEM_freeN(faces);
      }
    }
  }

  MEM_SAFE_FREE(nodes);
}

void BKE_pbvh_face_sets_color_set(PBVH *pbvh, int seed, int color_default)
{
  pbvh->face_sets_color_seed = seed;
  pbvh->face_sets_color_default = color_default;
}

/**
 * PBVH drawing, updating draw buffers as needed and culling any nodes outside
 * the specified frustum.
 */
typedef struct PBVHDrawSearchData {
  PBVHFrustumPlanes *frustum;
  int accum_update_flag;
  PBVHAttrReq *attrs;
  int attrs_num;
} PBVHDrawSearchData;

static bool pbvh_draw_search_cb(PBVHNode *node, void *data_v)
{
  PBVHDrawSearchData *data = (PBVHDrawSearchData *)data_v;
  if (data->frustum && !BKE_pbvh_node_frustum_contain_AABB(node, data->frustum)) {
    return false;
  }

  data->accum_update_flag |= node->flag;
  return true;
}

void BKE_pbvh_draw_cb(PBVH *pbvh,
                      Mesh *me,
                      bool update_only_visible,
                      PBVHFrustumPlanes *update_frustum,
                      PBVHFrustumPlanes *draw_frustum,
                      void (*draw_fn)(void *user_data, PBVHBatches *batches, PBVH_GPU_Args *args),
                      void *user_data,
                      bool /* full_render */,
                      PBVHAttrReq *attrs,
                      int attrs_num)
{
  PBVHNode **nodes;
  int totnode;
  int update_flag = 0;

  pbvh->draw_cache_invalid = false;

  /* Search for nodes that need updates. */
  if (update_only_visible) {
    /* Get visible nodes with draw updates. */
    PBVHDrawSearchData data = {};
    data.frustum = update_frustum;
    data.accum_update_flag = 0;
    data.attrs = attrs;
    data.attrs_num = attrs_num;
    BKE_pbvh_search_gather(pbvh, pbvh_draw_search_cb, &data, &nodes, &totnode);
    update_flag = data.accum_update_flag;
  }
  else {
    /* Get all nodes with draw updates, also those outside the view. */
    const int search_flag = PBVH_RebuildDrawBuffers | PBVH_UpdateDrawBuffers;
    BKE_pbvh_search_gather(
        pbvh, update_search_cb, POINTER_FROM_INT(search_flag), &nodes, &totnode);
    update_flag = PBVH_RebuildDrawBuffers | PBVH_UpdateDrawBuffers;
  }

  /* Update draw buffers. */
  if (totnode != 0 && (update_flag & (PBVH_RebuildDrawBuffers | PBVH_UpdateDrawBuffers))) {
    // check that need_full_render is set to GPU_pbvh_need_full_render_get(),
    // but only if nodes need updating}
    pbvh_update_draw_buffers(pbvh, me, nodes, totnode, update_flag);
  }
  MEM_SAFE_FREE(nodes);

  /* Draw visible nodes. */
  PBVHDrawSearchData draw_data = {};
  draw_data.frustum = draw_frustum;
  draw_data.accum_update_flag = 0;

  BKE_pbvh_search_gather(pbvh, pbvh_draw_search_cb, &draw_data, &nodes, &totnode);

  PBVH_GPU_Args args;

  for (int i = 0; i < totnode; i++) {
    PBVHNode *node = nodes[i];
    if (!(node->flag & PBVH_FullyHidden)) {
      pbvh_draw_args_init(pbvh, &args, node);

      draw_fn(user_data, node->draw_batches, &args);
    }
  }

  MEM_SAFE_FREE(nodes);
}

void BKE_pbvh_draw_debug_cb(PBVH *pbvh,
                            void (*draw_fn)(PBVHNode *node,
                                            void *user_data,
                                            const float bmin[3],
                                            const float bmax[3],
                                            PBVHNodeFlags flag),
                            void *user_data)
{
  for (int a = 0; a < pbvh->totnode; a++) {
    PBVHNode *node = &pbvh->nodes[a];

    if (pbvh->show_orig) {
      draw_fn(node, user_data, node->orig_vb.bmin, node->orig_vb.bmax, node->flag);
    }
    else {
      draw_fn(node, user_data, node->vb.bmin, node->vb.bmax, node->flag);
    }
  }
}

void BKE_pbvh_grids_update(PBVH *pbvh,
                           CCGElem **grids,
                           void **gridfaces,
                           DMFlagMat *flagmats,
                           BLI_bitmap **grid_hidden,
                           CCGKey *key)
{
  pbvh->gridkey = *key;
  pbvh->grids = grids;
  pbvh->gridfaces = gridfaces;

  if (flagmats != pbvh->grid_flag_mats || pbvh->grid_hidden != grid_hidden) {
    pbvh->grid_flag_mats = flagmats;
    pbvh->grid_hidden = grid_hidden;

    for (int a = 0; a < pbvh->totnode; a++) {
      BKE_pbvh_node_mark_rebuild_draw(&pbvh->nodes[a]);
    }
  }
}

float (*BKE_pbvh_vert_coords_alloc(PBVH *pbvh))[3]
{
  float(*vertCos)[3] = nullptr;

  if (pbvh->vert_positions) {
    vertCos = (float(*)[3])MEM_malloc_arrayN(pbvh->totvert, sizeof(float[3]), __func__);
    memcpy(vertCos, pbvh->vert_positions, sizeof(float[3]) * pbvh->totvert);
  }

  return vertCos;
}

void BKE_pbvh_vert_coords_apply(PBVH *pbvh, const float (*vertCos)[3], const int totvert)
{
  if (totvert != pbvh->totvert) {
    BLI_assert_msg(0, "PBVH: Given deforming vcos number does not match PBVH vertex number!");
    return;
  }

  if (!pbvh->deformed) {
    if (pbvh->vert_positions) {
      /* if pbvh is not already deformed, verts/faces points to the */
      /* original data and applying new coords to this arrays would lead to */
      /* unneeded deformation -- duplicate verts/faces to avoid this */

      pbvh->vert_positions = (float(*)[3])MEM_dupallocN(pbvh->vert_positions);
      /* No need to dupalloc pbvh->looptri, this one is 'totally owned' by pbvh,
       * it's never some mesh data. */

      pbvh->deformed = true;
    }
  }

  if (pbvh->vert_positions) {
    float(*positions)[3] = pbvh->vert_positions;
    /* copy new verts coords */
    for (int a = 0; a < pbvh->totvert; a++) {
      /* no need for float comparison here (memory is exactly equal or not) */
      if (memcmp(positions[a], vertCos[a], sizeof(float[3])) != 0) {
        copy_v3_v3(positions[a], vertCos[a]);
        BKE_pbvh_vert_tag_update_normal(pbvh, BKE_pbvh_make_vref(a));
      }
    }

    for (int a = 0; a < pbvh->totnode; a++) {
      BKE_pbvh_node_mark_update(&pbvh->nodes[a]);
    }

    BKE_pbvh_update_bounds(pbvh, PBVH_UpdateBB | PBVH_UpdateOriginalBB);
  }
}

bool BKE_pbvh_is_deformed(PBVH *pbvh)
{
  return pbvh->deformed;
}
/* Proxies */

PBVHProxyNode *BKE_pbvh_node_add_proxy(PBVH *pbvh, PBVHNode *node)
{
  int index, totverts;

  index = node->proxy_count;

  node->proxy_count++;

  if (node->proxies) {
    node->proxies = (PBVHProxyNode *)MEM_reallocN(node->proxies,
                                                  node->proxy_count * sizeof(PBVHProxyNode));
  }
  else {
    node->proxies = (PBVHProxyNode *)MEM_mallocN(sizeof(PBVHProxyNode), "PBVHNodeProxy");
  }

  BKE_pbvh_node_num_verts(pbvh, node, &totverts, nullptr);
  node->proxies[index].co = (float(*)[3])MEM_callocN(sizeof(float[3]) * totverts,
                                                     "PBVHNodeProxy.co");

  return node->proxies + index;
}

void BKE_pbvh_node_free_proxies(PBVHNode *node)
{
  for (int p = 0; p < node->proxy_count; p++) {
    MEM_freeN(node->proxies[p].co);
    node->proxies[p].co = nullptr;
  }

  MEM_SAFE_FREE(node->proxies);
  node->proxies = nullptr;

  node->proxy_count = 0;
}

void BKE_pbvh_gather_proxies(PBVH *pbvh, PBVHNode ***r_array, int *r_tot)
{
  PBVHNode **array = nullptr;
  int tot = 0, space = 0;

  for (int n = 0; n < pbvh->totnode; n++) {
    PBVHNode *node = pbvh->nodes + n;

    if (node->proxy_count > 0) {
      if (tot == space) {
        /* resize array if needed */
        space = (tot == 0) ? 32 : space * 2;
        array = (PBVHNode **)MEM_recallocN_id(array, sizeof(PBVHNode *) * space, __func__);
      }

      array[tot] = node;
      tot++;
    }
  }

  if (tot == 0 && array) {
    MEM_freeN(array);
    array = nullptr;
  }

  *r_array = array;
  *r_tot = tot;
}

void pbvh_vertex_iter_init(PBVH *pbvh, PBVHNode *node, PBVHVertexIter *vi, int mode)
{
  struct CCGElem **grids;
  int *grid_indices;
  int totgrid, gridsize, uniq_verts, totvert;

  vi->grid = nullptr;
  vi->no = nullptr;
  vi->fno = nullptr;
  vi->vert_positions = nullptr;
  vi->vertex.i = 0LL;
  vi->index = 0;

  vi->respect_hide = pbvh->respect_hide;
  if (pbvh->respect_hide == false) {
    /* The same value for all vertices. */
    vi->visible = true;
  }

  BKE_pbvh_node_get_grids(pbvh, node, &grid_indices, &totgrid, nullptr, &gridsize, &grids);
  BKE_pbvh_node_num_verts(pbvh, node, &uniq_verts, &totvert);
  const int *vert_indices = BKE_pbvh_node_get_vert_indices(node);
  vi->key = pbvh->gridkey;

  vi->grids = grids;
  vi->grid_indices = grid_indices;
  vi->totgrid = (grids) ? totgrid : 1;
  vi->gridsize = gridsize;

  if (mode == PBVH_ITER_ALL) {
    vi->totvert = totvert;
  }
  else {
    vi->totvert = uniq_verts;
  }
  vi->vert_indices = vert_indices;
  vi->vert_positions = pbvh->vert_positions;
  vi->is_mesh = pbvh->vert_positions != nullptr;

  if (pbvh->header.type == PBVH_BMESH) {
    if (mode == PBVH_ITER_ALL) {
      pbvh_bmesh_check_other_verts(node);
    }

    vi->vert_positions = nullptr;

    vi->bi = 0;
    vi->bm_cur_set = node->bm_unique_verts;
    vi->bm_unique_verts = node->bm_unique_verts;
    vi->bm_other_verts = node->bm_other_verts;
    vi->bm_vdata = &pbvh->header.bm->vdata;
    vi->bm_vert = nullptr;

    vi->cd_sculpt_vert = CustomData_get_offset(vi->bm_vdata, CD_DYNTOPO_VERT);
    vi->cd_vert_mask_offset = CustomData_get_offset(vi->bm_vdata, CD_PAINT_MASK);
  }

  vi->gh = nullptr;
  if (vi->grids && mode == PBVH_ITER_UNIQUE) {
    vi->grid_hidden = pbvh->grid_hidden;
  }

  vi->mask = nullptr;
  if (pbvh->header.type == PBVH_FACES) {
    vi->vert_normals = pbvh->vert_normals;
    vi->hide_vert = pbvh->hide_vert;

    vi->vmask = (float *)CustomData_get_layer_for_write(
        pbvh->vdata, CD_PAINT_MASK, pbvh->mesh->totvert);
  }
}

bool BKE_pbvh_draw_mask(const PBVH *pbvh)
{
  return BKE_pbvh_has_mask(pbvh) && !(pbvh->flags & PBVH_FAST_DRAW);
}

bool BKE_pbvh_has_mask(const PBVH *pbvh)
{
  switch (pbvh->header.type) {
    case PBVH_GRIDS:
      return (pbvh->gridkey.has_mask != 0);
    case PBVH_FACES:
      return (pbvh->vdata && CustomData_get_layer(pbvh->vdata, CD_PAINT_MASK));
    case PBVH_BMESH:
      return (pbvh->header.bm &&
              (CustomData_get_offset(&pbvh->header.bm->vdata, CD_PAINT_MASK) != -1));
  }

  return false;
}

bool BKE_pbvh_draw_face_sets(PBVH *pbvh)
{
  if (pbvh->flags & PBVH_FAST_DRAW) {
    return false;
  }

  switch (pbvh->header.type) {
    case PBVH_GRIDS:
    case PBVH_FACES:
      return pbvh->pdata &&
             CustomData_get_layer_named(pbvh->pdata, CD_PROP_INT32, ".sculpt_face_set") != nullptr;
    case PBVH_BMESH:
      return (pbvh->header.bm && CustomData_get_named_layer_index(&pbvh->header.bm->pdata,
                                                                  CD_PROP_INT32,
                                                                  ".sculpt_face_set") != -1);
  }

  return false;
}

void BKE_pbvh_set_frustum_planes(PBVH *pbvh, PBVHFrustumPlanes *planes)
{
  pbvh->num_planes = planes->num_planes;
  for (int i = 0; i < pbvh->num_planes; i++) {
    copy_v4_v4(pbvh->planes[i], planes->planes[i]);
  }
}

void BKE_pbvh_get_frustum_planes(PBVH *pbvh, PBVHFrustumPlanes *planes)
{
  planes->num_planes = pbvh->num_planes;
  for (int i = 0; i < planes->num_planes; i++) {
    copy_v4_v4(planes->planes[i], pbvh->planes[i]);
  }
}

#include "BKE_global.h"
void BKE_pbvh_parallel_range_settings(TaskParallelSettings *settings,
                                      bool use_threading,
                                      int totnode)
{
  memset(settings, 0, sizeof(*settings));
  settings->use_threading = use_threading && totnode > 1 && G.debug_value != 890;
}

float (*BKE_pbvh_get_vert_positions(const PBVH *pbvh))[3]
{
  BLI_assert(pbvh->header.type == PBVH_FACES);
  return pbvh->vert_positions;
}

const float (*BKE_pbvh_get_vert_normals(const PBVH *pbvh))[3]
{
  BLI_assert(pbvh->header.type == PBVH_FACES);
  return pbvh->vert_normals;
}

const bool *BKE_pbvh_get_vert_hide(const PBVH *pbvh)
{
  BLI_assert(pbvh->header.type == PBVH_FACES);
  return pbvh->hide_vert;
}

const bool *BKE_pbvh_get_poly_hide(const PBVH *pbvh)
{
  BLI_assert(ELEM(pbvh->header.type, PBVH_FACES, PBVH_GRIDS));
  return pbvh->hide_poly;
}

bool *BKE_pbvh_get_vert_hide_for_write(PBVH *pbvh)
{
  BLI_assert(pbvh->header.type == PBVH_FACES);
  if (pbvh->hide_vert) {
    return pbvh->hide_vert;
  }
  pbvh->hide_vert = (bool *)CustomData_get_layer_named_for_write(
      &pbvh->mesh->vdata, CD_PROP_BOOL, ".hide_vert", pbvh->mesh->totvert);
  if (pbvh->hide_vert) {
    return pbvh->hide_vert;
  }
  pbvh->hide_vert = static_cast<bool *>(CustomData_add_layer_named(
      &pbvh->mesh->vdata, CD_PROP_BOOL, CD_SET_DEFAULT, pbvh->mesh->totvert, ".hide_vert"));
  return pbvh->hide_vert;
}

void BKE_pbvh_subdiv_ccg_set(PBVH *pbvh, SubdivCCG *subdiv_ccg)
{
  pbvh->subdiv_ccg = subdiv_ccg;
  pbvh->gridfaces = (void **)subdiv_ccg->grid_faces;
  pbvh->grid_hidden = subdiv_ccg->grid_hidden;
  pbvh->grid_flag_mats = subdiv_ccg->grid_flag_mats;
  pbvh->grids = subdiv_ccg->grids;
}

void BKE_pbvh_face_sets_set(PBVH *pbvh, int *face_sets)
{
  pbvh->face_sets = face_sets;
}

void BKE_pbvh_update_hide_attributes_from_mesh(PBVH *pbvh)
{
  if (pbvh->header.type == PBVH_FACES) {
    pbvh->hide_vert = (bool *)CustomData_get_layer_named_for_write(
        &pbvh->mesh->vdata, CD_PROP_BOOL, ".hide_vert", pbvh->mesh->totvert);
    pbvh->hide_poly = (bool *)CustomData_get_layer_named_for_write(
        &pbvh->mesh->pdata, CD_PROP_BOOL, ".hide_poly", pbvh->mesh->totpoly);
  }
}

void BKE_pbvh_respect_hide_set(PBVH *pbvh, bool respect_hide)
{
  pbvh->respect_hide = respect_hide;
}

int BKE_pbvh_get_node_index(PBVH *pbvh, PBVHNode *node)
{
  return (int)(node - pbvh->nodes);
}

int BKE_pbvh_get_totnodes(PBVH *pbvh)
{
  return pbvh->totnode;
}

int BKE_pbvh_get_node_id(PBVH *pbvh, PBVHNode *node)
{
  return node->id;
}

void BKE_pbvh_get_nodes(PBVH *pbvh, int flag, PBVHNode ***r_array, int *r_totnode)
{
  BKE_pbvh_search_gather(pbvh, update_search_cb, POINTER_FROM_INT(flag), r_array, r_totnode);
}

PBVHNode *BKE_pbvh_node_from_index(PBVH *pbvh, int node_i)
{
  return pbvh->nodes + node_i;
}

/* checks if pbvh needs to sync its flat vcol shading flag with scene tool settings
   scene and ob are allowd to be nullptr (in which case nothing is done).
*/
void SCULPT_update_flat_vcol_shading(Object *ob, Scene *scene)
{
  if (!scene || !ob || !ob->sculpt || !ob->sculpt->pbvh) {
    return;
  }

  if (ob->sculpt->pbvh) {
    bool flat_vcol_shading = ((scene->toolsettings->sculpt->flags &
                               SCULPT_DYNTOPO_FLAT_VCOL_SHADING) != 0);

    BKE_pbvh_set_flat_vcol_shading(ob->sculpt->pbvh, flat_vcol_shading);
  }
}

PBVHNode *BKE_pbvh_get_node(PBVH *pbvh, int node)
{
  return pbvh->nodes + node;
}

bool BKE_pbvh_node_mark_update_index_buffer(PBVH *pbvh, PBVHNode *node)
{
  bool split_indexed = pbvh->header.bm &&
                       (pbvh->flags & (PBVH_DYNTOPO_SMOOTH_SHADING | PBVH_FAST_DRAW));

  if (split_indexed) {
    BKE_pbvh_vert_tag_update_normal_triangulation(node);
  }

  return split_indexed;
}

void BKE_pbvh_vert_tag_update_normal_triangulation(PBVHNode *node)
{
  node->flag |= PBVH_UpdateTris;
}

void BKE_pbvh_vert_tag_update_normal_tri_area(PBVHNode *node)
{
  node->flag |= PBVH_UpdateTriAreas;
}

/* must be called outside of threads */
void BKE_pbvh_face_areas_begin(PBVH *pbvh)
{
  pbvh->face_area_i ^= 1;
}

void BKE_pbvh_update_all_tri_areas(PBVH *pbvh)
{
  /* swap read/write face area buffers */
  pbvh->face_area_i ^= 1;

  for (int i = 0; i < pbvh->totnode; i++) {
    PBVHNode *node = pbvh->nodes + i;
    if (node->flag & PBVH_Leaf) {
      node->flag |= PBVH_UpdateTriAreas;
#if 0
      // ensure node triangulations are valid
      // so we don't end up doing it inside brush threads
      BKE_pbvh_bmesh_check_tris(pbvh, node);
#endif
    }
  }
}

void BKE_pbvh_check_tri_areas(PBVH *pbvh, PBVHNode *node)
{
  if (!(node->flag & PBVH_UpdateTriAreas)) {
    return;
  }

  if (pbvh->header.type == PBVH_BMESH) {
    if (node->flag & PBVH_UpdateTris) {
      BKE_pbvh_bmesh_check_tris(pbvh, node);
    }

    if (!node->tribuf || !node->tribuf->tottri) {
      return;
    }
  }

  node->flag &= ~PBVH_UpdateTriAreas;

  const int cur_i = pbvh->face_area_i ^ 1;

  switch (BKE_pbvh_type(pbvh)) {
    case PBVH_FACES: {
      for (int i = 0; i < (int)node->totprim; i++) {
        const MLoopTri *lt = &pbvh->looptri[node->prim_indices[i]];

        if (pbvh->hide_poly && pbvh->hide_poly[lt->poly]) {
          /* Skip hidden faces. */
          continue;
        }

        pbvh->face_areas[lt->poly * 2 + cur_i] = 0.0f;
      }

      for (int i = 0; i < (int)node->totprim; i++) {
        const MLoopTri *lt = &pbvh->looptri[node->prim_indices[i]];

        if (pbvh->hide_poly && pbvh->hide_poly[lt->poly]) {
          /* Skip hidden faces. */
          continue;
        }

        float area = area_tri_v3(pbvh->vert_positions[pbvh->corner_verts[lt->tri[0]]],
                                 pbvh->vert_positions[pbvh->corner_verts[lt->tri[1]]],
                                 pbvh->vert_positions[pbvh->corner_verts[lt->tri[2]]]);

        pbvh->face_areas[lt->poly * 2 + cur_i] += area;

        /* sanity check on read side of read write buffer */
        if (pbvh->face_areas[lt->poly * 2 + (cur_i ^ 1)] == 0.0f) {
          pbvh->face_areas[lt->poly * 2 + (cur_i ^ 1)] = pbvh->face_areas[lt->poly * 2 + cur_i];
        }
      }
      break;
    }
    case PBVH_GRIDS:
      break;
    case PBVH_BMESH: {
      BMFace *f;
      const int cd_face_area = pbvh->cd_face_area;

      TGSET_ITER (f, node->bm_faces) {
        float *areabuf = (float *)BM_ELEM_CD_GET_VOID_P(f, cd_face_area);
        areabuf[cur_i] = 0.0f;
      }
      TGSET_ITER_END;

      for (int i = 0; i < node->tribuf->tottri; i++) {
        PBVHTri *tri = node->tribuf->tris + i;

        BMVert *v1 = (BMVert *)(node->tribuf->verts[tri->v[0]].i);
        BMVert *v2 = (BMVert *)(node->tribuf->verts[tri->v[1]].i);
        BMVert *v3 = (BMVert *)(node->tribuf->verts[tri->v[2]].i);
        BMFace *f = (BMFace *)tri->f.i;

        float *areabuf = (float *)BM_ELEM_CD_GET_VOID_P(f, cd_face_area);
        areabuf[cur_i] += area_tri_v3(v1->co, v2->co, v3->co);
      }

      TGSET_ITER (f, node->bm_faces) {
        float *areabuf = (float *)BM_ELEM_CD_GET_VOID_P(f, cd_face_area);

        /* sanity check on read side of read write buffer */
        if (areabuf[cur_i ^ 1] == 0.0f) {
          areabuf[cur_i ^ 1] = areabuf[cur_i];
        }
      }
      TGSET_ITER_END;

      break;
    }
    default:
      break;
  }
}

static void pbvh_pmap_to_edges_add(PBVH *pbvh,
                                   PBVHVertRef vertex,
                                   int **r_edges,
                                   int *r_edges_size,
                                   bool *heap_alloc,
                                   int e,
                                   int p,
                                   int *len,
                                   int **r_polys)
{
  for (int i = 0; i < *len; i++) {
    if ((*r_edges)[i] == e) {
      if ((*r_polys)[i * 2 + 1] == -1) {
        (*r_polys)[i * 2 + 1] = p;
      }
      return;
    }
  }

  if (*len >= *r_edges_size) {
    int newsize = *len + ((*len) >> 1) + 1;

    int *r_edges_new = (int *)MEM_malloc_arrayN(newsize, sizeof(*r_edges_new), "r_edges_new");
    int *r_polys_new = (int *)MEM_malloc_arrayN(newsize * 2, sizeof(*r_polys_new), "r_polys_new");

    memcpy((void *)r_edges_new, (void *)*r_edges, sizeof(int) * (*r_edges_size));
    memcpy((void *)r_polys_new, (void *)(*r_polys), sizeof(int) * 2 * (*r_edges_size));

    *r_edges_size = newsize;

    if (*heap_alloc) {
      MEM_freeN(*r_polys);
      MEM_freeN(*r_edges);
    }

    *r_edges = r_edges_new;
    *r_polys = r_polys_new;

    *heap_alloc = true;
  }

  (*r_polys)[*len * 2] = p;
  (*r_polys)[*len * 2 + 1] = -1;

  (*r_edges)[*len] = e;
  (*len)++;
}

ATTR_NO_OPT void BKE_pbvh_pmap_to_edges(PBVH *pbvh,
                                        PBVHVertRef vertex,
                                        int **r_edges,
                                        int *r_edges_size,
                                        bool *r_heap_alloc,
                                        int **r_polys)
{
  MeshElemMap *map = pbvh->pmap->pmap + vertex.i;
  int len = 0;

  for (int i = 0; i < map->count; i++) {
    int loopstart = pbvh->polys[map->indices[i]].start();
    int loop_count = pbvh->polys[map->indices[i]].size();

    const Span<int> corner_verts(pbvh->corner_verts + loopstart, loop_count);
    const Span<int> corner_edges(pbvh->corner_edges + loopstart, loop_count);

    if (pbvh->hide_poly && pbvh->hide_poly[map->indices[i]]) {
      /* Skip connectivity from hidden faces. */
      continue;
    }

    for (int j : IndexRange(loop_count)) {
      if (corner_verts[j] == vertex.i) {
        pbvh_pmap_to_edges_add(pbvh,
                               vertex,
                               r_edges,
                               r_edges_size,
                               r_heap_alloc,
                               corner_edges[(j + loop_count - 1) % loop_count],
                               map->indices[i],
                               &len,
                               r_polys);
        pbvh_pmap_to_edges_add(pbvh,
                               vertex,
                               r_edges,
                               r_edges_size,
                               r_heap_alloc,
                               corner_edges[j],
                               map->indices[i],
                               &len,
                               r_polys);
      }
    }
  }

  *r_edges_size = len;
}

void BKE_pbvh_set_vemap(PBVH *pbvh, MeshElemMap *vemap)
{
  pbvh->vemap = vemap;
}

void BKE_pbvh_get_vert_face_areas(PBVH *pbvh, PBVHVertRef vertex, float *r_areas, int valence)
{
  const int cur_i = pbvh->face_area_i;

  switch (BKE_pbvh_type(pbvh)) {
    case PBVH_FACES: {
      int *edges = (int *)BLI_array_alloca(edges, 16);
      int *polys = (int *)BLI_array_alloca(polys, 32);
      bool heap_alloc = false;
      int len = 16;

      BKE_pbvh_pmap_to_edges(pbvh, vertex, &edges, &len, &heap_alloc, &polys);
      len = MIN2(len, valence);

      if (pbvh->vemap) {
        /* sort poly references by vemap edge ordering */
        MeshElemMap *emap = pbvh->vemap + vertex.i;

        int *polys_old = (int *)BLI_array_alloca(polys, len * 2);
        memcpy((void *)polys_old, (void *)polys, sizeof(int) * len * 2);

        /* note that wire edges will break this, but
           should only result in incorrect weights
           and isn't worth fixing */

        for (int i = 0; i < len; i++) {
          for (int j = 0; j < len; j++) {
            if (emap->indices[i] == edges[j]) {
              polys[i * 2] = polys_old[j * 2];
              polys[i * 2 + 1] = polys_old[j * 2 + 1];
            }
          }
        }
      }
      for (int i = 0; i < len; i++) {
        r_areas[i] = pbvh->face_areas[polys[i * 2] * 2 + cur_i];

        if (polys[i * 2 + 1] != -1) {
          r_areas[i] += pbvh->face_areas[polys[i * 2 + 1] * 2 + cur_i];
          r_areas[i] *= 0.5f;
        }
      }

      if (heap_alloc) {
        MEM_freeN(edges);
        MEM_freeN(polys);
      }

      break;
    }
    case PBVH_BMESH: {
      BMVert *v = (BMVert *)vertex.i;
      BMEdge *e = v->e;

      if (!e) {
        for (int i = 0; i < valence; i++) {
          r_areas[i] = 1.0f;
        }

        return;
      }

      const int cd_face_area = pbvh->cd_face_area;
      int j = 0;

      do {
        float w = 0.0f;

        if (!e->l) {
          w = 0.0f;
        }
        else {
          float *a1 = (float *)BM_ELEM_CD_GET_VOID_P(e->l->f, cd_face_area);
          float *a2 = (float *)BM_ELEM_CD_GET_VOID_P(e->l->radial_next->f, cd_face_area);

          w += a1[cur_i] * 0.5f;
          w += a2[cur_i] * 0.5f;
        }

        if (j >= valence) {
          printf("%s: error, corrupt edge cycle\n", __func__);
          break;
        }

        r_areas[j++] = w;

        e = v == e->v1 ? e->v1_disk_link.next : e->v2_disk_link.next;
      } while (e != v->e);

      for (; j < valence; j++) {
        r_areas[j] = 1.0f;
      }

      break;
    }

    case PBVH_GRIDS: { /* estimate from edge lengths */
      int index = (int)vertex.i;

      const CCGKey *key = BKE_pbvh_get_grid_key(pbvh);
      const int grid_index = index / key->grid_area;
      const int vertex_index = index - grid_index * key->grid_area;

      SubdivCCGCoord coord = {};

      coord.grid_index = grid_index;
      coord.x = short(vertex_index % key->grid_size);
      coord.y = short(vertex_index / key->grid_size);

      SubdivCCGNeighbors neighbors;
      BKE_subdiv_ccg_neighbor_coords_get(pbvh->subdiv_ccg, &coord, false, &neighbors);

      float *co1 = CCG_elem_co(key, CCG_elem_offset(key, pbvh->grids[grid_index], vertex_index));
      float totw = 0.0f;
      int i = 0;

      for (i = 0; i < neighbors.size; i++) {
        SubdivCCGCoord *coord2 = neighbors.coords + i;

        int vertex_index2 = int(coord2->y) * key->grid_size + int(coord2->x);

        float *co2 = CCG_elem_co(
            key, CCG_elem_offset(key, pbvh->grids[coord2->grid_index], vertex_index2));
        float w = len_v3v3(co1, co2);

        r_areas[i] = w;
        totw += w;
      }

      if (neighbors.size != valence) {
        printf("%s: error!\n", __func__);
      }
      if (totw < 0.000001f) {
        for (int i = 0; i < neighbors.size; i++) {
          r_areas[i] = 1.0f;
        }
      }

      for (; i < valence; i++) {
        r_areas[i] = 1.0f;
      }

      break;
    }
  }
}

void BKE_pbvh_set_stroke_id(PBVH *pbvh, int stroke_id)
{
  pbvh->stroke_id = stroke_id;
}

static void pbvh_boundaries_flag_update(PBVH *pbvh)
{

  if (pbvh->header.bm) {
    BMVert *v;
    BMIter iter;

    BM_ITER_MESH (v, &iter, pbvh->header.bm, BM_VERTS_OF_MESH) {
      pbvh_boundary_update_bmesh(pbvh, v);
    }
  }
  else {
    int totvert = pbvh->totvert;

    if (BKE_pbvh_type(pbvh) == PBVH_GRIDS) {
      totvert = BKE_pbvh_get_grid_num_verts(pbvh);
    }

    for (int i = 0; i < totvert; i++) {
      pbvh->boundary_flags[i] |= SCULPT_BOUNDARY_NEEDS_UPDATE;
    }
  }
}

void BKE_pbvh_set_symmetry(PBVH *pbvh, int symmetry, int boundary_symmetry)
{
  if (symmetry == pbvh->symmetry && boundary_symmetry == pbvh->boundary_symmetry) {
    return;
  }

  pbvh->symmetry = symmetry;
  pbvh->boundary_symmetry = boundary_symmetry;

  pbvh_boundaries_flag_update(pbvh);
}

void BKE_pbvh_set_sculpt_verts(PBVH *pbvh, struct MSculptVert *msculptverts)
{
  pbvh->msculptverts = msculptverts;
}

void BKE_pbvh_update_vert_boundary_grids(PBVH *pbvh,
                                         struct SubdivCCG *subdiv_ccg,
                                         PBVHVertRef vertex)
{
  MSculptVert *mv = pbvh->msculptverts + vertex.i;

  int *flags = pbvh->boundary_flags + vertex.i;
  *flags = 0;

  /* TODO: finish this function. */

  int index = (int)vertex.i;

  /* TODO: optimize this. We could fill #SculptVertexNeighborIter directly,
   * maybe provide coordinate and mask pointers directly rather than converting
   * back and forth between #CCGElem and global index. */
  const CCGKey *key = BKE_pbvh_get_grid_key(pbvh);
  const int grid_index = index / key->grid_area;
  const int vertex_index = index - grid_index * key->grid_area;

  SubdivCCGCoord coord = {};

  coord.grid_index = grid_index;
  coord.x = short(vertex_index % key->grid_size);
  coord.y = short(vertex_index / key->grid_size);

  SubdivCCGNeighbors neighbors;
  BKE_subdiv_ccg_neighbor_coords_get(subdiv_ccg, &coord, false, &neighbors);

  mv->valence = neighbors.size;
  mv->flag &= ~SCULPTVERT_NEED_VALENCE;
}

void BKE_pbvh_update_vert_boundary_faces(int *boundary_flags,
                                         const int *face_sets,
                                         const bool *hide_poly,
                                         const float (*vert_positions)[3],
                                         const MEdge *medge,
                                         const int *corner_verts,
                                         const int *corner_edges,
                                         blender::OffsetIndices<int> polys,
                                         MSculptVert *msculptverts,
                                         const MeshElemMap *pmap,
                                         PBVHVertRef vertex,
                                         const bool *sharp_edges,
                                         const bool *seam_edges)
{
  MSculptVert *mv = msculptverts + vertex.i;
  const MeshElemMap *vert_map = &pmap[vertex.i];

  mv->flag &= ~SCULPTVERT_VERT_FSET_HIDDEN;

  int last_fset = -1;
  int last_fset2 = -1;

  int *flags = boundary_flags + vertex.i;
  *flags = 0;

  int totsharp = 0, totseam = 0;
  int visible = false;

  for (int i = 0; i < vert_map->count; i++) {
    int f_i = vert_map->indices[i];

    IndexRange poly = polys[f_i];
    const int *mc = corner_verts + poly.start();
    const int loop_count = poly.size();
    const int loopstart = poly.start();

    int j = 0;

    for (j = 0; j < loop_count; j++, mc++) {
      if (*mc == (int)vertex.i) {
        break;
      }
    }

    if (j < loop_count) {
      int e_index = corner_edges[loopstart + j];

      const MEdge *me = medge + e_index;
      if (sharp_edges && sharp_edges[e_index]) {
        *flags |= SCULPT_BOUNDARY_SHARP;
        totsharp++;
      }

      if (seam_edges && seam_edges[e_index]) {
        *flags |= SCULPT_BOUNDARY_SEAM;
        totseam++;
      }
    }

    int fset = face_sets ? abs(face_sets[f_i]) : 1;

    if (!hide_poly || !hide_poly[f_i]) {
      visible = true;
    }

    if (i > 0 && fset != last_fset) {
      *flags |= SCULPT_BOUNDARY_FACE_SET;

      if (i > 1 && last_fset2 != last_fset && last_fset != -1 && last_fset2 != -1 && fset != -1 &&
          last_fset2 != fset) {
        *flags |= SCULPT_CORNER_FACE_SET;
      }
    }

    if (i > 0 && last_fset != fset) {
      last_fset2 = last_fset;
    }

    last_fset = fset;
  }

  if (!visible) {
    mv->flag |= SCULPTVERT_VERT_FSET_HIDDEN;
  }

  if (totsharp > 2) {
    *flags |= SCULPT_CORNER_SHARP;
  }

  if (totseam > 2) {
    *flags |= SCULPT_CORNER_SEAM;
  }
}

void BKE_pbvh_ignore_uvs_set(PBVH *pbvh, bool value)
{
  if (!!(pbvh->flags & PBVH_IGNORE_UVS) == value) {
    return;  // no change
  }

  if (value) {
    pbvh->flags |= PBVH_IGNORE_UVS;
  }
  else {
    pbvh->flags &= ~PBVH_IGNORE_UVS;
  }

  pbvh_boundaries_flag_update(pbvh);
}

struct SculptPMap *BKE_pbvh_get_pmap(PBVH *pbvh)
{
  return pbvh->pmap;
}

void BKE_pbvh_set_pmap(PBVH *pbvh, SculptPMap *pmap)
{
  if (pbvh->pmap != pmap) {
    BKE_pbvh_pmap_aquire(pmap);
  }

  pbvh->pmap = pmap;
}

void BKE_pbvh_set_bmesh(PBVH *pbvh, BMesh *bm)
{
  pbvh->header.bm = bm;
}

BMLog *BKE_pbvh_get_bm_log(PBVH *pbvh)
{
  return pbvh->bm_log;
}

SculptPMap *BKE_pbvh_make_pmap(const struct Mesh *me)
{
  SculptPMap *pmap = (SculptPMap *)MEM_callocN(sizeof(*pmap), "SculptPMap");

  BKE_mesh_vert_poly_map_create(
      &pmap->pmap, &pmap->pmap_mem, me->polys(), me->corner_verts().data(), me->totvert);

  pmap->refcount = 1;

  return pmap;
}

void BKE_pbvh_pmap_aquire(SculptPMap *pmap)
{
  pmap->refcount++;
}

bool BKE_pbvh_pmap_release(SculptPMap *pmap)
{
  if (!pmap) {
    return false;
  }

  pmap->refcount--;

  if (pmap->refcount <= 0) {
    MEM_SAFE_FREE(pmap->pmap);
    MEM_SAFE_FREE(pmap->pmap_mem);
    MEM_SAFE_FREE(pmap);

    return true;
  }

  return false;
}

bool BKE_pbvh_is_drawing(const PBVH *pbvh)
{
  return pbvh->is_drawing;
}

bool BKE_pbvh_draw_cache_invalid(const PBVH *pbvh)
{
  return pbvh->draw_cache_invalid;
}

void BKE_pbvh_is_drawing_set(PBVH *pbvh, bool val)
{
  pbvh->is_drawing = val;
}

void BKE_pbvh_node_num_loops(PBVH *pbvh, PBVHNode *node, int *r_totloop)
{
  UNUSED_VARS(pbvh);
  BLI_assert(BKE_pbvh_type(pbvh) == PBVH_FACES);

  if (r_totloop) {
    *r_totloop = node->loop_indices_num;
  }
}

void BKE_pbvh_update_active_vcol(PBVH *pbvh, const Mesh *mesh)
{
  CustomDataLayer *last_layer = pbvh->color_layer;

  BKE_pbvh_get_color_layer(pbvh, mesh, &pbvh->color_layer, &pbvh->color_domain);

  if (pbvh->color_layer) {
    pbvh->cd_vcol_offset = pbvh->color_layer->offset;
  }
  else {
    pbvh->cd_vcol_offset = -1;
  }

  if (pbvh->color_layer != last_layer) {
    for (int i = 0; i < pbvh->totnode; i++) {
      PBVHNode *node = &pbvh->nodes[i];

      if (node->flag & PBVH_Leaf) {
        BKE_pbvh_node_mark_update_color(node);
      }
    }
  }
}

void BKE_pbvh_ensure_node_loops(PBVH *pbvh)
{
  BLI_assert(BKE_pbvh_type(pbvh) == PBVH_FACES);

  int totloop = 0;

  /* Check if nodes already have loop indices. */
  for (int i = 0; i < pbvh->totnode; i++) {
    PBVHNode *node = pbvh->nodes + i;

    if (!(node->flag & PBVH_Leaf)) {
      continue;
    }

    if (node->loop_indices) {
      return;
    }

    totloop += node->totprim * 3;
  }

  BLI_bitmap *visit = BLI_BITMAP_NEW(totloop, __func__);

  /* Create loop indices from node loop triangles. */
  for (int i = 0; i < pbvh->totnode; i++) {
    PBVHNode *node = pbvh->nodes + i;

    if (!(node->flag & PBVH_Leaf)) {
      continue;
    }

    node->loop_indices = (int *)MEM_malloc_arrayN(node->totprim * 3, sizeof(int), __func__);
    node->loop_indices_num = 0;

    for (int j = 0; j < (int)node->totprim; j++) {
      const MLoopTri *mlt = pbvh->looptri + node->prim_indices[j];

      for (int k = 0; k < 3; k++) {
        if (!BLI_BITMAP_TEST(visit, mlt->tri[k])) {
          node->loop_indices[node->loop_indices_num++] = mlt->tri[k];
          BLI_BITMAP_ENABLE(visit, mlt->tri[k]);
        }
      }
    }
  }

  MEM_SAFE_FREE(visit);
}

bool BKE_pbvh_get_origvert(
    PBVH *pbvh, PBVHVertRef vertex, const float **r_co, float **r_no, float **r_color)
{
  MSculptVert *mv;

  switch (pbvh->header.type) {
    case PBVH_FACES:
    case PBVH_GRIDS:
      mv = pbvh->msculptverts + vertex.i;

      if (mv->stroke_id != pbvh->stroke_id) {
        mv->stroke_id = pbvh->stroke_id;
        float *mask = nullptr;

        if (pbvh->header.type == PBVH_FACES) {
          copy_v3_v3(mv->origco, pbvh->vert_positions[vertex.i]);
          copy_v3_v3(mv->origno, pbvh->vert_normals[vertex.i]);
          mask = (float *)CustomData_get_layer(pbvh->vdata, CD_PAINT_MASK);

          if (mask) {
            mask += vertex.i;
          }
        }
        else {
          const CCGKey *key = BKE_pbvh_get_grid_key(pbvh);
          const int grid_index = vertex.i / key->grid_area;
          const int vertex_index = vertex.i - grid_index * key->grid_area;
          CCGElem *elem = BKE_pbvh_get_grids(pbvh)[grid_index];

          copy_v3_v3(mv->origco, CCG_elem_co(key, CCG_elem_offset(key, elem, vertex_index)));
          copy_v3_v3(mv->origno, CCG_elem_no(key, CCG_elem_offset(key, elem, vertex_index)));
          mask = key->has_mask ? CCG_elem_mask(key, CCG_elem_offset(key, elem, vertex_index)) :
                                 nullptr;
        }

        if (mask) {
          mv->origmask = (ushort)(*mask * 65535.0f);
        }

        if (pbvh->color_layer) {
          BKE_pbvh_vertex_color_get(pbvh, vertex, mv->origcolor);
        }
      }
      break;
    case PBVH_BMESH: {
      BMVert *v = (BMVert *)vertex.i;
      mv = BKE_PBVH_SCULPTVERT(pbvh->cd_sculpt_vert, v);

      if (mv->stroke_id != pbvh->stroke_id) {
        mv->stroke_id = pbvh->stroke_id;

        copy_v3_v3(mv->origco, v->co);
        copy_v3_v3(mv->origno, v->no);

        if (pbvh->cd_vert_mask_offset != -1) {
          mv->origmask = (short)(BM_ELEM_CD_GET_FLOAT(v, pbvh->cd_vert_mask_offset) * 65535.0f);
        }

        if (pbvh->cd_vcol_offset != -1) {
          BKE_pbvh_vertex_color_get(pbvh, vertex, mv->origcolor);
        }
      }
      break;
    }
  }

  if (r_co) {
    *r_co = mv->origco;
  }

  if (r_no) {
    *r_no = mv->origno;
  }

  if (r_color) {
    *r_color = mv->origcolor;
  }

  return true;
}

int BKE_pbvh_debug_draw_gen_get(PBVHNode *node)
{
  return node->debug_draw_gen;
}

void BKE_pbvh_set_boundary_flags(PBVH *pbvh, int *boundary_flags)
{
  pbvh->boundary_flags = boundary_flags;
}

static void pbvh_face_iter_verts_reserve(PBVHFaceIter *fd, int verts_num)
{
  if (verts_num >= fd->verts_size_) {
    fd->verts_size_ = (verts_num + 1) << 2;

    if (fd->verts != fd->verts_reserved_) {
      MEM_SAFE_FREE(fd->verts);
    }

    fd->verts = (PBVHVertRef *)MEM_malloc_arrayN(fd->verts_size_, sizeof(void *), __func__);
  }

  fd->verts_num = verts_num;
}

BLI_INLINE int face_iter_prim_to_face(PBVHFaceIter *fd, int prim_index)
{
  if (fd->subdiv_ccg_) {
    return BKE_subdiv_ccg_grid_to_face_index(fd->subdiv_ccg_, prim_index);
  }

  return fd->looptri_[prim_index].poly;
}

static void pbvh_face_iter_step(PBVHFaceIter *fd, bool do_step)
{
  if (do_step) {
    fd->i++;
  }

  switch (fd->pbvh_type_) {
    case PBVH_BMESH: {
      if (do_step) {
        fd->bm_faces_iter_++;

        while (fd->bm_faces_iter_ < fd->bm_faces_->cur &&
               !fd->bm_faces_->elems[fd->bm_faces_iter_]) {
          fd->bm_faces_iter_++;
        }

        if (fd->bm_faces_iter_ >= fd->bm_faces_->cur) {
          return;
        }
      }

      BMFace *f = (BMFace *)fd->bm_faces_->elems[fd->bm_faces_iter_];
      fd->face.i = (intptr_t)f;
      fd->index = f->head.index;

      if (fd->cd_face_set_ != -1) {
        fd->face_set = (int *)BM_ELEM_CD_GET_VOID_P(f, fd->cd_face_set_);
      }

      /* TODO: BMesh doesn't use .hide_poly yet.*/
      fd->hide = nullptr;

      pbvh_face_iter_verts_reserve(fd, f->len);
      int vertex_i = 0;

      BMLoop *l = f->l_first;
      do {
        fd->verts[vertex_i++].i = (intptr_t)l->v;
      } while ((l = l->next) != f->l_first);

      break;
    }
    case PBVH_GRIDS:
    case PBVH_FACES: {
      int face_index = 0;

      if (do_step) {
        fd->prim_index_++;

        while (fd->prim_index_ < fd->node_->totprim) {
          face_index = face_iter_prim_to_face(fd, fd->node_->prim_indices[fd->prim_index_]);

          if (face_index != fd->last_face_index_) {
            break;
          }

          fd->prim_index_++;
        }
      }
      else if (fd->prim_index_ < fd->node_->totprim) {
        face_index = face_iter_prim_to_face(fd, fd->node_->prim_indices[fd->prim_index_]);
      }

      if (fd->prim_index_ >= fd->node_->totprim) {
        return;
      }

      fd->last_face_index_ = face_index;
      const int poly_start = fd->poly_offsets_[face_index];
      const int poly_size = fd->poly_offsets_[face_index + 1] - poly_start;

      fd->face.i = fd->index = face_index;

      if (fd->face_sets_) {
        fd->face_set = fd->face_sets_ + face_index;
      }
      if (fd->hide_poly_) {
        fd->hide = fd->hide_poly_ + face_index;
      }

      pbvh_face_iter_verts_reserve(fd, poly_size);

      const int *poly_verts = &fd->corner_verts_[poly_start];
      const int grid_area = fd->subdiv_key_.grid_area;

      for (int i = 0; i < poly_size; i++) {
        if (fd->pbvh_type_ == PBVH_GRIDS) {
          /* Grid corners. */
          fd->verts[i].i = (poly_start + i) * grid_area + grid_area - 1;
        }
        else {
          fd->verts[i].i = poly_verts[i];
        }
      }
      break;
    }
  }
}

void BKE_pbvh_face_iter_step(PBVHFaceIter *fd)
{
  pbvh_face_iter_step(fd, true);
}

void BKE_pbvh_face_iter_init(PBVH *pbvh, PBVHNode *node, PBVHFaceIter *fd)
{
  memset(fd, 0, sizeof(*fd));

  fd->node_ = node;
  fd->pbvh_type_ = BKE_pbvh_type(pbvh);
  fd->verts = fd->verts_reserved_;
  fd->verts_size_ = PBVH_FACE_ITER_VERTS_RESERVED;

  switch (BKE_pbvh_type(pbvh)) {
    case PBVH_GRIDS:
      fd->subdiv_ccg_ = pbvh->subdiv_ccg;
      fd->subdiv_key_ = pbvh->gridkey;
      ATTR_FALLTHROUGH;
    case PBVH_FACES:
      fd->poly_offsets_ = pbvh->polys.data();
      fd->corner_verts_ = pbvh->corner_verts;
      fd->looptri_ = pbvh->looptri;
      fd->hide_poly_ = pbvh->hide_poly;
      fd->face_sets_ = pbvh->face_sets;
      fd->last_face_index_ = -1;

      break;
    case PBVH_BMESH:
      fd->bm = pbvh->header.bm;
      fd->cd_face_set_ = CustomData_get_offset_named(
          &pbvh->header.bm->pdata, CD_PROP_INT32, ".sculpt_face_set");

      fd->bm_faces_iter_ = 0;
      fd->bm_faces_ = node->bm_faces;
      break;
  }

  if (!BKE_pbvh_face_iter_done(fd)) {
    pbvh_face_iter_step(fd, false);
  }
}

void BKE_pbvh_face_iter_finish(PBVHFaceIter *fd)
{
  if (fd->verts != fd->verts_reserved_) {
    MEM_SAFE_FREE(fd->verts);
  }
}

bool BKE_pbvh_face_iter_done(PBVHFaceIter *fd)
{
  switch (fd->pbvh_type_) {
    case PBVH_FACES:
    case PBVH_GRIDS:
      return fd->prim_index_ >= fd->node_->totprim;
    case PBVH_BMESH:
      return fd->bm_faces_iter_ >= fd->bm_faces_->cur;
    default:
      BLI_assert_unreachable();
      return true;
  }
}

void BKE_pbvh_sync_visibility_from_verts(PBVH *pbvh, Mesh *mesh)
{
  switch (pbvh->header.type) {
    case PBVH_FACES: {
      BKE_mesh_flush_hidden_from_verts(mesh);
      BKE_pbvh_update_hide_attributes_from_mesh(pbvh);
      break;
    }
    case PBVH_BMESH: {
      BMIter iter;
      BMVert *v;
      BMEdge *e;
      BMFace *f;

      BM_ITER_MESH (f, &iter, pbvh->header.bm, BM_FACES_OF_MESH) {
        BM_elem_flag_disable(f, BM_ELEM_HIDDEN);
      }

      BM_ITER_MESH (e, &iter, pbvh->header.bm, BM_EDGES_OF_MESH) {
        BM_elem_flag_disable(e, BM_ELEM_HIDDEN);
      }

      BM_ITER_MESH (v, &iter, pbvh->header.bm, BM_VERTS_OF_MESH) {
        if (!BM_elem_flag_test(v, BM_ELEM_HIDDEN)) {
          continue;
        }
        BMIter iter_l;
        BMLoop *l;

        BM_ITER_ELEM (l, &iter_l, v, BM_LOOPS_OF_VERT) {
          BM_elem_flag_enable(l->e, BM_ELEM_HIDDEN);
          BM_elem_flag_enable(l->f, BM_ELEM_HIDDEN);
        }
      }
      break;
    }
    case PBVH_GRIDS: {
      const blender::OffsetIndices polys = mesh->polys();
      CCGKey key = pbvh->gridkey;

      bool *hide_poly = (bool *)CustomData_get_layer_named_for_write(
          &mesh->pdata, CD_PROP_BOOL, ".hide_poly", mesh->totpoly);

      bool delete_hide_poly = true;
      for (const int face_index : polys.index_range()) {
        const blender::IndexRange poly = polys[face_index];
        bool hidden = false;

        for (int loop_index = 0; !hidden && loop_index < poly.size(); loop_index++) {
          int grid_index = poly[loop_index];

          if (pbvh->grid_hidden[grid_index] &&
              BLI_BITMAP_TEST(pbvh->grid_hidden[grid_index], key.grid_area - 1)) {
            hidden = true;

            break;
          }
        }

        if (hidden && !hide_poly) {
          hide_poly = (bool *)CustomData_get_layer_named_for_write(
              &mesh->pdata, CD_PROP_BOOL, ".hide_poly", mesh->totpoly);

          if (!hide_poly) {
            hide_poly = static_cast<bool *>(CustomData_add_layer_named(
                &mesh->pdata, CD_PROP_BOOL, CD_CONSTRUCT, mesh->totpoly, ".hide_poly"));
          }
        }

        if (hide_poly) {
          delete_hide_poly = delete_hide_poly && !hidden;
          hide_poly[face_index] = hidden;
        }
      }

      if (delete_hide_poly) {
        CustomData_free_layer_named(&mesh->pdata, ".hide_poly", mesh->totpoly);
      }

      BKE_mesh_flush_hidden_from_polys(mesh);
      BKE_pbvh_update_hide_attributes_from_mesh(pbvh);
      break;
    }
  }
}<|MERGE_RESOLUTION|>--- conflicted
+++ resolved
@@ -13,6 +13,7 @@
 #include "BLI_ghash.h"
 #include "BLI_listbase.h"
 #include "BLI_math.h"
+#include "BLI_offset_indices.hh"
 #include "BLI_rand.h"
 #include "BLI_string.h"
 #include "BLI_task.h"
@@ -21,6 +22,7 @@
 #include "BLI_map.hh"
 #include "BLI_math_vector_types.hh"
 #include "BLI_set.hh"
+#include "BLI_span.hh"
 #include "BLI_vector.hh"
 
 #include "DNA_mesh_types.h"
@@ -51,25 +53,18 @@
 
 #include "pbvh_intern.hh"
 
-<<<<<<< HEAD
 #include <limits.h>
-
-#define LEAF_LIMIT 4000
 
 using blender::float3;
 using blender::IndexRange;
 using blender::Map;
+using blender::MutableSpan;
 using blender::OffsetIndices;
 using blender::Set;
 using blender::Span;
 using blender::Vector;
-=======
-using blender::float3;
-using blender::MutableSpan;
-using blender::Span;
 
 #define LEAF_LIMIT 10000
->>>>>>> 7a267aa0
 
 /* Uncomment to test if triangles of the same face are
  * properly clustered into single nodes.
@@ -963,26 +958,7 @@
 }
 #endif
 
-<<<<<<< HEAD
-void BKE_pbvh_build_mesh(PBVH *pbvh,
-                         Mesh *mesh,
-                         const blender::OffsetIndices<int> polys,
-                         const int *corner_verts,
-                         const int *corner_edges,
-                         float (*vert_positions)[3],
-                         MSculptVert *msculptverts,
-                         int totvert,
-                         struct CustomData *vdata,
-                         struct CustomData *ldata,
-                         struct CustomData *pdata,
-                         const MLoopTri *looptri,
-                         int looptri_num,
-                         bool fast_draw,
-                         float *face_areas,
-                         SculptPMap *pmap)
-=======
 void BKE_pbvh_update_mesh_pointers(PBVH *pbvh, Mesh *mesh)
->>>>>>> 7a267aa0
 {
   BLI_assert(pbvh->header.type == PBVH_FACES);
 
@@ -994,34 +970,17 @@
     pbvh->vert_positions = BKE_mesh_vert_positions_for_write(mesh);
   }
 
-<<<<<<< HEAD
-  if (pbvh->pmap != pmap) {
-    BKE_pbvh_pmap_aquire(pmap);
-  }
-
-  pbvh->pmap = pmap;
-  pbvh->face_areas = face_areas;
-  pbvh->mesh = mesh;
-  pbvh->header.type = PBVH_FACES;
-  pbvh->polys = polys;
-  pbvh->hide_poly = static_cast<bool *>(CustomData_get_layer_named_for_write(
-      &mesh->pdata, CD_PROP_BOOL, ".hide_poly", mesh->totpoly));
-  pbvh->material_indices = static_cast<const int *>(
-      CustomData_get_layer_named(&mesh->pdata, CD_PROP_INT32, "material_index"));
-  pbvh->corner_verts = corner_verts;
-  pbvh->corner_edges = corner_edges;
-  pbvh->looptri = looptri;
-  pbvh->msculptverts = msculptverts;
-  pbvh->vert_positions = vert_positions;
-=======
   pbvh->material_indices = static_cast<const int *>(
       CustomData_get_layer_named(&mesh->pdata, CD_PROP_INT32, "material_index"));
   pbvh->hide_poly = static_cast<bool *>(CustomData_get_layer_named_for_write(
       &mesh->pdata, CD_PROP_BOOL, ".hide_poly", mesh->totpoly));
   pbvh->hide_vert = static_cast<bool *>(CustomData_get_layer_named_for_write(
       &mesh->vdata, CD_PROP_BOOL, ".hide_vert", mesh->totvert));
-
->>>>>>> 7a267aa0
+  pbvh->face_areas = static_cast<float *>(CustomData_get_layer_named_for_write(
+      &mesh->pdata, CD_PROP_FLOAT2, SCULPT_ATTRIBUTE_NAME(face_areas), mesh->totpoly));
+  pbvh->msculptverts = static_cast<MSculptVert *>(
+      CustomData_get_layer_for_write(&mesh->vdata, CD_DYNTOPO_VERT, mesh->totvert));
+
   /* Make sure cached normals start out calculated. */
   mesh->vert_normals();
   pbvh->vert_normals = BKE_mesh_vert_normals_for_write(mesh);
@@ -1029,6 +988,16 @@
   pbvh->vdata = &mesh->vdata;
   pbvh->ldata = &mesh->ldata;
   pbvh->pdata = &mesh->pdata;
+}
+
+void BKE_pbvh_fast_draw_set(PBVH *pbvh, bool state)
+{
+  if (state) {
+    pbvh->flags |= PBVH_FAST_DRAW;
+  }
+  else {
+    pbvh->flags &= ~PBVH_FAST_DRAW;
+  }
 }
 
 void BKE_pbvh_build_mesh(PBVH *pbvh, Mesh *mesh)
@@ -1041,6 +1010,9 @@
   MutableSpan<float3> vert_positions = mesh->vert_positions_for_write();
   const blender::OffsetIndices<int> polys = mesh->polys();
   const Span<int> corner_verts = mesh->corner_verts();
+
+  pbvh->corner_verts = mesh->corner_verts().data();
+  pbvh->corner_edges = mesh->corner_edges().data();
 
   MLoopTri *looptri = static_cast<MLoopTri *>(
       MEM_malloc_arrayN(looptri_num, sizeof(*looptri), __func__));
@@ -1078,6 +1050,9 @@
   /* For each face, store the AABB and the AABB centroid */
   prim_bbc = (BBC *)MEM_mallocN(sizeof(BBC) * looptri_num, "prim_bbc");
 
+  SculptPMap *pmap = pbvh->pmap;
+  MSculptVert *msculptverts = pbvh->msculptverts;
+
   for (int i = 0; i < mesh->totvert; i++) {
     msculptverts[i].flag &= ~SCULPTVERT_NEED_VALENCE;
     msculptverts[i].valence = pmap->pmap[i].count;
@@ -1108,10 +1083,6 @@
 #ifdef TEST_PBVH_FACE_SPLIT
     test_face_boundaries(pbvh);
 #endif
-  }
-
-  if (fast_draw) {
-    pbvh->flags |= PBVH_FAST_DRAW;
   }
 
   MEM_freeN(prim_bbc);
@@ -4475,19 +4446,21 @@
   mv->flag &= ~SCULPTVERT_NEED_VALENCE;
 }
 
-void BKE_pbvh_update_vert_boundary_faces(int *boundary_flags,
-                                         const int *face_sets,
-                                         const bool *hide_poly,
-                                         const float (*vert_positions)[3],
-                                         const MEdge *medge,
-                                         const int *corner_verts,
-                                         const int *corner_edges,
-                                         blender::OffsetIndices<int> polys,
-                                         MSculptVert *msculptverts,
-                                         const MeshElemMap *pmap,
-                                         PBVHVertRef vertex,
-                                         const bool *sharp_edges,
-                                         const bool *seam_edges)
+namespace blender::pbvh {
+void update_vert_boundary_faces(int *boundary_flags,
+                                const int *face_sets,
+                                const bool *hide_poly,
+                                const float (*vert_positions)[3],
+                                const MEdge *medge,
+                                const int *corner_verts,
+                                const int *corner_edges,
+                                OffsetIndices<int> polys,
+                                int totpoly,
+                                MSculptVert *msculptverts,
+                                const MeshElemMap *pmap,
+                                PBVHVertRef vertex,
+                                const bool *sharp_edges,
+                                const bool *seam_edges)
 {
   MSculptVert *mv = msculptverts + vertex.i;
   const MeshElemMap *vert_map = &pmap[vertex.i];
@@ -4568,6 +4541,7 @@
     *flags |= SCULPT_CORNER_SEAM;
   }
 }
+}  // namespace blender::pbvh
 
 void BKE_pbvh_ignore_uvs_set(PBVH *pbvh, bool value)
 {
