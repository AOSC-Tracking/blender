/* SPDX-FileCopyrightText: 2023 Blender Authors
 *
 * SPDX-License-Identifier: GPL-2.0-or-later */

/** \file
 * \ingroup bke
 */

#include "MEM_guardedalloc.h"

#include "BLI_utildefines.h"

#include "BLI_alloca.h"
#include "BLI_array_utils.hh"
#include "BLI_bit_span_ops.hh"
#include "BLI_bitmap.h"
#include "BLI_bounds.hh"
#include "BLI_bounds_types.hh"
#include "BLI_enumerable_thread_specific.hh"
#include "BLI_ghash.h"
#include "BLI_listbase.h"
#include "BLI_math_geom.h"
#include "BLI_math_matrix.h"
#include "BLI_math_vector.h"
#include "BLI_math_vector.hh"
#include "BLI_offset_indices.hh"
#include "BLI_rand.h"
#include "BLI_string.h"
#include "BLI_task.h"
#include "BLI_timeit.hh"

#include "BLI_index_range.hh"
#include "BLI_map.hh"
#include "BLI_math_vector.hh"
#include "BLI_math_vector_types.hh"
#include "BLI_set.hh"
#include "BLI_span.hh"
#include "BLI_task.hh"
#include "BLI_time.h"
#include "BLI_timeit.hh"
#include "BLI_utildefines.h"
#include "BLI_vector.hh"
#include "BLI_vector_set.hh"

#include "DNA_mesh_types.h"
#include "DNA_meshdata_types.h"
#include "DNA_modifier_types.h"
#include "DNA_object_types.h"
#include "DNA_scene_types.h"

#include "BKE_attribute.hh"
#include "BKE_ccg.h"
#include "BKE_main.hh"
#include "BKE_mesh.hh"
#include "BKE_mesh_mapping.hh"
#include "BKE_paint.hh"
#include "BKE_pbvh_api.hh"
#include "BKE_subdiv_ccg.hh"

#include "DEG_depsgraph_query.hh"

#include "DRW_pbvh.hh"

#include "bmesh.hh"

#include "atomic_ops.h"

#include "pbvh_intern.hh"

#include <limits.h>
#include <utility>

using blender::bke::AttrDomain;
using blender::bke::dyntopo::DyntopoSet;
using namespace blender;
using namespace blender::bke;
using blender::BitGroupVector;

#define LEAF_LIMIT 10000

/** Create invalid bounds for use with #math::min_max. */
static Bounds<float3> negative_bounds()
{
  return {float3(std::numeric_limits<float>::max()), float3(std::numeric_limits<float>::lowest())};
}

/* Uncomment to test if triangles of the same face are
 * properly clustered into single nodes.
 */
// #define TEST_PBVH_FACE_SPLIT

/* Uncomment to test that faces are only assigned to one PBVHNode */
// #define VALIDATE_UNIQUE_NODE_FACES

// #define PERFCNTRS
#define STACK_FIXED_DEPTH 100

typedef struct PBVHStack {
  PBVHNode *node;
  bool revisiting;
} PBVHStack;

typedef struct PBVHIter {
  PBVH *pbvh;
  blender::FunctionRef<bool(PBVHNode &)> scb;

  PBVHStack *stack;
  int stacksize;

  PBVHStack stackfixed[PBVH_STACK_FIXED_DEPTH];
  int stackspace;
} PBVHIter;

void BB_zero(BB *bb)
{
  bb->bmin[0] = bb->bmin[1] = bb->bmin[2] = 0.0f;
  bb->bmax[0] = bb->bmax[1] = bb->bmax[2] = 0.0f;
}

void BB_reset(BB *bb)
{
  bb->bmin[0] = bb->bmin[1] = bb->bmin[2] = FLT_MAX;
  bb->bmax[0] = bb->bmax[1] = bb->bmax[2] = -FLT_MAX;
}

void BB_intersect(BB *r_out, BB *a, BB *b)
{
  for (int i = 0; i < 3; i++) {
    r_out->bmin[i] = max_ff(a->bmin[i], b->bmin[i]);
    r_out->bmax[i] = min_ff(a->bmax[i], b->bmax[i]);

    if (r_out->bmax[i] < r_out->bmin[i]) {
      r_out->bmax[i] = r_out->bmin[i] = 0.0f;
    }
  }
}

float BB_volume(const BB *bb)
{
  float dx = bb->bmax[0] - bb->bmin[0];
  float dy = bb->bmax[1] - bb->bmin[1];
  float dz = bb->bmax[2] - bb->bmin[2];

  return dx * dy * dz;
}

/* Expand the bounding box to include a new coordinate */
void BB_expand(BB *bb, const float co[3])
{
  for (int i = 0; i < 3; i++) {
    bb->bmin[i] = min_ff(bb->bmin[i], co[i]);
    bb->bmax[i] = max_ff(bb->bmax[i], co[i]);
  }
}

void BB_expand_with_bb(BB *bb, const BB *bb2)
{
  for (int i = 0; i < 3; i++) {
    bb->bmin[i] = min_ff(bb->bmin[i], bb2->bmin[i]);
    bb->bmax[i] = max_ff(bb->bmax[i], bb2->bmax[i]);
  }
}

int BB_widest_axis(const BB *bb)
{
  float dim[3];

  for (int i = 0; i < 3; i++) {
    dim[i] = bb->bmax[i] - bb->bmin[i];
  }

  if (dim[0] > dim[1]) {
    if (dim[0] > dim[2]) {
      return 0;
    }

    return 2;
  }

  if (dim[1] > dim[2]) {
    return 1;
  }

  return 2;
}

void BBC_update_centroid(BBC *bbc)
{
  for (int i = 0; i < 3; i++) {
    bbc->bcentroid[i] = (bbc->bmin[i] + bbc->bmax[i]) * 0.5f;
  }
}

/* Not recursive */
static void update_node_vb(PBVH *pbvh, PBVHNode *node, int updateflag)
{
  auto not_leaf_or_has_faces = [&](PBVHNode *node) {
    if (!(node->flag & PBVH_Leaf)) {
      return true;
    }

    return bool(node->bm_faces ? node->bm_faces->size() : node->prim_indices.size());
  };

  if (!(updateflag & (PBVH_UpdateBB | PBVH_UpdateOriginalBB))) {
    return;
  }

  /* cannot clear flag here, causes leaky pbvh */
  // node->flag &= ~(updateflag & (PBVH_UpdateBB | PBVH_UpdateOriginalBB));

  Bounds<float3> vb = {float3(FLT_MAX, FLT_MAX, FLT_MAX), float3(-FLT_MAX, -FLT_MAX, -FLT_MAX)};
  Bounds<float3> orig_vb = {float3(FLT_MAX, FLT_MAX, FLT_MAX),
                            float3(-FLT_MAX, -FLT_MAX, -FLT_MAX)};

  bool do_orig = true;    // XXX updateflag & PBVH_UpdateOriginalBB;
  bool do_normal = true;  // XXX updateflag & PBVH_UpdateBB;

  if (node->flag & PBVH_Leaf) {
    PBVHVertexIter vd;

    BKE_pbvh_vertex_iter_begin (pbvh, node, vd, PBVH_ITER_ALL) {
      if (do_normal) {
        vb.min = math::min(vb.min, float3(vd.co));
        vb.max = math::max(vb.max, float3(vd.co));
      }

      if (do_orig) {
        const float *origco = pbvh->header.type == PBVH_BMESH ?
                                  BM_ELEM_CD_PTR<const float *>(vd.bm_vert, pbvh->cd_origco) :
                                  reinterpret_cast<const float *>(&pbvh->origco[vd.index]);

        /* XXX check stroke id here and use v->co? */
        orig_vb.min = math::min(orig_vb.min, float3(origco));
        orig_vb.max = math::max(orig_vb.max, float3(origco));
      }
    }
    BKE_pbvh_vertex_iter_end;

    if (!not_leaf_or_has_faces(node)) {
      vb.min = float3();
      vb.max = float3();
      orig_vb.min = float3();
      orig_vb.max = float3();
    }
  }
  else {
    bool ok = false;

    if (not_leaf_or_has_faces(&pbvh->nodes[node->children_offset])) {
      if (do_normal) {
        vb = bounds::merge(vb, pbvh->nodes[node->children_offset].vb);
      }
      if (do_orig) {
        orig_vb = bounds::merge(orig_vb, pbvh->nodes[node->children_offset].orig_vb);
      }

      ok = true;
    }

    if (not_leaf_or_has_faces(&pbvh->nodes[node->children_offset + 1])) {
      if (do_normal) {
        vb = bounds::merge(vb, pbvh->nodes[node->children_offset + 1].vb);
      }
      if (do_orig) {
        orig_vb = bounds::merge(orig_vb, pbvh->nodes[node->children_offset + 1].orig_vb);
      }

      ok = true;
    }

    if (!ok) {
      vb.min = float3();
      vb.max = float3();
      orig_vb.min = float3();
      orig_vb.max = float3();
    }
  }

  if (do_normal) {
    node->vb = vb;
  }

  if (do_orig) {
    node->orig_vb = orig_vb;
  }
}

static bool face_materials_match(const Span<int> material_indices,
                                 const Span<bool> sharp_faces,
                                 const int a,
                                 const int b)
{
  if (!material_indices.is_empty()) {
    if (material_indices[a] != material_indices[b]) {
      return false;
    }
  }
  if (!sharp_faces.is_empty()) {
    if (sharp_faces[a] != sharp_faces[b]) {
      return false;
    }
  }
  return true;
}

/* Adapted from BLI_kdopbvh.c */
/* Returns the index of the first element on the right of the partition */
static int partition_prim_indices(MutableSpan<int> prim_indices,
                                  int *prim_scratch,
                                  int lo,
                                  int hi,
                                  int axis,
                                  float mid,
                                  const Span<Bounds<float3>> prim_bounds,
                                  const Span<int> prim_to_face_map)
{
  for (int i = lo; i < hi; i++) {
    prim_scratch[i - lo] = prim_indices[i];
  }

  int lo2 = lo, hi2 = hi - 1;
  int i1 = lo, i2 = 0;

  while (i1 < hi) {
    const int face_i = prim_to_face_map[prim_scratch[i2]];
    const Bounds<float3> &bounds = prim_bounds[prim_scratch[i2]];
    const bool side = math::midpoint(bounds.min[axis], bounds.max[axis]) >= mid;

    while (i1 < hi && prim_to_face_map[prim_scratch[i2]] == face_i) {
      prim_indices[side ? hi2-- : lo2++] = prim_scratch[i2];
      i1++;
      i2++;
    }
  }

  return lo2;
}

/* Returns the index of the first element on the right of the partition */
static int partition_indices_material_faces(MutableSpan<int> indices,
                                            const Span<int> prim_to_face_map,
                                            const Span<int> material_indices,
                                            const Span<bool> sharp_faces,
                                            const int lo,
                                            const int hi)
{
  int i = lo, j = hi;
  for (;;) {
    const int first = prim_to_face_map[indices[lo]];
    for (;
         face_materials_match(material_indices, sharp_faces, first, prim_to_face_map[indices[i]]);
         i++)
    {
      /* pass */
    }
    for (;
         !face_materials_match(material_indices, sharp_faces, first, prim_to_face_map[indices[j]]);
         j--)
    {
      /* pass */
    }
    if (!(i < j)) {
      return i;
    }
    std::swap(indices[i], indices[j]);
    i++;
  }
}

/* Add a vertex to the map, with a positive value for unique vertices and
 * a negative value for additional vertices */
static int map_insert_vert(Map<int, int> &map,
                           MutableSpan<bool> vert_bitmap,
                           int *face_verts,
                           int *uniq_verts,
                           int vertex)
{
  return map.lookup_or_add_cb(vertex, [&]() {
    int value;
    if (!vert_bitmap[vertex]) {
      vert_bitmap[vertex] = true;
      value = *uniq_verts;
      (*uniq_verts)++;
    }
    else {
      value = ~(*face_verts);
      (*face_verts)++;
    }
    return value;
  });
}

/* Find vertices used by the faces in this node and update the draw buffers */
static void build_mesh_leaf_node(const Span<int> corner_verts,
                                 const Span<int3> corner_tris,
                                 const Span<int> tri_faces,
                                 const Span<bool> hide_poly,
                                 MutableSpan<bool> vert_bitmap,
                                 PBVHNode *node)
{
  node->uniq_verts = node->face_verts = 0;
  const Span<int> prim_indices = node->prim_indices;

  /* reserve size is rough guess */
  Map<int, int> map;
  map.reserve(prim_indices.size());

  node->face_vert_indices.reinitialize(prim_indices.size());

  for (const int i : prim_indices.index_range()) {
    const int3 &tri = corner_tris[prim_indices[i]];
    for (int j = 0; j < 3; j++) {
      node->face_vert_indices[i][j] = map_insert_vert(
          map, vert_bitmap, &node->face_verts, &node->uniq_verts, corner_verts[tri[j]]);
    }
  }

  node->vert_indices.reinitialize(node->uniq_verts + node->face_verts);

  /* Build the vertex list, unique verts first */
  for (const MapItem<int, int> item : map.items()) {
    int value = item.value;
    if (value < 0) {
      value = -value + node->uniq_verts - 1;
    }

    node->vert_indices[value] = item.key;
  }

  for (const int i : prim_indices.index_range()) {
    for (int j = 0; j < 3; j++) {
      if (node->face_vert_indices[i][j] < 0) {
        node->face_vert_indices[i][j] = -node->face_vert_indices[i][j] + node->uniq_verts - 1;
      }
    }
  }

  const bool fully_hidden = !hide_poly.is_empty() &&
                            std::all_of(prim_indices.begin(),
                                        prim_indices.end(),
                                        [&](const int tri) { return hide_poly[tri_faces[tri]]; });
  BKE_pbvh_node_fully_hidden_set(node, fully_hidden);
  BKE_pbvh_node_mark_rebuild_draw(node);
}

static void update_vb(const Span<int> prim_indices,
                      PBVHNode *node,
                      const Span<Bounds<float3>> prim_bounds,
                      int offset,
                      int count)
{
  node->vb = prim_bounds[prim_indices[offset]];
  for (const int i : IndexRange(offset, count).drop_front(1)) {
    node->vb = bounds::merge(node->vb, prim_bounds[prim_indices[i]]);
  }
  node->orig_vb = node->vb;
}

namespace blender::bke::pbvh {
int count_grid_quads(const BitGroupVector<> &grid_hidden,
                     const Span<int> grid_indices,
                     int gridsize,
                     int display_gridsize)
{
  const int gridarea = (gridsize - 1) * (gridsize - 1);
  if (grid_hidden.is_empty()) {
    return gridarea * grid_indices.size();
  }

  /* grid hidden layer is present, so have to check each grid for
   * visibility */

  int depth1 = int(log2(double(gridsize) - 1.0) + DBL_EPSILON);
  int depth2 = int(log2(double(display_gridsize) - 1.0) + DBL_EPSILON);

  int skip = depth2 < depth1 ? 1 << (depth1 - depth2 - 1) : 1;

  int totquad = 0;
  for (const int grid : grid_indices) {
    const blender::BoundedBitSpan gh = grid_hidden[grid];
    /* grid hidden are present, have to check each element */
    for (int y = 0; y < gridsize - skip; y += skip) {
      for (int x = 0; x < gridsize - skip; x += skip) {
        if (!paint_is_grid_face_hidden(gh, gridsize, x, y)) {
          totquad++;
        }
      }
    }
  }

  return totquad;
}
}  // namespace blender::bke::pbvh

static void build_grid_leaf_node(PBVH *pbvh, PBVHNode *node)
{
  int totquads = bke::pbvh::count_grid_quads(pbvh->subdiv_ccg->grid_hidden,
                                             node->prim_indices,
                                             pbvh->gridkey.grid_size,
                                             pbvh->gridkey.grid_size);
  BKE_pbvh_node_fully_hidden_set(node, (totquads == 0));
  BKE_pbvh_node_mark_rebuild_draw(node);
}

static void build_leaf(PBVH *pbvh,
                       const Span<int> corner_verts,
                       const Span<int3> corner_tris,
                       const Span<int> tri_faces,
                       const Span<bool> hide_poly,
                       MutableSpan<bool> vert_bitmap,
                       int node_index,
                       const Span<Bounds<float3>> prim_bounds,
                       int offset,
                       int count)
{
  PBVHNode &node = pbvh->nodes[node_index];
  node.flag |= PBVH_Leaf;

  node.prim_indices = pbvh->prim_indices.as_span().slice(offset, count);

  /* Still need vb for searches */
  update_vb(pbvh->prim_indices, &node, prim_bounds, offset, count);

  if (!pbvh->corner_tris.is_empty()) {
    build_mesh_leaf_node(corner_verts, corner_tris, tri_faces, hide_poly, vert_bitmap, &node);
  }
  else {
    build_grid_leaf_node(pbvh, &node);
  }
}

/* Return zero if all primitives in the node can be drawn with the
 * same material (including flat/smooth shading), non-zero otherwise */
static bool leaf_needs_material_split(PBVH *pbvh,
                                      const Span<int> prim_to_face_map,
                                      const Span<int> material_indices,
                                      const Span<bool> sharp_faces,
                                      int offset,
                                      int count)
{
  if (count <= 1) {
    return false;
  }

  const int first = prim_to_face_map[pbvh->prim_indices[offset]];
  for (int i = offset + count - 1; i > offset; i--) {
    int prim = pbvh->prim_indices[i];
    if (!face_materials_match(material_indices, sharp_faces, first, prim_to_face_map[prim])) {
      return true;
    }
  }

  return false;
}

#ifdef TEST_PBVH_FACE_SPLIT
static void test_face_boundaries(PBVH *pbvh, const Mesh &mesh)
{
  if (BKE_pbvh_type(pbvh) == PBVH_FACES) {
    int faces_num = mesh.faces_num;
    Array<int> node_map(faces_num, -1);
    for (int i = 0; i < pbvh->totnode; i++) {
      PBVHNode *node = pbvh->nodes + i;
      if (!(node->flag & PBVH_Leaf)) {
        continue;
      }

      for (int j = 0; j < node->totprim; j++) {
        int face_i = mesh.corner_tri_faces()[node->prim_indices[j]];

        if (node_map[face_i] >= 0 && node_map[face_i] != i) {
          int old_i = node_map[face_i];
          int prim_i = node->prim_indices - pbvh->prim_indices + j;

          printf("PBVH split error; face: %d, prim_i: %d, node1: %d, node2: %d, totprim: %d\n",
                 face_i,
                 prim_i,
                 old_i,
                 i,
                 node->totprim);
        }

        node_map[face_i] = i;
      }
    }
  }
}
#endif

/* Recursively build a node in the tree
 *
 * vb is the voxel box around all of the primitives contained in
 * this node.
 *
 * cb is the bounding box around all the centroids of the primitives
 * contained in this node
 *
 * offset and start indicate a range in the array of primitive indices
 */

static void build_sub(PBVH *pbvh,
                      const Span<int> corner_verts,
                      const Span<int3> corner_tris,
                      const Span<int> tri_faces,
                      const Span<bool> hide_poly,
                      const Span<int> material_indices,
                      const Span<bool> sharp_faces,
                      MutableSpan<bool> vert_bitmap,
                      int node_index,
                      const Bounds<float3> *cb,
                      const Span<Bounds<float3>> prim_bounds,
                      int offset,
                      int count,
                      int *prim_scratch,
                      int depth)
{
  const Span<int> prim_to_face_map = pbvh->header.type == PBVH_FACES ?
                                         tri_faces :
                                         pbvh->subdiv_ccg->grid_to_face_map;
  int end;

  if (!prim_scratch) {
    prim_scratch = static_cast<int *>(MEM_malloc_arrayN(pbvh->totprim, sizeof(int), __func__));
  }

  /* Decide whether this is a leaf or not */
  const bool below_leaf_limit = count <= pbvh->leaf_limit || depth >= PBVH_STACK_FIXED_DEPTH - 1;
  if (below_leaf_limit) {
    if (!leaf_needs_material_split(
            pbvh, prim_to_face_map, material_indices, sharp_faces, offset, count))
    {
      build_leaf(pbvh,
                 corner_verts,
                 corner_tris,
                 tri_faces,
                 hide_poly,
                 vert_bitmap,
                 node_index,
                 prim_bounds,
                 offset,
                 count);

      if (node_index == 0) {
        MEM_SAFE_FREE(prim_scratch);
      }

      return;
    }
  }

  /* Add two child nodes */
  pbvh->nodes[node_index].children_offset = pbvh->nodes.size();
  pbvh->nodes.resize(pbvh->nodes.size() + 2);

  /* Update parent node bounding box */
  update_vb(pbvh->prim_indices, &pbvh->nodes[node_index], prim_bounds, offset, count);

  Bounds<float3> cb_backing;
  if (!below_leaf_limit) {
    /* Find axis with widest range of primitive centroids */
    if (!cb) {
      cb_backing = negative_bounds();
      for (int i = offset + count - 1; i >= offset; i--) {
        const int prim = pbvh->prim_indices[i];
        const float3 center = math::midpoint(prim_bounds[prim].min, prim_bounds[prim].max);
        math::min_max(center, cb_backing.min, cb_backing.max);
      }
      cb = &cb_backing;
    }
    const int axis = math::dominant_axis(cb->max - cb->min);

    /* Partition primitives along that axis */
    end = partition_prim_indices(pbvh->prim_indices,
                                 prim_scratch,
                                 offset,
                                 offset + count,
                                 axis,
                                 math::midpoint(cb->min[axis], cb->max[axis]),
                                 prim_bounds,
                                 prim_to_face_map);
  }
  else {
    /* Partition primitives by material */
    end = partition_indices_material_faces(pbvh->prim_indices,
                                           prim_to_face_map,
                                           material_indices,
                                           sharp_faces,
                                           offset,
                                           offset + count - 1);
  }

  /* Build children */
  build_sub(pbvh,
            corner_verts,
            corner_tris,
            tri_faces,
            hide_poly,
            material_indices,
            sharp_faces,
            vert_bitmap,
            pbvh->nodes[node_index].children_offset,
            nullptr,
            prim_bounds,
            offset,
            end - offset,
            prim_scratch,
            depth + 1);
  build_sub(pbvh,
            corner_verts,
            corner_tris,
            tri_faces,
            hide_poly,
            material_indices,
            sharp_faces,
            vert_bitmap,
            pbvh->nodes[node_index].children_offset + 1,
            nullptr,
            prim_bounds,
            end,
            offset + count - end,
            prim_scratch,
            depth + 1);

  if (node_index == 0) {
    MEM_SAFE_FREE(prim_scratch);
  }
}

static void pbvh_build(PBVH *pbvh,
                       const Span<int> corner_verts,
                       const Span<int3> corner_tris,
                       const Span<int> tri_faces,
                       const Span<bool> hide_poly,
                       const Span<int> material_indices,
                       const Span<bool> sharp_faces,
                       MutableSpan<bool> vert_bitmap,
                       const Bounds<float3> *cb,
                       const Span<Bounds<float3>> prim_bounds,
                       int totprim)
{
  if (totprim != pbvh->totprim) {
    pbvh->totprim = totprim;
    pbvh->nodes.clear_and_shrink();

    pbvh->prim_indices.reinitialize(totprim);
    array_utils::fill_index_range<int>(pbvh->prim_indices);
  }

  pbvh->nodes.resize(1);

  build_sub(pbvh,
            corner_verts,
            corner_tris,
            tri_faces,
            hide_poly,
            material_indices,
            sharp_faces,
            vert_bitmap,
            0,
            cb,
            prim_bounds,
            0,
            totprim,
            nullptr,
            0);
}

void BKE_pbvh_set_face_areas(PBVH *pbvh, float *face_areas)
{
  pbvh->face_areas = face_areas;
}

void BKE_pbvh_show_orig_set(PBVH *pbvh, bool show_orig)
{
  pbvh->show_orig = show_orig;
}

bool BKE_pbvh_show_orig_get(PBVH *pbvh)
{
  return pbvh->show_orig;
}

#if 0
static void pbvh_draw_args_init(const Mesh &mesh, PBVH *pbvh, PBVH_GPU_Args *args, PBVHNode *node)
{
  memset((void *)args, 0, sizeof(*args));

  args->pbvh_type = pbvh->header.type;
  args->mesh_grids_num = pbvh->totgrid;
  args->node = node;
  args->origco = pbvh->origco;
  args->origno = pbvh->origno;

  args->grid_hidden = pbvh->grid_hidden;
  args->face_sets_color_default = mesh.face_sets_color_default;
  args->face_sets_color_seed = mesh.face_sets_color_seed;
  args->vert_positions = pbvh->vert_positions;
  if (pbvh->mesh) {
    args->corner_verts = pbvh->corner_verts;
    args->corner_edges = pbvh->mesh->corner_edges();
  }
  args->faces = pbvh->faces;
  args->updategen = node->updategen;

  if (ELEM(pbvh->header.type, PBVH_FACES, PBVH_GRIDS)) {
    args->hide_poly = pbvh->face_data ? static_cast<const bool *>(CustomData_get_layer_named(
                                            pbvh->face_data, CD_PROP_BOOL, ".hide_poly")) :
                                        nullptr;
  }

  args->active_color = mesh.active_color_attribute;
  args->render_color = mesh.default_color_attribute;

  switch (pbvh->header.type) {
    case PBVH_FACES:
      args->vert_data = pbvh->vert_data;
      args->corner_data = pbvh->corner_data;
      args->face_data = pbvh->face_data;
      args->me = pbvh->mesh;
      args->faces = pbvh->faces;
      args->vert_normals = pbvh->vert_normals;
      args->face_normals = pbvh->face_normals;

      args->prim_indices = node->prim_indices;
      args->corner_tris = pbvh->corner_tris;
      args->tri_faces = pbvh->corner_tri_faces;
      break;
    case PBVH_GRIDS:
      args->vert_data = pbvh->vert_data;
      args->corner_data = pbvh->corner_data;
      args->face_data = pbvh->face_data;
      args->ccg_key = pbvh->gridkey;
      args->me = pbvh->mesh;
      args->grid_indices = node->prim_indices;
      args->subdiv_ccg = pbvh->subdiv_ccg;
      args->faces = pbvh->faces;
      args->corner_tris = pbvh->corner_tris;
      args->tri_faces = pbvh->corner_tri_faces;

      args->mesh_grids_num = pbvh->totgrid;
      args->grids = pbvh->grids;
      args->vert_normals = pbvh->vert_normals;
      break;
    case PBVH_BMESH:
      args->bm = pbvh->header.bm;
      args->active_color = pbvh->mesh->active_color_attribute;
      args->render_color = pbvh->mesh->default_color_attribute;

      args->vert_data = &args->bm->vdata;
      args->corner_data = &args->bm->ldata;
      args->face_data = &args->bm->pdata;
      args->bm_faces = node->bm_faces;
      args->bm_other_verts = node->bm_other_verts;
      args->bm_unique_verts = node->bm_unique_verts;
      args->cd_mask_layer = CustomData_get_offset_named(
          &pbvh->header.bm->vdata, CD_PROP_FLOAT, ".sculpt_mask");

      args->tribuf = node->tribuf;
      args->tri_buffers = node->tri_buffers->data();
      args->tot_tri_buffers = node->tri_buffers->size();

      args->show_orig = pbvh->show_orig;
      break;
  }
}
#endif

static blender::draw::pbvh::PBVH_GPU_Args pbvh_draw_args_init(const Mesh &mesh,
                                                              PBVH &pbvh,
                                                              const PBVHNode &node)
{
  /* TODO: Use an explicit argument for the original mesh to avoid relying on #PBVH::mesh. */
  blender::draw::pbvh::PBVH_GPU_Args args{};

  args.pbvh_type = pbvh.header.type;

  args.face_sets_color_default = pbvh.mesh ? pbvh.mesh->face_sets_color_default :
                                             mesh.face_sets_color_default;
  args.face_sets_color_seed = pbvh.mesh ? pbvh.mesh->face_sets_color_seed :
                                          mesh.face_sets_color_seed;

  args.active_color = mesh.active_color_attribute;
  args.render_color = mesh.default_color_attribute;

  switch (pbvh.header.type) {
    case PBVH_FACES:
      args.vert_data = &mesh.vert_data;
      args.corner_data = &mesh.corner_data;
      args.face_data = &mesh.face_data;
      args.mesh = pbvh.mesh;
      args.vert_positions = pbvh.vert_positions;
      args.corner_verts = mesh.corner_verts();
      args.corner_edges = mesh.corner_edges();
      args.corner_tris = pbvh.corner_tris;
      args.vert_normals = pbvh.vert_normals;
      args.face_normals = pbvh.face_normals;
      /* Retrieve data from the original mesh. Ideally that would be passed to this function to
       * make it clearer when each is used. */
      args.hide_poly = *pbvh.mesh->attributes().lookup<bool>(".hide_poly", AttrDomain::Face);

      args.prim_indices = node.prim_indices;
      args.tri_faces = mesh.corner_tri_faces();
      break;
    case PBVH_GRIDS:
      args.vert_data = &pbvh.mesh->vert_data;
      args.corner_data = &pbvh.mesh->corner_data;
      args.face_data = &pbvh.mesh->face_data;
      args.ccg_key = pbvh.gridkey;
      args.mesh = pbvh.mesh;
      args.grid_indices = node.prim_indices;
      args.subdiv_ccg = pbvh.subdiv_ccg;
      args.grids = pbvh.subdiv_ccg->grids;
      args.vert_normals = pbvh.vert_normals;
      break;
    case PBVH_BMESH:
      args.bm = pbvh.header.bm;
      args.vert_data = &args.bm->vdata;
      args.corner_data = &args.bm->ldata;
      args.face_data = &args.bm->pdata;
      args.bm_faces = node.bm_faces;
      args.cd_mask_layer = CustomData_get_offset_named(
          &pbvh.header.bm->vdata, CD_PROP_FLOAT, ".sculpt_mask");

      args.tribuf = node.tribuf;
      args.tri_buffers = *node.tri_buffers;

      break;
  }

  args.show_orig = pbvh.show_orig;

  return args;
}

#ifdef VALIDATE_UNIQUE_NODE_FACES
static void pbvh_validate_node_prims(PBVH *pbvh)
{
  int faces_face = 0;

  if (pbvh->header.type == PBVH_BMESH) {
    return;
  }

  for (int i = 0; i < pbvh->nodes.size(); i++) {
    PBVHNode *node = pbvh->nodes + i;

    if (!(node->flag & PBVH_Leaf)) {
      continue;
    }

    for (int j = 0; j < node->totprim; j++) {
      int face_i;

      if (pbvh->header.type == PBVH_FACES) {
        face_i = pbvh->looptri_faces[node->prim_indices[j]];
      }
      else {
        face_i = BKE_subdiv_ccg_grid_to_face_index(pbvh->subdiv_ccg, node->prim_indices[j]);
      }

      faces_face = max_ii(faces_face, face_i + 1);
    }
  }

  int *facemap = (int *)MEM_malloc_arrayN(faces_face, sizeof(*facemap), __func__);

  for (int i = 0; i < faces_face; i++) {
    facemap[i] = -1;
  }

  for (int i = 0; i < pbvh->nodes.size(); i++) {
    PBVHNode *node = pbvh->nodes + i;

    if (!(node->flag & PBVH_Leaf)) {
      continue;
    }

    for (int j = 0; j < node->totprim; j++) {
      int face_i;

      if (pbvh->header.type == PBVH_FACES) {
        face_i = pbvh->looptri_faces[node->prim_indices[j]];
      }
      else {
        face_i = BKE_subdiv_ccg_grid_to_face_index(pbvh->subdiv_ccg, node->prim_indices[j]);
      }

      if (facemap[face_i] != -1 && facemap[face_i] != i) {
        printf("%s: error: face spanned multiple nodes (old: %d new: %d)\n",
               __func__,
               facemap[face_i],
               i);
      }

      facemap[face_i] = i;
    }
  }
  MEM_SAFE_FREE(facemap);
}
#endif

void BKE_pbvh_update_mesh_pointers(PBVH *pbvh, Mesh *mesh)
{
  BLI_assert(pbvh->header.type == PBVH_FACES);

  pbvh->faces = mesh->faces();
  pbvh->edges = mesh->edges();
  pbvh->corner_verts = mesh->corner_verts();
  pbvh->corner_edges = mesh->corner_edges();
  pbvh->corner_tri_faces = mesh->corner_tri_faces();

  pbvh->seam_edges = static_cast<const bool *>(
      CustomData_get_layer_named(&mesh->edge_data, CD_PROP_BOOL, ".uv_seam"));
  pbvh->sharp_edges = static_cast<const bool *>(
      CustomData_get_layer_named(&mesh->edge_data, CD_PROP_BOOL, "sharp_edge"));

  if (!pbvh->deformed) {
    /* Deformed data not matching the original mesh are owned directly by the PBVH, and are
     * set separately by #BKE_pbvh_vert_coords_apply. */
    pbvh->vert_positions = mesh->vert_positions_for_write();
    pbvh->vert_normals = mesh->vert_normals();
    pbvh->face_normals = mesh->face_normals();
  }

  pbvh->face_areas = static_cast<float *>(CustomData_get_layer_named_for_write(
      &mesh->face_data, CD_PROP_FLOAT2, SCULPT_ATTRIBUTE_NAME(face_areas), mesh->faces_num));

  BKE_pbvh_update_hide_attributes_from_mesh(pbvh);

  pbvh->vert_data = &mesh->vert_data;
  pbvh->corner_data = &mesh->corner_data;
  pbvh->face_data = &mesh->face_data;
}

namespace blender::bke::pbvh {
PBVH *build_mesh(Mesh *mesh)
{
  PBVH *pbvh = MEM_new<PBVH>(__func__);
  pbvh->header.type = PBVH_FACES;

  const int totvert = mesh->verts_num;
  const int corner_tris_num = poly_to_tri_count(mesh->faces_num, mesh->corners_num);
  MutableSpan<float3> vert_positions = mesh->vert_positions_for_write();
  const OffsetIndices<int> faces = mesh->faces();
  const Span<int> corner_verts = mesh->corner_verts();

  pbvh->corner_tris.reinitialize(corner_tris_num);
  mesh::corner_tris_calc(vert_positions, faces, corner_verts, pbvh->corner_tris);
  const Span<int3> corner_tris = pbvh->corner_tris;

  pbvh->mesh = mesh;

  BKE_pbvh_update_mesh_pointers(pbvh, mesh);
  const Span<int> tri_faces = pbvh->corner_tri_faces;

  Array<bool> vert_bitmap(totvert, false);
  pbvh->totvert = totvert;

#ifdef TEST_PBVH_FACE_SPLIT
  /* Use lower limit to increase probability of
   * edge cases.
   */
  pbvh->leaf_limit = 100;
#else
  pbvh->leaf_limit = LEAF_LIMIT;
#endif

  /* For each face, store the AABB and the AABB centroid */
  Array<Bounds<float3>> prim_bounds(corner_tris_num);
  const Bounds<float3> cb = threading::parallel_reduce(
      corner_tris.index_range(),
      1024,
      negative_bounds(),
      [&](const IndexRange range, const Bounds<float3> &init) {
        Bounds<float3> current = init;
        for (const int i : range) {
          const int3 &tri = corner_tris[i];
          Bounds<float3> &bounds = prim_bounds[i];
          bounds = {vert_positions[corner_verts[tri[0]]]};
          math::min_max(vert_positions[corner_verts[tri[1]]], bounds.min, bounds.max);
          math::min_max(vert_positions[corner_verts[tri[2]]], bounds.min, bounds.max);
          const float3 center = math::midpoint(prim_bounds[i].min, prim_bounds[i].max);
          math::min_max(center, current.min, current.max);
        }
        return current;
      },
      [](const Bounds<float3> &a, const Bounds<float3> &b) { return bounds::merge(a, b); });

  if (corner_tris_num) {
    const AttributeAccessor attributes = mesh->attributes();
    const VArraySpan hide_poly = *attributes.lookup<bool>(".hide_poly", AttrDomain::Face);
    const VArraySpan material_index = *attributes.lookup<int>("material_index", AttrDomain::Face);
    const VArraySpan sharp_face = *attributes.lookup<bool>("sharp_face", AttrDomain::Face);
    pbvh_build(pbvh,
               corner_verts,
               corner_tris,
               tri_faces,
               hide_poly,
               material_index,
               sharp_face,
               vert_bitmap,
               &cb,
               prim_bounds,
               corner_tris_num);

#ifdef TEST_PBVH_FACE_SPLIT
    test_face_boundaries(pbvh, tri_faces);
#endif
  }

  BKE_pbvh_update_active_vcol(pbvh, mesh);

#ifdef VALIDATE_UNIQUE_NODE_FACES
  pbvh_validate_node_prims(pbvh);
#endif

  return pbvh;
}

PBVH *build_grids(const CCGKey *key, Mesh *mesh, SubdivCCG *subdiv_ccg)
{
  PBVH *pbvh = MEM_new<PBVH>(__func__);
  pbvh->header.type = PBVH_GRIDS;

  pbvh->gridkey = *key;
  pbvh->subdiv_ccg = subdiv_ccg;

  /* Find maximum number of grids per face. */
  int max_grids = 1;
  const OffsetIndices faces = mesh->faces();
  for (const int i : faces.index_range()) {
    max_grids = max_ii(max_grids, faces[i].size());
  }

  const Span<CCGElem *> grids = subdiv_ccg->grids;

  /* Ensure leaf limit is at least 4 so there's room
   * to split at original face boundaries.
   * Fixes #102209.
   */
  pbvh->leaf_limit = max_ii(LEAF_LIMIT / (key->grid_area), max_grids);

  /* We also need the base mesh for PBVH draw. */
  pbvh->mesh = mesh;

  /* For each grid, store the AABB and the AABB centroid */
  Array<Bounds<float3>> prim_bounds(grids.size());
  const Bounds<float3> cb = threading::parallel_reduce(
      grids.index_range(),
      1024,
      negative_bounds(),
      [&](const IndexRange range, const Bounds<float3> &init) {
        Bounds<float3> current = init;
        for (const int i : range) {
          CCGElem *grid = grids[i];
          prim_bounds[i] = negative_bounds();
          for (const int j : IndexRange(key->grid_area)) {
            const float3 position = float3(CCG_elem_offset_co(key, grid, j));
            math::min_max(position, prim_bounds[i].min, prim_bounds[i].max);
          }
          const float3 center = math::midpoint(prim_bounds[i].min, prim_bounds[i].max);
          math::min_max(center, current.min, current.max);
        }
        return current;
      },
      [](const Bounds<float3> &a, const Bounds<float3> &b) { return bounds::merge(a, b); });

  if (!grids.is_empty()) {
    const AttributeAccessor attributes = mesh->attributes();
    const VArraySpan material_index = *attributes.lookup<int>("material_index", AttrDomain::Face);
    const VArraySpan sharp_face = *attributes.lookup<bool>("sharp_face", AttrDomain::Face);
    pbvh_build(
        pbvh, {}, {}, {}, {}, material_index, sharp_face, {}, &cb, prim_bounds, grids.size());
  }

#ifdef VALIDATE_UNIQUE_NODE_FACES
  pbvh_validate_node_prims(pbvh);
#endif

  return pbvh;
}
}  // namespace blender::bke::pbvh

PBVH *BKE_pbvh_new(PBVHType type)
{
  PBVH *pbvh = MEM_new<PBVH>(__func__);
  pbvh->draw_cache_invalid = true;
  pbvh->header.type = type;

  /* Initialize this to true, instead of waiting for a draw engine
   * to set it.  Prevents a crash in draw manager instancing code.
   */
  pbvh->is_drawing = true;
  return pbvh;
}

namespace blender::bke::pbvh {
void free(PBVH *pbvh)
{
  for (PBVHNode &node : pbvh->nodes) {
    if (node.flag & PBVH_Leaf) {
      if (node.draw_batches) {
        draw::pbvh::node_free(node.draw_batches);
      }
      if (node.bm_faces) {
        MEM_delete<DyntopoSet<BMFace>>(node.bm_faces);
      }
      if (node.bm_unique_verts) {
        MEM_delete<DyntopoSet<BMVert>>(node.bm_unique_verts);
      }
      if (node.bm_other_verts) {
        MEM_delete<DyntopoSet<BMVert>>(node.bm_other_verts);
      }

      if (node.tribuf || node.tri_buffers) {
        BKE_pbvh_bmesh_free_tris(pbvh, &node);
      }

      if (node.flag & (PBVH_Leaf | PBVH_TexLeaf)) {
        blender::bke::pbvh::node_pixels_free(&node);
      }
    }
  }

  blender::bke::pbvh::pixels_free(pbvh);
  MEM_delete(pbvh);
}
}  // namespace blender::bke::pbvh

static void pbvh_iter_begin(PBVHIter *iter, PBVH *pbvh, blender::FunctionRef<bool(PBVHNode &)> scb)
{
  iter->pbvh = pbvh;
  iter->scb = scb;

  iter->stack = iter->stackfixed;
  iter->stackspace = PBVH_STACK_FIXED_DEPTH;

  iter->stack[0].node = &pbvh->nodes.first();
  iter->stack[0].revisiting = false;
  iter->stacksize = 1;
}

static void pbvh_iter_end(PBVHIter *iter)
{
  if (iter->stackspace > PBVH_STACK_FIXED_DEPTH) {
    MEM_freeN(iter->stack);
  }
}

static void pbvh_stack_push(PBVHIter *iter, PBVHNode *node, bool revisiting)
{
  if (UNLIKELY(iter->stacksize == iter->stackspace)) {
    iter->stackspace *= 2;
    if (iter->stackspace != (PBVH_STACK_FIXED_DEPTH * 2)) {
      iter->stack = (PBVHStack *)MEM_reallocN(iter->stack, sizeof(PBVHStack) * iter->stackspace);
    }
    else {
      iter->stack = (PBVHStack *)MEM_mallocN(sizeof(PBVHStack) * iter->stackspace, "PBVHStack");
      memcpy((void *)iter->stack, (void *)iter->stackfixed, sizeof(PBVHStack) * iter->stacksize);
    }
  }

  iter->stack[iter->stacksize].node = node;
  iter->stack[iter->stacksize].revisiting = revisiting;
  iter->stacksize++;
}

static PBVHNode *pbvh_iter_next(PBVHIter *iter, PBVHNodeFlags leaf_flag = PBVH_Leaf)
{
  /* purpose here is to traverse tree, visiting child nodes before their
   * parents, this order is necessary for e.g. computing bounding boxes */

  while (iter->stacksize) {
    /* pop node */
    iter->stacksize--;
    PBVHNode *node = iter->stack[iter->stacksize].node;

    /* on a mesh with no faces this can happen
     * can remove this check if we know meshes have at least 1 face */
    if (node == nullptr) {
      return nullptr;
    }

    bool revisiting = iter->stack[iter->stacksize].revisiting;

    /* revisiting node already checked */
    if (revisiting) {
      return node;
    }

    if (iter->scb && !iter->scb(*node)) {
      continue; /* don't traverse, outside of search zone */
    }

    if (node->flag & leaf_flag) {
      /* immediately hit leaf node */
      return node;
    }

    /* come back later when children are done */
    pbvh_stack_push(iter, node, true);

    /* push two child nodes on the stack */
    pbvh_stack_push(iter, &iter->pbvh->nodes[node->children_offset + 1], false);
    pbvh_stack_push(iter, &iter->pbvh->nodes[node->children_offset], false);
  }

  return nullptr;
}

static PBVHNode *pbvh_iter_next_occluded(PBVHIter *iter)
{
  while (iter->stacksize) {
    /* pop node */
    iter->stacksize--;
    PBVHNode *node = iter->stack[iter->stacksize].node;

    /* on a mesh with no faces this can happen
     * can remove this check if we know meshes have at least 1 face */
    if (node == nullptr) {
      return nullptr;
    }

    float ff = dot_v3v3(node->vb.min, node->vb.max);
    if (isnan(ff) || !isfinite(ff)) {
      printf("%s: nan! totf: %d totv: %d\n",
             __func__,
             node->bm_faces ? node->bm_faces->size() : 0,
             node->bm_unique_verts ? node->bm_unique_verts->size() : 0);
    }

    if (iter->scb && !iter->scb(*node)) {
      continue; /* don't traverse, outside of search zone */
    }

    if (node->flag & PBVH_Leaf) {
      /* immediately hit leaf node */
      return node;
    }

    pbvh_stack_push(iter, &iter->pbvh->nodes[node->children_offset + 1], false);
    pbvh_stack_push(iter, &iter->pbvh->nodes[node->children_offset], false);
  }

  return nullptr;
}

struct node_tree {
  PBVHNode *data;

  struct node_tree *left;
  struct node_tree *right;
};

static void node_tree_insert(node_tree *tree, node_tree *new_node)
{
  if (new_node->data->tmin < tree->data->tmin) {
    if (tree->left) {
      node_tree_insert(tree->left, new_node);
    }
    else {
      tree->left = new_node;
    }
  }
  else {
    if (tree->right) {
      node_tree_insert(tree->right, new_node);
    }
    else {
      tree->right = new_node;
    }
  }
}

static void traverse_tree(node_tree *tree,
                          const FunctionRef<void(PBVHNode &node, float *tmin)> hit_fn,
                          float *tmin)
{
  if (tree->left) {
    traverse_tree(tree->left, hit_fn, tmin);
  }

  hit_fn(*tree->data, tmin);

  if (tree->right) {
    traverse_tree(tree->right, hit_fn, tmin);
  }
}

static void free_tree(node_tree *tree)
{
  if (tree->left) {
    free_tree(tree->left);
    tree->left = nullptr;
  }

  if (tree->right) {
    free_tree(tree->right);
    tree->right = nullptr;
  }

  free(tree);
}

float BKE_pbvh_node_get_tmin(PBVHNode *node)
{
  return node->tmin;
}

namespace blender::bke::pbvh {
void search_callback(PBVH &pbvh,
                     FunctionRef<bool(PBVHNode &)> filter_fn,
                     FunctionRef<void(PBVHNode &)> hit_fn)
{
  if (pbvh.nodes.is_empty()) {
    return;
  }
  PBVHIter iter;
  PBVHNode *node;

  pbvh_iter_begin(&iter, &pbvh, filter_fn);

  while ((node = pbvh_iter_next(&iter, PBVH_Leaf))) {
    if (node->flag & PBVH_Leaf) {
      hit_fn(*node);
    }
  }

  pbvh_iter_end(&iter);
}
}  // namespace blender::bke::pbvh

static void search_callback_occluded(PBVH *pbvh,
                                     const FunctionRef<bool(PBVHNode &)> scb,
                                     const FunctionRef<void(PBVHNode &node, float *tmin)> hit_fn)
{
  if (pbvh->nodes.is_empty()) {
    return;
  }
  PBVHIter iter;
  PBVHNode *node;
  node_tree *tree = nullptr;

  pbvh_iter_begin(&iter, pbvh, scb);

  while ((node = pbvh_iter_next_occluded(&iter))) {
    if (node->flag & PBVH_Leaf) {
      node_tree *new_node = static_cast<node_tree *>(malloc(sizeof(node_tree)));

      new_node->data = node;

      new_node->left = nullptr;
      new_node->right = nullptr;

      if (tree) {
        node_tree_insert(tree, new_node);
      }
      else {
        tree = new_node;
      }
    }
  }

  pbvh_iter_end(&iter);

  if (tree) {
    float tmin = FLT_MAX;
    traverse_tree(tree, hit_fn, &tmin);
    free_tree(tree);
  }
}

static bool update_search(PBVHNode *node, const int flag)
{
  if (node->flag & PBVH_Leaf) {
    return (node->flag & flag) != 0;
  }

  return true;
}

struct PBVHUpdateData {
  PBVH *pbvh;
  Mesh *mesh;
  Span<PBVHNode *> nodes;

  int flag = 0;
  bool show_sculpt_face_sets = false;
  PBVHAttrReq *attrs = nullptr;
  int attrs_num = 0;

  PBVHUpdateData(PBVH *pbvh_, Span<PBVHNode *> nodes_) : pbvh(pbvh_), nodes(nodes_) {}
};

static void normals_calc_faces(const Span<float3> positions,
                               const OffsetIndices<int> faces,
                               const Span<int> corner_verts,
                               const Span<int> face_indices,
                               MutableSpan<float3> face_normals)
{
  for (const int i : face_indices) {
    face_normals[i] = mesh::face_normal_calc(positions, corner_verts.slice(faces[i]));
  }
}

static void calc_boundary_face_normals(const Span<float3> positions,
                                       const OffsetIndices<int> faces,
                                       const Span<int> corner_verts,
                                       const Span<int> face_indices,
                                       MutableSpan<float3> face_normals)
{
  threading::parallel_for(face_indices.index_range(), 512, [&](const IndexRange range) {
    normals_calc_faces(positions, faces, corner_verts, face_indices.slice(range), face_normals);
  });
}

static void calc_node_face_normals(const Span<float3> positions,
                                   const OffsetIndices<int> faces,
                                   const Span<int> corner_verts,
                                   const PBVH &pbvh,
                                   const Span<const PBVHNode *> nodes,
                                   MutableSpan<float3> face_normals)
{
  threading::EnumerableThreadSpecific<Vector<int>> all_index_data;
  threading::parallel_for(nodes.index_range(), 1, [&](const IndexRange range) {
    Vector<int> &node_faces = all_index_data.local();
    for (const PBVHNode *node : nodes.slice(range)) {
      normals_calc_faces(positions,
                         faces,
                         corner_verts,
                         pbvh::node_face_indices_calc_mesh(pbvh, *node, node_faces),
                         face_normals);
    }
  });
}

static void normals_calc_verts_simple(const GroupedSpan<int> vert_to_face_map,
                                      const Span<float3> face_normals,
                                      const Span<int> verts,
                                      MutableSpan<float3> vert_normals)
{
  for (const int vert : verts) {
    float3 normal(0.0f);
    for (const int face : vert_to_face_map[vert]) {
      normal += face_normals[face];
    }
    vert_normals[vert] = math::normalize(normal);
  }
}

static void calc_boundary_vert_normals(const GroupedSpan<int> vert_to_face_map,
                                       const Span<float3> face_normals,
                                       const Span<int> verts,
                                       MutableSpan<float3> vert_normals)
{
  threading::parallel_for(verts.index_range(), 1024, [&](const IndexRange range) {
    normals_calc_verts_simple(vert_to_face_map, face_normals, verts.slice(range), vert_normals);
  });
}

static void calc_node_vert_normals(const GroupedSpan<int> vert_to_face_map,
                                   const Span<float3> face_normals,
                                   const Span<PBVHNode *> nodes,
                                   MutableSpan<float3> vert_normals)
{
  threading::parallel_for(nodes.index_range(), 1, [&](const IndexRange range) {
    for (const PBVHNode *node : nodes.slice(range)) {
      normals_calc_verts_simple(vert_to_face_map,
                                face_normals,
                                node->vert_indices.as_span().take_front(node->uniq_verts),
                                vert_normals);
    }
  });
}

static void update_normals_faces(PBVH &pbvh, Span<PBVHNode *> nodes, Mesh &mesh)
{
  /* Position changes are tracked on a per-node level, so all the vertex and face normals for every
   * affected node are recalculated. However, the additional complexity comes from the fact that
   * changing vertex normals also changes surrounding face normals. Those changed face normals then
   * change the normals of all connected vertices, which can be in other nodes. So the set of
   * vertices that need recalculated normals can propagate into unchanged/untagged PBVH nodes.
   *
   * Currently we have no good way of finding neighboring PBVH nodes, so we use the vertex to
   * face topology map to find the neighboring vertices that need normal recalculation.
   *
   * Those boundary face and vertex indices are deduplicated with #VectorSet in order to avoid
   * duplicate work recalculation for the same vertex, and to make parallel storage for vertices
   * during recalculation thread-safe. */
  const Span<float3> positions = pbvh.vert_positions;
  const OffsetIndices faces = mesh.faces();
  const Span<int> corner_verts = mesh.corner_verts();

  VectorSet<int> boundary_faces;
  for (const PBVHNode *node : nodes) {
    for (const int vert : node->vert_indices.as_span().drop_front(node->uniq_verts)) {
      boundary_faces.add_multiple(pbvh.vert_to_face_map[vert]);
    }
  }

  VectorSet<int> boundary_verts;
  threading::parallel_invoke(
      [&]() {
        if (pbvh.deformed) {
          calc_node_face_normals(
              positions, faces, corner_verts, pbvh, nodes, pbvh.face_normals_deformed);
          calc_boundary_face_normals(
              positions, faces, corner_verts, boundary_faces, pbvh.face_normals_deformed);
        }
        else {
          mesh.runtime->face_normals_cache.update([&](Vector<float3> &r_data) {
            calc_node_face_normals(positions, faces, corner_verts, pbvh, nodes, r_data);
            calc_boundary_face_normals(positions, faces, corner_verts, boundary_faces, r_data);
          });
          /* #SharedCache::update() reallocates cached vectors if they were shared initially. */
          pbvh.face_normals = mesh.runtime->face_normals_cache.data();
        }
      },
      [&]() {
        /* Update all normals connected to affected faces, even if not explicitly tagged. */
        boundary_verts.reserve(boundary_faces.size());
        for (const int face : boundary_faces) {
          boundary_verts.add_multiple(corner_verts.slice(faces[face]));
        }
      });

  if (pbvh.deformed) {
    calc_node_vert_normals(
        pbvh.vert_to_face_map, pbvh.face_normals, nodes, pbvh.vert_normals_deformed);
    calc_boundary_vert_normals(
        pbvh.vert_to_face_map, pbvh.face_normals, boundary_verts, pbvh.vert_normals_deformed);
  }
  else {
    mesh.runtime->vert_normals_cache.update([&](Vector<float3> &r_data) {
      calc_node_vert_normals(pbvh.vert_to_face_map, pbvh.face_normals, nodes, r_data);
      calc_boundary_vert_normals(pbvh.vert_to_face_map, pbvh.face_normals, boundary_verts, r_data);
    });
    pbvh.vert_normals = mesh.runtime->vert_normals_cache.data();
  }

  for (PBVHNode *node : nodes) {
    node->flag &= ~PBVH_UpdateNormals;
  }
}

static void node_update_mask_redraw(PBVH &pbvh, PBVHNode &node)
{
  if (!(node.flag & PBVH_UpdateMask)) {
    return;
  }
  node.flag &= ~PBVH_UpdateMask;

  bool has_unmasked = false;
  bool has_masked = true;
  if (node.flag & PBVH_Leaf) {
    PBVHVertexIter vd;

    BKE_pbvh_vertex_iter_begin (&pbvh, &node, vd, PBVH_ITER_ALL) {
      if (vd.mask < 1.0f) {
        has_unmasked = true;
      }
      if (vd.mask > 0.0f) {
        has_masked = false;
      }
    }
    BKE_pbvh_vertex_iter_end;
  }
  else {
    has_unmasked = true;
    has_masked = true;
  }
  BKE_pbvh_node_fully_masked_set(&node, !has_unmasked);
  BKE_pbvh_node_fully_unmasked_set(&node, has_masked);
}

static void node_update_bounds(PBVH &pbvh, PBVHNode &node, const PBVHNodeFlags flag)
{
  if ((flag & PBVH_UpdateBB) && (node.flag & PBVH_UpdateBB)) {
    /* don't clear flag yet, leave it for flushing later */
    /* Note that bvh usage is read-only here, so no need to thread-protect it. */
    update_node_vb(&pbvh, &node, flag);
  }

  if ((flag & PBVH_UpdateOriginalBB) && (node.flag & PBVH_UpdateOriginalBB)) {
    node.orig_vb = node.vb;
  }

  if ((flag & PBVH_UpdateRedraw) && (node.flag & PBVH_UpdateRedraw)) {
    node.flag &= ~PBVH_UpdateRedraw;
  }
}

static void pbvh_update_BB_redraw(PBVH *pbvh, Span<PBVHNode *> nodes, int flag)
{
  using namespace blender;
  threading::parallel_for(nodes.index_range(), 1, [&](const IndexRange range) {
    for (PBVHNode *node : nodes.slice(range)) {
      node_update_bounds(*pbvh, *node, PBVHNodeFlags(flag));
    }
  });
}

bool BKE_pbvh_get_color_layer(PBVH *pbvh,
                              Mesh *me,
                              CustomDataLayer **r_layer,
                              AttrDomain *r_domain)
{
  *r_layer = BKE_id_attribute_search_for_write(
      &me->id, me->active_color_attribute, CD_MASK_COLOR_ALL, ATTR_DOMAIN_MASK_COLOR);

  if (!*r_layer || !ELEM((*r_layer)->type, CD_PROP_COLOR, CD_PROP_BYTE_COLOR)) {
    *r_layer = nullptr;
    *r_domain = AttrDomain::Point;
    return false;
  }

  AttrDomain domain = BKE_id_attribute_domain(&me->id, *r_layer);

  if (!ELEM(domain, AttrDomain::Point, AttrDomain::Corner)) {
    *r_layer = nullptr;
    *r_domain = AttrDomain::Point;
    return false;
  }

  if (pbvh && BKE_pbvh_type(pbvh) == PBVH_BMESH) {
    CustomData *data;

    if (domain == AttrDomain::Point) {
      data = &pbvh->header.bm->vdata;
    }
    else if (domain == AttrDomain::Corner) {
      data = &pbvh->header.bm->ldata;
    }
    else {
      *r_layer = nullptr;
      *r_domain = AttrDomain::Point;

      BLI_assert_unreachable();
      return false;
    }

    int layer_i = CustomData_get_named_layer_index(
        data, eCustomDataType((*r_layer)->type), (*r_layer)->name);
    if (layer_i == -1) {
      printf("%s: bmesh lacks color attribute %s\n", __func__, (*r_layer)->name);

      *r_layer = nullptr;
      *r_domain = AttrDomain::Point;
      return false;
    }

    *r_layer = &data->layers[layer_i];
  }

  *r_domain = domain;

  return true;
}

static void node_update_draw_buffers(const Mesh &mesh, PBVH &pbvh, PBVHNode &node)
{
  /* Create and update draw buffers. The functions called here must not
   * do any OpenGL calls. Flags are not cleared immediately, that happens
   * after GPU_pbvh_buffer_flush() which does the final OpenGL calls. */

  if (node.flag & PBVH_RebuildDrawBuffers) {
    PBVH_GPU_Args args = pbvh_draw_args_init(mesh, pbvh, node);
    node.draw_batches = draw::pbvh::node_create(args);
  }

  if (node.flag & PBVH_UpdateDrawBuffers) {
    node.updategen++;
    node.debug_draw_gen++;

    if (node.draw_batches) {
      PBVH_GPU_Args args = pbvh_draw_args_init(mesh, pbvh, node);
      draw::pbvh::node_update(node.draw_batches, args);
    }
  }
}

namespace blender::bke::pbvh {
void free_draw_buffers(PBVH * /* pbvh */, PBVHNode *node)
{
  if (node->draw_batches) {
    blender::draw::pbvh::node_free(node->draw_batches);
    node->draw_batches = nullptr;
  }
}
}  // namespace blender::bke::pbvh

static void pbvh_update_draw_buffers(const Mesh &mesh,
                                     PBVH *pbvh,
                                     Span<PBVHNode *> nodes,
                                     int update_flag)
{
  using namespace blender;
  if (pbvh->header.type == PBVH_BMESH && !pbvh->header.bm) {
    /* BMesh hasn't been created yet */
    return;
  }

  if ((update_flag & PBVH_RebuildDrawBuffers) || ELEM(pbvh->header.type, PBVH_GRIDS, PBVH_BMESH)) {
    /* Free buffers uses OpenGL, so not in parallel. */
    for (PBVHNode *node : nodes) {
      if (node->flag & PBVH_RebuildDrawBuffers) {
        blender::bke::pbvh::free_draw_buffers(pbvh, node);
      }
      else if ((node->flag & PBVH_UpdateDrawBuffers) && node->draw_batches) {
        PBVH_GPU_Args args = pbvh_draw_args_init(mesh, *pbvh, *node);
        blender::draw::pbvh::update_pre(node->draw_batches, args);
      }
    }
  }

  /* Parallel creation and update of draw buffers. */

  threading::parallel_for(nodes.index_range(), 1, [&](const IndexRange range) {
    for (PBVHNode *node : nodes.slice(range)) {
      node_update_draw_buffers(mesh, *pbvh, *node);
    }
  });

  /* Flush buffers uses OpenGL, so not in parallel. */
  for (PBVHNode *node : nodes) {
    if (node->flag & PBVH_UpdateDrawBuffers) {
      if (node->draw_batches) {
        draw::pbvh::node_gpu_flush(node->draw_batches);
      }
    }

    node->flag &= ~(PBVH_RebuildDrawBuffers | PBVH_UpdateDrawBuffers);
  }
}

static int pbvh_flush_bb(PBVH *pbvh, PBVHNode *node, int flag)
{
  int update = 0;

  /* Difficult to multi-thread well, we just do single threaded recursive. */
  if (node->flag & PBVH_Leaf) {
    if (flag & PBVH_UpdateBB) {
      update |= (node->flag & PBVH_UpdateBB);
      node->flag &= ~PBVH_UpdateBB;
    }

    if (flag & PBVH_UpdateOriginalBB) {
      update |= (node->flag & PBVH_UpdateOriginalBB);
      node->flag &= ~PBVH_UpdateOriginalBB;
    }

    return update;
  }

  update |= pbvh_flush_bb(pbvh, &pbvh->nodes[node->children_offset], flag);
  update |= pbvh_flush_bb(pbvh, &pbvh->nodes[node->children_offset + 1], flag);

  update_node_vb(pbvh, node, update);

  return update;
}

namespace blender::bke::pbvh {
void update_bounds(PBVH &pbvh, int flag)
{
  if (pbvh.nodes.is_empty()) {
    return;
  }

  Vector<PBVHNode *> nodes = blender::bke::pbvh::search_gather(
      &pbvh, [&](PBVHNode &node) { return update_search(&node, flag); });

  if (flag & (PBVH_UpdateBB | PBVH_UpdateOriginalBB | PBVH_UpdateRedraw)) {
    pbvh_update_BB_redraw(&pbvh, nodes, flag);
  }

  if (flag & (PBVH_UpdateBB | PBVH_UpdateOriginalBB)) {
    pbvh_flush_bb(&pbvh, &pbvh.nodes.first(), flag);
  }
}
}  // namespace blender::bke::pbvh

namespace blender::bke::pbvh {
void node_update_mask_mesh(const Span<float> mask, PBVHNode &node)
{
  const bool fully_masked = std::all_of(node.vert_indices.begin(),
                                        node.vert_indices.end(),
                                        [&](const int vert) { return mask[vert] == 1.0f; });
  const bool fully_unmasked = std::all_of(node.vert_indices.begin(),
                                          node.vert_indices.end(),
                                          [&](const int vert) { return mask[vert] <= 0.0f; });
  SET_FLAG_FROM_TEST(node.flag, fully_masked, PBVH_FullyMasked);
  SET_FLAG_FROM_TEST(node.flag, fully_unmasked, PBVH_FullyUnmasked);
  node.flag &= ~PBVH_UpdateMask;
}

void node_update_mask_grids(const CCGKey &key, const Span<CCGElem *> grids, PBVHNode &node)
{
  BLI_assert(key.has_mask);
  bool fully_masked = true;
  bool fully_unmasked = true;
  for (const int grid : node.prim_indices) {
    CCGElem *elem = grids[grid];
    for (const int i : IndexRange(key.grid_area)) {
      const float mask = *CCG_elem_offset_mask(&key, elem, i);
      fully_masked &= mask == 1.0f;
      fully_unmasked &= mask <= 0.0f;
    }
  }
  SET_FLAG_FROM_TEST(node.flag, fully_masked, PBVH_FullyMasked);
  SET_FLAG_FROM_TEST(node.flag, fully_unmasked, PBVH_FullyUnmasked);
  node.flag &= ~PBVH_UpdateMask;
}

void node_update_mask_bmesh(const int mask_offset, PBVHNode &node)
{
  BLI_assert(mask_offset != -1);
  bool fully_masked = true;
  bool fully_unmasked = true;
  for (const BMVert *vert : *node.bm_unique_verts) {
    fully_masked &= BM_ELEM_CD_GET_FLOAT(vert, mask_offset) == 1.0f;
    fully_unmasked &= BM_ELEM_CD_GET_FLOAT(vert, mask_offset) <= 0.0f;
  }
  for (const BMVert *vert : *node.bm_other_verts) {
    fully_masked &= BM_ELEM_CD_GET_FLOAT(vert, mask_offset) == 1.0f;
    fully_unmasked &= BM_ELEM_CD_GET_FLOAT(vert, mask_offset) <= 0.0f;
  }
  SET_FLAG_FROM_TEST(node.flag, fully_masked, PBVH_FullyMasked);
  SET_FLAG_FROM_TEST(node.flag, fully_unmasked, PBVH_FullyUnmasked);
  node.flag &= ~PBVH_UpdateMask;
}

void update_mask(PBVH &pbvh)
{
  using namespace blender;
  Vector<PBVHNode *> nodes = blender::bke::pbvh::search_gather(
      &pbvh, [&](PBVHNode &node) { return update_search(&node, PBVH_UpdateMask); });

  threading::parallel_for(nodes.index_range(), 1, [&](const IndexRange range) {
    for (PBVHNode *node : nodes.as_span().slice(range)) {
      node_update_mask_redraw(pbvh, *node);
    }
  });
}

void update_vertex_data(PBVH &pbvh, int flag)
{
  using namespace blender;
  Vector<PBVHNode *> nodes = blender::bke::pbvh::search_gather(
      &pbvh, [&](PBVHNode &node) { return update_search(&node, flag); });

  if (flag & (PBVH_UpdateColor)) {
    for (PBVHNode *node : nodes) {
      node->flag |= PBVH_UpdateRedraw | PBVH_UpdateDrawBuffers | PBVH_UpdateColor;
    }
  }
}

static void pbvh_faces_node_visibility_update(PBVH *pbvh, PBVHNode *node)
{
  if (pbvh->hide_vert == nullptr) {
    BKE_pbvh_node_fully_hidden_set(node, false);
    return;
  }
  for (const int vert : node->vert_indices) {
    if (!(pbvh->hide_vert[vert])) {
      BKE_pbvh_node_fully_hidden_set(node, false);
      return;
    }
  }

  BKE_pbvh_node_fully_hidden_set(node, true);
}

static void pbvh_grids_node_visibility_update(PBVH *pbvh, PBVHNode *node)
{
  CCGElem **grids;
  const int *grid_indices;
  int totgrid, i;

  BKE_pbvh_node_get_grids(pbvh, node, &grid_indices, &totgrid, nullptr, nullptr, &grids);
  BitGroupVector<> &grid_hidden = *BKE_pbvh_grid_hidden(pbvh);
  CCGKey key = *BKE_pbvh_get_grid_key(pbvh);

  for (i = 0; i < totgrid; i++) {
    int g = grid_indices[i], x, y;
    blender::BoundedBitSpan gh = grid_hidden[g];

    if (gh.is_empty()) {
      BKE_pbvh_node_fully_hidden_set(node, false);
      return;
    }

    for (y = 0; y < key.grid_size; y++) {
      for (x = 0; x < key.grid_size; x++) {
        if (!gh[y * key.grid_size + x]) {
          BKE_pbvh_node_fully_hidden_set(node, false);
          return;
        }
      }
    }
  }
  BKE_pbvh_node_fully_hidden_set(node, true);
}

static void pbvh_bmesh_node_visibility_update(PBVHNode *node)
{
  for (BMVert *v : *node->bm_unique_verts) {
    if (!BM_elem_flag_test(v, BM_ELEM_HIDDEN)) {
      BKE_pbvh_node_fully_hidden_set(node, false);
      return;
    }
  }

  for (BMVert *v : *node->bm_other_verts) {
    if (!BM_elem_flag_test(v, BM_ELEM_HIDDEN)) {
      BKE_pbvh_node_fully_hidden_set(node, false);
      return;
    }
  }

  BKE_pbvh_node_fully_hidden_set(node, true);
}

static void node_update_visibility(PBVH &pbvh, PBVHNode &node)
{
  if (!(node.flag & PBVH_UpdateVisibility)) {
    return;
  }
  node.flag &= ~PBVH_UpdateVisibility;
  switch (BKE_pbvh_type(&pbvh)) {
    case PBVH_FACES:
      pbvh_faces_node_visibility_update(&pbvh, &node);
      break;
    case PBVH_GRIDS:
      pbvh_grids_node_visibility_update(&pbvh, &node);
      break;
    case PBVH_BMESH:
      pbvh_bmesh_node_visibility_update(&node);
      break;
  }
}

void node_update_visibility_mesh(const Span<bool> hide_vert, PBVHNode &node)
{
  BLI_assert(!hide_vert.is_empty());
  const bool fully_hidden = std::all_of(node.vert_indices.begin(),
                                        node.vert_indices.end(),
                                        [&](const int vert) { return hide_vert[vert]; });
  SET_FLAG_FROM_TEST(node.flag, fully_hidden, PBVH_FullyHidden);
  node.flag &= ~PBVH_UpdateVisibility;
}

static void update_visibility_faces(const Mesh &mesh, const Span<PBVHNode *> nodes)
{
  const AttributeAccessor attributes = mesh.attributes();
  const VArraySpan<bool> hide_vert = *attributes.lookup<bool>(".hide_vert", AttrDomain::Point);
  if (hide_vert.is_empty()) {
    for (PBVHNode *node : nodes) {
      node->flag &= ~PBVH_FullyHidden;
      node->flag &= ~PBVH_UpdateVisibility;
    }
    return;
  }

  threading::parallel_for(nodes.index_range(), 1, [&](const IndexRange range) {
    for (PBVHNode *node : nodes.slice(range)) {
      node_update_visibility_mesh(hide_vert, *node);
    }
  });
}

void node_update_visibility_grids(const BitGroupVector<> &grid_hidden, PBVHNode &node)
{
  BLI_assert(!grid_hidden.is_empty());
  const bool fully_hidden = std::none_of(
      node.prim_indices.begin(), node.prim_indices.end(), [&](const int grid) {
        return bits::any_bit_unset(grid_hidden[grid]);
      });
  SET_FLAG_FROM_TEST(node.flag, fully_hidden, PBVH_FullyHidden);
  node.flag &= ~PBVH_UpdateVisibility;
}

static void update_visibility_grids(PBVH &pbvh, const Span<PBVHNode *> nodes)
{
  const BitGroupVector<> &grid_hidden = pbvh.subdiv_ccg->grid_hidden;
  if (grid_hidden.is_empty()) {
    for (PBVHNode *node : nodes) {
      node->flag &= ~PBVH_FullyHidden;
      node->flag &= ~PBVH_UpdateVisibility;
    }
    return;
  }

  threading::parallel_for(nodes.index_range(), 1, [&](const IndexRange range) {
    for (PBVHNode *node : nodes.slice(range)) {
      node_update_visibility_grids(grid_hidden, *node);
    }
  });
}

void node_update_visibility_bmesh(PBVHNode &node)
{
  const bool unique_hidden = std::all_of(
      node.bm_unique_verts->begin(), node.bm_unique_verts->end(), [&](const BMVert *vert) {
        return BM_elem_flag_test(vert, BM_ELEM_HIDDEN);
      });
  const bool other_hidden = std::all_of(
      node.bm_other_verts->begin(), node.bm_other_verts->end(), [&](const BMVert *vert) {
        return BM_elem_flag_test(vert, BM_ELEM_HIDDEN);
      });
  SET_FLAG_FROM_TEST(node.flag, unique_hidden && other_hidden, PBVH_FullyHidden);
  node.flag &= ~PBVH_UpdateVisibility;
}

static void update_visibility_bmesh(const Span<PBVHNode *> nodes)
{
  threading::parallel_for(nodes.index_range(), 1, [&](const IndexRange range) {
    for (PBVHNode *node : nodes.slice(range)) {
      node_update_visibility_bmesh(*node);
    }
  });
}

void update_visibility(PBVH &pbvh)
{
  Vector<PBVHNode *> nodes = search_gather(
      &pbvh, [&](PBVHNode &node) { return update_search(&node, PBVH_UpdateVisibility); });

  switch (BKE_pbvh_type(&pbvh)) {
    case PBVH_FACES:
      update_visibility_faces(*pbvh.mesh, nodes);
      break;
    case PBVH_GRIDS:
      update_visibility_grids(pbvh, nodes);
      break;
    case PBVH_BMESH:
      update_visibility_bmesh(nodes);
      break;
  }
}
}  // namespace blender::bke::pbvh

Bounds<float3> BKE_pbvh_redraw_BB(PBVH *pbvh)
{
  if (pbvh->nodes.is_empty()) {
    return Bounds<float3>();
  }
  PBVHIter iter;
  PBVHNode *node;
  Bounds<float3> bb = negative_bounds();

  pbvh_iter_begin(&iter, pbvh, {});

  while ((node = pbvh_iter_next(&iter))) {
    if (node->flag & PBVH_UpdateRedraw) {
      bb = bounds::merge(bb, node->vb);
    }
  }

  pbvh_iter_end(&iter);

  return bb;
}

namespace blender::bke::pbvh {

IndexMask nodes_to_face_selection_grids(const SubdivCCG &subdiv_ccg,
                                        const Span<const PBVHNode *> nodes,
                                        IndexMaskMemory &memory)
{
  const Span<int> grid_to_face_map = subdiv_ccg.grid_to_face_map;
  /* Using a #VectorSet for index deduplication would also work, but the performance gets much
   * worse with large selections since the loop would be single-threaded. A boolean array has an
   * overhead regardless of selection size, but that is small. */
  Array<bool> faces_to_update(subdiv_ccg.faces.size(), false);
  threading::parallel_for(nodes.index_range(), 1, [&](const IndexRange range) {
    for (const PBVHNode *node : nodes.slice(range)) {
      for (const int grid : node->prim_indices) {
        faces_to_update[grid_to_face_map[grid]] = true;
      }
    }
  });
  return IndexMask::from_bools(faces_to_update, memory);
}

}  // namespace blender::bke::pbvh

/***************************** PBVH Access ***********************************/

bool BKE_pbvh_has_faces(const PBVH *pbvh)
{
  if (pbvh->header.type == PBVH_BMESH) {
    return (pbvh->header.bm->totface != 0);
  }

  return (pbvh->totprim != 0);
}

Bounds<float3> BKE_pbvh_bounding_box(const PBVH *pbvh)
{
  if (pbvh->nodes.is_empty()) {
    return Bounds<float3>();
  }

  return pbvh->nodes[0].vb;
}

BitGroupVector<> *BKE_pbvh_grid_hidden(const PBVH *pbvh)
{
  BLI_assert(pbvh->header.type == PBVH_GRIDS);
  return pbvh->grid_hidden;
}

const CCGKey *BKE_pbvh_get_grid_key(const PBVH *pbvh)
{
  BLI_assert(pbvh->header.type == PBVH_GRIDS);
  return &pbvh->gridkey;
}

struct CCGElem **BKE_pbvh_get_grids(const PBVH *pbvh)
{
  BLI_assert(pbvh->header.type == PBVH_GRIDS);
  return pbvh->grids;
}

BitGroupVector<> *BKE_pbvh_get_grid_visibility(const PBVH *pbvh)
{
  BLI_assert(pbvh->header.type == PBVH_GRIDS);
  return pbvh->grid_hidden;
}

int BKE_pbvh_get_grid_num_verts(const PBVH *pbvh)
{
  BLI_assert(pbvh->header.type == PBVH_GRIDS);
  return pbvh->totgrid * pbvh->gridkey.grid_area;
}

int BKE_pbvh_get_grid_num_faces(const PBVH *pbvh)
{
  BLI_assert(pbvh->header.type == PBVH_GRIDS);
  return pbvh->totgrid * (pbvh->gridkey.grid_size - 1) * (pbvh->gridkey.grid_size - 1);
}

/***************************** Node Access ***********************************/

void BKE_pbvh_node_mark_original_update(PBVHNode *node)
{
  node->flag |= PBVH_UpdateOriginalBB;
}

void BKE_pbvh_node_mark_update(PBVHNode *node)
{
  node->flag |= PBVH_UpdateNormals | PBVH_UpdateBB | PBVH_UpdateOriginalBB |
                PBVH_UpdateDrawBuffers | PBVH_UpdateRedraw | PBVH_UpdateCurvatureDir |
                PBVH_RebuildPixels | PBVH_UpdateTriAreas;
}

void BKE_pbvh_node_mark_update_mask(PBVHNode *node)
{
  node->flag |= PBVH_UpdateMask | PBVH_UpdateDrawBuffers | PBVH_UpdateRedraw;
}

void BKE_pbvh_node_mark_update_color(PBVHNode *node)
{
  node->flag |= PBVH_UpdateColor | PBVH_UpdateDrawBuffers | PBVH_UpdateRedraw;
}

void BKE_pbvh_node_mark_update_face_sets(PBVHNode *node)
{
  node->flag |= PBVH_UpdateDrawBuffers | PBVH_UpdateRedraw;
}

void BKE_pbvh_mark_rebuild_pixels(PBVH *pbvh)
{
  for (PBVHNode &node : pbvh->nodes) {
    if (node.flag & PBVH_Leaf) {
      node.flag |= PBVH_RebuildPixels;
    }
  }
}

void BKE_pbvh_node_mark_update_visibility(PBVHNode *node)
{
  node->flag |= PBVH_UpdateVisibility | PBVH_RebuildDrawBuffers | PBVH_UpdateDrawBuffers |
                PBVH_UpdateRedraw | PBVH_UpdateTris | PBVH_UpdateTriAreas;
}

void BKE_pbvh_vert_tag_update_normal_visibility(PBVHNode *node)
{
  node->flag |= PBVH_UpdateVisibility | PBVH_RebuildDrawBuffers | PBVH_UpdateDrawBuffers |
                PBVH_UpdateRedraw | PBVH_UpdateCurvatureDir | PBVH_UpdateTris |
                PBVH_UpdateTriAreas;
}

void BKE_pbvh_node_mark_rebuild_draw(PBVHNode *node)
{
  node->flag |= PBVH_RebuildDrawBuffers | PBVH_UpdateDrawBuffers | PBVH_UpdateRedraw |
                PBVH_UpdateCurvatureDir | PBVH_UpdateTriAreas;
}

void BKE_pbvh_node_mark_redraw(PBVHNode *node)
{
  node->flag |= PBVH_UpdateDrawBuffers | PBVH_UpdateRedraw;
}

void BKE_pbvh_node_mark_positions_update(PBVHNode *node)
{
<<<<<<< HEAD
  node->flag |= PBVH_UpdateNormals | PBVH_UpdateCurvatureDir;
}

void BKE_pbvh_node_mark_curvature_update(PBVHNode *node)
{
  node->flag |= PBVH_UpdateCurvatureDir;
}

void BKE_pbvh_curvature_update_set(PBVHNode *node, bool state)
{
  if (state) {
    node->flag |= PBVH_UpdateCurvatureDir;
  }
  else {
    node->flag &= ~PBVH_UpdateCurvatureDir;
  }
}

bool BKE_pbvh_curvature_update_get(PBVHNode *node)
{
  return node->flag & PBVH_UpdateCurvatureDir;
=======
  node->flag |= PBVH_UpdateNormals | PBVH_UpdateDrawBuffers | PBVH_UpdateRedraw | PBVH_UpdateBB;
>>>>>>> 203f5f9f
}

void BKE_pbvh_node_fully_hidden_set(PBVHNode *node, int fully_hidden)
{
  BLI_assert(node->flag & PBVH_Leaf);

  if (fully_hidden) {
    node->flag |= PBVH_FullyHidden;
  }
  else {
    node->flag &= ~PBVH_FullyHidden;
  }
}

bool BKE_pbvh_node_fully_hidden_get(const PBVHNode *node)
{
  return (node->flag & PBVH_Leaf) && (node->flag & PBVH_FullyHidden);
}

void BKE_pbvh_node_fully_masked_set(PBVHNode *node, int fully_masked)
{
  BLI_assert(node->flag & PBVH_Leaf);

  if (fully_masked) {
    node->flag |= PBVH_FullyMasked;
  }
  else {
    node->flag &= ~PBVH_FullyMasked;
  }
}

bool BKE_pbvh_node_fully_masked_get(PBVHNode *node)
{
  return (node->flag & PBVH_Leaf) && (node->flag & PBVH_FullyMasked);
}

void BKE_pbvh_node_fully_unmasked_set(PBVHNode *node, int fully_masked)
{
  BLI_assert(node->flag & PBVH_Leaf);

  if (fully_masked) {
    node->flag |= PBVH_FullyUnmasked;
  }
  else {
    node->flag &= ~PBVH_FullyUnmasked;
  }
}

bool BKE_pbvh_node_fully_unmasked_get(PBVHNode *node)
{
  return (node->flag & PBVH_Leaf) && (node->flag & PBVH_FullyUnmasked);
}

blender::Span<int> BKE_pbvh_node_get_loops(const PBVHNode *node)
{
  return node->loop_indices;
}

blender::Span<int> BKE_pbvh_node_get_vert_indices(const PBVHNode *node)
{
  return node->vert_indices;
}

blender::Span<int> BKE_pbvh_node_get_unique_vert_indices(const PBVHNode *node)
{
  return node->vert_indices.as_span().take_front(node->uniq_verts);
}

int BKE_pbvh_num_faces(const PBVH *pbvh)
{
  switch (pbvh->header.type) {
    case PBVH_GRIDS:
    case PBVH_FACES:
      return pbvh->faces_num;
    case PBVH_BMESH:
      return pbvh->header.bm->totface;
  }

  BLI_assert_unreachable();
  return 0;
}

namespace blender::bke::pbvh {

Span<int> node_face_indices_calc_mesh(const PBVH &pbvh, const PBVHNode &node, Vector<int> &faces)
{
  faces.clear();
  const Span<int> tri_faces = pbvh.corner_tri_faces;
  int prev_face = -1;
  for (const int tri : node.prim_indices) {
    const int face = tri_faces[tri];
    if (face != prev_face) {
      faces.append(face);
      prev_face = face;
    }
  }
  return faces.as_span();
}

Span<int> node_face_indices_calc_grids(const PBVH &pbvh, const PBVHNode &node, Vector<int> &faces)
{
  faces.clear();
  const Span<int> grid_to_face_map = pbvh.subdiv_ccg->grid_to_face_map;
  int prev_face = -1;
  for (const int prim : node.prim_indices) {
    const int face = grid_to_face_map[prim];
    if (face != prev_face) {
      faces.append(face);
      prev_face = face;
    }
  }
  return faces.as_span();
}

}  // namespace blender::bke::pbvh

blender::Vector<int> BKE_pbvh_node_calc_face_indices(const PBVH &pbvh, const PBVHNode &node)
{
  Vector<int> faces;
  switch (pbvh.header.type) {
    case PBVH_FACES: {
      const Span<int> looptri_faces = pbvh.looptri_faces;
      int prev_face = -1;
      for (const int tri : node.prim_indices) {
        const int face = looptri_faces[tri];
        if (face != prev_face) {
          faces.append(face);
          prev_face = face;
        }
      }
      break;
    }
    case PBVH_GRIDS: {
      const SubdivCCG &subdiv_ccg = *pbvh.subdiv_ccg;
      int prev_face = -1;
      for (const int prim : node.prim_indices) {
        const int face = BKE_subdiv_ccg_grid_to_face_index(subdiv_ccg, prim);
        if (face != prev_face) {
          faces.append(face);
          prev_face = face;
        }
      }
      break;
    }
    case PBVH_BMESH:
      BLI_assert_unreachable();
      break;
  }

  return faces;
}

void BKE_pbvh_node_num_verts(const PBVH *pbvh,
                             const PBVHNode *node,
                             int *r_uniquevert,
                             int *r_verts_num)
{
  int tot;

  switch (pbvh->header.type) {
    case PBVH_GRIDS:
      tot = node->prim_indices.size() * pbvh->gridkey.grid_area;
      if (r_verts_num) {
        *r_verts_num = tot;
      }
      if (r_uniquevert) {
        *r_uniquevert = tot;
      }
      break;
    case PBVH_FACES:
      if (r_verts_num) {
        *r_verts_num = node->uniq_verts + node->face_verts;
      }
      if (r_uniquevert) {
        *r_uniquevert = node->uniq_verts;
      }
      break;
    case PBVH_BMESH:
      // not a leaf? return zero
      if (!(node->flag & PBVH_Leaf)) {
        if (r_verts_num) {
          *r_verts_num = 0;
        }

        if (r_uniquevert) {
          *r_uniquevert = 0;
        }

        return;
      }

      tot = node->bm_unique_verts->size();
      if (r_verts_num) {
        *r_verts_num = tot + node->bm_other_verts->size();
      }
      if (r_uniquevert) {
        *r_uniquevert = tot;
      }
      break;
  }
}

int BKE_pbvh_node_num_unique_verts(const PBVH &pbvh, const PBVHNode &node)
{
  switch (pbvh.header.type) {
    case PBVH_GRIDS:
      return node.prim_indices.size() * pbvh.gridkey.grid_area;
    case PBVH_FACES:
      return node.uniq_verts;
    case PBVH_BMESH:
      return node.bm_unique_verts->size();
  }
  BLI_assert_unreachable();
  return 0;
}

Span<int> BKE_pbvh_node_get_grid_indices(const PBVHNode &node)
{
  return node.prim_indices;
}

void BKE_pbvh_node_get_grids(PBVH *pbvh,
                             PBVHNode *node,
                             const int **r_grid_indices,
                             int *r_totgrid,
                             int *r_maxgrid,
                             int *r_gridsize,
                             CCGElem ***r_griddata)
{
  switch (pbvh->header.type) {
    case PBVH_GRIDS:
      if (r_grid_indices) {
        *r_grid_indices = node->prim_indices.data();
      }
      if (r_totgrid) {
        *r_totgrid = node->prim_indices.size();
      }
      if (r_maxgrid) {
        *r_maxgrid = pbvh->totgrid;
      }
      if (r_gridsize) {
        *r_gridsize = pbvh->gridkey.grid_size;
      }
      if (r_griddata) {
        *r_griddata = pbvh->grids;
      }
      break;
    case PBVH_FACES:
    case PBVH_BMESH:
      if (r_grid_indices) {
        *r_grid_indices = nullptr;
      }
      if (r_totgrid) {
        *r_totgrid = 0;
      }
      if (r_maxgrid) {
        *r_maxgrid = 0;
      }
      if (r_gridsize) {
        *r_gridsize = 0;
      }
      if (r_griddata) {
        *r_griddata = nullptr;
      }
      break;
  }
}

Bounds<float3> BKE_pbvh_node_get_BB(PBVHNode *node)
{
  return node->vb;
}

Bounds<float3> BKE_pbvh_node_get_original_BB(PBVHNode *node)
{

  return node->orig_vb;
}

blender::MutableSpan<PBVHProxyNode> BKE_pbvh_node_get_proxies(PBVHNode *node)
{
  return node->proxies;
}

/********************************* Ray-cast ***********************************/

typedef struct {
  struct IsectRayAABB_Precalc ray;
  bool original;
  int stroke_id;
} RaycastData;

static bool ray_aabb_intersect(PBVHNode &node, const RaycastData &rcd)
{
  if (rcd.original) {
    return isect_ray_aabb_v3(&rcd.ray, node.orig_vb.min, node.orig_vb.max, &node.tmin);
  }
  return isect_ray_aabb_v3(&rcd.ray, node.vb.min, node.vb.max, &node.tmin);
}

namespace blender::bke::pbvh {
void raycast(PBVH *pbvh,
             const FunctionRef<void(PBVHNode &node, float *tmin)> hit_fn,
             const float ray_start[3],
             const float ray_normal[3],
             bool original,
             int stroke_id)
{
  RaycastData rcd;

  isect_ray_aabb_v3_precalc(&rcd.ray, ray_start, ray_normal);
  rcd.original = original;
  rcd.stroke_id = stroke_id;
  pbvh->stroke_id = stroke_id;

  search_callback_occluded(
      pbvh, [&](PBVHNode &node) { return ray_aabb_intersect(node, rcd); }, hit_fn);
}

bool ray_face_intersection_quad(const float ray_start[3],
                                struct IsectRayPrecalc *isect_precalc,
                                const float t0[3],
                                const float t1[3],
                                const float t2[3],
                                const float t3[3],
                                float *depth)
{
  float depth_test;

  if ((isect_ray_tri_watertight_v3(ray_start, isect_precalc, t0, t1, t2, &depth_test, nullptr) &&
       (depth_test < *depth)) ||
      (isect_ray_tri_watertight_v3(ray_start, isect_precalc, t0, t2, t3, &depth_test, nullptr) &&
       (depth_test < *depth)))
  {
    *depth = depth_test;
    return true;
  }

  return false;
}

bool ray_face_intersection_tri(const float ray_start[3],
                               IsectRayPrecalc *isect_precalc,
                               const float t0[3],
                               const float t1[3],
                               const float t2[3],
                               float *depth)
{
  float depth_test;
  if (isect_ray_tri_watertight_v3(ray_start, isect_precalc, t0, t1, t2, &depth_test, nullptr) &&
      (depth_test < *depth))
  {
    *depth = depth_test;
    return true;
  }

  return false;
}

static bool ray_update_depth_and_hit_count(const float depth_test, float *r_depth, int *hit_count)
{
  (*hit_count)++;
  if (depth_test < *r_depth) {
    *r_depth = depth_test;
    return true;
  }

  return false;
}

static bool ray_face_intersection_depth_quad(const float ray_start[3],
                                             struct IsectRayPrecalc *isect_precalc,
                                             const float t0[3],
                                             const float t1[3],
                                             const float t2[3],
                                             const float t3[3],
                                             float *r_depth,
                                             int *hit_count)
{
  float depth_test;
  if (!(isect_ray_tri_watertight_v3(ray_start, isect_precalc, t0, t1, t2, &depth_test, nullptr) ||
        isect_ray_tri_watertight_v3(ray_start, isect_precalc, t0, t2, t3, &depth_test, nullptr)))
  {
    return false;
  }
  return ray_update_depth_and_hit_count(depth_test, r_depth, hit_count);
}

bool ray_face_intersection_depth_tri(const float ray_start[3],
                                     struct IsectRayPrecalc *isect_precalc,
                                     const float t0[3],
                                     const float t1[3],
                                     const float t2[3],
                                     float *r_depth,
                                     int *hit_count)
{
  float depth_test;

  if (!isect_ray_tri_watertight_v3(ray_start, isect_precalc, t0, t1, t2, &depth_test, nullptr)) {
    return false;
  }
  return ray_update_depth_and_hit_count(depth_test, r_depth, hit_count);
}

/* Take advantage of the fact we know this won't be an intersection.
 * Just handle ray-tri edges. */
static float dist_squared_ray_to_tri_v3_fast(const float ray_origin[3],
                                             const float ray_direction[3],
                                             const float v0[3],
                                             const float v1[3],
                                             const float v2[3],
                                             float r_point[3],
                                             float *r_depth)
{
  const float *tri[3] = {v0, v1, v2};
  float dist_sq_best = FLT_MAX;
  for (int i = 0, j = 2; i < 3; j = i++) {
    float point_test[3], depth_test = FLT_MAX;
    const float dist_sq_test = dist_squared_ray_to_seg_v3(
        ray_origin, ray_direction, tri[i], tri[j], point_test, &depth_test);
    if (dist_sq_test < dist_sq_best || i == 0) {
      copy_v3_v3(r_point, point_test);
      *r_depth = depth_test;
      dist_sq_best = dist_sq_test;
    }
  }
  return dist_sq_best;
}

bool ray_face_nearest_quad(const float ray_start[3],
                           const float ray_normal[3],
                           const float t0[3],
                           const float t1[3],
                           const float t2[3],
                           const float t3[3],
                           float *depth,
                           float *dist_sq)
{
  float dist_sq_test;
  float co[3], depth_test;

  if ((dist_sq_test = dist_squared_ray_to_tri_v3_fast(
           ray_start, ray_normal, t0, t1, t2, co, &depth_test)) < *dist_sq)
  {
    *dist_sq = dist_sq_test;
    *depth = depth_test;
    if ((dist_sq_test = dist_squared_ray_to_tri_v3_fast(
             ray_start, ray_normal, t0, t2, t3, co, &depth_test)) < *dist_sq)
    {
      *dist_sq = dist_sq_test;
      *depth = depth_test;
    }
    return true;
  }

  return false;
}

bool ray_face_nearest_tri(const float ray_start[3],
                          const float ray_normal[3],
                          const float t0[3],
                          const float t1[3],
                          const float t2[3],
                          float *depth,
                          float *dist_sq)
{
  float dist_sq_test;
  float co[3], depth_test;

  if ((dist_sq_test = dist_squared_ray_to_tri_v3_fast(
           ray_start, ray_normal, t0, t1, t2, co, &depth_test)) < *dist_sq)
  {
    *dist_sq = dist_sq_test;
    *depth = depth_test;
    return true;
  }

  return false;
}

static bool pbvh_faces_node_raycast(PBVH *pbvh,
                                    const PBVHNode *node,
                                    float (*origco)[3],
                                    const Span<int> corner_verts,
                                    const Span<bool> hide_poly,
                                    const float ray_start[3],
                                    const float ray_normal[3],
                                    IsectRayPrecalc *isect_precalc,
                                    float *depth,
                                    PBVHVertRef *r_active_vertex,
                                    PBVHFaceRef *r_active_face_index,
                                    float *r_face_normal)
{
  using namespace blender;
  const Span<float3> positions = pbvh->vert_positions;
  bool hit = false;
  float nearest_vertex_co[3] = {0.0f};

  for (const int i : node->prim_indices.index_range()) {
    const int tri_i = node->prim_indices[i];
    const int3 &tri = pbvh->corner_tris[tri_i];
    const int3 face_verts = node->face_vert_indices[i];

    if (!hide_poly.is_empty() && hide_poly[pbvh->corner_tri_faces[tri_i]]) {
      continue;
    }

    const float *co[3];
    if (origco) {
      /* Intersect with backed up original coordinates. */
      co[0] = origco[face_verts[0]];
      co[1] = origco[face_verts[1]];
      co[2] = origco[face_verts[2]];
    }
    else {
      /* intersect with current coordinates */
      co[0] = positions[corner_verts[tri[0]]];
      co[1] = positions[corner_verts[tri[1]]];
      co[2] = positions[corner_verts[tri[2]]];
    }

    if (pbvh::ray_face_intersection_tri(ray_start, isect_precalc, co[0], co[1], co[2], depth)) {
      hit = true;

      if (r_face_normal) {
        normal_tri_v3(r_face_normal, co[0], co[1], co[2]);
      }

      if (r_active_vertex) {
        float location[3] = {0.0f};
        madd_v3_v3v3fl(location, ray_start, ray_normal, *depth);
        for (int j = 0; j < 3; j++) {
          /* Always assign nearest_vertex_co in the first iteration to avoid comparison against
           * uninitialized values. This stores the closest vertex in the current intersecting
           * triangle. */
          if (j == 0 ||
              len_squared_v3v3(location, co[j]) < len_squared_v3v3(location, nearest_vertex_co))
          {
            copy_v3_v3(nearest_vertex_co, co[j]);
            r_active_vertex->i = corner_verts[tri[j]];
            r_active_face_index->i = pbvh->corner_tri_faces[tri_i];
          }
        }
      }
    }
  }

  return hit;
}

static bool pbvh_grids_node_raycast(PBVH *pbvh,
                                    PBVHNode *node,
                                    float (*origco)[3],
                                    const float ray_start[3],
                                    const float ray_normal[3],
                                    IsectRayPrecalc *isect_precalc,
                                    float *depth,
                                    PBVHVertRef *r_active_vertex,
                                    PBVHFaceRef *r_active_grid_index,
                                    float *r_face_normal)
{
  const int totgrid = node->prim_indices.size();
  const int gridsize = pbvh->gridkey.grid_size;
  bool hit = false;
  float nearest_vertex_co[3] = {0.0};
  const CCGKey *gridkey = &pbvh->gridkey;
  const BitGroupVector<> &grid_hidden = pbvh->subdiv_ccg->grid_hidden;
  const Span<CCGElem *> grids = pbvh->subdiv_ccg->grids;

  for (int i = 0; i < totgrid; i++) {
    const int grid_index = node->prim_indices[i];
    CCGElem *grid = grids[grid_index];
    if (!grid) {
      continue;
    }

    for (int y = 0; y < gridsize - 1; y++) {
      for (int x = 0; x < gridsize - 1; x++) {
        /* check if grid face is hidden */
        if (!grid_hidden.is_empty()) {
          if (paint_is_grid_face_hidden(grid_hidden[grid_index], gridsize, x, y)) {
            continue;
          }
        }

        const float *co[4];
        if (origco) {
          co[0] = origco[(y + 1) * gridsize + x];
          co[1] = origco[(y + 1) * gridsize + x + 1];
          co[2] = origco[y * gridsize + x + 1];
          co[3] = origco[y * gridsize + x];
        }
        else {
          co[0] = CCG_grid_elem_co(gridkey, grid, x, y + 1);
          co[1] = CCG_grid_elem_co(gridkey, grid, x + 1, y + 1);
          co[2] = CCG_grid_elem_co(gridkey, grid, x + 1, y);
          co[3] = CCG_grid_elem_co(gridkey, grid, x, y);
        }

        if (ray_face_intersection_quad(
                ray_start, isect_precalc, co[0], co[1], co[2], co[3], depth))
        {
          hit = true;

          if (r_face_normal) {
            normal_quad_v3(r_face_normal, co[0], co[1], co[2], co[3]);
          }

          if (r_active_vertex) {
            float location[3] = {0.0};
            madd_v3_v3v3fl(location, ray_start, ray_normal, *depth);

            const int x_it[4] = {0, 1, 1, 0};
            const int y_it[4] = {1, 1, 0, 0};

            for (int j = 0; j < 4; j++) {
              /* Always assign nearest_vertex_co in the first iteration to avoid comparison against
               * uninitialized values. This stores the closest vertex in the current intersecting
               * quad. */
              if (j == 0 || len_squared_v3v3(location, co[j]) <
                                len_squared_v3v3(location, nearest_vertex_co))
              {
                copy_v3_v3(nearest_vertex_co, co[j]);

                r_active_vertex->i = gridkey->grid_area * grid_index +
                                     (y + y_it[j]) * gridkey->grid_size + (x + x_it[j]);
              }
            }
          }
          if (r_active_grid_index) {
            r_active_grid_index->i = grid_index;
          }
        }
      }
    }

    if (origco) {
      origco += gridsize * gridsize;
    }
  }

  return hit;
}

bool raycast_node(SculptSession *ss,
                  PBVH *pbvh,
                  PBVHNode *node,
                  float (*origco)[3],
                  bool use_origco,
                  const Span<int> corner_verts,
                  const Span<bool> hide_poly,
                  const float ray_start[3],
                  const float ray_normal[3],
                  struct IsectRayPrecalc *isect_precalc,
                  int *hit_count,
                  float *depth,
                  PBVHVertRef *active_vertex,
                  PBVHFaceRef *active_face_grid,
                  float *face_normal,
                  int stroke_id)
{
  bool hit = false;

  if (node->flag & PBVH_FullyHidden) {
    return false;
  }

  switch (pbvh->header.type) {
    case PBVH_FACES:
      hit |= pbvh_faces_node_raycast(pbvh,
                                     node,
                                     origco,
                                     corner_verts,
                                     hide_poly,
                                     ray_start,
                                     ray_normal,
                                     isect_precalc,
                                     depth,
                                     active_vertex,
                                     active_face_grid,
                                     face_normal);

      break;
    case PBVH_GRIDS:
      hit |= pbvh_grids_node_raycast(pbvh,
                                     node,
                                     origco,
                                     ray_start,
                                     ray_normal,
                                     isect_precalc,
                                     depth,
                                     active_vertex,
                                     active_face_grid,
                                     face_normal);
      break;
    case PBVH_BMESH:
      hit = pbvh_bmesh_node_raycast(ss,
                                    pbvh,
                                    node,
                                    ray_start,
                                    ray_normal,
                                    isect_precalc,
                                    hit_count,
                                    depth,
                                    use_origco,
                                    active_vertex,
                                    active_face_grid,
                                    face_normal,
                                    stroke_id);
      break;
  }

  return hit;
}

void clip_ray_ortho(
    PBVH *pbvh, bool original, float ray_start[3], float ray_end[3], float ray_normal[3])
{
  if (pbvh->nodes.is_empty()) {
    return;
  }
  float rootmin_start, rootmin_end;
  float3 bb_min_root, bb_max_root, bb_center, bb_diff;
  IsectRayAABB_Precalc ray;
  float ray_normal_inv[3];
  float offset = 1.0f + 1e-3f;
  const float offset_vec[3] = {1e-3f, 1e-3f, 1e-3f};

  Bounds<float3> bb;

  if (original) {
    bb = BKE_pbvh_node_get_original_BB(&pbvh->nodes.first());
  }
  else {
    bb = BKE_pbvh_node_get_BB(&pbvh->nodes.first());
  }

  bb_min_root = bb.min;
  bb_max_root = bb.max;

  /* Calc rough clipping to avoid overflow later. See #109555. */
  float mat[3][3];
  axis_dominant_v3_to_m3(mat, ray_normal);
  float a[3], b[3], min[3] = {FLT_MAX, FLT_MAX, FLT_MAX}, max[3] = {FLT_MIN, FLT_MIN, FLT_MIN};

  /* Compute AABB bounds rotated along ray_normal.*/
  copy_v3_v3(a, bb_min_root);
  copy_v3_v3(b, bb_max_root);
  mul_m3_v3(mat, a);
  mul_m3_v3(mat, b);
  minmax_v3v3_v3(min, max, a);
  minmax_v3v3_v3(min, max, b);

  float cent[3];

  /* Find midpoint of aabb on ray. */
  mid_v3_v3v3(cent, bb_min_root, bb_max_root);
  float t = line_point_factor_v3(cent, ray_start, ray_end);
  interp_v3_v3v3(cent, ray_start, ray_end, t);

  /* Compute rough interval. */
  float dist = max[2] - min[2];
  madd_v3_v3v3fl(ray_start, cent, ray_normal, -dist);
  madd_v3_v3v3fl(ray_end, cent, ray_normal, dist);

  /* Slightly offset min and max in case we have a zero width node
   * (due to a plane mesh for instance), or faces very close to the bounding box
   * boundary. */
  mid_v3_v3v3(bb_center, bb_max_root, bb_min_root);
  /* Diff should be same for both min/max since it's calculated from center. */
  sub_v3_v3v3(bb_diff, bb_max_root, bb_center);
  /* Handles case of zero width bb. */
  add_v3_v3(bb_diff, offset_vec);
  madd_v3_v3v3fl(bb_max_root, bb_center, bb_diff, offset);
  madd_v3_v3v3fl(bb_min_root, bb_center, bb_diff, -offset);

  /* Final projection of start ray. */
  isect_ray_aabb_v3_precalc(&ray, ray_start, ray_normal);
  if (!isect_ray_aabb_v3(&ray, bb_min_root, bb_max_root, &rootmin_start)) {
    return;
  }

  /* Final projection of end ray. */
  mul_v3_v3fl(ray_normal_inv, ray_normal, -1.0);
  isect_ray_aabb_v3_precalc(&ray, ray_end, ray_normal_inv);
  /* Unlikely to fail exiting if entering succeeded, still keep this here. */
  if (!isect_ray_aabb_v3(&ray, bb_min_root, bb_max_root, &rootmin_end)) {
    return;
  }

  /*
   * As a last-ditch effort to correct floating point overflow compute
   * and add an epsilon if rootmin_start == rootmin_end.
   */

  float epsilon = (std::nextafter(rootmin_start, rootmin_start + 1000.0f) - rootmin_start) *
                  5000.0f;

  if (rootmin_start == rootmin_end) {
    rootmin_start -= epsilon;
    rootmin_end += epsilon;
  }

  madd_v3_v3v3fl(ray_start, ray_start, ray_normal, rootmin_start);
  madd_v3_v3v3fl(ray_end, ray_end, ray_normal_inv, rootmin_end);
}
}  // namespace blender::bke::pbvh

/* -------------------------------------------------------------------- */

<<<<<<< HEAD
typedef struct {
  struct DistRayAABB_Precalc dist_ray_to_aabb_precalc;
  bool original;
} FindNearestRayData;

static bool nearest_to_ray_aabb_dist_sq(PBVHNode *node, FindNearestRayData *rcd)
=======
static bool nearest_to_ray_aabb_dist_sq(PBVHNode *node,
                                        const DistRayAABB_Precalc &dist_ray_to_aabb_precalc,
                                        const bool original)
>>>>>>> 203f5f9f
{
  const float *bb_min, *bb_max;

  if (original) {
    /* BKE_pbvh_node_get_original_BB */
    bb_min = node->orig_vb.min;
    bb_max = node->orig_vb.max;
  }
  else {
    /* BKE_pbvh_node_get_BB */
    bb_min = node->vb.min;
    bb_max = node->vb.max;
  }

  float co_dummy[3], depth;
  node->tmin = dist_squared_ray_to_aabb_v3(
      &dist_ray_to_aabb_precalc, bb_min, bb_max, co_dummy, &depth);
  /* Ideally we would skip distances outside the range. */
  return depth > 0.0f;
}

namespace blender::bke::pbvh {
void find_nearest_to_ray(PBVH *pbvh,
                         const FunctionRef<void(PBVHNode &node, float *tmin)> fn,
                         const float ray_start[3],
                         const float ray_normal[3],
                         const bool original)
{
  const DistRayAABB_Precalc ray_dist_precalc = dist_squared_ray_to_aabb_v3_precalc(ray_start,
                                                                                   ray_normal);

  search_callback_occluded(
      pbvh,
      [&](PBVHNode &node) {
        return nearest_to_ray_aabb_dist_sq(&node, ray_dist_precalc, original);
      },
      fn);
}
}  // namespace blender::bke::pbvh

static bool pbvh_faces_node_nearest_to_ray(PBVH *pbvh,
                                           const PBVHNode *node,
                                           float (*origco)[3],
                                           const float ray_start[3],
                                           const float ray_normal[3],
                                           float *depth,
                                           float *dist_sq)
{
  const Span<float3> positions = pbvh->vert_positions;
  const Span<int> corner_verts = pbvh->corner_verts;
  bool hit = false;

  for (const int i : node->prim_indices.index_range()) {
    const int tri_i = node->prim_indices[i];
    const int3 tri = pbvh->corner_tris[tri_i];
    const int3 face_verts = node->face_vert_indices[i];

    if (pbvh->hide_poly && pbvh->hide_poly[pbvh->looptri_faces[tri_i]]) {
      continue;
    }

    if (origco) {
      /* Intersect with backed-up original coordinates. */
      hit |= pbvh::ray_face_nearest_tri(ray_start,
                                        ray_normal,
                                        origco[face_verts[0]],
                                        origco[face_verts[1]],
                                        origco[face_verts[2]],
                                        depth,
                                        dist_sq);
    }
    else {
      /* intersect with current coordinates */
      hit |= pbvh::ray_face_nearest_tri(ray_start,
                                        ray_normal,
                                        positions[corner_verts[tri[0]]],
                                        positions[corner_verts[tri[1]]],
                                        positions[corner_verts[tri[2]]],
                                        depth,
                                        dist_sq);
    }
  }

  return hit;
}

static bool pbvh_grids_node_nearest_to_ray(PBVH *pbvh,
                                           PBVHNode *node,
                                           float (*origco)[3],
                                           const float ray_start[3],
                                           const float ray_normal[3],
                                           float *depth,
                                           float *dist_sq)
{
  const int totgrid = node->prim_indices.size();
  const int gridsize = pbvh->gridkey.grid_size;
  bool hit = false;
  const BitGroupVector<> &grid_hidden = pbvh->subdiv_ccg->grid_hidden;
  const Span<CCGElem *> grids = pbvh->subdiv_ccg->grids;

  for (int i = 0; i < totgrid; i++) {
    CCGElem *grid = grids[node->prim_indices[i]];
    if (!grid) {
      continue;
    }

    for (int y = 0; y < gridsize - 1; y++) {
      for (int x = 0; x < gridsize - 1; x++) {
        /* check if grid face is hidden */
        if (!grid_hidden.is_empty()) {
          if (paint_is_grid_face_hidden(grid_hidden[node->prim_indices[i]], gridsize, x, y)) {
            continue;
          }
        }

        if (origco) {
          hit |= pbvh::ray_face_nearest_quad(ray_start,
                                             ray_normal,
                                             origco[y * gridsize + x],
                                             origco[y * gridsize + x + 1],
                                             origco[(y + 1) * gridsize + x + 1],
                                             origco[(y + 1) * gridsize + x],
                                             depth,
                                             dist_sq);
        }
        else {
          hit |= pbvh::ray_face_nearest_quad(ray_start,
                                             ray_normal,
                                             CCG_grid_elem_co(&pbvh->gridkey, grid, x, y),
                                             CCG_grid_elem_co(&pbvh->gridkey, grid, x + 1, y),
                                             CCG_grid_elem_co(&pbvh->gridkey, grid, x + 1, y + 1),
                                             CCG_grid_elem_co(&pbvh->gridkey, grid, x, y + 1),
                                             depth,
                                             dist_sq);
        }
      }
    }

    if (origco) {
      origco += gridsize * gridsize;
    }
  }

  return hit;
}

namespace blender::bke::pbvh {
bool find_nearest_to_ray_node(SculptSession *ss,
                              PBVH *pbvh,
                              PBVHNode *node,
                              float (*origco)[3],
                              bool use_origco,
                              const float ray_start[3],
                              const float ray_normal[3],
                              float *depth,
                              float *dist_sq,
                              int stroke_id)
{
  bool hit = false;

  if (node->flag & PBVH_FullyHidden) {
    return false;
  }

  switch (pbvh->header.type) {
    case PBVH_FACES:
      hit |= pbvh_faces_node_nearest_to_ray(
          pbvh, node, origco, ray_start, ray_normal, depth, dist_sq);
      break;
    case PBVH_GRIDS:
      hit |= pbvh_grids_node_nearest_to_ray(
          pbvh, node, origco, ray_start, ray_normal, depth, dist_sq);
      break;
    case PBVH_BMESH:
      hit = pbvh_bmesh_node_nearest_to_ray(
          ss, pbvh, node, ray_start, ray_normal, depth, dist_sq, use_origco, stroke_id);
      break;
  }

  return hit;
}
}  // namespace blender::bke::pbvh

typedef enum {
  ISECT_INSIDE,
  ISECT_OUTSIDE,
  ISECT_INTERSECT,
} PlaneAABBIsect;

/* Adapted from:
 * http://www.gamedev.net/community/forums/topic.asp?topic_id=512123
 * Returns true if the AABB is at least partially within the frustum
 * (ok, not a real frustum), false otherwise.
 */
static PlaneAABBIsect test_frustum_aabb(const float bb_min[3],
                                        const float bb_max[3],
                                        PBVHFrustumPlanes *frustum)
{
  PlaneAABBIsect ret = ISECT_INSIDE;
  float(*planes)[4] = frustum->planes;

  for (int i = 0; i < frustum->num_planes; i++) {
    float vmin[3], vmax[3];

    for (int axis = 0; axis < 3; axis++) {
      if (planes[i][axis] < 0) {
        vmin[axis] = bb_min[axis];
        vmax[axis] = bb_max[axis];
      }
      else {
        vmin[axis] = bb_max[axis];
        vmax[axis] = bb_min[axis];
      }
    }

    if (dot_v3v3(planes[i], vmin) + planes[i][3] < 0) {
      return ISECT_OUTSIDE;
    }
    if (dot_v3v3(planes[i], vmax) + planes[i][3] <= 0) {
      ret = ISECT_INTERSECT;
    }
  }

  return ret;
}

bool BKE_pbvh_node_frustum_contain_AABB(PBVHNode *node, PBVHFrustumPlanes *data)
{
  const float *bb_min, *bb_max;
  /* BKE_pbvh_node_get_BB */
  bb_min = node->vb.min;
  bb_max = node->vb.max;

  return test_frustum_aabb(bb_min, bb_max, data) != ISECT_OUTSIDE;
}

bool BKE_pbvh_node_frustum_exclude_AABB(PBVHNode *node, PBVHFrustumPlanes *data)
{
  const float *bb_min, *bb_max;
  /* BKE_pbvh_node_get_BB */
  bb_min = node->vb.min;
  bb_max = node->vb.max;

  return test_frustum_aabb(bb_min, bb_max, data) != ISECT_INSIDE;
}

namespace blender::bke::pbvh {
void update_normals(PBVH &pbvh, struct SubdivCCG *subdiv_ccg)
{
  /* Update normals */

  if (pbvh.header.type == PBVH_BMESH) {
    for (int i = 0; i < pbvh.nodes.size(); i++) {
      if (pbvh.nodes[i].flag & PBVH_Leaf) {
        BKE_pbvh_bmesh_check_tris(&pbvh, &pbvh.nodes[i]);
      }
    }
  }

  Vector<PBVHNode *> nodes = blender::bke::pbvh::search_gather(
      &pbvh, [&](PBVHNode &node) { return update_search(&node, PBVH_UpdateNormals); });

  if (pbvh.header.type == PBVH_BMESH) {
    pbvh_bmesh_normals_update(&pbvh, nodes);
  }
  else if (pbvh.header.type == PBVH_FACES) {
    update_normals_faces(pbvh, nodes, *pbvh.mesh);
  }
  else if (pbvh.header.type == PBVH_GRIDS) {
    IndexMaskMemory memory;
    const IndexMask faces_to_update = blender::bke::pbvh::nodes_to_face_selection_grids(
        *subdiv_ccg, nodes, memory);
    BKE_subdiv_ccg_update_normals(*subdiv_ccg, faces_to_update);
    for (PBVHNode *node : nodes) {
      node->flag &= ~PBVH_UpdateNormals;
    }
  }
}
}  // namespace blender::bke::pbvh

/**
 * PBVH drawing, updating draw buffers as needed and culling any nodes outside
 * the specified frustum.
 */
typedef struct PBVHDrawSearchData {
  PBVHFrustumPlanes *frustum;
  int accum_update_flag;
  PBVHAttrReq *attrs;
  int attrs_num;
} PBVHDrawSearchData;

static bool pbvh_draw_search(PBVHNode *node, PBVHDrawSearchData *data)
{
  if (data->frustum && !BKE_pbvh_node_frustum_contain_AABB(node, data->frustum)) {
    return false;
  }

  data->accum_update_flag |= node->flag;
  return true;
}

namespace blender::bke::pbvh {
void draw_cb(const Mesh &mesh,
             PBVH *pbvh,
             bool update_only_visible,
             PBVHFrustumPlanes &update_frustum,
             PBVHFrustumPlanes &draw_frustum,
             const FunctionRef<void(draw::pbvh::PBVHBatches *batches,
                                    const draw::pbvh::PBVH_GPU_Args &args)> draw_fn)
{
  Vector<PBVHNode *> nodes;
  int update_flag = 0;

  pbvh->draw_cache_invalid = false;

  /* Search for nodes that need updates. */
  if (update_only_visible) {
    /* Get visible nodes with draw updates. */
    PBVHDrawSearchData data = {};
    data.frustum = &update_frustum;
    data.accum_update_flag = 0;
    nodes = blender::bke::pbvh::search_gather(
        pbvh, [&](PBVHNode &node) { return pbvh_draw_search(&node, &data); });
    update_flag = data.accum_update_flag;
  }
  else {
    /* Get all nodes with draw updates, also those outside the view. */
    const int search_flag = PBVH_RebuildDrawBuffers | PBVH_UpdateDrawBuffers;
    nodes = blender::bke::pbvh::search_gather(
        pbvh, [&](PBVHNode &node) { return update_search(&node, search_flag); });
    update_flag = PBVH_RebuildDrawBuffers | PBVH_UpdateDrawBuffers;
  }

  /* Update draw buffers. */
  if (!nodes.is_empty() && (update_flag & (PBVH_RebuildDrawBuffers | PBVH_UpdateDrawBuffers))) {
    pbvh_update_draw_buffers(mesh, pbvh, nodes, update_flag);
  }

  /* Draw visible nodes. */
  PBVHDrawSearchData draw_data = {};
  draw_data.frustum = &draw_frustum;
  draw_data.accum_update_flag = 0;
  nodes = blender::bke::pbvh::search_gather(
      pbvh, [&](PBVHNode &node) { return pbvh_draw_search(&node, &draw_data); });

  for (PBVHNode *node : nodes) {
    if (!(node->flag & PBVH_FullyHidden)) {
      PBVH_GPU_Args args = pbvh_draw_args_init(mesh, *pbvh, *node);
      draw_fn(node->draw_batches, args);
    }
  }
}
}  // namespace blender::bke::pbvh

ATTR_NO_OPT void BKE_pbvh_draw_debug_cb(PBVH *pbvh,
                                        void (*draw_fn)(PBVHNode *node,
                                                        void *user_data,
                                                        const float bmin[3],
                                                        const float bmax[3],
                                                        PBVHNodeFlags flag),
                                        void *user_data)
{
  PBVHNodeFlags flag = PBVH_Leaf;

  for (PBVHNode &node : pbvh->nodes) {
    if (node.flag & PBVH_TexLeaf) {
      flag = PBVH_TexLeaf;
      break;
    }
  }

  for (PBVHNode &node : pbvh->nodes) {
    if (!(node.flag & flag)) {
      continue;
    }

    draw_fn(&node, user_data, node.vb.min, node.vb.max, node.flag);
  }
}

void BKE_pbvh_grids_update(PBVH *pbvh, const CCGKey *key)
{
  pbvh->gridkey = *key;
  if (pbvh->subdiv_ccg) {
    pbvh->grid_hidden = &pbvh->subdiv_ccg->grid_hidden;

    pbvh->grids = pbvh->subdiv_ccg->grids.data();
    pbvh->grid_to_face_map = pbvh->subdiv_ccg->grid_to_face_map;
  }
}

void BKE_pbvh_vert_coords_apply(PBVH *pbvh, const Span<float3> vert_positions)
{
  BLI_assert(vert_positions.size() == pbvh->verts_num);

  if (!pbvh->deformed) {
    if (!pbvh->vert_positions.is_empty()) {
      /* When the PBVH is deformed, it creates a separate vertex position array that it
       * owns directly. Conceptually these copies often aren't and often adds extra
       * indirection, but:
       *  - Sculpting shape keys, the deformations are flushed back to the keys as a
       * separate step.
       *  - Sculpting on a deformed mesh, deformations are also flushed to original
       * positions separately.
       *  - The PBVH currently always assumes we want to change positions, and has no
       * way to
       * avoid calculating normals if it's only used for painting, for example. */
      pbvh->vert_positions_deformed = pbvh->vert_positions.as_span();
      pbvh->vert_positions = pbvh->vert_positions_deformed;

      pbvh->vert_normals_deformed = pbvh->vert_normals;
      pbvh->vert_normals = pbvh->vert_normals_deformed;

      pbvh->face_normals_deformed = pbvh->face_normals;
      pbvh->face_normals = pbvh->face_normals_deformed;

      pbvh->deformed = true;
    }
  }

  if (!pbvh->vert_positions.is_empty()) {
    MutableSpan<float3> positions = pbvh->vert_positions;
    /* copy new verts coords */
    for (int a = 0; a < pbvh->totvert; a++) {
      /* no need for float comparison here (memory is exactly equal or not) */
      if (memcmp(positions[a], vert_positions[a], sizeof(float[3])) != 0) {
        positions[a] = vert_positions[a];
      }
    }

    for (PBVHNode &node : pbvh->nodes) {
      BKE_pbvh_node_mark_update(&node);
    }

    blender::bke::pbvh::update_bounds(*pbvh, PBVH_UpdateBB | PBVH_UpdateOriginalBB);
  }
}

bool BKE_pbvh_is_deformed(PBVH *pbvh)
{
  return pbvh->deformed;
}
/* Proxies */

PBVHProxyNode &BKE_pbvh_node_add_proxy(PBVH &pbvh, PBVHNode &node)
{
  node.proxies.append_as(PBVHProxyNode{});

  /* It is fine to access pointer of the back element, since node is never handled from
   * multiple threads, and the brush handler only requests a single proxy from the
   * node, and never holds pointers to multiple proxies. */
  PBVHProxyNode &proxy_node = node.proxies.last();

  const int num_unique_verts = BKE_pbvh_node_num_unique_verts(pbvh, node);

  /* Brushes expect proxies to be zero-initialized, so that they can do additive
   * operation to them.
   */
  proxy_node.co.resize(num_unique_verts, float3(0, 0, 0));

  return proxy_node;
}

void BKE_pbvh_node_free_proxies(PBVHNode *node)
{
  node->proxies.clear_and_shrink();
}

void pbvh_vertex_iter_init(PBVH *pbvh, PBVHNode *node, PBVHVertexIter *vi, int mode)
{
  CCGElem **grids;
  const int *grid_indices;
  int totgrid, gridsize, uniq_verts, verts_num;

  vi->grid = nullptr;
  vi->no = nullptr;
  vi->fno = nullptr;
  vi->vert_positions = {};
  vi->vertex.i = 0LL;
  vi->index = 0;

  BKE_pbvh_node_get_grids(pbvh, node, &grid_indices, &totgrid, nullptr, &gridsize, &grids);
  BKE_pbvh_node_num_verts(pbvh, node, &uniq_verts, &verts_num);
  vi->key = pbvh->gridkey;

  vi->grids = grids;
  vi->grid_indices = grid_indices;
  vi->totgrid = (grids) ? totgrid : 1;
  vi->gridsize = gridsize;

  if (mode == PBVH_ITER_ALL) {
    vi->totvert = verts_num;
  }
  else {
    vi->totvert = uniq_verts;
  }
  vi->vert_indices = node->vert_indices.data();
  vi->vert_positions = pbvh->vert_positions;
  vi->is_mesh = !pbvh->vert_positions.is_empty();

  if (pbvh->header.type == PBVH_BMESH) {
    if (mode == PBVH_ITER_ALL) {
      pbvh_bmesh_check_other_verts(node);
    }

    vi->vert_positions = {};

    vi->bi = 0;
    vi->bm_cur_set = 0;
    vi->bm_unique_verts = node->bm_unique_verts;
    vi->bm_other_verts = node->bm_other_verts;
    vi->bm_iter = node->bm_unique_verts->begin();
    vi->bm_iter_end = node->bm_unique_verts->end();

    vi->bm_vdata = &pbvh->header.bm->vdata;
    vi->bm_vert = nullptr;

    vi->cd_vert_mask_offset = CustomData_get_offset_named(
        vi->bm_vdata, CD_PROP_FLOAT, ".sculpt_mask");
  }

  vi->gh = BoundedBitSpan();

  if (vi->grids && mode == PBVH_ITER_UNIQUE) {
    vi->grid_hidden = pbvh->grid_hidden;
  }

  vi->mask = 0.0f;
  if (pbvh->header.type == PBVH_FACES) {
    vi->vert_normals = pbvh->vert_normals;
    vi->hide_vert = pbvh->hide_vert;

    vi->vmask = static_cast<const float *>(
        CustomData_get_layer_named(pbvh->vert_data, CD_PROP_FLOAT, ".sculpt_mask"));
  }
}

bool pbvh_has_mask(const PBVH *pbvh)
{
  switch (pbvh->header.type) {
    case PBVH_GRIDS:
      return (pbvh->gridkey.has_mask != 0);
    case PBVH_FACES:
      return pbvh->mesh->attributes().contains(".sculpt_mask");
    case PBVH_BMESH:
      return pbvh->header.bm &&
             (CustomData_has_layer_named(&pbvh->header.bm->vdata, CD_PROP_FLOAT, ".sculpt_mask"));
  }

  return false;
}

bool pbvh_has_face_sets(PBVH *pbvh)
{
  switch (pbvh->header.type) {
    case PBVH_GRIDS:
    case PBVH_FACES:
      return pbvh->mesh->attributes().contains(".sculpt_face_set");
    case PBVH_BMESH:
      return CustomData_get_offset_named(
                 &pbvh->header.bm->pdata, CD_PROP_INT32, ".sculpt_face_set") != -1;
  }

  return false;
}

namespace blender::bke::pbvh {
void set_frustum_planes(PBVH *pbvh, PBVHFrustumPlanes *planes)
{
  pbvh->num_planes = planes->num_planes;
  for (int i = 0; i < pbvh->num_planes; i++) {
    copy_v4_v4(pbvh->planes[i], planes->planes[i]);
  }
}

void get_frustum_planes(PBVH *pbvh, PBVHFrustumPlanes *planes)
{
  planes->num_planes = pbvh->num_planes;
  for (int i = 0; i < planes->num_planes; i++) {
    copy_v4_v4(planes->planes[i], pbvh->planes[i]);
  }
}
}  // namespace blender::bke::pbvh

#include "BKE_global.h"
void BKE_pbvh_parallel_range_settings(TaskParallelSettings *settings,
                                      bool use_threading,
                                      int totnode)
{
  memset(settings, 0, sizeof(*settings));
  settings->use_threading = use_threading && totnode > 1 && G.debug_value != 890;
}

Mesh *BKE_pbvh_get_mesh(PBVH *pbvh)
{
  return pbvh->mesh;
}

MutableSpan<float3> BKE_pbvh_get_vert_positions(const PBVH *pbvh)
{
  BLI_assert(pbvh->header.type == PBVH_FACES);
  return pbvh->vert_positions;
}

const float (*BKE_pbvh_get_vert_normals(const PBVH *pbvh))[3]
{
  BLI_assert(pbvh->header.type == PBVH_FACES);
  return reinterpret_cast<const float(*)[3]>(pbvh->vert_normals.data());
}

const bool *BKE_pbvh_get_vert_hide(const PBVH *pbvh)
{
  BLI_assert(pbvh->header.type == PBVH_FACES);
  return pbvh->hide_vert;
}

const bool *BKE_pbvh_get_poly_hide(const PBVH *pbvh)
{
  BLI_assert(ELEM(pbvh->header.type, PBVH_FACES, PBVH_GRIDS));
  return pbvh->hide_poly;
}

bool *BKE_pbvh_get_vert_hide_for_write(PBVH *pbvh)
{
  BLI_assert(pbvh->header.type == PBVH_FACES);
  if (pbvh->hide_vert) {
    return pbvh->hide_vert;
  }
  pbvh->hide_vert = static_cast<bool *>(CustomData_get_layer_named_for_write(
      &pbvh->mesh->vert_data, CD_PROP_BOOL, ".hide_vert", pbvh->mesh->verts_num));
  if (pbvh->hide_vert) {
    return pbvh->hide_vert;
  }
  pbvh->hide_vert = static_cast<bool *>(CustomData_add_layer_named(
      &pbvh->mesh->vert_data, CD_PROP_BOOL, CD_SET_DEFAULT, pbvh->mesh->verts_num, ".hide_vert"));
  return pbvh->hide_vert;
}

void BKE_pbvh_subdiv_ccg_set(PBVH *pbvh, SubdivCCG *subdiv_ccg)
{
  pbvh->subdiv_ccg = subdiv_ccg;
  pbvh->grid_to_face_map = subdiv_ccg->grid_to_face_map;
  pbvh->grid_hidden = &subdiv_ccg->grid_hidden;
  pbvh->grids = subdiv_ccg->grids.data();
}

void BKE_pbvh_update_hide_attributes_from_mesh(PBVH *pbvh)
{
  if (pbvh->header.type == PBVH_FACES) {
    pbvh->hide_vert = static_cast<bool *>(CustomData_get_layer_named_for_write(
        &pbvh->mesh->vert_data, CD_PROP_BOOL, ".hide_vert", pbvh->mesh->verts_num));
    pbvh->hide_poly = static_cast<bool *>(CustomData_get_layer_named_for_write(
        &pbvh->mesh->face_data, CD_PROP_BOOL, ".hide_poly", pbvh->mesh->faces_num));
  }
}

int BKE_pbvh_get_node_index(PBVH *pbvh, PBVHNode *node)
{
  return (int)(node - &pbvh->nodes[0]);
}

int BKE_pbvh_get_totnodes(PBVH *pbvh)
{
  return pbvh->nodes.size();
}

int BKE_pbvh_get_node_id(PBVH * /*pbvh*/, PBVHNode *node)
{
  return node->id;
}

PBVHNode *BKE_pbvh_node_from_index(PBVH *pbvh, int node_i)
{
  return &pbvh->nodes[node_i];
}

PBVHNode *BKE_pbvh_get_node(PBVH *pbvh, int node)
{
  return &pbvh->nodes[node];
}

void BKE_pbvh_vert_tag_update_normal_triangulation(PBVHNode *node)
{
  node->flag |= PBVH_UpdateTris;
}

void BKE_pbvh_vert_tag_update_normal_tri_area(PBVHNode *node)
{
  node->flag |= PBVH_UpdateTriAreas;
}

/* must be called outside of threads */
void BKE_pbvh_face_areas_begin(PBVH *pbvh)
{
  pbvh->face_area_i ^= 1;
}

void BKE_pbvh_update_all_tri_areas(PBVH *pbvh)
{
  /* swap read/write face area buffers */
  pbvh->face_area_i ^= 1;

  for (int i = 0; i < pbvh->nodes.size(); i++) {
    PBVHNode *node = &pbvh->nodes[i];
    if (node->flag & PBVH_Leaf) {
      node->flag |= PBVH_UpdateTriAreas;
#if 0
      // ensure node triangulations are valid
      // so we don't end up doing it inside brush threads
      BKE_pbvh_bmesh_check_tris(pbvh, node);
#endif
    }
  }
}

void BKE_pbvh_check_tri_areas(PBVH *pbvh, PBVHNode *node)
{
  if (!(node->flag & PBVH_UpdateTriAreas)) {
    return;
  }

  if (pbvh->header.type == PBVH_BMESH) {
    if (node->flag & PBVH_UpdateTris) {
      BKE_pbvh_bmesh_check_tris(pbvh, node);
    }

    if (!node->tribuf || !node->tribuf->tris.size()) {
      return;
    }
  }

  node->flag &= ~PBVH_UpdateTriAreas;

  const int cur_i = pbvh->face_area_i ^ 1;

  switch (BKE_pbvh_type(pbvh)) {
    case PBVH_FACES: {
      for (int i = 0; i < (int)node->prim_indices.size(); i++) {
        const int poly = pbvh->looptri_faces[node->prim_indices[i]];

        if (pbvh->hide_poly && pbvh->hide_poly[poly]) {
          /* Skip hidden faces. */
          continue;
        }

        pbvh->face_areas[poly * 2 + cur_i] = 0.0f;
      }

      for (int i = 0; i < (int)node->prim_indices.size(); i++) {
        const int3 &lt = pbvh->corner_tris[node->prim_indices[i]];
        const int poly = pbvh->looptri_faces[node->prim_indices[i]];

        if (pbvh->hide_poly && pbvh->hide_poly[poly]) {
          /* Skip hidden faces. */
          continue;
        }

        float area = area_tri_v3(pbvh->vert_positions[pbvh->corner_verts[lt[0]]],
                                 pbvh->vert_positions[pbvh->corner_verts[lt[1]]],
                                 pbvh->vert_positions[pbvh->corner_verts[lt[2]]]);

        pbvh->face_areas[poly * 2 + cur_i] += area;

        /* sanity check on read side of read write buffer */
        if (pbvh->face_areas[poly * 2 + (cur_i ^ 1)] == 0.0f) {
          pbvh->face_areas[poly * 2 + (cur_i ^ 1)] = pbvh->face_areas[poly * 2 + cur_i];
        }
      }
      break;
    }
    case PBVH_GRIDS:
      break;
    case PBVH_BMESH: {
      const int cd_face_area = pbvh->cd_face_area;

      for (BMFace *f : *node->bm_faces) {
        float *areabuf = (float *)BM_ELEM_CD_GET_VOID_P(f, cd_face_area);
        areabuf[cur_i] = 0.0f;
      }

      for (PBVHTri &tri : node->tribuf->tris) {
        BMVert *v1 = (BMVert *)(node->tribuf->verts[tri.v[0]].i);
        BMVert *v2 = (BMVert *)(node->tribuf->verts[tri.v[1]].i);
        BMVert *v3 = (BMVert *)(node->tribuf->verts[tri.v[2]].i);
        BMFace *f = (BMFace *)tri.f.i;

        float *areabuf = (float *)BM_ELEM_CD_GET_VOID_P(f, cd_face_area);
        areabuf[cur_i] += area_tri_v3(v1->co, v2->co, v3->co);
      }

      for (BMFace *f : *node->bm_faces) {
        float *areabuf = (float *)BM_ELEM_CD_GET_VOID_P(f, cd_face_area);

        /* sanity check on read side of read write buffer */
        if (areabuf[cur_i ^ 1] == 0.0f) {
          areabuf[cur_i ^ 1] = areabuf[cur_i];
        }
      }

      break;
    }
    default:
      break;
  }
}

static void pbvh_pmap_to_edges_add(PBVH * /*pbvh*/,
                                   PBVHVertRef /*vertex*/,
                                   int **r_edges,
                                   int *r_edges_size,
                                   bool *heap_alloc,
                                   int e,
                                   int p,
                                   int *len,
                                   int **r_polys)
{
  for (int i = 0; i < *len; i++) {
    if ((*r_edges)[i] == e) {
      if ((*r_polys)[i * 2 + 1] == -1) {
        (*r_polys)[i * 2 + 1] = p;
      }
      return;
    }
  }

  if (*len >= *r_edges_size) {
    int newsize = *len + ((*len) >> 1) + 1;

    int *r_edges_new = (int *)MEM_malloc_arrayN(newsize, sizeof(*r_edges_new), "r_edges_new");
    int *r_polys_new = (int *)MEM_malloc_arrayN(newsize * 2, sizeof(*r_polys_new), "r_polys_new");

    memcpy((void *)r_edges_new, (void *)*r_edges, sizeof(int) * (*r_edges_size));
    memcpy((void *)r_polys_new, (void *)(*r_polys), sizeof(int) * 2 * (*r_edges_size));

    *r_edges_size = newsize;

    if (*heap_alloc) {
      MEM_freeN(*r_polys);
      MEM_freeN(*r_edges);
    }

    *r_edges = r_edges_new;
    *r_polys = r_polys_new;

    *heap_alloc = true;
  }

  (*r_polys)[*len * 2] = p;
  (*r_polys)[*len * 2 + 1] = -1;

  (*r_edges)[*len] = e;
  (*len)++;
}

void BKE_pbvh_pmap_to_edges(PBVH *pbvh,
                            PBVHVertRef vertex,
                            int **r_edges,
                            int *r_edges_size,
                            bool *r_heap_alloc,
                            int **r_polys)
{
  Span<int> map = pbvh->vert_to_face_map[vertex.i];
  int len = 0;

  for (int i : IndexRange(map.index_range())) {
    int loopstart = pbvh->faces[map[i]].start();
    int loop_count = pbvh->faces[map[i]].size();

    const Span<int> corner_verts(&pbvh->corner_verts[loopstart], loop_count);
    const Span<int> corner_edges(&pbvh->corner_edges[loopstart], loop_count);

    if (pbvh->hide_poly && pbvh->hide_poly[map[i]]) {
      /* Skip connectivity from hidden faces. */
      continue;
    }

    for (int j : IndexRange(loop_count)) {
      if (corner_verts[j] == vertex.i) {
        pbvh_pmap_to_edges_add(pbvh,
                               vertex,
                               r_edges,
                               r_edges_size,
                               r_heap_alloc,
                               corner_edges[(j + loop_count - 1) % loop_count],
                               map[i],
                               &len,
                               r_polys);
        pbvh_pmap_to_edges_add(pbvh,
                               vertex,
                               r_edges,
                               r_edges_size,
                               r_heap_alloc,
                               corner_edges[j],
                               map[i],
                               &len,
                               r_polys);
      }
    }
  }

  *r_edges_size = len;
}

void BKE_pbvh_get_vert_face_areas(PBVH *pbvh, PBVHVertRef vertex, float *r_areas, int valence)
{
  const int cur_i = pbvh->face_area_i;

  switch (BKE_pbvh_type(pbvh)) {
    case PBVH_FACES: {
      int *edges = (int *)BLI_array_alloca(edges, 16);
      int *faces = (int *)BLI_array_alloca(faces, 32);
      bool heap_alloc = false;
      int len = 16;

      BKE_pbvh_pmap_to_edges(pbvh, vertex, &edges, &len, &heap_alloc, &faces);
      len = MIN2(len, valence);

      if (!pbvh->vert_to_edge_map.is_empty()) {
        /* sort face references by vemap edge ordering */
        Span<int> emap = pbvh->vert_to_edge_map[vertex.i];

        int *faces_old = (int *)BLI_array_alloca(faces, len * 2);
        memcpy((void *)faces_old, (void *)faces, sizeof(int) * len * 2);

        /* note that wire edges will break this, but
           should only result in incorrect weights
           and isn't worth fixing */

        for (int i = 0; i < len; i++) {
          for (int j = 0; j < len; j++) {
            if (emap[i] == edges[j]) {
              faces[i * 2] = faces_old[j * 2];
              faces[i * 2 + 1] = faces_old[j * 2 + 1];
            }
          }
        }
      }
      for (int i = 0; i < len; i++) {
        r_areas[i] = pbvh->face_areas[faces[i * 2] * 2 + cur_i];

        if (faces[i * 2 + 1] != -1) {
          r_areas[i] += pbvh->face_areas[faces[i * 2 + 1] * 2 + cur_i];
          r_areas[i] *= 0.5f;
        }
      }

      if (heap_alloc) {
        MEM_freeN(edges);
        MEM_freeN(faces);
      }

      break;
    }
    case PBVH_BMESH: {
      BMVert *v = (BMVert *)vertex.i;
      BMEdge *e = v->e;

      if (!e) {
        for (int i = 0; i < valence; i++) {
          r_areas[i] = 1.0f;
        }

        return;
      }

      const int cd_face_area = pbvh->cd_face_area;
      int j = 0;

      do {
        float w = 0.0f;
        BMVert *v2 = BM_edge_other_vert(e, v);

        if (*BM_ELEM_CD_PTR<uint8_t *>(v2, pbvh->cd_flag) & SCULPTFLAG_VERT_FSET_HIDDEN) {
          continue;
        }

        if (!e->l) {
          w = 0.0f;
        }
        else {
          float *a1 = (float *)BM_ELEM_CD_GET_VOID_P(e->l->f, cd_face_area);
          float *a2 = (float *)BM_ELEM_CD_GET_VOID_P(e->l->radial_next->f, cd_face_area);

          w += a1[cur_i] * 0.5f;
          w += a2[cur_i] * 0.5f;
        }

        if (j >= valence) {
          printf("%s: error, corrupt edge cycle, valence was %d expected %d\n",
                 __func__,
                 j + 1,
                 valence);
          uint8_t *flags = BM_ELEM_CD_PTR<uint8_t *>(v, pbvh->cd_flag);
          *flags |= SCULPTFLAG_NEED_VALENCE;
          break;
        }

        r_areas[j++] = w;
      } while ((e = BM_DISK_EDGE_NEXT(e, v)) != v->e);

      for (; j < valence; j++) {
        r_areas[j] = 1.0f;
      }

      break;
    }

    case PBVH_GRIDS: { /* estimate from edge lengths */
      int index = (int)vertex.i;

      const CCGKey *key = BKE_pbvh_get_grid_key(pbvh);
      const int grid_index = index / key->grid_area;
      const int vertex_index = index - grid_index * key->grid_area;

      SubdivCCGCoord coord = {};

      coord.grid_index = grid_index;
      coord.x = short(vertex_index % key->grid_size);
      coord.y = short(vertex_index / key->grid_size);

      SubdivCCGNeighbors neighbors;
      BKE_subdiv_ccg_neighbor_coords_get(*pbvh->subdiv_ccg, coord, false, neighbors);

      float *co1 = CCG_elem_co(key, CCG_elem_offset(key, pbvh->grids[grid_index], vertex_index));
      float totw = 0.0f;
      int i = 0;

      for (i = 0; i < neighbors.size; i++) {
        SubdivCCGCoord *coord2 = neighbors.coords + i;

        int vertex_index2 = int(coord2->y) * key->grid_size + int(coord2->x);

        float *co2 = CCG_elem_co(
            key, CCG_elem_offset(key, pbvh->grids[coord2->grid_index], vertex_index2));
        float w = len_v3v3(co1, co2);

        r_areas[i] = w;
        totw += w;
      }

      if (neighbors.size != valence) {
        printf(
            "%s: error! neighbors.size was %d expected %d\n", __func__, neighbors.size, valence);
      }
      if (totw < 0.000001f) {
        for (int i = 0; i < neighbors.size; i++) {
          r_areas[i] = 1.0f;
        }
      }

      for (; i < valence; i++) {
        r_areas[i] = 1.0f;
      }

      break;
    }
  }
}

void BKE_pbvh_set_stroke_id(PBVH *pbvh, int stroke_id)
{
  pbvh->stroke_id = stroke_id;
}

static void pbvh_boundaries_flag_update(PBVH *pbvh)
{

  if (pbvh->header.bm) {
    BMVert *v;
    BMIter iter;

    BM_ITER_MESH (v, &iter, pbvh->header.bm, BM_VERTS_OF_MESH) {
      pbvh_boundary_update_bmesh(pbvh, v);
    }
  }
  else {
    int verts_num = pbvh->totvert;

    if (BKE_pbvh_type(pbvh) == PBVH_GRIDS) {
      verts_num = BKE_pbvh_get_grid_num_verts(pbvh);
    }

    for (int i = 0; i < verts_num; i++) {
      pbvh->boundary_flags[i] |= SCULPT_BOUNDARY_NEEDS_UPDATE;
    }
  }
}

void BKE_pbvh_set_symmetry(PBVH *pbvh, int symmetry)
{
  if (symmetry == pbvh->symmetry) {
    return;
  }

  pbvh->symmetry = symmetry;
}

namespace blender::bke::pbvh {

Span<float3> get_poly_normals(const PBVH *pbvh)
{
  BLI_assert(pbvh->header.type == PBVH_FACES);
  return pbvh->face_normals;
}

void on_stroke_start(PBVH *pbvh)
{
  /* Load current node bounds into original bounds at stroke start.*/
  for (int i : IndexRange(pbvh->nodes.size())) {
    PBVHNode *node = &pbvh->nodes[i];

    node->orig_vb = node->vb;
  }
}

void set_vert_boundary_map(PBVH *pbvh, blender::BitVector<> *vert_boundary_map)
{
  pbvh->vert_boundary_map = vert_boundary_map;
}

void update_edge_boundary_grids(int /*edge*/,
                                Span<blender::int2> /*edges*/,
                                OffsetIndices<int> /*polys*/,
                                int * /*edge_boundary_flags*/,
                                const int * /*vert_boundary_flags*/,
                                const int * /*face_sets*/,
                                const bool * /*sharp_edge*/,
                                const bool * /*seam_edge*/,
                                const GroupedSpan<int> & /*pmap*/,
                                const GroupedSpan<int> & /*epmap*/,
                                const CustomData * /*ldata*/,
                                SubdivCCG * /*subdiv_ccg*/,
                                const CCGKey * /*key*/,
                                float /*sharp_angle_limit*/,
                                blender::Span<int> /*corner_verts*/,
                                blender::Span<int> /*corner_edges*/)
{
  //
}

static void get_edge_polys(int edge,
                           const GroupedSpan<int> &pmap,
                           const GroupedSpan<int> &epmap,
                           Span<blender::int2> edges,
                           OffsetIndices<int> polys,
                           Span<int> corner_edges,
                           int *r_poly1,
                           int *r_poly2)
{
  *r_poly1 = -1;
  *r_poly2 = -1;

  if (!epmap.is_empty()) {
    Span<int> polys = epmap[edge];

    if (polys.size() > 0) {
      *r_poly1 = polys[0];
    }
    if (polys.size() > 1) {
      *r_poly1 = polys[1];
    }
  }
  else {
    int v1 = edges[edge][0];

    for (int poly : pmap[v1]) {
      for (int loop : polys[poly]) {
        if (corner_edges[loop] == edge) {
          if (*r_poly1 == -1) {
            *r_poly1 = poly;
          }
          else {
            *r_poly2 = poly;
          }
        }
      }
    }
  }
}

void update_edge_boundary_faces(int edge,
                                Span<float3> vertex_positions,
                                Span<float3> /*vertex_normals*/,
                                Span<blender::int2> edges,
                                OffsetIndices<int> polys,
                                Span<float3> poly_normals,
                                int *edge_boundary_flags,
                                const int *vert_boundary_flags,
                                const int *face_sets,
                                const bool *sharp_edge,
                                const bool *seam_edge,
                                const GroupedSpan<int> &pmap,
                                const GroupedSpan<int> &epmap,
                                const CustomData * /*ldata*/,
                                float sharp_angle_limit,
                                blender::Span<int> corner_verts,
                                blender::Span<int> corner_edges)
{
  int oldflag = edge_boundary_flags[edge];
  bool update_uv = oldflag & SCULPT_BOUNDARY_UPDATE_UV;
  bool update_sharp = oldflag & SCULPT_BOUNDARY_UPDATE_SHARP_ANGLE;
  int newflag = 0;

  if (update_sharp) {
    int poly1 = -1, poly2 = -1;

    edge_boundary_flags[edge] &= ~SCULPT_BOUNDARY_UPDATE_SHARP_ANGLE;

    get_edge_polys(edge, pmap, epmap, edges, polys, corner_edges, &poly1, &poly2);
    if (poly1 != -1 && poly2 != -1 &&
        test_sharp_faces_mesh(
            poly1, poly2, sharp_angle_limit, vertex_positions, polys, poly_normals, corner_verts))
    {
      edge_boundary_flags[edge] |= SCULPT_BOUNDARY_SHARP_ANGLE;
    }
    else {
      edge_boundary_flags[edge] &= ~SCULPT_BOUNDARY_SHARP_ANGLE;
    }
  }

  if (!update_uv) {
    newflag |= oldflag & SCULPT_BOUNDARY_UV;
  }

  if (!(oldflag & SCULPT_BOUNDARY_NEEDS_UPDATE)) {
    return;
  }

  /* Some boundary types require an edge->poly map to be fully accurate. */
  if (!epmap.is_empty()) {
    if (face_sets) {
      int fset = -1;

      for (int poly : epmap[edge]) {
        if (fset == -1) {
          fset = face_sets[poly];
        }
        else if (face_sets[poly] != fset) {
          newflag |= SCULPT_BOUNDARY_FACE_SET;
          break;
        }
      }
    }
    newflag |= epmap[edge].size() == 1 ? SCULPT_BOUNDARY_MESH : 0;
  }
  else { /* No edge->poly map; approximate from vertices (will give artifacts on
            corners). */
    int v1 = edges[edge][0];
    int v2 = edges[edge][1];

    int a = vert_boundary_flags[v1] &
            ~(SCULPT_BOUNDARY_UPDATE_UV | SCULPT_BOUNDARY_UPDATE_SHARP_ANGLE);
    int b = vert_boundary_flags[v2] &
            ~(SCULPT_BOUNDARY_UPDATE_UV | SCULPT_BOUNDARY_UPDATE_SHARP_ANGLE);

    newflag |= a & b;
  }

  newflag |= sharp_edge && sharp_edge[edge] ? SCULPT_BOUNDARY_SHARP_MARK : 0;
  newflag |= (seam_edge && seam_edge[edge]) ? SCULPT_BOUNDARY_SEAM : 0;

  edge_boundary_flags[edge] = newflag;
}

void set_flags_valence(PBVH *pbvh, uint8_t *flags, int *valence)
{
  pbvh->sculpt_flags = flags;
  pbvh->valence = valence;
}

void set_original(PBVH *pbvh, Span<float3> origco, Span<float3> origno)
{
  pbvh->origco = origco;
  pbvh->origno = origno;
}

void update_vert_boundary_faces(int *boundary_flags,
                                const int *face_sets,
                                const bool *hide_poly,
                                const int2 * /*medge*/,
                                const int *corner_verts,
                                const int *corner_edges,
                                OffsetIndices<int> polys,
                                const blender::GroupedSpan<int> &pmap,
                                PBVHVertRef vertex,
                                const bool *sharp_edges,
                                const bool *seam_edges,
                                uint8_t *flags,
                                int * /*valence*/)
{
  Span<int> vert_map = pmap[vertex.i];
  uint8_t *flag = flags + vertex.i;

  *flag &= ~SCULPTFLAG_VERT_FSET_HIDDEN;

  int last_fset = -1;
  int last_fset2 = -1;

  int *boundary_flag = boundary_flags + vertex.i;
  *boundary_flag = 0;

  int totsharp = 0, totseam = 0, totsharp_angle = 0;
  int visible = false;

  for (int i : vert_map.index_range()) {
    int f_i = vert_map[i];

    IndexRange poly = polys[f_i];
    const int *mc = corner_verts + poly.start();
    const int loop_count = poly.size();
    const int loopstart = poly.start();

    int j = 0;

    for (j = 0; j < loop_count; j++, mc++) {
      if (*mc == (int)vertex.i) {
        break;
      }
    }

    if (j < loop_count) {
      int e_index = corner_edges[loopstart + j];

      if (sharp_edges && sharp_edges[e_index]) {
        *boundary_flag |= SCULPT_BOUNDARY_SHARP_MARK;
        totsharp++;
      }

      if (seam_edges && seam_edges[e_index]) {
        *boundary_flag |= SCULPT_BOUNDARY_SEAM;
        totseam++;
      }
    }

    int fset = face_sets ? abs(face_sets[f_i]) : 1;

    if (!hide_poly || !hide_poly[f_i]) {
      visible = true;
    }

    if (i > 0 && fset != last_fset) {
      *boundary_flag |= SCULPT_BOUNDARY_FACE_SET;

      if (i > 1 && last_fset2 != last_fset && last_fset != -1 && last_fset2 != -1 && fset != -1 &&
          last_fset2 != fset)
      {
        *boundary_flag |= SCULPT_CORNER_FACE_SET;
      }
    }

    if (i > 0 && last_fset != fset) {
      last_fset2 = last_fset;
    }

    last_fset = fset;
  }

  if (!visible) {
    *flag |= SCULPTFLAG_VERT_FSET_HIDDEN;
  }

  if (totsharp_angle > 2) {
    *boundary_flag |= SCULPT_CORNER_SHARP_ANGLE;
  }

  if (!ELEM(totsharp, 0, 2)) {
    *boundary_flag |= SCULPT_CORNER_SHARP_MARK;
  }

  if (totseam > 2) {
    *boundary_flag |= SCULPT_CORNER_SEAM;
  }
}

static bool check_unique_face_set_in_base_mesh(const PBVH *pbvh,
                                               int vertex,
                                               bool *r_corner,
                                               const int *face_sets)
{
  if (!face_sets) {
    return true;
  }
  int fset1 = -1, fset2 = -1, fset3 = -1;

  for (int poly : pbvh->vert_to_face_map[vertex]) {
    int fset = face_sets[poly];

    if (fset1 == -1) {
      fset1 = fset;
    }
    else if (fset2 == -1 && fset != fset1) {
      fset2 = fset;
    }
    else if (fset3 == -1 && fset != fset1 && fset != fset2) {
      fset3 = fset;
    }
  }

  *r_corner = fset3 != -1;
  return fset2 == -1;
}

static bool check_boundary_vertex_in_base_mesh(const PBVH *pbvh, int vert)
{
  return pbvh->vert_boundary_map ? (*pbvh->vert_boundary_map)[vert] : false;
}

/**
 * Checks if the face sets of the adjacent faces to the edge between \a v1 and \a v2
 * in the base mesh are equal.
 */
static bool check_unique_face_set_for_edge_in_base_mesh(const PBVH *pbvh,
                                                        int v1,
                                                        int v2,
                                                        const int *face_sets)
{
  if (!face_sets) {
    return true;
  }

  int p1 = -1, p2 = -1;
  for (int poly : pbvh->vert_to_face_map[v1]) {
    const IndexRange p = pbvh->faces[poly];

    for (int l = 0; l < p.size(); l++) {
      const int *corner_verts = &pbvh->corner_verts[p.start() + l];
      if (*corner_verts == v2) {
        if (p1 == -1) {
          p1 = poly;
          break;
        }

        if (p2 == -1) {
          p2 = poly;
          break;
        }
      }
    }
  }

  if (p1 != -1 && p2 != -1) {
    return abs(face_sets[p1]) == (face_sets[p2]);
  }
  return true;
}

void update_vert_boundary_grids(PBVH *pbvh, int index, const int *face_sets)
{

  int *flag = pbvh->boundary_flags + index;

  *flag = 0;

  const CCGKey *key = BKE_pbvh_get_grid_key(pbvh);
  const int grid_index = index / key->grid_area;
  const int vertex_index = index - grid_index * key->grid_area;
  SubdivCCGCoord coord{};

  coord.grid_index = grid_index;
  coord.x = vertex_index % key->grid_size;
  coord.y = vertex_index / key->grid_size;

  int v1, v2;
  const SubdivCCGAdjacencyType adjacency = BKE_subdiv_ccg_coarse_mesh_adjacency_info_get(
      *pbvh->subdiv_ccg, coord, pbvh->corner_verts, pbvh->faces, v1, v2);

  bool fset_corner = false;
  switch (adjacency) {
    case SUBDIV_CCG_ADJACENT_VERTEX:
      if (!check_unique_face_set_in_base_mesh(pbvh, v1, &fset_corner, face_sets)) {
        *flag |= SCULPT_BOUNDARY_FACE_SET;
      }
      if (check_boundary_vertex_in_base_mesh(pbvh, v1)) {
        *flag |= SCULPT_BOUNDARY_MESH;
      }
      break;
    case SUBDIV_CCG_ADJACENT_EDGE: {
      if (!check_unique_face_set_for_edge_in_base_mesh(pbvh, v1, v2, face_sets)) {
        *flag |= SCULPT_BOUNDARY_FACE_SET;
      }

      if (check_boundary_vertex_in_base_mesh(pbvh, v1) &&
          check_boundary_vertex_in_base_mesh(pbvh, v2))
      {
        *flag |= SCULPT_BOUNDARY_MESH;
      }
      break;
    }
    case SUBDIV_CCG_ADJACENT_NONE:
      break;
  }

  if (fset_corner) {
    *flag |= SCULPT_CORNER_FACE_SET | SCULPT_BOUNDARY_FACE_SET;
  }
}

}  // namespace blender::bke::pbvh

void BKE_pbvh_distort_correction_set(PBVH *pbvh, eAttrCorrectMode value)
{
  /* Condition to update UV boundaries.*/
  bool update = !pbvh->distort_correction_mode != !value;
  pbvh->distort_correction_mode = value;

  if (update) {
    pbvh_boundaries_flag_update(pbvh);
  }
}

void BKE_pbvh_set_bmesh(PBVH *pbvh, BMesh *bm)
{
  pbvh->header.bm = bm;
}

BMLog *BKE_pbvh_get_bm_log(PBVH *pbvh)
{
  return pbvh->bm_log;
}

bool BKE_pbvh_is_drawing(const PBVH *pbvh)
{
  return pbvh->is_drawing;
}

bool BKE_pbvh_draw_cache_invalid(const PBVH *pbvh)
{
  return pbvh->draw_cache_invalid;
}

void BKE_pbvh_is_drawing_set(PBVH *pbvh, bool val)
{
  pbvh->is_drawing = val;
}

void BKE_pbvh_node_num_loops(PBVH *pbvh, PBVHNode *node, int *r_corners_num)
{
  UNUSED_VARS(pbvh);
  BLI_assert(BKE_pbvh_type(pbvh) == PBVH_FACES);

  if (r_corners_num) {
    *r_corners_num = node->loop_indices.size();
  }
}

void BKE_pbvh_update_active_vcol(PBVH *pbvh, Mesh *mesh)
{
  CustomDataLayer *last_layer = pbvh->color_layer;

  BKE_pbvh_get_color_layer(pbvh, mesh, &pbvh->color_layer, &pbvh->color_domain);

  if (pbvh->color_layer) {
    pbvh->cd_vcol_offset = pbvh->color_layer->offset;
  }
  else {
    pbvh->cd_vcol_offset = -1;
  }

  if (pbvh->color_layer != last_layer) {
    for (int i = 0; i < pbvh->nodes.size(); i++) {
      PBVHNode *node = &pbvh->nodes[i];

      if (node->flag & PBVH_Leaf) {
        BKE_pbvh_node_mark_update_color(node);
      }
    }
  }
}

void BKE_pbvh_ensure_node_loops(PBVH *pbvh)
{
  BLI_assert(BKE_pbvh_type(pbvh) == PBVH_FACES);

  int corners_num = 0;

  /* Check if nodes already have loop indices. */
  for (PBVHNode &node : pbvh->nodes) {
    if (!(node.flag & PBVH_Leaf)) {
      continue;
    }

    if (!node.loop_indices.is_empty()) {
      return;
    }

    corners_num += node.prim_indices.size() * 3;
  }

  BLI_bitmap *visit = BLI_BITMAP_NEW(corners_num, __func__);

  /* Create loop indices from node loop triangles. */
  Vector<int> loop_indices;
  for (PBVHNode &node : pbvh->nodes) {
    if (!(node.flag & PBVH_Leaf)) {
      continue;
    }

    loop_indices.clear();

    for (const int i : node.prim_indices) {
      const int3 &mlt = pbvh->corner_tris[i];

      for (int k = 0; k < 3; k++) {
        if (!BLI_BITMAP_TEST(visit, mlt[k])) {
          loop_indices.append(mlt[k]);
          BLI_BITMAP_ENABLE(visit, mlt[k]);
        }
      }
    }

    node.loop_indices.reinitialize(loop_indices.size());
    node.loop_indices.as_mutable_span().copy_from(loop_indices);
  }

  MEM_SAFE_FREE(visit);
}

int BKE_pbvh_debug_draw_gen_get(PBVHNode *node)
{
  return node->debug_draw_gen;
}

void BKE_pbvh_set_boundary_flags(PBVH *pbvh, int *boundary_flags)
{
  pbvh->boundary_flags = boundary_flags;
}

static void pbvh_face_iter_verts_reserve(PBVHFaceIter *fd, int verts_num)
{
  if (verts_num >= fd->verts_size_) {
    fd->verts_size_ = (verts_num + 1) << 2;

    if (fd->verts != fd->verts_reserved_) {
      MEM_SAFE_FREE(fd->verts);
    }

    fd->verts = (PBVHVertRef *)MEM_malloc_arrayN(fd->verts_size_, sizeof(void *), __func__);
  }

  fd->verts_num = verts_num;
}

BLI_INLINE int face_iter_prim_to_face(PBVHFaceIter *fd, int prim_index)
{
  if (fd->subdiv_ccg_) {
    return BKE_subdiv_ccg_grid_to_face_index(*fd->subdiv_ccg_, prim_index);
  }

  return fd->looptri_faces_[prim_index];
}

static void pbvh_face_iter_step(PBVHFaceIter *fd, bool do_step)
{
  if (do_step) {
    fd->i++;
  }

  switch (fd->pbvh_type_) {
    case PBVH_BMESH: {
      if (do_step) {
        ++fd->bm_iter_;
      }

      if (fd->bm_iter_ == fd->bm_iter_end_) {
        return;
      }

      BMFace *f = *fd->bm_iter_;
      fd->face.i = (intptr_t)f;
      fd->index = f->head.index;

      if (fd->cd_face_set_ != -1) {
        fd->face_set = (int *)BM_ELEM_CD_GET_VOID_P(f, fd->cd_face_set_);
      }

      /* TODO: BMesh doesn't use .hide_poly yet.*/
      fd->hide = nullptr;

      pbvh_face_iter_verts_reserve(fd, f->len);
      int vertex_i = 0;

      BMLoop *l = f->l_first;
      do {
        fd->verts[vertex_i++].i = (intptr_t)l->v;
      } while ((l = l->next) != f->l_first);

      break;
    }
    case PBVH_GRIDS:
    case PBVH_FACES: {
      int face_i = 0;

      if (do_step) {
        fd->prim_index_++;

        while (fd->prim_index_ < fd->node_->prim_indices.size()) {
          face_i = face_iter_prim_to_face(fd, fd->node_->prim_indices[fd->prim_index_]);

          if (face_i != fd->last_face_index_) {
            break;
          }

          fd->prim_index_++;
        }
      }
      else if (fd->prim_index_ < fd->node_->prim_indices.size()) {
        face_i = face_iter_prim_to_face(fd, fd->node_->prim_indices[fd->prim_index_]);
      }

      if (fd->prim_index_ >= fd->node_->prim_indices.size()) {
        return;
      }

      fd->last_face_index_ = face_i;
      const int poly_start = fd->face_offsets_[face_i].start();
      const int poly_size = fd->face_offsets_[face_i].size();

      fd->face.i = fd->index = face_i;

      if (fd->face_sets_) {
        fd->face_set = fd->face_sets_ + face_i;
      }
      if (fd->hide_poly_) {
        fd->hide = fd->hide_poly_ + face_i;
      }

      pbvh_face_iter_verts_reserve(fd, poly_size);

      const int *face_verts = &fd->corner_verts_[poly_start];
      const int grid_area = fd->subdiv_key_.grid_area;

      for (int i = 0; i < poly_size; i++) {
        if (fd->pbvh_type_ == PBVH_GRIDS) {
          /* Grid corners. */
          fd->verts[i].i = (poly_start + i) * grid_area + grid_area - 1;
        }
        else {
          fd->verts[i].i = face_verts[i];
        }
      }
      break;
    }
  }
}

void BKE_pbvh_face_iter_step(PBVHFaceIter *fd)
{
  pbvh_face_iter_step(fd, true);
}

void BKE_pbvh_face_iter_init(PBVH *pbvh, PBVHNode *node, PBVHFaceIter *fd)
{
  *fd = {};

  fd->node_ = node;
  fd->pbvh_type_ = BKE_pbvh_type(pbvh);
  fd->verts = fd->verts_reserved_;
  fd->verts_size_ = PBVH_FACE_ITER_VERTS_RESERVED;

  switch (BKE_pbvh_type(pbvh)) {
    case PBVH_GRIDS:
      fd->subdiv_ccg_ = pbvh->subdiv_ccg;
      fd->subdiv_key_ = pbvh->gridkey;
      ATTR_FALLTHROUGH;
    case PBVH_FACES:
      fd->face_offsets_ = pbvh->faces;
      fd->corner_verts_ = pbvh->corner_verts;
      fd->looptri_faces_ = pbvh->looptri_faces;
      fd->hide_poly_ = pbvh->hide_poly;
      fd->face_sets_ = static_cast<int *>(CustomData_get_layer_named_for_write(
          pbvh->face_data, CD_PROP_INT32, ".sculpt_face_set", pbvh->faces_num));
      fd->last_face_index_ = -1;

      break;
    case PBVH_BMESH:
      fd->bm = pbvh->header.bm;
      fd->cd_face_set_ = CustomData_get_offset_named(
          &pbvh->header.bm->pdata, CD_PROP_INT32, ".sculpt_face_set");

      fd->bm_iter_ = node->bm_faces->begin();
      fd->bm_iter_end_ = node->bm_faces->end();
      break;
  }

  if (!BKE_pbvh_face_iter_done(fd)) {
    pbvh_face_iter_step(fd, false);
  }
}

void BKE_pbvh_face_iter_finish(PBVHFaceIter *fd)
{
  if (fd->verts != fd->verts_reserved_) {
    MEM_SAFE_FREE(fd->verts);
  }
}

bool BKE_pbvh_face_iter_done(PBVHFaceIter *fd)
{
  switch (fd->pbvh_type_) {
    case PBVH_FACES:
    case PBVH_GRIDS:
      return fd->prim_index_ >= fd->node_->prim_indices.size();
    case PBVH_BMESH:
      return fd->bm_iter_ == fd->bm_iter_end_;
    default:
      BLI_assert_unreachable();
      return true;
  }
}

void BKE_pbvh_sync_visibility_from_verts(PBVH *pbvh, Mesh *mesh)
{
  using namespace blender;
  using namespace blender::bke;
  switch (pbvh->header.type) {
    case PBVH_FACES: {
      mesh_hide_vert_flush(*mesh);
      BKE_pbvh_update_hide_attributes_from_mesh(pbvh);
      break;
    }
    case PBVH_BMESH: {
      BMIter iter;
      BMVert *v;
      BMEdge *e;
      BMFace *f;

      BM_ITER_MESH (f, &iter, pbvh->header.bm, BM_FACES_OF_MESH) {
        BM_elem_flag_disable(f, BM_ELEM_HIDDEN);
      }

      BM_ITER_MESH (e, &iter, pbvh->header.bm, BM_EDGES_OF_MESH) {
        BM_elem_flag_disable(e, BM_ELEM_HIDDEN);
      }

      BM_ITER_MESH (v, &iter, pbvh->header.bm, BM_VERTS_OF_MESH) {
        if (!BM_elem_flag_test(v, BM_ELEM_HIDDEN)) {
          continue;
        }
        BMIter iter_l;
        BMLoop *l;

        BM_ITER_ELEM (l, &iter_l, v, BM_LOOPS_OF_VERT) {
          BM_elem_flag_enable(l->e, BM_ELEM_HIDDEN);
          BM_elem_flag_enable(l->f, BM_ELEM_HIDDEN);
        }
      }
      break;
    }
    case PBVH_GRIDS: {
      const OffsetIndices faces = mesh->faces();
      CCGKey key = pbvh->gridkey;

      IndexMaskMemory memory;
      const IndexMask hidden_faces = IndexMask::from_predicate(
          faces.index_range(), GrainSize(1024), memory, [&](const int i) {
            const IndexRange face = faces[i];
            return std::any_of(face.begin(), face.end(), [&](const int corner) {
              if ((*pbvh->grid_hidden)[corner].is_empty()) {
                return false;
              }
              return (*pbvh->grid_hidden)[corner][key.grid_area - 1].test();
            });
          });

      MutableAttributeAccessor attributes = mesh->attributes_for_write();
      if (hidden_faces.is_empty()) {
        attributes.remove(".hide_poly");
      }
      else {
        SpanAttributeWriter<bool> hide_poly = attributes.lookup_or_add_for_write_span<bool>(
            ".hide_poly", AttrDomain::Face, AttributeInitConstruct());
        hide_poly.span.fill(false);
        index_mask::masked_fill(hide_poly.span, true, hidden_faces);
        hide_poly.finish();
      }

      mesh_hide_face_flush(*mesh);
      BKE_pbvh_update_hide_attributes_from_mesh(pbvh);
      break;
    }
  }
}

void BKE_pbvh_flush_tri_areas(PBVH *pbvh)
{
  for (int i : IndexRange(pbvh->nodes.size())) {
    PBVHNode *node = &pbvh->nodes[i];

    if (!(node->flag & PBVH_Leaf) || !(node->flag & PBVH_UpdateTriAreas)) {
      continue;
    }

    BKE_pbvh_check_tri_areas(pbvh, node);
    node->flag |= PBVH_UpdateTriAreas;
  }

  BKE_pbvh_face_areas_begin(pbvh);

  for (int i : IndexRange(pbvh->nodes.size())) {
    PBVHNode *node = &pbvh->nodes[i];

    if (!(node->flag & PBVH_Leaf)) {
      continue;
    }

    BKE_pbvh_check_tri_areas(pbvh, node);
  }
}

namespace blender::bke::pbvh {
Vector<PBVHNode *> search_gather(PBVH *pbvh,
                                 const FunctionRef<bool(PBVHNode &)> scb,
                                 PBVHNodeFlags leaf_flag)
{
  if (pbvh->nodes.is_empty()) {
    return {};
  }

  PBVHIter iter;
  Vector<PBVHNode *> nodes;

  pbvh_iter_begin(&iter, pbvh, scb);

  PBVHNode *node;
  while ((node = pbvh_iter_next(&iter, leaf_flag))) {
    if (node->flag & leaf_flag) {
      nodes.append(node);
    }
  }

  pbvh_iter_end(&iter);
  return nodes;
}

Vector<PBVHNode *> gather_proxies(PBVH *pbvh)
{
  Vector<PBVHNode *> array;

  for (PBVHNode &node : pbvh->nodes) {
    if (!node.proxies.is_empty()) {
      array.append(&node);
    }
  }

  return array;
}

Vector<PBVHNode *> get_flagged_nodes(PBVH *pbvh, int flag)
{
  return blender::bke::pbvh::search_gather(
      pbvh, [&](PBVHNode &node) { return update_search(&node, flag); });
}

struct GroupedSpan<int> get_pmap(PBVH *pbvh) {
  return pbvh->vert_to_face_map;
}

  void
  set_pmap(PBVH *pbvh, GroupedSpan<int> pmap)
{
  pbvh->vert_to_face_map = pmap;
}

void set_vemap(PBVH *pbvh, GroupedSpan<int> vemap)
{
  pbvh->vert_to_edge_map = vemap;
}

static bool test_colinear_tri(int f,
                              Span<float3> positions,
                              blender::OffsetIndices<int> polys,
                              Span<int> corner_verts)
{
  Span<int> verts = corner_verts.slice(polys[f]);

  float area_limit = 0.00001f;
  area_limit = len_squared_v3v3(positions[verts[0]], positions[verts[1]]) * 0.001f;

  return area_tri_v3(positions[verts[0]], positions[verts[1]], positions[verts[2]]) <= area_limit;
}

float test_sharp_faces_mesh(int f1,
                            int f2,
                            float limit,
                            Span<float3> positions,
                            blender::OffsetIndices<int> &polys,
                            Span<float3> poly_normals,
                            Span<int> corner_verts)
{
  float angle = math::safe_acos(dot_v3v3(poly_normals[f1], poly_normals[f2]));

  /* Detect coincident triangles. */
  if (polys[f1].size() == 3 && test_colinear_tri(f1, positions, polys, corner_verts)) {
    return false;
  }
  if (polys[f2].size() == 3 && test_colinear_tri(f2, positions, polys, corner_verts)) {
    return false;
  }

  /* Try to ignore folded over edges. */
  if (angle > M_PI * 0.6) {
    return false;
  }

  return angle > limit;
}

bool check_vert_boundary(PBVH *pbvh, PBVHVertRef vertex, const int *face_sets)
{
  switch (BKE_pbvh_type(pbvh)) {
    case PBVH_BMESH: {
      if (pbvh->cd_boundary_flag == -1) {
        return false;
      }

      return pbvh_check_vert_boundary_bmesh(pbvh, reinterpret_cast<BMVert *>(vertex.i));
    }
    case PBVH_FACES: {
      if (!pbvh->boundary_flags) {
        return false;
      }
      if (pbvh->boundary_flags[vertex.i] &
          (SCULPT_BOUNDARY_NEEDS_UPDATE | SCULPT_BOUNDARY_UPDATE_UV))
      {
        update_vert_boundary_faces(pbvh->boundary_flags,
                                   face_sets,
                                   pbvh->hide_poly,
                                   nullptr,
                                   pbvh->corner_verts.data(),
                                   pbvh->corner_edges.data(),
                                   pbvh->faces,
                                   pbvh->vert_to_face_map,
                                   vertex,
                                   pbvh->sharp_edges,
                                   pbvh->seam_edges,
                                   pbvh->sculpt_flags,
                                   pbvh->valence);
        return true;
      }
    }
    case PBVH_GRIDS: {
      if (!pbvh->boundary_flags) {
        return false;
      }

      if (pbvh->boundary_flags[vertex.i] &
          (SCULPT_BOUNDARY_NEEDS_UPDATE | SCULPT_BOUNDARY_UPDATE_UV))
      {
        update_vert_boundary_grids(pbvh, vertex.i, face_sets);
        return true;
      }
    }
  }

  return false;
}

bool check_edge_boundary(PBVH *pbvh, PBVHEdgeRef edge, const int *face_sets)
{
  switch (BKE_pbvh_type(pbvh)) {
    case PBVH_BMESH: {
      BMEdge *e = reinterpret_cast<BMEdge *>(edge.i);

      if (pbvh->cd_edge_boundary == -1) {
        return false;
      }

      if (BM_ELEM_CD_GET_INT(e, pbvh->cd_edge_boundary) &
          (SCULPT_BOUNDARY_NEEDS_UPDATE | SCULPT_BOUNDARY_UPDATE_UV))
      {
        update_edge_boundary_bmesh(e,
                                   pbvh->cd_faceset_offset,
                                   pbvh->cd_edge_boundary,
                                   pbvh->cd_flag,
                                   pbvh->cd_valence,
                                   &pbvh->header.bm->ldata,
                                   pbvh->sharp_angle_limit);
      }
    }
    case PBVH_FACES: {
      if (!pbvh->edge_boundary_flags) {
        return false;
      }
      if (pbvh->edge_boundary_flags[edge.i] &
          (SCULPT_BOUNDARY_NEEDS_UPDATE | SCULPT_BOUNDARY_UPDATE_UV))
      {
        Span<float3> cos = pbvh->vert_positions;
        Span<float3> nos = pbvh->vert_normals;

        update_edge_boundary_faces(edge.i,
                                   cos,
                                   nos,
                                   pbvh->edges,
                                   pbvh->faces,
                                   pbvh->face_normals,
                                   pbvh->edge_boundary_flags,
                                   pbvh->boundary_flags,
                                   face_sets,
                                   pbvh->sharp_edges,
                                   pbvh->seam_edges,
                                   pbvh->vert_to_face_map,
                                   {},
                                   pbvh->corner_data,
                                   pbvh->sharp_angle_limit,
                                   pbvh->corner_verts,
                                   pbvh->corner_edges);
        return true;
      }

      break;
    }
    case PBVH_GRIDS: {
      if (!pbvh->edge_boundary_flags) {
        return false;
      }

      if (pbvh->edge_boundary_flags[edge.i] &
          (SCULPT_BOUNDARY_NEEDS_UPDATE | SCULPT_BOUNDARY_UPDATE_UV))
      {
        update_edge_boundary_grids(edge.i,
                                   pbvh->edges,
                                   pbvh->faces,
                                   pbvh->edge_boundary_flags,
                                   pbvh->boundary_flags,
                                   face_sets,
                                   pbvh->sharp_edges,
                                   pbvh->seam_edges,
                                   pbvh->vert_to_face_map,
                                   {},
                                   pbvh->corner_data,
                                   pbvh->subdiv_ccg,
                                   BKE_pbvh_get_grid_key(pbvh),
                                   pbvh->sharp_angle_limit,
                                   pbvh->corner_verts,
                                   pbvh->corner_edges);
        return true;
      }
      break;
    }
  }

  return false;
}

}  // namespace blender::bke::pbvh<|MERGE_RESOLUTION|>--- conflicted
+++ resolved
@@ -2307,7 +2307,6 @@
 
 void BKE_pbvh_node_mark_positions_update(PBVHNode *node)
 {
-<<<<<<< HEAD
   node->flag |= PBVH_UpdateNormals | PBVH_UpdateCurvatureDir;
 }
 
@@ -2329,9 +2328,6 @@
 bool BKE_pbvh_curvature_update_get(PBVHNode *node)
 {
   return node->flag & PBVH_UpdateCurvatureDir;
-=======
-  node->flag |= PBVH_UpdateNormals | PBVH_UpdateDrawBuffers | PBVH_UpdateRedraw | PBVH_UpdateBB;
->>>>>>> 203f5f9f
 }
 
 void BKE_pbvh_node_fully_hidden_set(PBVHNode *node, int fully_hidden)
@@ -2363,7 +2359,7 @@
   }
 }
 
-bool BKE_pbvh_node_fully_masked_get(PBVHNode *node)
+bool BKE_pbvh_node_fully_masked_get(const PBVHNode *node)
 {
   return (node->flag & PBVH_Leaf) && (node->flag & PBVH_FullyMasked);
 }
@@ -2600,12 +2596,12 @@
   }
 }
 
-Bounds<float3> BKE_pbvh_node_get_BB(PBVHNode *node)
+Bounds<float3> BKE_pbvh_node_get_BB(const PBVHNode *node)
 {
   return node->vb;
 }
 
-Bounds<float3> BKE_pbvh_node_get_original_BB(PBVHNode *node)
+Bounds<float3> BKE_pbvh_node_get_original_BB(const PBVHNode *node)
 {
 
   return node->orig_vb;
@@ -3142,18 +3138,9 @@
 
 /* -------------------------------------------------------------------- */
 
-<<<<<<< HEAD
-typedef struct {
-  struct DistRayAABB_Precalc dist_ray_to_aabb_precalc;
-  bool original;
-} FindNearestRayData;
-
-static bool nearest_to_ray_aabb_dist_sq(PBVHNode *node, FindNearestRayData *rcd)
-=======
 static bool nearest_to_ray_aabb_dist_sq(PBVHNode *node,
                                         const DistRayAABB_Precalc &dist_ray_to_aabb_precalc,
                                         const bool original)
->>>>>>> 203f5f9f
 {
   const float *bb_min, *bb_max;
 
@@ -3738,7 +3725,7 @@
 }
 }  // namespace blender::bke::pbvh
 
-#include "BKE_global.h"
+#include "BKE_global.hh"
 void BKE_pbvh_parallel_range_settings(TaskParallelSettings *settings,
                                       bool use_threading,
                                       int totnode)
@@ -4069,7 +4056,7 @@
       int len = 16;
 
       BKE_pbvh_pmap_to_edges(pbvh, vertex, &edges, &len, &heap_alloc, &faces);
-      len = MIN2(len, valence);
+      len = std::min(len, valence);
 
       if (!pbvh->vert_to_edge_map.is_empty()) {
         /* sort face references by vemap edge ordering */
