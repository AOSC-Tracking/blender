--- conflicted
+++ resolved
@@ -1623,17 +1623,10 @@
 											col[l_index].b = FTOCHAR(c[0]);
 										}
 										else {
-<<<<<<< HEAD
 											col[l_index].a = 255;
-											col[l_index].r = FTOCHAR(pPoint[v_index].wetness);
-											col[l_index].g = FTOCHAR(pPoint[v_index].wetness);
+											col[l_index].r =
+											col[l_index].g =
 											col[l_index].b = FTOCHAR(pPoint[v_index].wetness);
-=======
-											col[i*4+j].a = 255;
-											col[i*4+j].r =
-											col[i*4+j].g =
-											col[i*4+j].b = FTOCHAR(pPoint[index].wetness);
->>>>>>> 5c93135e
 										}
 									}
 								}
@@ -1671,25 +1664,12 @@
 						/* apply color */
 						if (col) {
 							#pragma omp parallel for schedule(static)
-<<<<<<< HEAD
 							for (i=0; i<totloop; i++) {
 								int index = mloop[i].v;
 								col[i].a = 255;
-								col[i].r = FTOCHAR(pPoint[index].wetness);
-								col[i].g = FTOCHAR(pPoint[index].wetness);
+								col[i].r =
+								col[i].g =
 								col[i].b = FTOCHAR(pPoint[index].wetness);
-=======
-							for (i=0; i<numOfFaces; i++) {
-								int j=0;
-
-								for (; j<((mface[i].v4)?4:3); j++) {
-									int index = (j==0)?mface[i].v1: (j==1)?mface[i].v2: (j==2)?mface[i].v3: mface[i].v4;
-									col[i*4+j].a = 255;
-									col[i*4+j].r =
-									col[i*4+j].g =
-									col[i*4+j].b = FTOCHAR(pPoint[index].wetness);
-								}
->>>>>>> 5c93135e
 							}
 						}
 					}
