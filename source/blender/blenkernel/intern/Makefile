--- conflicted
+++ resolved
@@ -90,15 +90,6 @@
 CPPFLAGS += -I$(NAN_FREETYPE)/include/freetype2
 
 # path to bullet2, for cloth
-<<<<<<< HEAD
-CPPFLAGS += -I$(NAN_BULLET2)/include
-CPPFLAGS += -I$(NAN_FREETYPE)/include
-CPPFLAGS += -I$(NAN_FREETYPE)/include/freetype2
-
-# lzo and lzma, for pointcache
-CPPFLAGS += -I$(NAN_LZO)/minilzo
-CPPFLAGS += -I$(NAN_LZMA)
-=======
 ifeq ($(NAN_USE_BULLET), true)
 	CPPFLAGS += -I$(NAN_BULLET2)/include
 endif
@@ -113,7 +104,6 @@
 	CPPFLAGS += -I$(NAN_LZMA)
 	CPPFLAGS += -DWITH_LZMA
 endif
->>>>>>> 16c1a294
 
 ifeq ($(WITH_FFMPEG),true)
     CPPFLAGS += -DWITH_FFMPEG
