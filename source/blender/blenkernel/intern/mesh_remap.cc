--- conflicted
+++ resolved
@@ -739,17 +739,11 @@
 
       BKE_mesh_vert_edge_map_create(&vert_to_edge_src_map,
                                     &vert_to_edge_src_map_mem,
-<<<<<<< HEAD
-                                    NULL,
-                                    edges_src,
-                                    num_verts_src,
-                                    num_edges_src,
-                                    false);
-=======
+                                    nullptr,
                                     edges_src.data(),
                                     num_verts_src,
-                                    int(edges_src.size()));
->>>>>>> 2491cd5e
+                                    int(edges_src.size()),
+                                    false);
 
       BKE_bvhtree_from_mesh_get(&treedata, me_src, BVHTREE_FROM_VERTS, 2);
       nearest.index = -1;
@@ -1406,41 +1400,25 @@
     if (use_from_vert) {
       BKE_mesh_vert_loop_map_create(&vert_to_loop_map_src,
                                     &vert_to_loop_map_src_buff,
-<<<<<<< HEAD
                                     nullptr,
-                                    edges_src,
-                                    polys_src,
-                                    loops_src,
+                                    edges_src.data(),
+                                    polys_src.data(),
+                                    loops_src.data(),
                                     num_verts_src,
-                                    num_polys_src,
-                                    num_loops_src,
+                                    int(polys_src.size()),
+                                    int(loops_src.size()),
                                     false);
       if (mode & MREMAP_USE_POLY) {
         BKE_mesh_vert_poly_map_create(&vert_to_poly_map_src,
                                       &vert_to_poly_map_src_buff,
                                       nullptr,
-                                      edges_src,
-                                      polys_src,
-                                      loops_src,
-                                      num_verts_src,
-                                      num_polys_src,
-                                      num_loops_src,
-                                      false);
-=======
-                                    polys_src.data(),
-                                    loops_src.data(),
-                                    num_verts_src,
-                                    int(polys_src.size()),
-                                    int(loops_src.size()));
-      if (mode & MREMAP_USE_POLY) {
-        BKE_mesh_vert_poly_map_create(&vert_to_poly_map_src,
-                                      &vert_to_poly_map_src_buff,
+                                      edges_src.data(),
                                       polys_src.data(),
                                       loops_src.data(),
                                       num_verts_src,
                                       int(polys_src.size()),
-                                      int(loops_src.size()));
->>>>>>> 2491cd5e
+                                      int(loops_src.size()),
+                                      false);
       }
     }
 
