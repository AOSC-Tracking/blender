/* SPDX-License-Identifier: GPL-2.0-or-later
 * Copyright 2009 by Nicholas Bishop. All rights reserved. */

/** \file
 * \ingroup bke
 */

#include <stdlib.h>
#include <string.h>

#include "MEM_guardedalloc.h"

#include "DNA_brush_types.h"
#include "DNA_gpencil_types.h"
#include "DNA_key_types.h"
#include "DNA_mesh_types.h"
#include "DNA_meshdata_types.h"
#include "DNA_modifier_types.h"
#include "DNA_object_types.h"
#include "DNA_scene_types.h"
#include "DNA_space_types.h"
#include "DNA_view3d_types.h"
#include "DNA_workspace_types.h"

#include "BLI_array.h"
#include "BLI_bitmap.h"
#include "BLI_hash.h"
#include "BLI_listbase.h"
#include "BLI_math_vector.h"
#include "BLI_string_utf8.h"
#include "BLI_string_utils.h"
#include "BLI_utildefines.h"

#include "BLT_translation.h"

#include "BKE_attribute.h"
#include "BKE_brush.h"
#include "BKE_ccg.h"
#include "BKE_colortools.h"
#include "BKE_context.h"
#include "BKE_crazyspace.h"
#include "BKE_deform.h"
#include "BKE_global.h"
#include "BKE_gpencil.h"
#include "BKE_idtype.h"
#include "BKE_image.h"
#include "BKE_key.h"
#include "BKE_lib_id.h"
#include "BKE_main.h"
#include "BKE_material.h"
#include "BKE_mesh.h"
#include "BKE_mesh_mapping.h"
#include "BKE_mesh_runtime.h"
#include "BKE_modifier.h"
#include "BKE_multires.h"
#include "BKE_object.h"
#include "BKE_paint.h"
#include "BKE_pbvh.h"
#include "BKE_subdiv_ccg.h"
#include "BKE_subsurf.h"
#include "BKE_undo_system.h"

#include "DEG_depsgraph.h"
#include "DEG_depsgraph_query.h"

#include "RNA_enum_types.h"

#include "BLO_read_write.h"

#include "bmesh.h"
#include "bmesh_log.h"

// TODO: figure out bad cross module refs
void SCULPT_on_sculptsession_bmesh_free(SculptSession *ss);
void SCULPT_undo_ensure_bmlog(Object *ob);

static void init_mdyntopo_layer(SculptSession *ss, PBVH *pbvh, int totvert);

const char *face_areas_layer_name = "_sculpt_face_areas";

static void palette_init_data(ID *id)
{
  Palette *palette = (Palette *)id;

  BLI_assert(MEMCMP_STRUCT_AFTER_IS_ZERO(palette, id));

  /* Enable fake user by default. */
  id_fake_user_set(&palette->id);
}

static void palette_copy_data(Main *UNUSED(bmain),
                              ID *id_dst,
                              const ID *id_src,
                              const int UNUSED(flag))
{
  Palette *palette_dst = (Palette *)id_dst;
  const Palette *palette_src = (const Palette *)id_src;

  BLI_duplicatelist(&palette_dst->colors, &palette_src->colors);
}

static void palette_free_data(ID *id)
{
  Palette *palette = (Palette *)id;

  BLI_freelistN(&palette->colors);
}

static void palette_blend_write(BlendWriter *writer, ID *id, const void *id_address)
{
  Palette *palette = (Palette *)id;

  PaletteColor *color;
  BLO_write_id_struct(writer, Palette, id_address, &palette->id);
  BKE_id_blend_write(writer, &palette->id);

  for (color = palette->colors.first; color; color = color->next) {
    BLO_write_struct(writer, PaletteColor, color);
  }
}

static void palette_blend_read_data(BlendDataReader *reader, ID *id)
{
  Palette *palette = (Palette *)id;
  BLO_read_list(reader, &palette->colors);
}

static void palette_undo_preserve(BlendLibReader *UNUSED(reader), ID *id_new, ID *id_old)
{
  /* Whole Palette is preserved across undo-steps, and it has no extra pointer, simple. */
  /* NOTE: We do not care about potential internal references to self here, Palette has none. */
  /* NOTE: We do not swap IDProperties, as dealing with potential ID pointers in those would be
   *       fairly delicate. */
  BKE_lib_id_swap(NULL, id_new, id_old);
  SWAP(IDProperty *, id_new->properties, id_old->properties);
}

IDTypeInfo IDType_ID_PAL = {
    .id_code = ID_PAL,
    .id_filter = FILTER_ID_PAL,
    .main_listbase_index = INDEX_ID_PAL,
    .struct_size = sizeof(Palette),
    .name = "Palette",
    .name_plural = "palettes",
    .translation_context = BLT_I18NCONTEXT_ID_PALETTE,
    .flags = IDTYPE_FLAGS_NO_ANIMDATA,
    .asset_type_info = NULL,

    .init_data = palette_init_data,
    .copy_data = palette_copy_data,
    .free_data = palette_free_data,
    .make_local = NULL,
    .foreach_id = NULL,
    .foreach_cache = NULL,
    .foreach_path = NULL,
    .owner_get = NULL,

    .blend_write = palette_blend_write,
    .blend_read_data = palette_blend_read_data,
    .blend_read_lib = NULL,
    .blend_read_expand = NULL,

    .blend_read_undo_preserve = palette_undo_preserve,

    .lib_override_apply_post = NULL,
};

static void paint_curve_copy_data(Main *UNUSED(bmain),
                                  ID *id_dst,
                                  const ID *id_src,
                                  const int UNUSED(flag))
{
  PaintCurve *paint_curve_dst = (PaintCurve *)id_dst;
  const PaintCurve *paint_curve_src = (const PaintCurve *)id_src;

  if (paint_curve_src->tot_points != 0) {
    paint_curve_dst->points = MEM_dupallocN(paint_curve_src->points);
  }
}

static void paint_curve_free_data(ID *id)
{
  PaintCurve *paint_curve = (PaintCurve *)id;

  MEM_SAFE_FREE(paint_curve->points);
  paint_curve->tot_points = 0;
}

static void paint_curve_blend_write(BlendWriter *writer, ID *id, const void *id_address)
{
  PaintCurve *pc = (PaintCurve *)id;

  BLO_write_id_struct(writer, PaintCurve, id_address, &pc->id);
  BKE_id_blend_write(writer, &pc->id);

  BLO_write_struct_array(writer, PaintCurvePoint, pc->tot_points, pc->points);
}

static void paint_curve_blend_read_data(BlendDataReader *reader, ID *id)
{
  PaintCurve *pc = (PaintCurve *)id;
  BLO_read_data_address(reader, &pc->points);
}

IDTypeInfo IDType_ID_PC = {
    .id_code = ID_PC,
    .id_filter = FILTER_ID_PC,
    .main_listbase_index = INDEX_ID_PC,
    .struct_size = sizeof(PaintCurve),
    .name = "PaintCurve",
    .name_plural = "paint_curves",
    .translation_context = BLT_I18NCONTEXT_ID_PAINTCURVE,
    .flags = IDTYPE_FLAGS_NO_ANIMDATA,
    .asset_type_info = NULL,

    .init_data = NULL,
    .copy_data = paint_curve_copy_data,
    .free_data = paint_curve_free_data,
    .make_local = NULL,
    .foreach_id = NULL,
    .foreach_cache = NULL,
    .foreach_path = NULL,
    .owner_get = NULL,

    .blend_write = paint_curve_blend_write,
    .blend_read_data = paint_curve_blend_read_data,
    .blend_read_lib = NULL,
    .blend_read_expand = NULL,

    .blend_read_undo_preserve = NULL,

    .lib_override_apply_post = NULL,
};

const char PAINT_CURSOR_SCULPT[3] = {255, 100, 100};
const char PAINT_CURSOR_VERTEX_PAINT[3] = {255, 255, 255};
const char PAINT_CURSOR_WEIGHT_PAINT[3] = {200, 200, 255};
const char PAINT_CURSOR_TEXTURE_PAINT[3] = {255, 255, 255};

static ePaintOverlayControlFlags overlay_flags = 0;

void BKE_paint_invalidate_overlay_tex(Scene *scene, ViewLayer *view_layer, const Tex *tex)
{
  Paint *p = BKE_paint_get_active(scene, view_layer);
  if (!p) {
    return;
  }

  Brush *br = p->brush;
  if (!br) {
    return;
  }

  if (br->mtex.tex == tex) {
    overlay_flags |= PAINT_OVERLAY_INVALID_TEXTURE_PRIMARY;
  }
  if (br->mask_mtex.tex == tex) {
    overlay_flags |= PAINT_OVERLAY_INVALID_TEXTURE_SECONDARY;
  }
}

void BKE_paint_invalidate_cursor_overlay(Scene *scene, ViewLayer *view_layer, CurveMapping *curve)
{
  Paint *p = BKE_paint_get_active(scene, view_layer);
  if (p == NULL) {
    return;
  }

  Brush *br = p->brush;
  if (br && br->curve == curve) {
    overlay_flags |= PAINT_OVERLAY_INVALID_CURVE;
  }
}

void BKE_paint_invalidate_overlay_all(void)
{
  overlay_flags |= (PAINT_OVERLAY_INVALID_TEXTURE_SECONDARY |
                    PAINT_OVERLAY_INVALID_TEXTURE_PRIMARY | PAINT_OVERLAY_INVALID_CURVE);
}

ePaintOverlayControlFlags BKE_paint_get_overlay_flags(void)
{
  return overlay_flags;
}

void BKE_paint_set_overlay_override(eOverlayFlags flags)
{
  if (flags & BRUSH_OVERLAY_OVERRIDE_MASK) {
    if (flags & BRUSH_OVERLAY_CURSOR_OVERRIDE_ON_STROKE) {
      overlay_flags |= PAINT_OVERLAY_OVERRIDE_CURSOR;
    }
    if (flags & BRUSH_OVERLAY_PRIMARY_OVERRIDE_ON_STROKE) {
      overlay_flags |= PAINT_OVERLAY_OVERRIDE_PRIMARY;
    }
    if (flags & BRUSH_OVERLAY_SECONDARY_OVERRIDE_ON_STROKE) {
      overlay_flags |= PAINT_OVERLAY_OVERRIDE_SECONDARY;
    }
  }
  else {
    overlay_flags &= ~(PAINT_OVERRIDE_MASK);
  }
}

void BKE_paint_reset_overlay_invalid(ePaintOverlayControlFlags flag)
{
  overlay_flags &= ~(flag);
}

bool BKE_paint_ensure_from_paintmode(Scene *sce, ePaintMode mode)
{
  ToolSettings *ts = sce->toolsettings;
  Paint **paint_ptr = NULL;
  /* Some paint modes don't store paint settings as pointer, for these this can be set and
   * referenced by paint_ptr. */
  Paint *paint_tmp = NULL;

  switch (mode) {
    case PAINT_MODE_SCULPT:
      paint_ptr = (Paint **)&ts->sculpt;
      break;
    case PAINT_MODE_VERTEX:
      paint_ptr = (Paint **)&ts->vpaint;
      break;
    case PAINT_MODE_WEIGHT:
      paint_ptr = (Paint **)&ts->wpaint;
      break;
    case PAINT_MODE_TEXTURE_2D:
    case PAINT_MODE_TEXTURE_3D:
      paint_tmp = (Paint *)&ts->imapaint;
      paint_ptr = &paint_tmp;
      break;
    case PAINT_MODE_SCULPT_UV:
      paint_ptr = (Paint **)&ts->uvsculpt;
      break;
    case PAINT_MODE_GPENCIL:
      paint_ptr = (Paint **)&ts->gp_paint;
      break;
    case PAINT_MODE_VERTEX_GPENCIL:
      paint_ptr = (Paint **)&ts->gp_vertexpaint;
      break;
    case PAINT_MODE_SCULPT_GPENCIL:
      paint_ptr = (Paint **)&ts->gp_sculptpaint;
      break;
    case PAINT_MODE_WEIGHT_GPENCIL:
      paint_ptr = (Paint **)&ts->gp_weightpaint;
      break;
    case PAINT_MODE_SCULPT_CURVES:
      paint_ptr = (Paint **)&ts->curves_sculpt;
      break;
    case PAINT_MODE_INVALID:
      break;
  }
  if (paint_ptr) {
    BKE_paint_ensure(ts, paint_ptr);
    return true;
  }
  return false;
}

Paint *BKE_paint_get_active_from_paintmode(Scene *sce, ePaintMode mode)
{
  if (sce) {
    ToolSettings *ts = sce->toolsettings;

    switch (mode) {
      case PAINT_MODE_SCULPT:
        return &ts->sculpt->paint;
      case PAINT_MODE_VERTEX:
        return &ts->vpaint->paint;
      case PAINT_MODE_WEIGHT:
        return &ts->wpaint->paint;
      case PAINT_MODE_TEXTURE_2D:
      case PAINT_MODE_TEXTURE_3D:
        return &ts->imapaint.paint;
      case PAINT_MODE_SCULPT_UV:
        return &ts->uvsculpt->paint;
      case PAINT_MODE_GPENCIL:
        return &ts->gp_paint->paint;
      case PAINT_MODE_VERTEX_GPENCIL:
        return &ts->gp_vertexpaint->paint;
      case PAINT_MODE_SCULPT_GPENCIL:
        return &ts->gp_sculptpaint->paint;
      case PAINT_MODE_WEIGHT_GPENCIL:
        return &ts->gp_weightpaint->paint;
      case PAINT_MODE_SCULPT_CURVES:
        return &ts->curves_sculpt->paint;
      case PAINT_MODE_INVALID:
        return NULL;
      default:
        return &ts->imapaint.paint;
    }
  }

  return NULL;
}

const EnumPropertyItem *BKE_paint_get_tool_enum_from_paintmode(ePaintMode mode)
{
  switch (mode) {
    case PAINT_MODE_SCULPT:
      return rna_enum_brush_sculpt_tool_items;
    case PAINT_MODE_VERTEX:
      return rna_enum_brush_vertex_tool_items;
    case PAINT_MODE_WEIGHT:
      return rna_enum_brush_weight_tool_items;
    case PAINT_MODE_TEXTURE_2D:
    case PAINT_MODE_TEXTURE_3D:
      return rna_enum_brush_image_tool_items;
    case PAINT_MODE_SCULPT_UV:
      return rna_enum_brush_uv_sculpt_tool_items;
    case PAINT_MODE_GPENCIL:
      return rna_enum_brush_gpencil_types_items;
    case PAINT_MODE_VERTEX_GPENCIL:
      return rna_enum_brush_gpencil_vertex_types_items;
    case PAINT_MODE_SCULPT_GPENCIL:
      return rna_enum_brush_gpencil_sculpt_types_items;
    case PAINT_MODE_WEIGHT_GPENCIL:
      return rna_enum_brush_gpencil_weight_types_items;
    case PAINT_MODE_SCULPT_CURVES:
      return rna_enum_brush_curves_sculpt_tool_items;
    case PAINT_MODE_INVALID:
      break;
  }
  return NULL;
}

const char *BKE_paint_get_tool_prop_id_from_paintmode(ePaintMode mode)
{
  switch (mode) {
    case PAINT_MODE_SCULPT:
      return "sculpt_tool";
    case PAINT_MODE_VERTEX:
      return "vertex_tool";
    case PAINT_MODE_WEIGHT:
      return "weight_tool";
    case PAINT_MODE_TEXTURE_2D:
    case PAINT_MODE_TEXTURE_3D:
      return "image_tool";
    case PAINT_MODE_SCULPT_UV:
      return "uv_sculpt_tool";
    case PAINT_MODE_GPENCIL:
      return "gpencil_tool";
    case PAINT_MODE_VERTEX_GPENCIL:
      return "gpencil_vertex_tool";
    case PAINT_MODE_SCULPT_GPENCIL:
      return "gpencil_sculpt_tool";
    case PAINT_MODE_WEIGHT_GPENCIL:
      return "gpencil_weight_tool";
    case PAINT_MODE_SCULPT_CURVES:
      return "curves_sculpt_tool";
    case PAINT_MODE_INVALID:
      break;
  }

  /* Invalid paint mode. */
  return NULL;
}

Paint *BKE_paint_get_active(Scene *sce, ViewLayer *view_layer)
{
  if (sce && view_layer) {
    ToolSettings *ts = sce->toolsettings;

    if (view_layer->basact && view_layer->basact->object) {
      switch (view_layer->basact->object->mode) {
        case OB_MODE_SCULPT:
          return &ts->sculpt->paint;
        case OB_MODE_VERTEX_PAINT:
          return &ts->vpaint->paint;
        case OB_MODE_WEIGHT_PAINT:
          return &ts->wpaint->paint;
        case OB_MODE_TEXTURE_PAINT:
          return &ts->imapaint.paint;
        case OB_MODE_PAINT_GPENCIL:
          return &ts->gp_paint->paint;
        case OB_MODE_VERTEX_GPENCIL:
          return &ts->gp_vertexpaint->paint;
        case OB_MODE_SCULPT_GPENCIL:
          return &ts->gp_sculptpaint->paint;
        case OB_MODE_WEIGHT_GPENCIL:
          return &ts->gp_weightpaint->paint;
        case OB_MODE_SCULPT_CURVES:
          return &ts->curves_sculpt->paint;
        case OB_MODE_EDIT:
          return ts->uvsculpt ? &ts->uvsculpt->paint : NULL;
        default:
          break;
      }
    }

    /* default to image paint */
    return &ts->imapaint.paint;
  }

  return NULL;
}

Paint *BKE_paint_get_active_from_context(const bContext *C)
{
  Scene *sce = CTX_data_scene(C);
  ViewLayer *view_layer = CTX_data_view_layer(C);
  SpaceImage *sima;

  if (sce && view_layer) {
    ToolSettings *ts = sce->toolsettings;
    Object *obact = NULL;

    if (view_layer->basact && view_layer->basact->object) {
      obact = view_layer->basact->object;
    }

    if ((sima = CTX_wm_space_image(C)) != NULL) {
      if (obact && obact->mode == OB_MODE_EDIT) {
        if (sima->mode == SI_MODE_PAINT) {
          return &ts->imapaint.paint;
        }
        if (sima->mode == SI_MODE_UV) {
          return &ts->uvsculpt->paint;
        }
      }
      else {
        return &ts->imapaint.paint;
      }
    }
    else {
      return BKE_paint_get_active(sce, view_layer);
    }
  }

  return NULL;
}

ePaintMode BKE_paintmode_get_active_from_context(const bContext *C)
{
  Scene *sce = CTX_data_scene(C);
  ViewLayer *view_layer = CTX_data_view_layer(C);
  SpaceImage *sima;

  if (sce && view_layer) {
    Object *obact = NULL;

    if (view_layer->basact && view_layer->basact->object) {
      obact = view_layer->basact->object;
    }

    if ((sima = CTX_wm_space_image(C)) != NULL) {
      if (obact && obact->mode == OB_MODE_EDIT) {
        if (sima->mode == SI_MODE_PAINT) {
          return PAINT_MODE_TEXTURE_2D;
        }
        if (sima->mode == SI_MODE_UV) {
          return PAINT_MODE_SCULPT_UV;
        }
      }
      else {
        return PAINT_MODE_TEXTURE_2D;
      }
    }
    else if (obact) {
      switch (obact->mode) {
        case OB_MODE_SCULPT:
          return PAINT_MODE_SCULPT;
        case OB_MODE_VERTEX_PAINT:
          return PAINT_MODE_VERTEX;
        case OB_MODE_WEIGHT_PAINT:
          return PAINT_MODE_WEIGHT;
        case OB_MODE_TEXTURE_PAINT:
          return PAINT_MODE_TEXTURE_3D;
        case OB_MODE_EDIT:
          return PAINT_MODE_SCULPT_UV;
        case OB_MODE_SCULPT_CURVES:
          return PAINT_MODE_SCULPT_CURVES;
        default:
          return PAINT_MODE_TEXTURE_2D;
      }
    }
    else {
      /* default to image paint */
      return PAINT_MODE_TEXTURE_2D;
    }
  }

  return PAINT_MODE_INVALID;
}

ePaintMode BKE_paintmode_get_from_tool(const struct bToolRef *tref)
{
  if (tref->space_type == SPACE_VIEW3D) {
    switch (tref->mode) {
      case CTX_MODE_SCULPT:
        return PAINT_MODE_SCULPT;
      case CTX_MODE_PAINT_VERTEX:
        return PAINT_MODE_VERTEX;
      case CTX_MODE_PAINT_WEIGHT:
        return PAINT_MODE_WEIGHT;
      case CTX_MODE_PAINT_GPENCIL:
        return PAINT_MODE_GPENCIL;
      case CTX_MODE_PAINT_TEXTURE:
        return PAINT_MODE_TEXTURE_3D;
      case CTX_MODE_VERTEX_GPENCIL:
        return PAINT_MODE_VERTEX_GPENCIL;
      case CTX_MODE_SCULPT_GPENCIL:
        return PAINT_MODE_SCULPT_GPENCIL;
      case CTX_MODE_WEIGHT_GPENCIL:
        return PAINT_MODE_WEIGHT_GPENCIL;
      case CTX_MODE_SCULPT_CURVES:
        return PAINT_MODE_SCULPT_CURVES;
    }
  }
  else if (tref->space_type == SPACE_IMAGE) {
    switch (tref->mode) {
      case SI_MODE_PAINT:
        return PAINT_MODE_TEXTURE_2D;
      case SI_MODE_UV:
        return PAINT_MODE_SCULPT_UV;
    }
  }

  return PAINT_MODE_INVALID;
}

Brush *BKE_paint_brush(Paint *p)
{
  return p ? (p->brush_eval ? p->brush_eval : p->brush) : NULL;
}

void BKE_paint_brush_set(Paint *p, Brush *br)
{
  if (p) {
    id_us_min((ID *)p->brush);
    id_us_plus((ID *)br);
    p->brush = br;

    BKE_paint_toolslots_brush_update(p);
  }
}

void BKE_paint_runtime_init(const ToolSettings *ts, Paint *paint)
{
  if (paint == &ts->imapaint.paint) {
    paint->runtime.tool_offset = offsetof(Brush, imagepaint_tool);
    paint->runtime.ob_mode = OB_MODE_TEXTURE_PAINT;
  }
  else if (ts->sculpt && paint == &ts->sculpt->paint) {
    paint->runtime.tool_offset = offsetof(Brush, sculpt_tool);
    paint->runtime.ob_mode = OB_MODE_SCULPT;
  }
  else if (ts->vpaint && paint == &ts->vpaint->paint) {
    paint->runtime.tool_offset = offsetof(Brush, vertexpaint_tool);
    paint->runtime.ob_mode = OB_MODE_VERTEX_PAINT;
  }
  else if (ts->wpaint && paint == &ts->wpaint->paint) {
    paint->runtime.tool_offset = offsetof(Brush, weightpaint_tool);
    paint->runtime.ob_mode = OB_MODE_WEIGHT_PAINT;
  }
  else if (ts->uvsculpt && paint == &ts->uvsculpt->paint) {
    paint->runtime.tool_offset = offsetof(Brush, uv_sculpt_tool);
    paint->runtime.ob_mode = OB_MODE_EDIT;
  }
  else if (ts->gp_paint && paint == &ts->gp_paint->paint) {
    paint->runtime.tool_offset = offsetof(Brush, gpencil_tool);
    paint->runtime.ob_mode = OB_MODE_PAINT_GPENCIL;
  }
  else if (ts->gp_vertexpaint && paint == &ts->gp_vertexpaint->paint) {
    paint->runtime.tool_offset = offsetof(Brush, gpencil_vertex_tool);
    paint->runtime.ob_mode = OB_MODE_VERTEX_GPENCIL;
  }
  else if (ts->gp_sculptpaint && paint == &ts->gp_sculptpaint->paint) {
    paint->runtime.tool_offset = offsetof(Brush, gpencil_sculpt_tool);
    paint->runtime.ob_mode = OB_MODE_SCULPT_GPENCIL;
  }
  else if (ts->gp_weightpaint && paint == &ts->gp_weightpaint->paint) {
    paint->runtime.tool_offset = offsetof(Brush, gpencil_weight_tool);
    paint->runtime.ob_mode = OB_MODE_WEIGHT_GPENCIL;
  }
  else if (ts->curves_sculpt && paint == &ts->curves_sculpt->paint) {
    paint->runtime.tool_offset = offsetof(Brush, curves_sculpt_tool);
    paint->runtime.ob_mode = OB_MODE_SCULPT_CURVES;
  }
  else {
    BLI_assert_unreachable();
  }
}

uint BKE_paint_get_brush_tool_offset_from_paintmode(const ePaintMode mode)
{
  switch (mode) {
    case PAINT_MODE_TEXTURE_2D:
    case PAINT_MODE_TEXTURE_3D:
      return offsetof(Brush, imagepaint_tool);
    case PAINT_MODE_SCULPT:
      return offsetof(Brush, sculpt_tool);
    case PAINT_MODE_VERTEX:
      return offsetof(Brush, vertexpaint_tool);
    case PAINT_MODE_WEIGHT:
      return offsetof(Brush, weightpaint_tool);
    case PAINT_MODE_SCULPT_UV:
      return offsetof(Brush, uv_sculpt_tool);
    case PAINT_MODE_GPENCIL:
      return offsetof(Brush, gpencil_tool);
    case PAINT_MODE_VERTEX_GPENCIL:
      return offsetof(Brush, gpencil_vertex_tool);
    case PAINT_MODE_SCULPT_GPENCIL:
      return offsetof(Brush, gpencil_sculpt_tool);
    case PAINT_MODE_WEIGHT_GPENCIL:
      return offsetof(Brush, gpencil_weight_tool);
    case PAINT_MODE_SCULPT_CURVES:
      return offsetof(Brush, curves_sculpt_tool);
    case PAINT_MODE_INVALID:
      break; /* We don't use these yet. */
  }
  return 0;
}

PaintCurve *BKE_paint_curve_add(Main *bmain, const char *name)
{
  PaintCurve *pc;

  pc = BKE_id_new(bmain, ID_PC, name);

  return pc;
}

Palette *BKE_paint_palette(Paint *p)
{
  return p ? p->palette : NULL;
}

void BKE_paint_palette_set(Paint *p, Palette *palette)
{
  if (p) {
    id_us_min((ID *)p->palette);
    p->palette = palette;
    id_us_plus((ID *)p->palette);
  }
}

void BKE_paint_curve_set(Brush *br, PaintCurve *pc)
{
  if (br) {
    id_us_min((ID *)br->paint_curve);
    br->paint_curve = pc;
    id_us_plus((ID *)br->paint_curve);
  }
}

void BKE_paint_curve_clamp_endpoint_add_index(PaintCurve *pc, const int add_index)
{
  pc->add_index = (add_index || pc->tot_points == 1) ? (add_index + 1) : 0;
}

void BKE_palette_color_remove(Palette *palette, PaletteColor *color)
{
  if (BLI_listbase_count_at_most(&palette->colors, palette->active_color) ==
      palette->active_color) {
    palette->active_color--;
  }

  BLI_remlink(&palette->colors, color);

  if (palette->active_color < 0 && !BLI_listbase_is_empty(&palette->colors)) {
    palette->active_color = 0;
  }

  MEM_freeN(color);
}

void BKE_palette_clear(Palette *palette)
{
  BLI_freelistN(&palette->colors);
  palette->active_color = 0;
}

Palette *BKE_palette_add(Main *bmain, const char *name)
{
  Palette *palette = BKE_id_new(bmain, ID_PAL, name);
  return palette;
}

PaletteColor *BKE_palette_color_add(Palette *palette)
{
  PaletteColor *color = MEM_callocN(sizeof(*color), "Palette Color");
  BLI_addtail(&palette->colors, color);
  return color;
}

bool BKE_palette_is_empty(const struct Palette *palette)
{
  return BLI_listbase_is_empty(&palette->colors);
}

/* helper function to sort using qsort */
static int palettecolor_compare_hsv(const void *a1, const void *a2)
{
  const tPaletteColorHSV *ps1 = a1, *ps2 = a2;

  /* Hue */
  if (ps1->h > ps2->h) {
    return 1;
  }
  if (ps1->h < ps2->h) {
    return -1;
  }

  /* Saturation. */
  if (ps1->s > ps2->s) {
    return 1;
  }
  if (ps1->s < ps2->s) {
    return -1;
  }

  /* Value. */
  if (1.0f - ps1->v > 1.0f - ps2->v) {
    return 1;
  }
  if (1.0f - ps1->v < 1.0f - ps2->v) {
    return -1;
  }

  return 0;
}

/* helper function to sort using qsort */
static int palettecolor_compare_svh(const void *a1, const void *a2)
{
  const tPaletteColorHSV *ps1 = a1, *ps2 = a2;

  /* Saturation. */
  if (ps1->s > ps2->s) {
    return 1;
  }
  if (ps1->s < ps2->s) {
    return -1;
  }

  /* Value. */
  if (1.0f - ps1->v > 1.0f - ps2->v) {
    return 1;
  }
  if (1.0f - ps1->v < 1.0f - ps2->v) {
    return -1;
  }

  /* Hue */
  if (ps1->h > ps2->h) {
    return 1;
  }
  if (ps1->h < ps2->h) {
    return -1;
  }

  return 0;
}

static int palettecolor_compare_vhs(const void *a1, const void *a2)
{
  const tPaletteColorHSV *ps1 = a1, *ps2 = a2;

  /* Value. */
  if (1.0f - ps1->v > 1.0f - ps2->v) {
    return 1;
  }
  if (1.0f - ps1->v < 1.0f - ps2->v) {
    return -1;
  }

  /* Hue */
  if (ps1->h > ps2->h) {
    return 1;
  }
  if (ps1->h < ps2->h) {
    return -1;
  }

  /* Saturation. */
  if (ps1->s > ps2->s) {
    return 1;
  }
  if (ps1->s < ps2->s) {
    return -1;
  }

  return 0;
}

static int palettecolor_compare_luminance(const void *a1, const void *a2)
{
  const tPaletteColorHSV *ps1 = a1, *ps2 = a2;

  float lumi1 = (ps1->rgb[0] + ps1->rgb[1] + ps1->rgb[2]) / 3.0f;
  float lumi2 = (ps2->rgb[0] + ps2->rgb[1] + ps2->rgb[2]) / 3.0f;

  if (lumi1 > lumi2) {
    return -1;
  }
  if (lumi1 < lumi2) {
    return 1;
  }

  return 0;
}

void BKE_palette_sort_hsv(tPaletteColorHSV *color_array, const int totcol)
{
  /* Sort by Hue, Saturation and Value. */
  qsort(color_array, totcol, sizeof(tPaletteColorHSV), palettecolor_compare_hsv);
}

void BKE_palette_sort_svh(tPaletteColorHSV *color_array, const int totcol)
{
  /* Sort by Saturation, Value and Hue. */
  qsort(color_array, totcol, sizeof(tPaletteColorHSV), palettecolor_compare_svh);
}

void BKE_palette_sort_vhs(tPaletteColorHSV *color_array, const int totcol)
{
  /* Sort by Saturation, Value and Hue. */
  qsort(color_array, totcol, sizeof(tPaletteColorHSV), palettecolor_compare_vhs);
}

void BKE_palette_sort_luminance(tPaletteColorHSV *color_array, const int totcol)
{
  /* Sort by Luminance (calculated with the average, enough for sorting). */
  qsort(color_array, totcol, sizeof(tPaletteColorHSV), palettecolor_compare_luminance);
}

bool BKE_palette_from_hash(Main *bmain, GHash *color_table, const char *name, const bool linear)
{
  tPaletteColorHSV *color_array = NULL;
  tPaletteColorHSV *col_elm = NULL;
  bool done = false;

  const int totpal = BLI_ghash_len(color_table);

  if (totpal > 0) {
    color_array = MEM_calloc_arrayN(totpal, sizeof(tPaletteColorHSV), __func__);
    /* Put all colors in an array. */
    GHashIterator gh_iter;
    int t = 0;
    GHASH_ITER (gh_iter, color_table) {
      const uint col = POINTER_AS_INT(BLI_ghashIterator_getValue(&gh_iter));
      float r, g, b;
      float h, s, v;
      cpack_to_rgb(col, &r, &g, &b);
      rgb_to_hsv(r, g, b, &h, &s, &v);

      col_elm = &color_array[t];
      col_elm->rgb[0] = r;
      col_elm->rgb[1] = g;
      col_elm->rgb[2] = b;
      col_elm->h = h;
      col_elm->s = s;
      col_elm->v = v;
      t++;
    }
  }

  /* Create the Palette. */
  if (totpal > 0) {
    /* Sort by Hue and saturation. */
    BKE_palette_sort_hsv(color_array, totpal);

    Palette *palette = BKE_palette_add(bmain, name);
    if (palette) {
      for (int i = 0; i < totpal; i++) {
        col_elm = &color_array[i];
        PaletteColor *palcol = BKE_palette_color_add(palette);
        if (palcol) {
          copy_v3_v3(palcol->rgb, col_elm->rgb);
          if (linear) {
            linearrgb_to_srgb_v3_v3(palcol->rgb, palcol->rgb);
          }
        }
      }
      done = true;
    }
  }
  else {
    done = false;
  }

  if (totpal > 0) {
    MEM_SAFE_FREE(color_array);
  }

  return done;
}

bool BKE_paint_select_face_test(Object *ob)
{
  return ((ob != NULL) && (ob->type == OB_MESH) && (ob->data != NULL) &&
          (((Mesh *)ob->data)->editflag & ME_EDIT_PAINT_FACE_SEL) &&
          (ob->mode & (OB_MODE_VERTEX_PAINT | OB_MODE_WEIGHT_PAINT | OB_MODE_TEXTURE_PAINT)));
}

bool BKE_paint_select_vert_test(Object *ob)
{
  return ((ob != NULL) && (ob->type == OB_MESH) && (ob->data != NULL) &&
          (((Mesh *)ob->data)->editflag & ME_EDIT_PAINT_VERT_SEL) &&
          (ob->mode & OB_MODE_WEIGHT_PAINT || ob->mode & OB_MODE_VERTEX_PAINT));
}

bool BKE_paint_select_elem_test(Object *ob)
{
  return (BKE_paint_select_vert_test(ob) || BKE_paint_select_face_test(ob));
}

void BKE_paint_cavity_curve_preset(Paint *p, int preset)
{
  CurveMapping *cumap = NULL;
  CurveMap *cuma = NULL;

  if (!p->cavity_curve) {
    p->cavity_curve = BKE_curvemapping_add(1, 0, 0, 1, 1);
  }
  cumap = p->cavity_curve;
  cumap->flag &= ~CUMA_EXTEND_EXTRAPOLATE;
  cumap->preset = preset;

  cuma = cumap->cm;
  BKE_curvemap_reset(cuma, &cumap->clipr, cumap->preset, CURVEMAP_SLOPE_POSITIVE);
  BKE_curvemapping_changed(cumap, false);
}

eObjectMode BKE_paint_object_mode_from_paintmode(ePaintMode mode)
{
  switch (mode) {
    case PAINT_MODE_SCULPT:
      return OB_MODE_SCULPT;
    case PAINT_MODE_VERTEX:
      return OB_MODE_VERTEX_PAINT;
    case PAINT_MODE_WEIGHT:
      return OB_MODE_WEIGHT_PAINT;
    case PAINT_MODE_TEXTURE_2D:
    case PAINT_MODE_TEXTURE_3D:
      return OB_MODE_TEXTURE_PAINT;
    case PAINT_MODE_SCULPT_UV:
      return OB_MODE_EDIT;
    case PAINT_MODE_INVALID:
    default:
      return 0;
  }
}

bool BKE_paint_ensure(ToolSettings *ts, struct Paint **r_paint)
{
  Paint *paint = NULL;
  if (*r_paint) {
    /* Tool offset should never be 0 for initialized paint settings, so it's a reliable way to
     * check if already initialized. */
    if ((*r_paint)->runtime.tool_offset == 0) {
      /* Currently only image painting is initialized this way, others have to be allocated. */
      BLI_assert(ELEM(*r_paint, (Paint *)&ts->imapaint));

      BKE_paint_runtime_init(ts, *r_paint);
    }
    else {
      BLI_assert(ELEM(*r_paint,
                      /* Cast is annoying, but prevent NULL-pointer access. */
                      (Paint *)ts->gp_paint,
                      (Paint *)ts->gp_vertexpaint,
                      (Paint *)ts->gp_sculptpaint,
                      (Paint *)ts->gp_weightpaint,
                      (Paint *)ts->sculpt,
                      (Paint *)ts->vpaint,
                      (Paint *)ts->wpaint,
                      (Paint *)ts->uvsculpt,
                      (Paint *)ts->curves_sculpt,
                      (Paint *)&ts->imapaint));
#ifdef DEBUG
      struct Paint paint_test = **r_paint;
      BKE_paint_runtime_init(ts, *r_paint);
      /* Swap so debug doesn't hide errors when release fails. */
      SWAP(Paint, **r_paint, paint_test);
      BLI_assert(paint_test.runtime.ob_mode == (*r_paint)->runtime.ob_mode);
      BLI_assert(paint_test.runtime.tool_offset == (*r_paint)->runtime.tool_offset);
#endif
    }
    return true;
  }

  if (((VPaint **)r_paint == &ts->vpaint) || ((VPaint **)r_paint == &ts->wpaint)) {
    VPaint *data = MEM_callocN(sizeof(*data), __func__);
    paint = &data->paint;
  }
  else if ((Sculpt **)r_paint == &ts->sculpt) {
    Sculpt *data = MEM_callocN(sizeof(*data), __func__);
    paint = &data->paint;

    if (!data->channels) {
      data->channels = BKE_brush_channelset_create(__func__);
    }

    BKE_brush_check_toolsettings(data);

    /* Turn on X plane mirror symmetry by default */
    paint->symmetry_flags |= PAINT_SYMM_X;

    /* Make sure at least dyntopo subdivision is enabled */
    data->flags |= SCULPT_DYNTOPO_SUBDIVIDE | SCULPT_DYNTOPO_COLLAPSE | SCULPT_DYNTOPO_CLEANUP |
                   SCULPT_DYNTOPO_ENABLED;
  }
  else if ((GpPaint **)r_paint == &ts->gp_paint) {
    GpPaint *data = MEM_callocN(sizeof(*data), __func__);
    paint = &data->paint;
  }
  else if ((GpVertexPaint **)r_paint == &ts->gp_vertexpaint) {
    GpVertexPaint *data = MEM_callocN(sizeof(*data), __func__);
    paint = &data->paint;
  }
  else if ((GpSculptPaint **)r_paint == &ts->gp_sculptpaint) {
    GpSculptPaint *data = MEM_callocN(sizeof(*data), __func__);
    paint = &data->paint;
  }
  else if ((GpWeightPaint **)r_paint == &ts->gp_weightpaint) {
    GpWeightPaint *data = MEM_callocN(sizeof(*data), __func__);
    paint = &data->paint;
  }
  else if ((UvSculpt **)r_paint == &ts->uvsculpt) {
    UvSculpt *data = MEM_callocN(sizeof(*data), __func__);
    paint = &data->paint;
  }
  else if ((CurvesSculpt **)r_paint == &ts->curves_sculpt) {
    CurvesSculpt *data = MEM_callocN(sizeof(*data), __func__);
    data->curve_length = 0.3f;
    paint = &data->paint;
  }
  else if (*r_paint == &ts->imapaint.paint) {
    paint = &ts->imapaint.paint;
  }

  paint->flags |= PAINT_SHOW_BRUSH;

  *r_paint = paint;

  BKE_paint_runtime_init(ts, paint);

  return false;
}

void BKE_paint_init(Main *bmain, Scene *sce, ePaintMode mode, const char col[3])
{
  UnifiedPaintSettings *ups = &sce->toolsettings->unified_paint_settings;
  Paint *paint = BKE_paint_get_active_from_paintmode(sce, mode);

  BKE_paint_ensure_from_paintmode(sce, mode);

  /* If there's no brush, create one */
  if (PAINT_MODE_HAS_BRUSH(mode)) {
    Brush *brush = BKE_paint_brush(paint);
    if (brush == NULL) {
      eObjectMode ob_mode = BKE_paint_object_mode_from_paintmode(mode);
      brush = BKE_brush_first_search(bmain, ob_mode);
      if (!brush) {
        brush = BKE_brush_add(bmain, "Brush", ob_mode);
        id_us_min(&brush->id); /* fake user only */
      }
      BKE_paint_brush_set(paint, brush);
    }
  }

  memcpy(paint->paint_cursor_col, col, 3);
  paint->paint_cursor_col[3] = 128;
  ups->last_stroke_valid = false;
  zero_v3(ups->average_stroke_accum);
  ups->average_stroke_counter = 0;
  if (!paint->cavity_curve) {
    BKE_paint_cavity_curve_preset(paint, CURVE_PRESET_LINE);
  }
}

void BKE_paint_free(Paint *paint)
{
  BKE_curvemapping_free(paint->cavity_curve);
  MEM_SAFE_FREE(paint->tool_slots);
}

void BKE_paint_copy(Paint *src, Paint *tar, const int flag)
{
  tar->brush = src->brush;
  tar->cavity_curve = BKE_curvemapping_copy(src->cavity_curve);
  tar->tool_slots = MEM_dupallocN(src->tool_slots);

  if ((flag & LIB_ID_CREATE_NO_USER_REFCOUNT) == 0) {
    id_us_plus((ID *)tar->brush);
    id_us_plus((ID *)tar->palette);
    if (src->tool_slots != NULL) {
      for (int i = 0; i < tar->tool_slots_len; i++) {
        id_us_plus((ID *)tar->tool_slots[i].brush);
      }
    }
  }
}

void BKE_paint_stroke_get_average(Scene *scene, Object *ob, float stroke[3])
{
  UnifiedPaintSettings *ups = &scene->toolsettings->unified_paint_settings;
  if (ups->last_stroke_valid && ups->average_stroke_counter > 0) {
    float fac = 1.0f / ups->average_stroke_counter;
    mul_v3_v3fl(stroke, ups->average_stroke_accum, fac);
  }
  else {
    copy_v3_v3(stroke, ob->obmat[3]);
  }
}

void BKE_paint_blend_write(BlendWriter *writer, Paint *p)
{
  if (p->cavity_curve) {
    BKE_curvemapping_blend_write(writer, p->cavity_curve);
  }
  BLO_write_struct_array(writer, PaintToolSlot, p->tool_slots_len, p->tool_slots);
}

void BKE_paint_blend_read_data(BlendDataReader *reader, const Scene *scene, Paint *p)
{
  if (p->num_input_samples < 1) {
    p->num_input_samples = 1;
  }

  BLO_read_data_address(reader, &p->cavity_curve);
  if (p->cavity_curve) {
    BKE_curvemapping_blend_read(reader, p->cavity_curve);
  }
  else {
    BKE_paint_cavity_curve_preset(p, CURVE_PRESET_LINE);
  }

  BLO_read_data_address(reader, &p->tool_slots);

  /* Workaround for invalid data written in older versions. */
  const size_t expected_size = sizeof(PaintToolSlot) * p->tool_slots_len;
  if (p->tool_slots && MEM_allocN_len(p->tool_slots) < expected_size) {
    MEM_freeN(p->tool_slots);
    p->tool_slots = MEM_callocN(expected_size, "PaintToolSlot");
  }

  BKE_paint_runtime_init(scene->toolsettings, p);
}

void BKE_paint_blend_read_lib(BlendLibReader *reader, Scene *sce, Paint *p)
{
  if (p) {
    BLO_read_id_address(reader, sce->id.lib, &p->brush);
    for (int i = 0; i < p->tool_slots_len; i++) {
      if (p->tool_slots[i].brush != NULL) {
        BLO_read_id_address(reader, sce->id.lib, &p->tool_slots[i].brush);
      }
    }
    BLO_read_id_address(reader, sce->id.lib, &p->palette);
    p->paint_cursor = NULL;

    BKE_paint_runtime_init(sce->toolsettings, p);
  }
}

bool paint_is_face_hidden(const MLoopTri *lt, const MVert *mvert, const MLoop *mloop)
{
  return ((mvert[mloop[lt->tri[0]].v].flag & ME_HIDE) ||
          (mvert[mloop[lt->tri[1]].v].flag & ME_HIDE) ||
          (mvert[mloop[lt->tri[2]].v].flag & ME_HIDE));
}

bool paint_is_grid_face_hidden(const uint *grid_hidden, int gridsize, int x, int y)
{
  /* skip face if any of its corners are hidden */
  return (BLI_BITMAP_TEST(grid_hidden, y * gridsize + x) ||
          BLI_BITMAP_TEST(grid_hidden, y * gridsize + x + 1) ||
          BLI_BITMAP_TEST(grid_hidden, (y + 1) * gridsize + x + 1) ||
          BLI_BITMAP_TEST(grid_hidden, (y + 1) * gridsize + x));
}

bool paint_is_bmesh_face_hidden(BMFace *f)
{
  BMLoop *l_iter;
  BMLoop *l_first;

  l_iter = l_first = BM_FACE_FIRST_LOOP(f);
  do {
    if (BM_elem_flag_test(l_iter->v, BM_ELEM_HIDDEN)) {
      return true;
    }
  } while ((l_iter = l_iter->next) != l_first);

  return false;
}

float paint_grid_paint_mask(const GridPaintMask *gpm, uint level, uint x, uint y)
{
  int factor = BKE_ccg_factor(level, gpm->level);
  int gridsize = BKE_ccg_gridsize(gpm->level);

  return gpm->data[(y * factor) * gridsize + (x * factor)];
}

/* threshold to move before updating the brush rotation */
#define RAKE_THRESHHOLD 20

void paint_update_brush_rake_rotation(UnifiedPaintSettings *ups, Brush *brush, float rotation)
{
  if (brush->mtex.brush_angle_mode & MTEX_ANGLE_RAKE) {
    ups->brush_rotation = rotation;
  }
  else {
    ups->brush_rotation = 0.0f;
  }

  if (brush->mask_mtex.brush_angle_mode & MTEX_ANGLE_RAKE) {
    ups->brush_rotation_sec = rotation;
  }
  else {
    ups->brush_rotation_sec = 0.0f;
  }
}

bool paint_calculate_rake_rotation(UnifiedPaintSettings *ups,
                                   Brush *brush,
                                   const float mouse_pos[2],
                                   const float initial_mouse_pos[2])
{
  bool ok = false;
  if ((brush->mtex.brush_angle_mode & MTEX_ANGLE_RAKE) ||
      (brush->mask_mtex.brush_angle_mode & MTEX_ANGLE_RAKE)) {
    const float r = RAKE_THRESHHOLD;
    float rotation;

    if (brush->flag & BRUSH_DRAG_DOT) {
      const float dx = mouse_pos[0] - initial_mouse_pos[0];
      const float dy = mouse_pos[1] - initial_mouse_pos[1];

      if (dx * dx + dy * dy > 0.5f) {
        ups->brush_rotation = ups->brush_rotation_sec = atan2f(dx, dy) + (float)M_PI;
        return true;
      }
      else {
        return false;
      }
    }

    float dpos[2];
    sub_v2_v2v2(dpos, ups->last_rake, mouse_pos);

    if (len_squared_v2(dpos) >= r * r) {
      rotation = atan2f(dpos[0], dpos[1]);

      copy_v2_v2(ups->last_rake, mouse_pos);

      ups->last_rake_angle = rotation;

      paint_update_brush_rake_rotation(ups, brush, rotation);
      ok = true;
    }
    /* make sure we reset here to the last rotation to avoid accumulating
     * values in case a random rotation is also added */
    else {
      paint_update_brush_rake_rotation(ups, brush, ups->last_rake_angle);
      ok = false;
    }
  }
  else {
    ups->brush_rotation = ups->brush_rotation_sec = 0.0f;
    ok = true;
  }
  return ok;
}

void BKE_sculptsession_free_deformMats(SculptSession *ss)
{
  MEM_SAFE_FREE(ss->orig_cos);
  MEM_SAFE_FREE(ss->deform_cos);
  MEM_SAFE_FREE(ss->deform_imats);
}

void BKE_sculptsession_free_vwpaint_data(struct SculptSession *ss)
{
  struct SculptVertexPaintGeomMap *gmap = NULL;
  if (ss->mode_type == OB_MODE_VERTEX_PAINT) {
    gmap = &ss->mode.vpaint.gmap;

    MEM_SAFE_FREE(ss->mode.vpaint.previous_color);
  }
  else if (ss->mode_type == OB_MODE_WEIGHT_PAINT) {
    gmap = &ss->mode.wpaint.gmap;

    MEM_SAFE_FREE(ss->mode.wpaint.alpha_weight);
    if (ss->mode.wpaint.dvert_prev) {
      BKE_defvert_array_free_elems(ss->mode.wpaint.dvert_prev, ss->totvert);
      MEM_freeN(ss->mode.wpaint.dvert_prev);
      ss->mode.wpaint.dvert_prev = NULL;
    }
  }
  else {
    return;
  }
  MEM_SAFE_FREE(gmap->vert_to_loop);
  MEM_SAFE_FREE(gmap->vert_map_mem);
  MEM_SAFE_FREE(gmap->vert_to_poly);
  MEM_SAFE_FREE(gmap->poly_map_mem);
}

/**
 * Write out the sculpt dynamic-topology #BMesh to the #Mesh.
 */
static void sculptsession_bm_to_me_update_data_only(Object *ob, bool reorder)
{
  SculptSession *ss = ob->sculpt;

  if (ss->bm) {
    if (ob->data) {
      // Mesh *me = BKE_object_get_original_mesh(ob);

      BM_mesh_bm_to_me(
          NULL,
          NULL,
          ss->bm,
          ob->data,
          (&(struct BMeshToMeshParams){.calc_object_remap = false,
                                       /*
                                        for memfile undo steps we need to
                                        save id and temporary layers
                                       */
                                       .copy_temp_cdlayers = false,
                                       .ignore_mesh_id_layers = false,
                                       .update_shapekey_indices = true,
                                       .cd_mask_extra = CD_MASK_MESH_ID | CD_MASK_DYNTOPO_VERT

          }));
    }
  }
}

void BKE_sculptsession_bm_to_me(Object *ob, bool reorder)
{
  if (ob && ob->sculpt) {
    sculptsession_bm_to_me_update_data_only(ob, reorder);

    /* Ensure the objects evaluated mesh doesn't hold onto arrays
     * now realloc'd in the mesh T34473. */
    DEG_id_tag_update(&ob->id, ID_RECALC_GEOMETRY);
  }
}

static void sculptsession_free_pbvh(Object *object)
{
  SculptSession *ss = object->sculpt;

  if (!ss) {
    return;
  }

  if (ss->pbvh) {
    BKE_pbvh_set_cached(object, ss->pbvh);
    ss->pbvh = NULL;
  }

  MEM_SAFE_FREE(ss->face_areas);

  MEM_SAFE_FREE(ss->epmap);
  MEM_SAFE_FREE(ss->epmap_mem);

  MEM_SAFE_FREE(ss->vemap);
  MEM_SAFE_FREE(ss->vemap_mem);

  MEM_SAFE_FREE(ss->preview_vert_index_list);
  ss->preview_vert_index_count = 0;

  MEM_SAFE_FREE(ss->preview_vert_index_list);

  MEM_SAFE_FREE(ss->vertex_info.connected_component);
  MEM_SAFE_FREE(ss->vertex_info.boundary);
  MEM_SAFE_FREE(ss->vertex_info.symmetrize_map);

  MEM_SAFE_FREE(ss->fake_neighbors.fake_neighbor_index);
}

void BKE_sculptsession_bm_to_me_for_render(Object *object)
{
  if (object && object->sculpt) {
    if (object->sculpt->bm) {
      /* Ensure no points to old arrays are stored in DM
       *
       * Apparently, we could not use DEG_id_tag_update
       * here because this will lead to the while object
       * surface to disappear, so we'll release DM in place.
       */
      BKE_object_free_derived_caches(object);

      sculptsession_bm_to_me_update_data_only(object, false);

      /* In contrast with sculptsession_bm_to_me no need in
       * DAG tag update here - derived mesh was freed and
       * old pointers are nowhere stored.
       */
    }
  }
}

void BKE_sculptsession_free(Object *ob)
{
  if (ob && ob->sculpt) {
    SculptSession *ss = ob->sculpt;

    if (ss->mdyntopo_verts) {
      MEM_freeN(ss->mdyntopo_verts);
      ss->mdyntopo_verts = NULL;
    }

    if (ss->bm_log && BM_log_free(ss->bm_log, true)) {
      ss->bm_log = NULL;
    }

    /*try to save current mesh*/
    if (ss->bm) {
      SCULPT_on_sculptsession_bmesh_free(ss);

      BKE_sculptsession_bm_to_me(ob, true);
      ss->bm = NULL;
      // BM_mesh_free(ss->bm);
    }

    CustomData_free(&ss->temp_vdata, ss->temp_vdata_elems);
    CustomData_free(&ss->temp_pdata, ss->temp_pdata_elems);

    if (!ss->pbvh) {
      BKE_pbvh_pmap_release(ss->pmap);
    }

    sculptsession_free_pbvh(ob);

    for (int i = 0; i < SCULPT_SCL_LAYER_MAX; i++) {
      MEM_SAFE_FREE(ss->custom_layers[i]);
    }

    MEM_SAFE_FREE(ss->epmap);
    MEM_SAFE_FREE(ss->epmap_mem);

    MEM_SAFE_FREE(ss->vemap);
    MEM_SAFE_FREE(ss->vemap_mem);

    MEM_SAFE_FREE(ss->texcache);

    bool SCULPT_attr_release_layer(
        SculptSession * ss, Object * ob, struct SculptCustomLayer * scl);

    if (ss->layers_to_free) {
      for (int i = 0; i < ss->tot_layers_to_free; i++) {
        if (ss->layers_to_free[i]) {
          SCULPT_attr_release_layer(ss, ob, ss->layers_to_free[i]);
          // SCULPT_attr_release_layer frees layers_to_free[i] itself
        }
      }

      MEM_freeN(ss->layers_to_free);
    }

    if (ss->tex_pool) {
      BKE_image_pool_free(ss->tex_pool);
    }

    MEM_SAFE_FREE(ss->orig_cos);
    MEM_SAFE_FREE(ss->deform_cos);
    MEM_SAFE_FREE(ss->deform_imats);

    if (ss->pose_ik_chain_preview) {
      for (int i = 0; i < ss->pose_ik_chain_preview->tot_segments; i++) {
        MEM_SAFE_FREE(ss->pose_ik_chain_preview->segments[i].weights);
      }
      MEM_SAFE_FREE(ss->pose_ik_chain_preview->segments);
      MEM_SAFE_FREE(ss->pose_ik_chain_preview);
    }

    if (ss->boundary_preview) {
      MEM_SAFE_FREE(ss->boundary_preview->vertices);
      MEM_SAFE_FREE(ss->boundary_preview->edges);
      MEM_SAFE_FREE(ss->boundary_preview->distance);
      MEM_SAFE_FREE(ss->boundary_preview->edit_info);
      MEM_SAFE_FREE(ss->boundary_preview);
    }

    BKE_sculptsession_free_vwpaint_data(ob->sculpt);

    MEM_freeN(ss);

    ob->sculpt = NULL;
  }
}

MultiresModifierData *BKE_sculpt_multires_active(const Scene *scene, Object *ob)
{
  Mesh *me = (Mesh *)ob->data;
  ModifierData *md;
  VirtualModifierData virtualModifierData;

  if (ob->sculpt && ob->sculpt->bm) {
    /* can't combine multires and dynamic topology */
    return NULL;
  }

  if (!CustomData_get_layer(&me->ldata, CD_MDISPS)) {
    /* multires can't work without displacement layer */
    return NULL;
  }

  /* Weight paint operates on original vertices, and needs to treat multires as regular modifier
   * to make it so that PBVH vertices are at the multires surface. */
  if ((ob->mode & OB_MODE_SCULPT) == 0) {
    return NULL;
  }

  for (md = BKE_modifiers_get_virtual_modifierlist(ob, &virtualModifierData); md; md = md->next) {
    if (md->type == eModifierType_Multires) {
      MultiresModifierData *mmd = (MultiresModifierData *)md;

      if (!BKE_modifier_is_enabled(scene, md, eModifierMode_Realtime)) {
        continue;
      }

      if (mmd->sculptlvl > 0 && !(mmd->flags & eMultiresModifierFlag_UseSculptBaseMesh)) {
        return mmd;
      }

      return NULL;
    }
  }

  return NULL;
}

/* Checks if there are any supported deformation modifiers active */
static bool sculpt_modifiers_active(Scene *scene, Sculpt *sd, Object *ob)
{
  ModifierData *md;
  Mesh *me = (Mesh *)ob->data;
  VirtualModifierData virtualModifierData;

  if (ob->sculpt->bm || BKE_sculpt_multires_active(scene, ob)) {
    return false;
  }

  /* non-locked shape keys could be handled in the same way as deformed mesh */
  if ((ob->shapeflag & OB_SHAPE_LOCK) == 0 && me->key && ob->shapenr) {
    return true;
  }

  md = BKE_modifiers_get_virtual_modifierlist(ob, &virtualModifierData);

  /* exception for shape keys because we can edit those */
  for (; md; md = md->next) {
    const ModifierTypeInfo *mti = BKE_modifier_get_info(md->type);
    if (!BKE_modifier_is_enabled(scene, md, eModifierMode_Realtime)) {
      continue;
    }
    if (md->type == eModifierType_Multires && (ob->mode & OB_MODE_SCULPT)) {
      MultiresModifierData *mmd = (MultiresModifierData *)md;
      if (!(mmd->flags & eMultiresModifierFlag_UseSculptBaseMesh)) {
        continue;
      }
    }
    if (md->type == eModifierType_ShapeKey) {
      continue;
    }

    if (mti->type == eModifierTypeType_OnlyDeform) {
      return true;
    }
    if ((sd->flags & SCULPT_ONLY_DEFORM) == 0) {
      return true;
    }
  }

  return false;
}

char BKE_get_fset_boundary_symflag(Object *object)
{
  const Mesh *mesh = BKE_mesh_from_object(object);
  return mesh->flag & ME_SCULPT_MIRROR_FSET_BOUNDARIES ? mesh->symmetry : 0;
}

void BKE_sculptsession_ignore_uvs_set(Object *ob, bool value)
{
  ob->sculpt->ignore_uvs = value;

  if (ob->sculpt->pbvh) {
    BKE_pbvh_ignore_uvs_set(ob->sculpt->pbvh, value);
  }
}
/**
 * \param need_mask: So that the evaluated mesh that is returned has mask data.
 */
static void sculpt_update_object(Depsgraph *depsgraph,
                                 Object *ob,
                                 Mesh *me_eval,
                                 bool need_pmap,
                                 bool need_mask,
                                 bool UNUSED(need_colors))
{
  Scene *scene = DEG_get_input_scene(depsgraph);
  Sculpt *sd = scene->toolsettings->sculpt;
  SculptSession *ss = ob->sculpt;
  Mesh *me = BKE_object_get_original_mesh(ob);
  MultiresModifierData *mmd = BKE_sculpt_multires_active(scene, ob);
  const bool use_face_sets = (ob->mode & OB_MODE_SCULPT) != 0;

  ss->depsgraph = depsgraph;

  ss->bm_smooth_shading = scene->toolsettings->sculpt->flags & SCULPT_DYNTOPO_SMOOTH_SHADING;
  ss->ignore_uvs = me->flag & ME_SCULPT_IGNORE_UVS;

  ss->deform_modifiers_active = sculpt_modifiers_active(scene, sd, ob);
  ss->show_mask = (sd->flags & SCULPT_HIDE_MASK) == 0;
  ss->show_face_sets = (sd->flags & SCULPT_HIDE_FACE_SETS) == 0;

  ss->building_vp_handle = false;

  ss->scene = scene;
  if (sd->channels) {
    ss->save_temp_layers = BRUSHSET_GET_INT(sd->channels, save_temp_layers, NULL);
  }

  if (need_mask) {
    if (mmd == NULL) {
      BLI_assert(CustomData_has_layer(&me->vdata, CD_PAINT_MASK));
    }
    else {
      BLI_assert(CustomData_has_layer(&me->ldata, CD_GRID_PAINT_MASK));
    }
  }

  ss->shapekey_active = (mmd == NULL) ? BKE_keyblock_from_object(ob) : NULL;
  ss->boundary_symmetry = (int)BKE_get_fset_boundary_symflag(ob);

  /* NOTE: Weight pPaint require mesh info for loop lookup, but it never uses multires code path,
   * so no extra checks is needed here. */
  if (mmd) {
    ss->multires.active = true;
    ss->multires.modifier = mmd;
    ss->multires.level = mmd->sculptlvl;
    ss->totvert = me_eval->totvert;
    ss->totpoly = me_eval->totpoly;
    ss->totfaces = me->totpoly;
    ss->totloops = me->totloop;
    ss->totedges = me->totedge;

    /* These are assigned to the base mesh in Multires. This is needed because Face Sets operators
     * and tools use the Face Sets data from the base mesh when Multires is active. */
    ss->mvert = me->mvert;
    ss->medge = me->medge;
    ss->mloop = me->mloop;
    ss->mpoly = me->mpoly;
  }
  else {
    ss->totvert = me->totvert;
    ss->totpoly = me->totpoly;
    ss->totfaces = me->totpoly;
    ss->mvert = me->mvert;
    ss->medge = me->medge;
    ss->mpoly = me->mpoly;
    ss->mloop = me->mloop;
    ss->multires.active = false;
    ss->multires.modifier = NULL;
    ss->multires.level = 0;
    ss->vmask = CustomData_get_layer(&me->vdata, CD_PAINT_MASK);

<<<<<<< HEAD
    ss->totloops = me->totloop;
    ss->totedges = me->totedge;

    ss->vdata = &me->vdata;
    ss->edata = &me->edata;
    ss->ldata = &me->ldata;
    ss->pdata = &me->pdata;

    CustomDataLayer *cl;
    AttributeDomain domain;

    ss->vcol = NULL;
    ss->mcol = NULL;

    if (BKE_pbvh_get_color_layer(ss->pbvh, me, &cl, &domain)) {
      if (cl->type == CD_PROP_COLOR) {
        ss->vcol = cl->data;
      }
      else {
        ss->mcol = cl->data;
      }

      ss->vcol_domain = domain;
      ss->vcol_type = cl->type;
    }
    else {
      ss->vcol_type = -1;
=======
    CustomDataLayer *layer;
    AttributeDomain domain;

    if (BKE_pbvh_get_color_layer(me, &layer, &domain)) {
      if (layer->type == CD_PROP_COLOR) {
        ss->vcol = layer->data;
      }
      else {
        ss->mcol = layer->data;
      }

      ss->vcol_domain = domain;
      ss->vcol_type = layer->type;
    }
    else {
      ss->vcol = NULL;
      ss->mcol = NULL;

      ss->vcol_type = -1;
      ss->vcol_domain = ATTR_DOMAIN_NUM;
>>>>>>> 4f961901
    }
  }

  /* Sculpt Face Sets. */
  if (use_face_sets) {
    BLI_assert(CustomData_has_layer(&me->pdata, CD_SCULPT_FACE_SETS));
    ss->face_sets = CustomData_get_layer(&me->pdata, CD_SCULPT_FACE_SETS);
  }
  else {
    ss->face_sets = NULL;
  }

  ss->subdiv_ccg = me_eval->runtime.subdiv_ccg;
  ss->fast_draw = (scene->toolsettings->sculpt->flags & SCULPT_FAST_DRAW) != 0;

  PBVH *pbvh = BKE_sculpt_object_pbvh_ensure(depsgraph, ob);

  if (BKE_pbvh_type(pbvh) == PBVH_FACES) {
    ss->vert_normals = BKE_pbvh_get_vert_normals(ss->pbvh);
  }
  else {
    ss->vert_normals = NULL;
  }

  BLI_assert(pbvh == ss->pbvh);
  UNUSED_VARS_NDEBUG(pbvh);

  if (ss->subdiv_ccg) {
    BKE_pbvh_subdiv_ccg_set(ss->pbvh, ss->subdiv_ccg);
  }
  BKE_pbvh_face_sets_set(ss->pbvh, ss->face_sets);

  BKE_pbvh_face_sets_color_set(ss->pbvh, me->face_sets_color_seed, me->face_sets_color_default);

  if (need_pmap && ob->type == OB_MESH && !ss->pmap) {
<<<<<<< HEAD
    if (!ss->pmap && ss->pbvh) {
      ss->pmap = BKE_pbvh_get_pmap(ss->pbvh);

      if (ss->pmap) {
        BKE_pbvh_pmap_aquire(ss->pmap);
      }
    }

    if (!ss->pmap) {
      ss->pmap = BKE_pbvh_make_pmap(me);

      if (ss->pbvh) {
        BKE_pbvh_set_pmap(ss->pbvh, ss->pmap);
      }
=======
    BKE_mesh_vert_poly_map_create(
        &ss->pmap, &ss->pmap_mem, me->mpoly, me->mloop, me->totvert, me->totpoly, me->totloop);

    if (ss->pbvh) {
      BKE_pbvh_pmap_set(ss->pbvh, ss->pmap);
>>>>>>> 4f961901
    }
  }

  pbvh_show_mask_set(ss->pbvh, ss->show_mask);
  pbvh_show_face_sets_set(ss->pbvh, ss->show_face_sets);

  if (ss->deform_modifiers_active) {
    if (!ss->orig_cos) {
      int a;

      BKE_sculptsession_free_deformMats(ss);

      ss->orig_cos = (ss->shapekey_active) ?
                         BKE_keyblock_convert_to_vertcos(ob, ss->shapekey_active) :
                         BKE_mesh_vert_coords_alloc(me, NULL);

      BKE_crazyspace_build_sculpt(depsgraph, scene, ob, &ss->deform_imats, &ss->deform_cos);
      BKE_pbvh_vert_coords_apply(ss->pbvh, ss->deform_cos, me->totvert);

      for (a = 0; a < me->totvert; a++) {
        invert_m3(ss->deform_imats[a]);

        float *co = ss->deform_cos[a];
        float ff = dot_v3v3(co, co);
        if (isnan(ff) || !isfinite(ff)) {
          printf("%s: nan1! %.4f %.4f %.4f\n", __func__, co[0], co[1], co[2]);
        }

        ff = determinant_m3_array(ss->deform_imats[a]);

        if (isnan(ff) || !isfinite(ff)) {
          printf("%s: nan2!\n", __func__);
        }
      }
    }
  }
  else {
    BKE_sculptsession_free_deformMats(ss);
  }

  if (ss->shapekey_active != NULL && ss->deform_cos == NULL) {
    ss->deform_cos = BKE_keyblock_convert_to_vertcos(ob, ss->shapekey_active);
  }

  /* if pbvh is deformed, key block is already applied to it */
  if (ss->shapekey_active) {
    bool pbvh_deformed = BKE_pbvh_is_deformed(ss->pbvh);
    if (!pbvh_deformed || ss->deform_cos == NULL) {
      float(*vertCos)[3] = BKE_keyblock_convert_to_vertcos(ob, ss->shapekey_active);

      if (vertCos) {
        if (!pbvh_deformed) {
          /* apply shape keys coordinates to PBVH */
          BKE_pbvh_vert_coords_apply(ss->pbvh, vertCos, me->totvert);
        }
        if (ss->deform_cos == NULL) {
          ss->deform_cos = vertCos;
        }
        if (vertCos != ss->deform_cos) {
          MEM_freeN(vertCos);
        }
      }
    }
  }

<<<<<<< HEAD
  int totvert = 0;

  switch (BKE_pbvh_type(pbvh)) {
    case PBVH_FACES:
      totvert = me->totvert;
      break;
    case PBVH_BMESH:
      totvert = ss->bm ? ss->bm->totvert : me->totvert;
      break;
    case PBVH_GRIDS:
      totvert = BKE_pbvh_get_grid_num_vertices(ss->pbvh);
      break;
  }

  BKE_sculptsession_check_sculptverts(ob->sculpt, pbvh, totvert);

  if (ss->bm && me->key && ob->shapenr != ss->bm->shapenr) {
    KeyBlock *actkey = BLI_findlink(&me->key->block, ss->bm->shapenr - 1);
    KeyBlock *newkey = BLI_findlink(&me->key->block, ob->shapenr - 1);

    bool updatePBVH = false;

    if (!actkey) {
      printf("%s: failed to find active shapekey\n", __func__);
      if (!ss->bm->shapenr || !CustomData_has_layer(&ss->bm->vdata, CD_SHAPEKEY)) {
        printf("allocating shapekeys. . .\n");

        // need to allocate customdata for keys
        for (KeyBlock *key = (KeyBlock *)me->key->block.first; key; key = key->next) {

          int idx = CustomData_get_named_layer_index(&ss->bm->vdata, CD_SHAPEKEY, key->name);

          if (idx == -1) {
            BM_data_layer_add_named(ss->bm, &ss->bm->vdata, CD_SHAPEKEY, key->name);
            BKE_sculptsession_update_attr_refs(ob);

            idx = CustomData_get_named_layer_index(&ss->bm->vdata, CD_SHAPEKEY, key->name);
            ss->bm->vdata.layers[idx].uid = key->uid;
          }

          int cd_shapeco = ss->bm->vdata.layers[idx].offset;
          BMVert *v;
          BMIter iter;

          BM_ITER_MESH (v, &iter, ss->bm, BM_VERTS_OF_MESH) {
            float *keyco = BM_ELEM_CD_GET_VOID_P(v, cd_shapeco);

            copy_v3_v3(keyco, v->co);
          }
        }
      }

      updatePBVH = true;
      ss->bm->shapenr = ob->shapenr;
    }

    if (!newkey) {
      printf("%s: failed to find new active shapekey\n", __func__);
    }

    if (actkey && newkey) {
      int cd_co1 = CustomData_get_named_layer_index(&ss->bm->vdata, CD_SHAPEKEY, actkey->name);
      int cd_co2 = CustomData_get_named_layer_index(&ss->bm->vdata, CD_SHAPEKEY, newkey->name);

      BMVert *v;
      BMIter iter;

      if (cd_co1 == -1) {  // non-recoverable error
        printf("%s: failed to find active shapekey in customdata.\n", __func__);
        return;
      }
      else if (cd_co2 == -1) {
        printf("%s: failed to find new shapekey in customdata; allocating . . .\n", __func__);

        BM_data_layer_add_named(ss->bm, &ss->bm->vdata, CD_SHAPEKEY, newkey->name);
        int idx = CustomData_get_named_layer_index(&ss->bm->vdata, CD_SHAPEKEY, newkey->name);

        int cd_co = ss->bm->vdata.layers[idx].offset;
        ss->bm->vdata.layers[idx].uid = newkey->uid;

        BKE_sculptsession_update_attr_refs(ob);

        BM_ITER_MESH (v, &iter, ss->bm, BM_VERTS_OF_MESH) {
          float *keyco = BM_ELEM_CD_GET_VOID_P(v, cd_co);
          copy_v3_v3(keyco, v->co);
        }

        cd_co2 = idx;
      }

      cd_co1 = ss->bm->vdata.layers[cd_co1].offset;
      cd_co2 = ss->bm->vdata.layers[cd_co2].offset;

      BM_ITER_MESH (v, &iter, ss->bm, BM_VERTS_OF_MESH) {
        float *co1 = BM_ELEM_CD_GET_VOID_P(v, cd_co1);
        float *co2 = BM_ELEM_CD_GET_VOID_P(v, cd_co2);

        copy_v3_v3(co1, v->co);
        copy_v3_v3(v->co, co2);
      }

      ss->bm->shapenr = ob->shapenr;

      updatePBVH = true;
    }

    if (updatePBVH && ss->pbvh) {
      PBVHNode **nodes;
      int totnode;
      BKE_pbvh_get_nodes(ss->pbvh, PBVH_Leaf, &nodes, &totnode);

      for (int i = 0; i < totnode; i++) {
        BKE_pbvh_node_mark_update(nodes[i]);
        BKE_pbvh_node_mark_update_tri_area(nodes[i]);
      }
    }
=======
  /* We could be more precise when we have access to the active tool. */
  const bool use_paint_slots = (ob->mode & OB_MODE_SCULPT) != 0;
  if (use_paint_slots) {
    BKE_texpaint_slots_refresh_object(scene, ob);
>>>>>>> 4f961901
  }
}

void BKE_sculpt_update_object_before_eval(Object *ob)
{
  /* Update before mesh evaluation in the dependency graph. */
  SculptSession *ss = ob->sculpt;

  if (ss && (ss->building_vp_handle == false || ss->needs_pbvh_rebuild)) {
    if (ss->needs_pbvh_rebuild || (!ss->cache && !ss->filter_cache && !ss->expand_cache)) {
      /* We free pbvh on changes, except in the middle of drawing a stroke
       * since it can't deal with changing PVBH node organization, we hope
       * topology does not change in the meantime .. weak. */
      sculptsession_free_pbvh(ob);

      BKE_sculptsession_free_deformMats(ob->sculpt);

      /* In vertex/weight paint, force maps to be rebuilt. */
      BKE_sculptsession_free_vwpaint_data(ob->sculpt);
    }
    else if (ss->pbvh) {
      PBVHNode **nodes;
      int n, totnode;

      BKE_pbvh_search_gather(ss->pbvh, NULL, NULL, &nodes, &totnode);

      for (n = 0; n < totnode; n++) {
        BKE_pbvh_node_mark_update(nodes[n]);
      }

      MEM_SAFE_FREE(nodes);
    }
  }
}

void BKE_sculpt_update_object_after_eval(Depsgraph *depsgraph, Object *ob_eval)
{
  /* Update after mesh evaluation in the dependency graph, to rebuild PBVH or
   * other data when modifiers change the mesh. */
  Object *ob_orig = DEG_get_original_object(ob_eval);
  Mesh *me_eval = BKE_object_get_evaluated_mesh(ob_eval);
  Mesh *me_orig = BKE_object_get_original_mesh(ob_orig);

  BLI_assert(me_eval != NULL);
  sculpt_update_object(depsgraph, ob_orig, me_eval, false, false, false);
  BKE_sculptsession_sync_attributes(ob_orig, me_orig);
}

void BKE_sculpt_color_layer_create_if_needed(struct Object *object)
{
  Mesh *orig_me = BKE_object_get_original_mesh(object);

  int types[] = {CD_PROP_COLOR, CD_MLOOPCOL};
  bool has_color = false;

  for (int i = 0; i < ARRAY_SIZE(types); i++) {
<<<<<<< HEAD
    bool ok = CustomData_has_layer(&orig_me->vdata, types[i]);
    ok = ok || CustomData_has_layer(&orig_me->ldata, types[i]);

    if (ok) {
      has_color = true;
=======
    has_color = CustomData_has_layer(&orig_me->vdata, types[i]) ||
                CustomData_has_layer(&orig_me->ldata, types[i]);

    if (has_color) {
>>>>>>> 4f961901
      break;
    }
  }

<<<<<<< HEAD
  CustomDataLayer *cl;
  if (has_color) {
    cl = BKE_id_attributes_active_color_get(&orig_me->id);

    if (!cl || !ELEM(cl->type, CD_PROP_COLOR, CD_MLOOPCOL)) {
      cl = NULL;

      /* find a color layer */
      for (int step = 0; !cl && step < 2; step++) {
        CustomData *cdata = step ? &orig_me->ldata : &orig_me->vdata;

        for (int i = 0; i < cdata->totlayer; i++) {
          if (ELEM(cdata->layers[i].type, CD_PROP_COLOR, CD_MLOOPCOL)) {
            cl = cdata->layers + i;
            break;
          }
        }
      }
    }
    else {
      cl = NULL; /* no need to update active layer */
    }
  }
  else {
    CustomData_add_layer(&orig_me->vdata, CD_PROP_COLOR, CD_DEFAULT, NULL, orig_me->totvert);
    cl = orig_me->vdata.layers + CustomData_get_layer_index(&orig_me->vdata, CD_PROP_COLOR);

    BKE_id_attributes_render_color_set(&orig_me->id, cl);
    BKE_id_attributes_active_color_set(&orig_me->id, cl);

    BKE_mesh_update_customdata_pointers(orig_me, true);
    DEG_id_tag_update(&orig_me->id, ID_RECALC_GEOMETRY_ALL_MODES);
  }

  if (cl) {
    BKE_id_attributes_active_color_set(&orig_me->id, cl);
  }

  BKE_sculptsession_sync_attributes(object, orig_me);
=======
  if (has_color) {
    return;
  }

  CustomData_add_layer(&orig_me->vdata, CD_PROP_COLOR, CD_DEFAULT, NULL, orig_me->totvert);
  CustomDataLayer *layer = orig_me->vdata.layers +
                           CustomData_get_layer_index(&orig_me->vdata, CD_PROP_COLOR);

  BKE_mesh_update_customdata_pointers(orig_me, true);

  BKE_id_attributes_active_color_set(&orig_me->id, layer);
  DEG_id_tag_update(&orig_me->id, ID_RECALC_GEOMETRY_ALL_MODES);
>>>>>>> 4f961901
}

void BKE_sculpt_update_object_for_edit(
    Depsgraph *depsgraph, Object *ob_orig, bool need_pmap, bool need_mask, bool need_colors)
{
  /* Update from sculpt operators and undo, to update sculpt session
   * and PBVH after edits. */
  Scene *scene_eval = DEG_get_evaluated_scene(depsgraph);
  Object *ob_eval = DEG_get_evaluated_object(depsgraph, ob_orig);
  Mesh *me_eval = mesh_get_eval_final(depsgraph, scene_eval, ob_eval, &CD_MASK_BAREMESH);

  BLI_assert(ob_orig == DEG_get_original_object(ob_orig));

  sculpt_update_object(depsgraph, ob_orig, me_eval, true, need_mask, need_colors);
}

int BKE_sculpt_mask_layers_ensure(Object *ob, MultiresModifierData *mmd)
{
  const float *paint_mask;
  Mesh *me = ob->data;
  int ret = 0;

  paint_mask = CustomData_get_layer(&me->vdata, CD_PAINT_MASK);

  /* if multires is active, create a grid paint mask layer if there
   * isn't one already */
  if (mmd && !CustomData_has_layer(&me->ldata, CD_GRID_PAINT_MASK)) {
    GridPaintMask *gmask;
    int level = max_ii(1, mmd->sculptlvl);
    int gridsize = BKE_ccg_gridsize(level);
    int gridarea = gridsize * gridsize;
    int i, j;

    gmask = CustomData_add_layer(&me->ldata, CD_GRID_PAINT_MASK, CD_CALLOC, NULL, me->totloop);

    for (i = 0; i < me->totloop; i++) {
      GridPaintMask *gpm = &gmask[i];

      gpm->level = level;
      gpm->data = MEM_callocN(sizeof(float) * gridarea, "GridPaintMask.data");
    }

    /* if vertices already have mask, copy into multires data */
    if (paint_mask) {
      for (i = 0; i < me->totpoly; i++) {
        const MPoly *p = &me->mpoly[i];
        float avg = 0;

        /* mask center */
        for (j = 0; j < p->totloop; j++) {
          const MLoop *l = &me->mloop[p->loopstart + j];
          avg += paint_mask[l->v];
        }
        avg /= (float)p->totloop;

        /* fill in multires mask corner */
        for (j = 0; j < p->totloop; j++) {
          GridPaintMask *gpm = &gmask[p->loopstart + j];
          const MLoop *l = &me->mloop[p->loopstart + j];
          const MLoop *prev = ME_POLY_LOOP_PREV(me->mloop, p, j);
          const MLoop *next = ME_POLY_LOOP_NEXT(me->mloop, p, j);

          gpm->data[0] = avg;
          gpm->data[1] = (paint_mask[l->v] + paint_mask[next->v]) * 0.5f;
          gpm->data[2] = (paint_mask[l->v] + paint_mask[prev->v]) * 0.5f;
          gpm->data[3] = paint_mask[l->v];
        }
      }
    }

    ret |= SCULPT_MASK_LAYER_CALC_LOOP;
  }

  /* create vertex paint mask layer if there isn't one already */
  if (!paint_mask) {
    CustomData_add_layer(&me->vdata, CD_PAINT_MASK, CD_CALLOC, NULL, me->totvert);
    ret |= SCULPT_MASK_LAYER_CALC_VERT;
  }

  return ret;
}

void BKE_sculpt_toolsettings_data_ensure(struct Scene *scene)
{
  BKE_paint_ensure(scene->toolsettings, (Paint **)&scene->toolsettings->sculpt);

  Sculpt *sd = scene->toolsettings->sculpt;
  if (!sd->detail_size) {
    sd->detail_size = 8.0f;
  }

  if (!sd->dyntopo_radius_scale) {
    sd->dyntopo_radius_scale = 1.0f;
  }

  // we check these flags here in case versioning code fails
  if (!sd->detail_range || !sd->dyntopo_spacing) {
    sd->flags |= SCULPT_DYNTOPO_CLEANUP | SCULPT_DYNTOPO_ENABLED;
  }

  if (!sd->detail_range) {
    sd->detail_range = 0.4f;
  }

  if (!sd->detail_percent) {
    sd->detail_percent = 25;
  }

  if (!sd->dyntopo_spacing) {
    sd->dyntopo_spacing = 35;
  }

  if (sd->constant_detail == 0.0f) {
    sd->constant_detail = 3.0f;
  }

  /* Set sane default tiling offsets */
  if (!sd->paint.tile_offset[0]) {
    sd->paint.tile_offset[0] = 1.0f;
  }
  if (!sd->paint.tile_offset[1]) {
    sd->paint.tile_offset[1] = 1.0f;
  }
  if (!sd->paint.tile_offset[2]) {
    sd->paint.tile_offset[2] = 1.0f;
  }
}

static bool check_sculpt_object_deformed(Object *object, const bool for_construction)
{
  bool deformed = false;

  /* Active modifiers means extra deformation, which can't be handled correct
   * on birth of PBVH and sculpt "layer" levels, so use PBVH only for internal brush
   * stuff and show final evaluated mesh so user would see actual object shape.
   */
  deformed |= object->sculpt->deform_modifiers_active;

  if (for_construction) {
    deformed |= object->sculpt->shapekey_active != NULL;
  }
  else {
    /* As in case with modifiers, we can't synchronize deformation made against
     * PBVH and non-locked keyblock, so also use PBVH only for brushes and
     * final DM to give final result to user.
     */
    deformed |= object->sculpt->shapekey_active && (object->shapeflag & OB_SHAPE_LOCK) == 0;
  }

  return deformed;
}

void BKE_sculpt_face_sets_ensure_from_base_mesh_visibility(Mesh *mesh)
{
  const int face_sets_default_visible_id = 1;
  const int face_sets_default_hidden_id = -(face_sets_default_visible_id + 1);

  bool initialize_new_face_sets = false;

  if (CustomData_has_layer(&mesh->pdata, CD_SCULPT_FACE_SETS)) {
    /* Make everything visible. */
    int *current_face_sets = CustomData_get_layer(&mesh->pdata, CD_SCULPT_FACE_SETS);
    for (int i = 0; i < mesh->totpoly; i++) {
      current_face_sets[i] = abs(current_face_sets[i]);
    }
  }
  else {
    initialize_new_face_sets = true;
    int *new_face_sets = CustomData_add_layer(
        &mesh->pdata, CD_SCULPT_FACE_SETS, CD_CALLOC, NULL, mesh->totpoly);

    /* Initialize the new Face Set data-layer with a default valid visible ID and set the default
     * color to render it white. */
    for (int i = 0; i < mesh->totpoly; i++) {
      new_face_sets[i] = face_sets_default_visible_id;
    }
    mesh->face_sets_color_default = face_sets_default_visible_id;
  }

  int *face_sets = CustomData_get_layer(&mesh->pdata, CD_SCULPT_FACE_SETS);

  for (int i = 0; i < mesh->totpoly; i++) {
    if (!(mesh->mpoly[i].flag & ME_HIDE)) {
      continue;
    }

    if (initialize_new_face_sets) {
      /* When initializing a new Face Set data-layer, assign a new hidden Face Set ID to hidden
       * vertices. This way, we get at initial split in two Face Sets between hidden and
       * visible vertices based on the previous mesh visibly from other mode that can be
       * useful in some cases. */
      face_sets[i] = face_sets_default_hidden_id;
    }
    else {
      /* Otherwise, set the already existing Face Set ID to hidden. */
      face_sets[i] = -abs(face_sets[i]);
    }
  }
}

void BKE_sculpt_sync_face_sets_visibility_to_base_mesh(Mesh *mesh)
{
  int *face_sets = CustomData_get_layer(&mesh->pdata, CD_SCULPT_FACE_SETS);
  if (!face_sets) {
    return;
  }

  for (int i = 0; i < mesh->totpoly; i++) {
    const bool is_face_set_visible = face_sets[i] >= 0;
    SET_FLAG_FROM_TEST(mesh->mpoly[i].flag, !is_face_set_visible, ME_HIDE);
  }

  BKE_mesh_flush_hidden_from_polys(mesh);
}

void BKE_sculpt_sync_face_sets_visibility_to_grids(Mesh *mesh, SubdivCCG *subdiv_ccg)
{
  int *face_sets = CustomData_get_layer(&mesh->pdata, CD_SCULPT_FACE_SETS);
  if (!face_sets) {
    return;
  }

  if (!subdiv_ccg) {
    return;
  }

  CCGKey key;
  BKE_subdiv_ccg_key_top_level(&key, subdiv_ccg);
  for (int i = 0; i < mesh->totloop; i++) {
    const int face_index = BKE_subdiv_ccg_grid_to_face_index(subdiv_ccg, i);
    const bool is_hidden = (face_sets[face_index] < 0);

    /* Avoid creating and modifying the grid_hidden bitmap if the base mesh face is visible and
     * there is not bitmap for the grid. This is because missing grid_hidden implies grid is
     * fully visible. */
    if (is_hidden) {
      BKE_subdiv_ccg_grid_hidden_ensure(subdiv_ccg, i);
    }

    BLI_bitmap *gh = subdiv_ccg->grid_hidden[i];
    if (gh) {
      BLI_bitmap_set_all(gh, is_hidden, key.grid_area);
    }
  }
}

void BKE_sculpt_sync_face_set_visibility(struct Mesh *mesh, struct SubdivCCG *subdiv_ccg)
{
  BKE_sculpt_face_sets_ensure_from_base_mesh_visibility(mesh);
  BKE_sculpt_sync_face_sets_visibility_to_base_mesh(mesh);
  BKE_sculpt_sync_face_sets_visibility_to_grids(mesh, subdiv_ccg);
}

void BKE_sculpt_ensure_orig_mesh_data(Scene *scene, Object *object)
{
  Mesh *mesh = BKE_mesh_from_object(object);
  MultiresModifierData *mmd = BKE_sculpt_multires_active(scene, object);

  BLI_assert(object->mode == OB_MODE_SCULPT);

  /* Copy the current mesh visibility to the Face Sets. */
  BKE_sculpt_face_sets_ensure_from_base_mesh_visibility(mesh);
  if (object->sculpt != NULL) {
    /* If a sculpt session is active, ensure we have its faceset data porperly up-to-date. */
    object->sculpt->face_sets = CustomData_get_layer(&mesh->pdata, CD_SCULPT_FACE_SETS);

    /* NOTE: In theory we could add that on the fly when required by sculpt code.
     * But this then requires proper update of depsgraph etc. For now we play safe, optimization
     * is always possible later if it's worth it. */
    BKE_sculpt_mask_layers_ensure(object, mmd);
  }

  /* Tessfaces aren't used and will become invalid. */
  BKE_mesh_tessface_clear(mesh);

  /* We always need to flush updates from depsgraph here, since at the very least
   * `BKE_sculpt_face_sets_ensure_from_base_mesh_visibility()` will have updated some data layer
   * of the mesh.
   *
   * All known potential sources of updates:
   *   - Addition of, or changes to, the `CD_SCULPT_FACE_SETS` data layer
   *     (`BKE_sculpt_face_sets_ensure_from_base_mesh_visibility`).
   *   - Addition of a `CD_PAINT_MASK` data layer (`BKE_sculpt_mask_layers_ensure`).
   *   - Object has any active modifier (modifier stack can be different in Sculpt mode).
   *   - Multires:
   *     + Differences of subdiv levels between sculpt and object modes
   *       (`mmd->sculptlvl != mmd->lvl`).
   *     + Addition of a `CD_GRID_PAINT_MASK` data layer (`BKE_sculpt_mask_layers_ensure`).
   */
  DEG_id_tag_update(&object->id, ID_RECALC_GEOMETRY);
}

static PBVH *build_pbvh_for_dynamic_topology(Object *ob, bool update_sculptverts)
{
  Mesh *me = BKE_object_get_original_mesh(ob);

  PBVH *pbvh = BKE_pbvh_get_or_free_cached(ob, me, PBVH_BMESH);
  if (!pbvh) {
    pbvh = BKE_pbvh_new();

    BKE_pbvh_build_bmesh(pbvh,
                         BKE_object_get_original_mesh(ob),
                         ob->sculpt->bm,
                         ob->sculpt->bm_smooth_shading,
                         ob->sculpt->bm_log,
                         ob->sculpt->cd_vert_node_offset,
                         ob->sculpt->cd_face_node_offset,
                         ob->sculpt->cd_sculpt_vert,
                         ob->sculpt->cd_face_areas,
                         ob->sculpt->fast_draw,
                         update_sculptverts);
  }
  else {
    BMesh *bm = BKE_pbvh_get_bmesh(pbvh);

    if (bm && bm != ob->sculpt->bm) {
      printf("%s: ss->bm != bm!\n", __func__);

      ob->sculpt->bm = bm;

      if (ob->sculpt->bm_log) {
        BM_log_set_bm(bm, ob->sculpt->bm_log);
      }
    }
    else if (!bm) {
      BKE_pbvh_set_bmesh(pbvh, ob->sculpt->bm);
    }
  }

  if (ob->sculpt->bm_log) {
    BKE_pbvh_set_bm_log(pbvh, ob->sculpt->bm_log);
  }

  BKE_pbvh_set_symmetry(pbvh, 0, (int)BKE_get_fset_boundary_symflag(ob));

  pbvh_show_mask_set(pbvh, ob->sculpt->show_mask);
  pbvh_show_face_sets_set(pbvh, false);

  BKE_pbvh_set_cached(ob, pbvh);

  return pbvh;
}

static PBVH *build_pbvh_from_regular_mesh(Object *ob, Mesh *me_eval_deform, bool respect_hide)
{
  SculptSession *ss = ob->sculpt;
  Mesh *me = BKE_object_get_original_mesh(ob);
  const int looptris_num = poly_to_tri_count(me->totpoly, me->totloop);

  PBVH *pbvh = BKE_pbvh_get_or_free_cached(ob, me, PBVH_FACES);

  if (!ss->pmap && pbvh) {
    ss->pmap = BKE_pbvh_get_pmap(pbvh);
    BKE_pbvh_pmap_aquire(ss->pmap);
  }

  if (!ss->pmap) {
    ss->pmap = BKE_pbvh_make_pmap(me);
  }

  if (!pbvh) {
    pbvh = BKE_pbvh_new();

    MLoopTri *looptri = MEM_malloc_arrayN(looptris_num, sizeof(*looptri), __func__);

    BKE_pbvh_respect_hide_set(pbvh, respect_hide);
    BKE_mesh_recalc_looptri(me->mloop, me->mpoly, me->mvert, me->totloop, me->totpoly, looptri);
    BKE_sculpt_sync_face_set_visibility(me, NULL);

    BKE_pbvh_build_mesh(pbvh,
                        me,
                        me->mpoly,
                        me->mloop,
                        me->mvert,
                        ss->mdyntopo_verts,
                        me->totvert,
                        &me->vdata,
                        &me->ldata,
                        &me->pdata,
                        looptri,
                        looptris_num,
                        ss->fast_draw,
                        ss->face_areas,
                        ss->pmap);

    pbvh_show_mask_set(pbvh, ob->sculpt->show_mask);
    pbvh_show_face_sets_set(pbvh, ob->sculpt->show_face_sets);
  }

  BKE_pbvh_set_pmap(pbvh, ss->pmap);
  BKE_sculptsession_check_sculptverts(ob->sculpt, pbvh, me->totvert);

  MEM_SAFE_FREE(ss->face_areas);
  ss->face_areas = MEM_calloc_arrayN(me->totpoly, sizeof(float) * 2, "ss->face_areas");

  BKE_pbvh_set_face_areas(pbvh, ss->face_areas);
  BKE_pbvh_set_sculpt_verts(pbvh, ss->mdyntopo_verts);

  const bool is_deformed = check_sculpt_object_deformed(ob, true);
  if (is_deformed && me_eval_deform != NULL) {
    int totvert;
    float(*v_cos)[3] = BKE_mesh_vert_coords_alloc(me_eval_deform, &totvert);
    BKE_pbvh_vert_coords_apply(pbvh, v_cos, totvert);
    MEM_freeN(v_cos);
  }

  BKE_pbvh_set_cached(ob, pbvh);

  return pbvh;
}

static PBVH *build_pbvh_from_ccg(Object *ob, SubdivCCG *subdiv_ccg, bool respect_hide)
{
  SculptSession *ss = ob->sculpt;

  CCGKey key;
  BKE_subdiv_ccg_key_top_level(&key, subdiv_ccg);
  Mesh *me = BKE_object_get_original_mesh(ob);

  PBVH *pbvh = BKE_pbvh_get_or_free_cached(ob, me, PBVH_GRIDS);
  Mesh *base_mesh = BKE_mesh_from_object(ob);

  int totgridfaces = base_mesh->totpoly * (key.grid_size - 1) * (key.grid_size - 1);

  MEM_SAFE_FREE(ss->face_areas);
  ss->face_areas = MEM_calloc_arrayN(totgridfaces, sizeof(float) * 2, "ss->face_areas");

  BKE_sculpt_sync_face_set_visibility(base_mesh, subdiv_ccg);

  if (!pbvh) {
    pbvh = BKE_pbvh_new();

    BKE_pbvh_respect_hide_set(pbvh, respect_hide);

    BKE_pbvh_build_grids(pbvh,
                         subdiv_ccg->grids,
                         subdiv_ccg->num_grids,
                         &key,
                         (void **)subdiv_ccg->grid_faces,
                         subdiv_ccg->grid_flag_mats,
                         subdiv_ccg->grid_hidden,
                         ob->sculpt->fast_draw,
                         ss->face_areas);
  }
  else {
    BKE_pbvh_subdiv_ccg_set(pbvh, subdiv_ccg);
  }

  BKE_pbvh_set_face_areas(pbvh, ss->face_areas);
  BKE_pbvh_set_sculpt_verts(pbvh, ss->mdyntopo_verts);

  CustomData_reset(&ob->sculpt->temp_vdata);
  CustomData_reset(&ob->sculpt->temp_pdata);

  ss->temp_vdata_elems = BKE_pbvh_get_grid_num_vertices(pbvh);
  ss->temp_pdata_elems = ss->totfaces;

  BKE_sculptsession_check_sculptverts(ob->sculpt, pbvh, BKE_pbvh_get_grid_num_vertices(pbvh));

  pbvh_show_mask_set(pbvh, ob->sculpt->show_mask);
  pbvh_show_face_sets_set(pbvh, ob->sculpt->show_face_sets);

  BKE_pbvh_set_cached(ob, pbvh);

  return pbvh;
}

bool BKE_sculptsession_check_sculptverts(SculptSession *ss, PBVH *pbvh, int totvert)
{
  if (!ss->bm && (!ss->mdyntopo_verts || totvert != ss->mdyntopo_verts_size)) {
    init_mdyntopo_layer(ss, pbvh, totvert);
    return true;
  }

  BKE_pbvh_set_mdyntopo_verts(pbvh, ss->mdyntopo_verts);

  return false;
}

static void init_mdyntopo_layer_faces(SculptSession *ss, PBVH *pbvh, int totvert)
{
  if (ss->mdyntopo_verts) {
    MEM_freeN(ss->mdyntopo_verts);
  }

  ss->mdyntopo_verts = MEM_calloc_arrayN(totvert, sizeof(*ss->mdyntopo_verts), "mdyntopo_verts");
  ss->mdyntopo_verts_size = totvert;

  BKE_pbvh_set_mdyntopo_verts(pbvh, ss->mdyntopo_verts);

  MSculptVert *mv = ss->mdyntopo_verts;

  for (int i = 0; i < totvert; i++, mv++) {
    MV_ADD_FLAG(mv,
                SCULPTVERT_NEED_BOUNDARY | SCULPTVERT_NEED_VALENCE | SCULPTVERT_NEED_DISK_SORT);
    mv->stroke_id = -1;

    SculptVertRef vertex = {.i = i};

    BKE_pbvh_update_vert_boundary_faces(ss->face_sets,
                                        ss->mvert,
                                        ss->medge,
                                        ss->mloop,
                                        ss->mpoly,
                                        ss->mdyntopo_verts,
                                        ss->pmap->pmap,
                                        vertex);

    // can't fully update boundary here, so still flag for update
    MV_ADD_FLAG(mv, SCULPTVERT_NEED_BOUNDARY);
  }
}

static void init_mdyntopo_layer_grids(SculptSession *ss, PBVH *pbvh, int totvert)
{
  if (ss->mdyntopo_verts) {
    MEM_freeN(ss->mdyntopo_verts);
  }

  ss->mdyntopo_verts = MEM_calloc_arrayN(totvert, sizeof(*ss->mdyntopo_verts), "mdyntopo_verts");
  ss->mdyntopo_verts_size = totvert;

  BKE_pbvh_set_mdyntopo_verts(pbvh, ss->mdyntopo_verts);

  MSculptVert *mv = ss->mdyntopo_verts;

  for (int i = 0; i < totvert; i++, mv++) {
    MV_ADD_FLAG(mv,
                SCULPTVERT_NEED_BOUNDARY | SCULPTVERT_NEED_VALENCE | SCULPTVERT_NEED_DISK_SORT);
    mv->stroke_id = -1;

    SculptVertRef vertex = {.i = i};

    BKE_pbvh_update_vert_boundary_grids(pbvh, ss->subdiv_ccg, vertex);

    // can't fully update boundary here, so still flag for update
    MV_ADD_FLAG(mv, SCULPTVERT_NEED_BOUNDARY);
  }
}

static void init_mdyntopo_layer(SculptSession *ss, PBVH *pbvh, int totvert)
{
  if (BKE_pbvh_type(pbvh) == PBVH_FACES) {
    init_mdyntopo_layer_faces(ss, pbvh, totvert);
  }
  else if (BKE_pbvh_type(pbvh) == PBVH_GRIDS) {
    init_mdyntopo_layer_grids(ss, pbvh, totvert);
  }
}

PBVH *BKE_sculpt_object_pbvh_ensure(Depsgraph *depsgraph, Object *ob)
{
  if (ob == NULL || ob->sculpt == NULL) {
    return NULL;
  }

  Scene *scene = DEG_get_input_scene(depsgraph);

  bool respect_hide = true;
  if (ob->mode & (OB_MODE_VERTEX_PAINT | OB_MODE_WEIGHT_PAINT)) {
    if (!(BKE_paint_select_vert_test(ob) || BKE_paint_select_face_test(ob))) {
      respect_hide = false;
    }
  }

  PBVH *pbvh = ob->sculpt->pbvh;
  if (pbvh != NULL) {
    SCULPT_update_flat_vcol_shading(ob, scene);

    /* NOTE: It is possible that grids were re-allocated due to modifier
     * stack. Need to update those pointers. */
    if (BKE_pbvh_type(pbvh) == PBVH_GRIDS) {
      Object *object_eval = DEG_get_evaluated_object(depsgraph, ob);
      Mesh *mesh_eval = object_eval->data;
      SubdivCCG *subdiv_ccg = mesh_eval->runtime.subdiv_ccg;
      if (subdiv_ccg != NULL) {
        BKE_sculpt_bvh_update_from_ccg(pbvh, subdiv_ccg);
      }
    }
<<<<<<< HEAD
    else if (BKE_pbvh_type(pbvh) == PBVH_BMESH) {
      // Object *object_eval = DEG_get_evaluated_object(depsgraph, ob);

      BKE_sculptsession_sync_attributes(ob, BKE_object_get_original_mesh(ob));
    }
=======

    BKE_pbvh_update_active_vcol(pbvh, BKE_object_get_original_mesh(ob));
    BKE_pbvh_pmap_set(pbvh, ob->sculpt->pmap);

>>>>>>> 4f961901
    return pbvh;
  }

  if (ob->sculpt->bm != NULL) {
    /* Sculpting on a BMesh (dynamic-topology) gets a special PBVH. */
    pbvh = build_pbvh_for_dynamic_topology(ob, false);

    ob->sculpt->pbvh = pbvh;
  }
  else {
#if 1  // def WHEN_GLOBAL_UNDO_WORKS
    /*detect if we are loading from an undo memfile step*/
    Mesh *mesh_orig = BKE_object_get_original_mesh(ob);
    bool is_dyntopo = (mesh_orig->flag & ME_SCULPT_DYNAMIC_TOPOLOGY);

    if (is_dyntopo) {
      /* check if the pbvh cache has a valid bmesh */
      pbvh = BKE_pbvh_get_or_free_cached(ob, mesh_orig, PBVH_BMESH);
      BMesh *bm = NULL;

      if (pbvh) {
        bm = BKE_pbvh_get_bmesh(pbvh);
      }

      if (!bm) {
        bm = BKE_sculptsession_empty_bmesh_create();

        BM_mesh_bm_from_me(NULL,
                           bm,
                           mesh_orig,
                           (&(struct BMeshFromMeshParams){.calc_face_normal = true,
                                                          .use_shapekey = true,
                                                          .active_shapekey = ob->shapenr,
                                                          .create_shapekey_layers = true,
                                                          .ignore_id_layers = false,
                                                          .copy_temp_cdlayers = true,

                                                          .cd_mask_extra = CD_MASK_DYNTOPO_VERT}));
      }

      ob->sculpt->bm = bm;

      BKE_sculptsession_bmesh_add_layers(ob);
      SCULPT_undo_ensure_bmlog(ob);

      /* Note build_pbvh_for_dynamic_topology respects the pbvh cache. */
      pbvh = build_pbvh_for_dynamic_topology(ob, true);

      BKE_sculptsession_update_attr_refs(ob);
    }
    else {
      Object *object_eval = DEG_get_evaluated_object(depsgraph, ob);
      Mesh *mesh_eval = object_eval->data;
      if (mesh_eval->runtime.subdiv_ccg != NULL) {
        pbvh = build_pbvh_from_ccg(ob, mesh_eval->runtime.subdiv_ccg, respect_hide);
      }
      else if (ob->type == OB_MESH) {
        Mesh *me_eval_deform = object_eval->runtime.mesh_deform_eval;
        pbvh = build_pbvh_from_regular_mesh(ob, me_eval_deform, respect_hide);
      }
    }
#else
    Object *object_eval = DEG_get_evaluated_object(depsgraph, ob);
    Mesh *mesh_eval = object_eval->data;
    if (mesh_eval->runtime.subdiv_ccg != NULL) {
      pbvh = build_pbvh_from_ccg(ob, mesh_eval->runtime.subdiv_ccg, respect_hide);
    }
    else if (ob->type == OB_MESH) {
      Mesh *me_eval_deform = object_eval->runtime.mesh_deform_eval;

      BKE_sculptsession_check_sculptverts(ob->sculpt, me_eval_deform->totvert);

      pbvh = build_pbvh_from_regular_mesh(ob, me_eval_deform, respect_hide);
    }
#endif
  }

  BKE_pbvh_pmap_set(pbvh, ob->sculpt->pmap);

  ob->sculpt->pbvh = pbvh;

  BKE_sculptsession_update_attr_refs(ob);

  if (pbvh) {
    SCULPT_update_flat_vcol_shading(ob, scene);
  }

  return pbvh;
}

void BKE_sculpt_bvh_update_from_ccg(PBVH *pbvh, SubdivCCG *subdiv_ccg)
{
  BKE_pbvh_grids_update(pbvh,
                        subdiv_ccg->grids,
                        (void **)subdiv_ccg->grid_faces,
                        subdiv_ccg->grid_flag_mats,
                        subdiv_ccg->grid_hidden);
}

bool BKE_sculptsession_use_pbvh_draw(const Object *ob, const View3D *v3d)
{
  SculptSession *ss = ob->sculpt;
  if (ss == NULL || ss->pbvh == NULL || ss->mode_type != OB_MODE_SCULPT) {
    return false;
  }

#if 0
  if (BKE_pbvh_type(ss->pbvh) == PBVH_GRIDS) {
    return !(v3d && (v3d->shading.type > OB_SOLID));
  }
#endif

  if (BKE_pbvh_type(ss->pbvh) == PBVH_FACES) {
    /* Regular mesh only draws from PBVH without modifiers and shape keys. */
    return !(ss->shapekey_active || ss->deform_modifiers_active);
  }

  /* Multires and dyntopo always draw directly from the PBVH. */
  return true;
}

/* Returns the Face Set random color for rendering in the overlay given its ID and a color seed. */
#define GOLDEN_RATIO_CONJUGATE 0.618033988749895f
void BKE_paint_face_set_overlay_color_get(const int face_set, const int seed, uchar r_color[4])
{
  float rgba[4];
  float random_mod_hue = GOLDEN_RATIO_CONJUGATE * (abs(face_set) + (seed % 10));
  random_mod_hue = random_mod_hue - floorf(random_mod_hue);
  const float random_mod_sat = BLI_hash_int_01(abs(face_set) + seed + 1);
  const float random_mod_val = BLI_hash_int_01(abs(face_set) + seed + 2);
  hsv_to_rgb(random_mod_hue,
             0.6f + (random_mod_sat * 0.25f),
             1.0f - (random_mod_val * 0.35f),
             &rgba[0],
             &rgba[1],
             &rgba[2]);
  rgba_float_to_uchar(r_color, rgba);
}

int BKE_sculptsession_get_totvert(const SculptSession *ss)
{
  switch (BKE_pbvh_type(ss->pbvh)) {
    case PBVH_FACES:
      return ss->totvert;
    case PBVH_BMESH:
      return BM_mesh_elem_count(BKE_pbvh_get_bmesh(ss->pbvh), BM_VERT);
    case PBVH_GRIDS:
      return BKE_pbvh_get_grid_num_vertices(ss->pbvh);
  }

  return 0;
}

/**
  Syncs customdata layers with internal bmesh, but ignores deleted layers.
*/
void BKE_sculptsession_sync_attributes(struct Object *ob, struct Mesh *me)
{
  SculptSession *ss = ob->sculpt;

  if (!ss) {
    return;
  }
  else if (!ss->bm) {
    BKE_sculptsession_update_attr_refs(ob);
    return;
  }

  bool modified = false;
  BMesh *bm = ss->bm;

  CustomData *cd1[4] = {&me->vdata, &me->edata, &me->ldata, &me->pdata};
  CustomData *cd2[4] = {&bm->vdata, &bm->edata, &bm->ldata, &bm->pdata};
  int badmask = CD_MASK_MLOOP | CD_MASK_MVERT | CD_MASK_MEDGE | CD_MASK_MPOLY | CD_MASK_ORIGINDEX |
                CD_MASK_ORIGSPACE | CD_MASK_MFACE;

  for (int i = 0; i < 4; i++) {
    CustomDataLayer **newlayers = NULL;
    BLI_array_declare(newlayers);

    CustomData *data1 = cd1[i];
    CustomData *data2 = cd2[i];

    if (!data1->layers) {
      modified |= data2->layers != NULL;
      continue;
    }

    for (int j = 0; j < data1->totlayer; j++) {
      CustomDataLayer *cl1 = data1->layers + j;

      if ((1 << cl1->type) & badmask) {
        continue;
      }

      int idx = CustomData_get_named_layer_index(data2, cl1->type, cl1->name);
      if (idx < 0) {
        BLI_array_append(newlayers, cl1);
      }
    }

    for (int j = 0; j < BLI_array_len(newlayers); j++) {
      BM_data_layer_add_named(bm, data2, newlayers[j]->type, newlayers[j]->name);
      modified = true;
    }

    /* sync various ids */
    for (int j = 0; j < data1->totlayer; j++) {
      CustomDataLayer *cl1 = data1->layers + j;

      if ((1 << cl1->type) & badmask) {
        continue;
      }

      int idx = CustomData_get_named_layer_index(data2, cl1->type, cl1->name);

      if (idx == -1) {
        continue;
      }

      CustomDataLayer *cl2 = data2->layers + idx;

      cl2->anonymous_id = cl1->anonymous_id;
      cl2->uid = cl1->uid;
    }

    bool typemap[CD_NUMTYPES] = {0};

    for (int j = 0; j < data1->totlayer; j++) {
      CustomDataLayer *cl1 = data1->layers + j;

      if ((1 << cl1->type) & badmask) {
        continue;
      }

      if (typemap[cl1->type]) {
        continue;
      }

      typemap[cl1->type] = true;

      // find first layer
      int baseidx = CustomData_get_layer_index(data2, cl1->type);

      if (baseidx < 0) {
        modified |= true;
        continue;
      }

      CustomDataLayer *cl2 = data2->layers + baseidx;

      int idx = CustomData_get_named_layer_index(data2, cl1->type, cl1[cl1->active].name);
      if (idx >= 0) {
        modified |= idx - baseidx != cl2->active;
        cl2->active = idx - baseidx;
      }

      idx = CustomData_get_named_layer_index(data2, cl1->type, cl1[cl1->active_rnd].name);
      if (idx >= 0) {
        modified |= idx - baseidx != cl2->active_rnd;
        cl2->active_rnd = idx - baseidx;
      }

      idx = CustomData_get_named_layer_index(data2, cl1->type, cl1[cl1->active_mask].name);
      if (idx >= 0) {
        modified |= idx - baseidx != cl2->active_mask;
        cl2->active_mask = idx - baseidx;
      }

      idx = CustomData_get_named_layer_index(data2, cl1->type, cl1[cl1->active_clone].name);
      if (idx >= 0) {
        modified |= idx - baseidx != cl2->active_clone;
        cl2->active_clone = idx - baseidx;
      }
    }

    BLI_array_free(newlayers);
  }

  if (modified && ss->bm) {
    CustomData_regen_active_refs(&ss->bm->vdata);
    CustomData_regen_active_refs(&ss->bm->edata);
    CustomData_regen_active_refs(&ss->bm->ldata);
    CustomData_regen_active_refs(&ss->bm->pdata);
  }

  BKE_sculptsession_update_attr_refs(ob);
}

BMesh *BKE_sculptsession_empty_bmesh_create()
{
  const BMAllocTemplate allocsize = {
      .totvert = 2048 * 16, .totface = 2048 * 16, .totloop = 4196 * 16, .totedge = 2048 * 16};

  BMesh *bm = BM_mesh_create(
      &allocsize,
      &((struct BMeshCreateParams){.use_toolflags = false,
                                   .create_unique_ids = true,
                                   .id_elem_mask = BM_VERT | BM_EDGE | BM_FACE,
                                   .id_map = true,
                                   .temporary_ids = false,
                                   .no_reuse_ids = false}));

  return bm;
}

char dyntopop_node_idx_layer_id[] = "_dyntopo_node_id";
char dyntopop_faces_areas_layer_id[] = "__dyntopo_face_areas";

void BKE_sculptsession_bmesh_add_layers(Object *ob)
{
  SculptSession *ss = ob->sculpt;

  int cd_node_layer_index, cd_face_node_layer_index;

  BMCustomLayerReq vlayers[] = {
      {CD_PAINT_MASK, NULL, 0},
      {CD_DYNTOPO_VERT, NULL, CD_FLAG_TEMPORARY | CD_FLAG_NOCOPY},
      {CD_PROP_INT32, dyntopop_node_idx_layer_id, CD_FLAG_TEMPORARY | CD_FLAG_NOCOPY}};

  BM_data_layers_ensure(ss->bm, &ss->bm->vdata, vlayers, ARRAY_SIZE(vlayers));

  ss->cd_vert_mask_offset = CustomData_get_offset(&ss->bm->vdata, CD_PAINT_MASK);

  BMCustomLayerReq flayers[] = {
      {CD_PROP_INT32, dyntopop_node_idx_layer_id, CD_FLAG_TEMPORARY | CD_FLAG_NOCOPY},
      {CD_PROP_FLOAT2, dyntopop_faces_areas_layer_id, CD_FLAG_TEMPORARY | CD_FLAG_NOCOPY},
  };
  BM_data_layers_ensure(ss->bm, &ss->bm->pdata, flayers, ARRAY_SIZE(flayers));

  // get indices again, as they might have changed after adding new layers
  cd_node_layer_index = CustomData_get_named_layer_index(
      &ss->bm->vdata, CD_PROP_INT32, dyntopop_node_idx_layer_id);
  cd_face_node_layer_index = CustomData_get_named_layer_index(
      &ss->bm->pdata, CD_PROP_INT32, dyntopop_node_idx_layer_id);

  ss->cd_sculpt_vert = CustomData_get_offset(&ss->bm->vdata, CD_DYNTOPO_VERT);

  ss->cd_vert_node_offset = CustomData_get_n_offset(
      &ss->bm->vdata,
      CD_PROP_INT32,
      cd_node_layer_index - CustomData_get_layer_index(&ss->bm->vdata, CD_PROP_INT32));

  ss->bm->vdata.layers[cd_node_layer_index].flag |= CD_FLAG_TEMPORARY | CD_FLAG_NOCOPY;

  ss->cd_face_node_offset = CustomData_get_n_offset(
      &ss->bm->pdata,
      CD_PROP_INT32,
      cd_face_node_layer_index - CustomData_get_layer_index(&ss->bm->pdata, CD_PROP_INT32));

  ss->bm->pdata.layers[cd_face_node_layer_index].flag |= CD_FLAG_TEMPORARY | CD_FLAG_NOCOPY;
  ss->cd_faceset_offset = CustomData_get_offset(&ss->bm->pdata, CD_SCULPT_FACE_SETS);

  ss->cd_face_areas = CustomData_get_named_layer_index(
      &ss->bm->pdata, CD_PROP_FLOAT2, dyntopop_faces_areas_layer_id);

  ss->cd_face_areas = ss->bm->pdata.layers[ss->cd_face_areas].offset;

  AttributeDomain domain;
  CustomDataLayer *cl;
  Mesh *me = BKE_object_get_original_mesh(ob);

  if (BKE_pbvh_get_color_layer(ss->pbvh, me, &cl, &domain)) {
    ss->vcol_domain = (int)domain;
    ss->vcol_type = cl->type;
    ss->cd_vcol_offset = cl->offset;
  }
  else {
    ss->cd_vcol_offset = -1;
    ss->vcol_type = -1;
    ss->vcol_domain = (int)ATTR_DOMAIN_NUM;
  }
}

static bool sculpt_attr_get_layer(SculptSession *ss,
                                  Object *ob,
                                  AttributeDomain domain,
                                  int proptype,
                                  const char *name,
                                  SculptCustomLayer *out,
                                  bool autocreate,
                                  SculptLayerParams *params)
{
  if (ss->save_temp_layers && !params->simple_array) {
    params->permanent = true;
  }

  bool simple_array = params->simple_array;
  bool permanent = params->permanent;
  bool nocopy = params->nocopy;
  bool nointerp = params->nointerp;

  out->params = *params;
  out->proptype = proptype;
  out->domain = domain;
  BLI_strncpy_utf8(out->name, name, sizeof(out->name));

  if (ss->pbvh && BKE_pbvh_type(ss->pbvh) == PBVH_GRIDS) {
    if (permanent) {
      printf(
          "%s: error: tried to make permanent customdata in multires mode; will make local "
          "array "
          "instead.\n",
          __func__);
      permanent = false;
    }
  }

  BLI_assert(!(simple_array && permanent));

  if (simple_array) {
    CustomData *cdata = NULL;
    int totelem = 0;

    PBVHType pbvhtype = ss->pbvh ? BKE_pbvh_type(ss->pbvh) : (ss->bm ? PBVH_BMESH : PBVH_FACES);

    switch (pbvhtype) {
      case PBVH_BMESH: {
        switch (domain) {
          case ATTR_DOMAIN_POINT:
            cdata = &ss->bm->vdata;
            totelem = ss->bm->totvert;
            break;
          case ATTR_DOMAIN_FACE:
            cdata = &ss->bm->pdata;
            totelem = ss->bm->totface;
            break;
          default:
            return false;
        }
        break;
      }
      case PBVH_GRIDS: {
        switch (domain) {
          case ATTR_DOMAIN_POINT:
            cdata = ss->vdata;
            totelem = BKE_sculptsession_get_totvert(ss);
            break;
          case ATTR_DOMAIN_FACE:
            cdata = ss->pdata;
            totelem = ss->totfaces;
            break;
          default:
            return false;
        }
        break;
      }
      case PBVH_FACES: {
        switch (domain) {
          case ATTR_DOMAIN_POINT:
            cdata = ss->vdata;
            totelem = ss->totvert;
            break;
          case ATTR_DOMAIN_FACE:
            cdata = ss->pdata;
            totelem = ss->totfaces;
            break;
          default:
            return false;
        }
        break;
      }
    }

    CustomData dummy = {0};
    CustomData_reset(&dummy);
    CustomData_add_layer(&dummy, proptype, CD_ASSIGN, NULL, 0);
    int elemsize = (int)CustomData_get_elem_size(dummy.layers);

    CustomData_free(&dummy, 0);

    out->data = MEM_calloc_arrayN(totelem, elemsize, __func__);

    out->is_cdlayer = false;
    out->from_bmesh = ss->bm != NULL;
    out->cd_offset = -1;
    out->layer = NULL;
    out->domain = domain;
    out->proptype = proptype;
    out->elemsize = elemsize;
    out->ready = true;

    /*grids cannot store normal customdata layers, and thus
      we cannot rely on the customdata api to keep track of
      and free their memory for us.

      so instead we queue them in a dynamic array inside of
      SculptSession.
      */
    if (ss->pbvh && BKE_pbvh_type(ss->pbvh) == PBVH_GRIDS) {
      ss->tot_layers_to_free++;

      if (!ss->layers_to_free) {
        ss->layers_to_free = MEM_calloc_arrayN(
            ss->tot_layers_to_free, sizeof(void *), "ss->layers_to_free");
      }
      else {
        ss->layers_to_free = MEM_recallocN(ss->layers_to_free,
                                           sizeof(void *) * ss->tot_layers_to_free);
      }

      SculptCustomLayer *cpy = MEM_callocN(sizeof(SculptCustomLayer), "SculptCustomLayer cpy");
      *cpy = *out;

      ss->layers_to_free[ss->tot_layers_to_free - 1] = cpy;
    }

    return true;
  }

  switch (BKE_pbvh_type(ss->pbvh)) {
    case PBVH_BMESH: {
      CustomData *cdata = NULL;
      out->from_bmesh = true;

      if (!ss->bm) {
        out->ready = false;
        return false;
      }

      switch (domain) {
        case ATTR_DOMAIN_POINT:
          cdata = &ss->bm->vdata;
          break;
        case ATTR_DOMAIN_FACE:
          cdata = &ss->bm->pdata;
          break;
        default:
          out->ready = false;
          return false;
      }

      int idx = CustomData_get_named_layer_index(cdata, proptype, name);

      if (idx < 0) {
        if (!autocreate) {
          out->ready = false;
          return false;
        }

        BM_data_layer_add_named(ss->bm, cdata, proptype, name);
        idx = CustomData_get_named_layer_index(cdata, proptype, name);

        BKE_sculptsession_bmesh_attr_update_internal(ob);

        if (!permanent) {
          cdata->layers[idx].flag |= CD_FLAG_TEMPORARY | CD_FLAG_NOCOPY;
        }
      }

      if (nocopy) {
        cdata->layers[idx].flag |= CD_FLAG_ELEM_NOCOPY;
      }
      if (nointerp) {
        cdata->layers[idx].flag |= CD_FLAG_ELEM_NOINTERP;
      }

      out->data = NULL;
      out->is_cdlayer = true;
      out->layer = cdata->layers + idx;
      out->cd_offset = out->layer->offset;
      out->elemsize = CustomData_get_elem_size(out->layer);

      break;
    }
    case PBVH_FACES: {
      CustomData *cdata = NULL;
      int totelem = 0;

      out->from_bmesh = false;

      switch (domain) {
        case ATTR_DOMAIN_POINT:
          totelem = ss->totvert;
          cdata = ss->vdata;
          break;
        case ATTR_DOMAIN_FACE:
          totelem = ss->totfaces;
          cdata = ss->pdata;
          break;
        default:
          out->ready = false;
          return false;
      }

      int idx = CustomData_get_named_layer_index(cdata, proptype, name);

      if (idx < 0) {
        if (!autocreate) {
          out->ready = false;
          return false;
        }

        CustomData_add_layer_named(cdata, proptype, CD_CALLOC, NULL, totelem, name);
        idx = CustomData_get_named_layer_index(cdata, proptype, name);
      }

      if (!permanent) {
        cdata->layers[idx].flag |= CD_FLAG_TEMPORARY | CD_FLAG_NOCOPY;
      }

      out->data = NULL;
      out->is_cdlayer = true;
      out->layer = cdata->layers + idx;
      out->cd_offset = -1;
      out->data = out->layer->data;
      out->elemsize = CustomData_get_elem_size(out->layer);

      break;
    }
    case PBVH_GRIDS: {
      CustomData *cdata = NULL;
      int totelem = 0;

      out->from_bmesh = false;

      switch (domain) {
        case ATTR_DOMAIN_POINT:
          totelem = BKE_pbvh_get_grid_num_vertices(ss->pbvh);
          cdata = &ss->temp_vdata;
          break;
        case ATTR_DOMAIN_FACE:
          totelem = ss->totfaces;
          cdata = &ss->temp_pdata;
        default:
          out->ready = false;
          return false;
      }

      int idx = CustomData_get_named_layer_index(cdata, proptype, name);

      if (idx < 0) {
        if (!autocreate) {
          out->ready = false;
          return false;
        }

        CustomData_add_layer_named(cdata, proptype, CD_CALLOC, NULL, totelem, name);
        idx = CustomData_get_named_layer_index(cdata, proptype, name);

        // if (!permanent) {
        cdata->layers[idx].flag |= CD_FLAG_TEMPORARY | CD_FLAG_NOCOPY;
        //}
      }

      if (nocopy) {
        cdata->layers[idx].flag |= CD_FLAG_ELEM_NOCOPY;
      }
      if (nointerp) {
        cdata->layers[idx].flag |= CD_FLAG_ELEM_NOINTERP;
      }

      out->data = NULL;
      out->is_cdlayer = true;
      out->layer = cdata->layers + idx;
      out->cd_offset = -1;
      out->data = out->layer->data;
      out->elemsize = CustomData_get_elem_size(out->layer);

      break;
    }
  }

  out->ready = true;

  return true;
}

bool BKE_sculptsession_attr_get_layer(Object *ob,
                                      AttributeDomain domain,
                                      int proptype,
                                      const char *name,
                                      SculptCustomLayer *scl,
                                      SculptLayerParams *params)
{
  SculptSession *ss = ob->sculpt;

  bool ret = sculpt_attr_get_layer(ss, ob, domain, proptype, name, scl, true, params);
  BKE_sculptsession_update_attr_refs(ob);

  return ret;
}

void BKE_sculptsession_bmesh_attr_update_internal(Object *ob)
{
  SculptSession *ss = ob->sculpt;

  BKE_sculptsession_bmesh_add_layers(ob);

  if (ss->pbvh) {
    BKE_pbvh_update_offsets(ss->pbvh,
                            ss->cd_vert_node_offset,
                            ss->cd_face_node_offset,
                            ss->cd_sculpt_vert,
                            ss->cd_face_areas);
  }
  if (ss->bm_log) {
    BM_log_set_cd_offsets(ss->bm_log, ss->cd_sculpt_vert);
  }
}

void BKE_sculptsession_update_attr_refs(Object *ob)
{
  SculptSession *ss = ob->sculpt;

  /* run twice, in case SCULPT_attr_get_layer had to recreate a layer and
     messed up the ordering. */
  for (int i = 0; i < 2; i++) {
    for (int j = 0; j < SCULPT_SCL_LAYER_MAX; j++) {
      SculptCustomLayer *scl = ss->custom_layers[j];

      if (!scl || !scl->ready) {
        continue;
      }

      if (!scl->released && !scl->params.simple_array) {
        sculpt_attr_get_layer(
            ss, ob, scl->domain, scl->proptype, scl->name, scl, true, &scl->params);
      }
    }

    if (ss->bm) {
      BKE_sculptsession_bmesh_attr_update_internal(ob);
    }
  }

  if (ss->pbvh) {
    Mesh *me = BKE_object_get_original_mesh(ob);
    AttributeDomain domain;
    CustomDataLayer *layer = NULL;

    BKE_pbvh_get_color_layer(ss->pbvh, me, &layer, &domain);

    if (!layer) {
      ss->vcol_domain = ATTR_DOMAIN_NUM;
      ss->vcol_type = -1;
      ss->cd_vcol_offset = -1;
      ss->vcol = NULL;
    }
    else {
      ss->vcol_domain = domain;
      ss->vcol_type = layer->type;

      if (ss->bm) {
        ss->cd_vcol_offset = layer->offset;
      }
      else {
        ss->vcol = layer->data;
      }
    }
  }

  if (ss->bm) {
    ss->totuv = CustomData_number_of_layers(&ss->bm->ldata, CD_MLOOPUV);
  }
  else {
    ss->totuv = ss->ldata ? CustomData_number_of_layers(ss->ldata, CD_MLOOPUV) : 0;
  }
}

bool BKE_paint_uses_channels(ePaintMode mode)
{
  return mode == PAINT_MODE_SCULPT;
}

bool BKE_sculptsession_attr_release_layer(Object *ob, SculptCustomLayer *scl)
{
  SculptSession *ss = ob->sculpt;
  AttributeDomain domain = scl->domain;

  if (scl->released) {
    return false;
  }

  // remove from layers_to_free list if necassary
  for (int i = 0; scl->data && i < ss->tot_layers_to_free; i++) {
    if (ss->layers_to_free[i] && ss->layers_to_free[i]->data == scl->data) {
      MEM_freeN(ss->layers_to_free[i]);
      ss->layers_to_free[i] = NULL;
    }
  }

  scl->released = true;

  if (!scl->from_bmesh) {
    // for now, don't clean up bmesh temp layers
    if (scl->is_cdlayer && BKE_pbvh_type(ss->pbvh) != PBVH_GRIDS) {
      CustomData *cdata = NULL;
      int totelem = 0;

      switch (domain) {
        case ATTR_DOMAIN_POINT:
          cdata = ss->vdata;
          totelem = ss->totvert;
          break;
        case ATTR_DOMAIN_FACE:
          cdata = ss->pdata;
          totelem = ss->totfaces;
          break;
        default:
          printf("error, unknown domain in %s\n", __func__);
          return false;
      }

      CustomData_free_layer(cdata, scl->layer->type, totelem, scl->layer - cdata->layers);
      BKE_sculptsession_update_attr_refs(ob);
    }
    else {
      MEM_SAFE_FREE(scl->data);
    }

    scl->data = NULL;
  }
  return true;
}<|MERGE_RESOLUTION|>--- conflicted
+++ resolved
@@ -1763,35 +1763,6 @@
     ss->multires.level = 0;
     ss->vmask = CustomData_get_layer(&me->vdata, CD_PAINT_MASK);
 
-<<<<<<< HEAD
-    ss->totloops = me->totloop;
-    ss->totedges = me->totedge;
-
-    ss->vdata = &me->vdata;
-    ss->edata = &me->edata;
-    ss->ldata = &me->ldata;
-    ss->pdata = &me->pdata;
-
-    CustomDataLayer *cl;
-    AttributeDomain domain;
-
-    ss->vcol = NULL;
-    ss->mcol = NULL;
-
-    if (BKE_pbvh_get_color_layer(ss->pbvh, me, &cl, &domain)) {
-      if (cl->type == CD_PROP_COLOR) {
-        ss->vcol = cl->data;
-      }
-      else {
-        ss->mcol = cl->data;
-      }
-
-      ss->vcol_domain = domain;
-      ss->vcol_type = cl->type;
-    }
-    else {
-      ss->vcol_type = -1;
-=======
     CustomDataLayer *layer;
     AttributeDomain domain;
 
@@ -1812,7 +1783,6 @@
 
       ss->vcol_type = -1;
       ss->vcol_domain = ATTR_DOMAIN_NUM;
->>>>>>> 4f961901
     }
   }
 
@@ -1848,7 +1818,6 @@
   BKE_pbvh_face_sets_color_set(ss->pbvh, me->face_sets_color_seed, me->face_sets_color_default);
 
   if (need_pmap && ob->type == OB_MESH && !ss->pmap) {
-<<<<<<< HEAD
     if (!ss->pmap && ss->pbvh) {
       ss->pmap = BKE_pbvh_get_pmap(ss->pbvh);
 
@@ -1863,13 +1832,6 @@
       if (ss->pbvh) {
         BKE_pbvh_set_pmap(ss->pbvh, ss->pmap);
       }
-=======
-    BKE_mesh_vert_poly_map_create(
-        &ss->pmap, &ss->pmap_mem, me->mpoly, me->mloop, me->totvert, me->totpoly, me->totloop);
-
-    if (ss->pbvh) {
-      BKE_pbvh_pmap_set(ss->pbvh, ss->pmap);
->>>>>>> 4f961901
     }
   }
 
@@ -1935,7 +1897,6 @@
     }
   }
 
-<<<<<<< HEAD
   int totvert = 0;
 
   switch (BKE_pbvh_type(pbvh)) {
@@ -2052,12 +2013,11 @@
         BKE_pbvh_node_mark_update_tri_area(nodes[i]);
       }
     }
-=======
-  /* We could be more precise when we have access to the active tool. */
-  const bool use_paint_slots = (ob->mode & OB_MODE_SCULPT) != 0;
-  if (use_paint_slots) {
-    BKE_texpaint_slots_refresh_object(scene, ob);
->>>>>>> 4f961901
+    /* We could be more precise when we have access to the active tool. */
+    const bool use_paint_slots = (ob->mode & OB_MODE_SCULPT) != 0;
+    if (use_paint_slots) {
+      BKE_texpaint_slots_refresh_object(scene, ob);
+    }
   }
 }
 
@@ -2114,63 +2074,14 @@
   bool has_color = false;
 
   for (int i = 0; i < ARRAY_SIZE(types); i++) {
-<<<<<<< HEAD
-    bool ok = CustomData_has_layer(&orig_me->vdata, types[i]);
-    ok = ok || CustomData_has_layer(&orig_me->ldata, types[i]);
-
-    if (ok) {
-      has_color = true;
-=======
     has_color = CustomData_has_layer(&orig_me->vdata, types[i]) ||
                 CustomData_has_layer(&orig_me->ldata, types[i]);
 
     if (has_color) {
->>>>>>> 4f961901
       break;
     }
   }
 
-<<<<<<< HEAD
-  CustomDataLayer *cl;
-  if (has_color) {
-    cl = BKE_id_attributes_active_color_get(&orig_me->id);
-
-    if (!cl || !ELEM(cl->type, CD_PROP_COLOR, CD_MLOOPCOL)) {
-      cl = NULL;
-
-      /* find a color layer */
-      for (int step = 0; !cl && step < 2; step++) {
-        CustomData *cdata = step ? &orig_me->ldata : &orig_me->vdata;
-
-        for (int i = 0; i < cdata->totlayer; i++) {
-          if (ELEM(cdata->layers[i].type, CD_PROP_COLOR, CD_MLOOPCOL)) {
-            cl = cdata->layers + i;
-            break;
-          }
-        }
-      }
-    }
-    else {
-      cl = NULL; /* no need to update active layer */
-    }
-  }
-  else {
-    CustomData_add_layer(&orig_me->vdata, CD_PROP_COLOR, CD_DEFAULT, NULL, orig_me->totvert);
-    cl = orig_me->vdata.layers + CustomData_get_layer_index(&orig_me->vdata, CD_PROP_COLOR);
-
-    BKE_id_attributes_render_color_set(&orig_me->id, cl);
-    BKE_id_attributes_active_color_set(&orig_me->id, cl);
-
-    BKE_mesh_update_customdata_pointers(orig_me, true);
-    DEG_id_tag_update(&orig_me->id, ID_RECALC_GEOMETRY_ALL_MODES);
-  }
-
-  if (cl) {
-    BKE_id_attributes_active_color_set(&orig_me->id, cl);
-  }
-
-  BKE_sculptsession_sync_attributes(object, orig_me);
-=======
   if (has_color) {
     return;
   }
@@ -2183,7 +2094,6 @@
 
   BKE_id_attributes_active_color_set(&orig_me->id, layer);
   DEG_id_tag_update(&orig_me->id, ID_RECALC_GEOMETRY_ALL_MODES);
->>>>>>> 4f961901
 }
 
 void BKE_sculpt_update_object_for_edit(
@@ -2763,18 +2673,10 @@
         BKE_sculpt_bvh_update_from_ccg(pbvh, subdiv_ccg);
       }
     }
-<<<<<<< HEAD
-    else if (BKE_pbvh_type(pbvh) == PBVH_BMESH) {
-      // Object *object_eval = DEG_get_evaluated_object(depsgraph, ob);
-
-      BKE_sculptsession_sync_attributes(ob, BKE_object_get_original_mesh(ob));
-    }
-=======
-
+
+    BKE_sculptsession_sync_attributes(ob, BKE_object_get_original_mesh(ob));
     BKE_pbvh_update_active_vcol(pbvh, BKE_object_get_original_mesh(ob));
-    BKE_pbvh_pmap_set(pbvh, ob->sculpt->pmap);
-
->>>>>>> 4f961901
+
     return pbvh;
   }
 
@@ -3137,7 +3039,7 @@
   CustomDataLayer *cl;
   Mesh *me = BKE_object_get_original_mesh(ob);
 
-  if (BKE_pbvh_get_color_layer(ss->pbvh, me, &cl, &domain)) {
+  if (BKE_pbvh_get_color_layer(me, &cl, &domain)) {
     ss->vcol_domain = (int)domain;
     ss->vcol_type = cl->type;
     ss->cd_vcol_offset = cl->offset;
@@ -3506,7 +3408,7 @@
     AttributeDomain domain;
     CustomDataLayer *layer = NULL;
 
-    BKE_pbvh_get_color_layer(ss->pbvh, me, &layer, &domain);
+    BKE_pbvh_get_color_layer(me, &layer, &domain);
 
     if (!layer) {
       ss->vcol_domain = ATTR_DOMAIN_NUM;
