/* SPDX-License-Identifier: GPL-2.0-or-later */

/** \file
 * \ingroup bke
 */

/* Allow using deprecated functionality for .blend file I/O. */
#define DNA_DEPRECATED_ALLOW

#include "CLG_log.h"

#include <string.h>

#include "BLI_blenlib.h"
#include "BLI_iterator.h"
#include "BLI_listbase.h"
#include "BLI_math_base.h"
#include "BLI_threads.h"
#include "BLT_translation.h"

#include "BKE_anim_data.h"
#include "BKE_collection.h"
#include "BKE_icons.h"
#include "BKE_idprop.h"
#include "BKE_idtype.h"
#include "BKE_layer.h"
#include "BKE_lib_id.h"
#include "BKE_lib_query.h"
#include "BKE_lib_remap.h"
#include "BKE_main.h"
#include "BKE_object.h"
#include "BKE_rigidbody.h"
#include "BKE_scene.h"

#include "DNA_defaults.h"

#include "DNA_ID.h"
#include "DNA_collection_types.h"
#include "DNA_layer_types.h"
#include "DNA_object_types.h"
#include "DNA_rigidbody_types.h"
#include "DNA_scene_types.h"

#include "DEG_depsgraph.h"
#include "DEG_depsgraph_query.h"

#include "MEM_guardedalloc.h"

#include "BLO_read_write.h"

static CLG_LogRef LOG = {"bke.collection"};

/**
 * Extra asserts that #Collection.gobject_hash is valid which are too slow even for debug mode.
 */
// #define USE_DEBUG_EXTRA_GOBJECT_ASSERT

/* -------------------------------------------------------------------- */
/** \name Prototypes
 * \{ */

static bool collection_child_add(Collection *parent,
                                 Collection *collection,
                                 const int flag,
                                 const bool add_us);
static bool collection_child_remove(Collection *parent, Collection *collection);
static bool collection_object_add(
    Main *bmain, Collection *collection, Object *ob, int flag, const bool add_us);

static void collection_object_remove_no_gobject_hash(Main *bmain,
                                                     Collection *collection,
                                                     CollectionObject *cob,
                                                     const bool free_us);
static bool collection_object_remove(Main *bmain,
                                     Collection *collection,
                                     Object *ob,
                                     const bool free_us);

static CollectionChild *collection_find_child(Collection *parent, Collection *collection);
static CollectionParent *collection_find_parent(Collection *child, Collection *collection);

static bool collection_find_child_recursive(const Collection *parent,
                                            const Collection *collection);

static void collection_object_cache_free(Collection *collection);

static void collection_gobject_hash_ensure(Collection *collection);
static void collection_gobject_hash_update_object(Collection *collection,
                                                  Object *ob_old,
                                                  CollectionObject *cob);

/** \} */

/* -------------------------------------------------------------------- */
/** \name Collection Data-Block
 * \{ */

static void collection_init_data(ID *id)
{
  Collection *collection = (Collection *)id;
  BLI_assert(MEMCMP_STRUCT_AFTER_IS_ZERO(collection, id));

  MEMCPY_STRUCT_AFTER(collection, DNA_struct_default_get(Collection), id);
}

/**
 * Only copy internal data of Collection ID from source
 * to already allocated/initialized destination.
 * You probably never want to use that directly,
 * use #BKE_id_copy or #BKE_id_copy_ex for typical needs.
 *
 * WARNING! This function will not handle ID user count!
 *
 * \param flag: Copying options (see BKE_lib_id.h's LIB_ID_COPY_... flags for more).
 */
static void collection_copy_data(Main *bmain, ID *id_dst, const ID *id_src, const int flag)
{
  Collection *collection_dst = (Collection *)id_dst;
  const Collection *collection_src = (const Collection *)id_src;

  BLI_assert(((collection_src->flag & COLLECTION_IS_MASTER) != 0) ==
             ((collection_src->id.flag & LIB_EMBEDDED_DATA) != 0));

  /* Do not copy collection's preview (same behavior as for objects). */
  if ((flag & LIB_ID_COPY_NO_PREVIEW) == 0 && false) { /* XXX TODO: temp hack. */
    BKE_previewimg_id_copy(&collection_dst->id, &collection_src->id);
  }
  else {
    collection_dst->preview = NULL;
  }

  collection_dst->flag &= ~(COLLECTION_HAS_OBJECT_CACHE | COLLECTION_HAS_OBJECT_CACHE_INSTANCED);
  BLI_listbase_clear(&collection_dst->runtime.object_cache);
  BLI_listbase_clear(&collection_dst->runtime.object_cache_instanced);

  BLI_listbase_clear(&collection_dst->gobject);
  BLI_listbase_clear(&collection_dst->children);
  BLI_listbase_clear(&collection_dst->runtime.parents);
  collection_dst->runtime.gobject_hash = NULL;

  LISTBASE_FOREACH (CollectionChild *, child, &collection_src->children) {
    collection_child_add(collection_dst, child->collection, flag, false);
  }
  LISTBASE_FOREACH (CollectionObject *, cob, &collection_src->gobject) {
    collection_object_add(bmain, collection_dst, cob->ob, flag, false);
  }
}

static void collection_free_data(ID *id)
{
  Collection *collection = (Collection *)id;

  /* No animation-data here. */
  BKE_previewimg_free(&collection->preview);

  BLI_freelistN(&collection->gobject);
  if (collection->runtime.gobject_hash) {
    BLI_ghash_free(collection->runtime.gobject_hash, NULL, NULL);
    collection->runtime.gobject_hash = NULL;
  }

  BLI_freelistN(&collection->children);
  BLI_freelistN(&collection->runtime.parents);

  collection_object_cache_free(collection);
}

static void collection_foreach_id(ID *id, LibraryForeachIDData *data)
{
  Collection *collection = (Collection *)id;
  const int data_flags = BKE_lib_query_foreachid_process_flags_get(data);

  BKE_LIB_FOREACHID_PROCESS_ID(
      data, collection->runtime.owner_id, IDWALK_CB_LOOPBACK | IDWALK_CB_NEVER_SELF);

  LISTBASE_FOREACH (CollectionObject *, cob, &collection->gobject) {
    Object *cob_ob_old = cob->ob;

    BKE_LIB_FOREACHID_PROCESS_IDSUPER(data, cob->ob, IDWALK_CB_USER);

    if (collection->runtime.gobject_hash) {
      /* If the remapping does not create inconsistent data (NULL object pointer or duplicate
       * CollectionObjects), keeping the ghash consistent is also possible. Otherwise, this call
       * will take care of tagging the collection objects list as dirty. */
      collection_gobject_hash_update_object(collection, cob_ob_old, cob);
    }
    else if (cob_ob_old != cob->ob || cob->ob == NULL) {
      /* If there is no reference GHash, duplicates cannot be reliably detected, so assume that any
       * NULL pointer or changed pointer may create an invalid collection object list. */
      collection->runtime.tag |= COLLECTION_TAG_COLLECTION_OBJECT_DIRTY;
    }
  }
  LISTBASE_FOREACH (CollectionChild *, child, &collection->children) {
    BKE_LIB_FOREACHID_PROCESS_IDSUPER(
        data, child->collection, IDWALK_CB_NEVER_SELF | IDWALK_CB_USER);
  }
  LISTBASE_FOREACH (CollectionParent *, parent, &collection->runtime.parents) {
    /* XXX This is very weak. The whole idea of keeping pointers to private IDs is very bad
     * anyway... */
    const int cb_flag = ((parent->collection != NULL &&
                          (data_flags & IDWALK_NO_ORIG_POINTERS_ACCESS) == 0 &&
                          (parent->collection->id.flag & LIB_EMBEDDED_DATA) != 0) ?
                             IDWALK_CB_EMBEDDED_NOT_OWNING :
                             IDWALK_CB_NOP);
    BKE_LIB_FOREACHID_PROCESS_IDSUPER(
        data, parent->collection, IDWALK_CB_NEVER_SELF | IDWALK_CB_LOOPBACK | cb_flag);
  }
}

static ID **collection_owner_pointer_get(ID *id)
{
  if ((id->flag & LIB_EMBEDDED_DATA) == 0) {
    return NULL;
  }
  BLI_assert((id->tag & LIB_TAG_NO_MAIN) == 0);

  Collection *master_collection = (Collection *)id;
  BLI_assert((master_collection->flag & COLLECTION_IS_MASTER) != 0);
  BLI_assert(master_collection->runtime.owner_id != NULL);
  BLI_assert(GS(master_collection->runtime.owner_id->name) == ID_SCE);
  BLI_assert(((Scene *)master_collection->runtime.owner_id)->master_collection ==
             master_collection);

  return &master_collection->runtime.owner_id;
}

void BKE_collection_blend_write_nolib(BlendWriter *writer, Collection *collection)
{
  BKE_id_blend_write(writer, &collection->id);

  /* Shared function for collection data-blocks and scene master collection. */
  BKE_previewimg_blend_write(writer, collection->preview);

  LISTBASE_FOREACH (CollectionObject *, cob, &collection->gobject) {
    BLO_write_struct(writer, CollectionObject, cob);
  }

  LISTBASE_FOREACH (CollectionChild *, child, &collection->children) {
    BLO_write_struct(writer, CollectionChild, child);
  }
}

static void collection_blend_write(BlendWriter *writer, ID *id, const void *id_address)
{
  Collection *collection = (Collection *)id;

  memset(&collection->runtime, 0, sizeof(collection->runtime));
  /* Clean up, important in undo case to reduce false detection of changed data-blocks. */
  collection->flag &= ~COLLECTION_FLAG_ALL_RUNTIME;

  /* write LibData */
  BLO_write_id_struct(writer, Collection, id_address, &collection->id);

  BKE_collection_blend_write_nolib(writer, collection);
}

#ifdef USE_COLLECTION_COMPAT_28
void BKE_collection_compat_blend_read_data(BlendDataReader *reader, SceneCollection *sc)
{
  BLO_read_list(reader, &sc->objects);
  BLO_read_list(reader, &sc->scene_collections);

  LISTBASE_FOREACH (SceneCollection *, nsc, &sc->scene_collections) {
    BKE_collection_compat_blend_read_data(reader, nsc);
  }
}
#endif

void BKE_collection_blend_read_data(BlendDataReader *reader, Collection *collection, ID *owner_id)
{
  /* Special case for this pointer, do not rely on regular `lib_link` process here. Avoids needs
   * for do_versioning, and ensures coherence of data in any case.
   *
   * NOTE: Old versions are very often 'broken' here, just fix it silently in these cases.
   */
  if (BLO_read_fileversion_get(reader) > 300) {
    BLI_assert((collection->id.flag & LIB_EMBEDDED_DATA) != 0 || owner_id == NULL);
  }
  BLI_assert(owner_id == NULL || owner_id->lib == collection->id.lib);
  if (owner_id != NULL && (collection->id.flag & LIB_EMBEDDED_DATA) == 0) {
    /* This is unfortunate, but currently a lot of existing files (including startup ones) have
     * missing `LIB_EMBEDDED_DATA` flag.
     *
     * NOTE: Using do_version is not a solution here, since this code will be called before any
     * do_version takes place. Keeping it here also ensures future (or unknown existing) similar
     * bugs won't go easily unnoticed. */
    if (BLO_read_fileversion_get(reader) > 300) {
      CLOG_WARN(&LOG,
                "Fixing root node tree '%s' owned by '%s' missing EMBEDDED tag, please consider "
                "re-saving your (startup) file",
                collection->id.name,
                owner_id->name);
    }
    collection->id.flag |= LIB_EMBEDDED_DATA;
  }

  memset(&collection->runtime, 0, sizeof(collection->runtime));
  collection->flag &= ~COLLECTION_FLAG_ALL_RUNTIME;

  collection->runtime.owner_id = owner_id;

  BLO_read_list(reader, &collection->gobject);
  BLO_read_list(reader, &collection->children);

  BLO_read_data_address(reader, &collection->preview);
  BKE_previewimg_blend_read(reader, collection->preview);

#ifdef USE_COLLECTION_COMPAT_28
  /* This runs before the very first doversion. */
  BLO_read_data_address(reader, &collection->collection);
  if (collection->collection != NULL) {
    BKE_collection_compat_blend_read_data(reader, collection->collection);
  }

  BLO_read_data_address(reader, &collection->view_layer);
  if (collection->view_layer != NULL) {
    BKE_view_layer_blend_read_data(reader, collection->view_layer);
  }
#endif
}

static void collection_blend_read_data(BlendDataReader *reader, ID *id)
{
  Collection *collection = (Collection *)id;
  BKE_collection_blend_read_data(reader, collection, NULL);
}

static void lib_link_collection_data(BlendLibReader *reader, Library *lib, Collection *collection)
{
  BLI_assert(collection->runtime.gobject_hash == NULL);
  LISTBASE_FOREACH_MUTABLE (CollectionObject *, cob, &collection->gobject) {
    BLO_read_id_address(reader, lib, &cob->ob);

    if (cob->ob == NULL) {
      BLI_freelinkN(&collection->gobject, cob);
    }
  }

  LISTBASE_FOREACH (CollectionChild *, child, &collection->children) {
    BLO_read_id_address(reader, lib, &child->collection);
  }
}

#ifdef USE_COLLECTION_COMPAT_28
void BKE_collection_compat_blend_read_lib(BlendLibReader *reader,
                                          Library *lib,
                                          SceneCollection *sc)
{
  LISTBASE_FOREACH (LinkData *, link, &sc->objects) {
    BLO_read_id_address(reader, lib, &link->data);
    BLI_assert(link->data);
  }

  LISTBASE_FOREACH (SceneCollection *, nsc, &sc->scene_collections) {
    BKE_collection_compat_blend_read_lib(reader, lib, nsc);
  }
}
#endif

void BKE_collection_blend_read_lib(BlendLibReader *reader, Collection *collection)
{
#ifdef USE_COLLECTION_COMPAT_28
  if (collection->collection) {
    BKE_collection_compat_blend_read_lib(reader, collection->id.lib, collection->collection);
  }

  if (collection->view_layer) {
    BKE_view_layer_blend_read_lib(reader, collection->id.lib, collection->view_layer);
  }
#endif

  lib_link_collection_data(reader, collection->id.lib, collection);
}

static void collection_blend_read_lib(BlendLibReader *reader, ID *id)
{
  Collection *collection = (Collection *)id;
  BKE_collection_blend_read_lib(reader, collection);
}

#ifdef USE_COLLECTION_COMPAT_28
void BKE_collection_compat_blend_read_expand(struct BlendExpander *expander,
                                             struct SceneCollection *sc)
{
  LISTBASE_FOREACH (LinkData *, link, &sc->objects) {
    BLO_expand(expander, link->data);
  }

  LISTBASE_FOREACH (SceneCollection *, nsc, &sc->scene_collections) {
    BKE_collection_compat_blend_read_expand(expander, nsc);
  }
}
#endif

void BKE_collection_blend_read_expand(BlendExpander *expander, Collection *collection)
{
  BLI_assert(collection->runtime.gobject_hash == NULL);
  LISTBASE_FOREACH (CollectionObject *, cob, &collection->gobject) {
    BLO_expand(expander, cob->ob);
  }

  LISTBASE_FOREACH (CollectionChild *, child, &collection->children) {
    BLO_expand(expander, child->collection);
  }

#ifdef USE_COLLECTION_COMPAT_28
  if (collection->collection != NULL) {
    BKE_collection_compat_blend_read_expand(expander, collection->collection);
  }
#endif
}

static void collection_blend_read_expand(BlendExpander *expander, ID *id)
{
  Collection *collection = (Collection *)id;
  BKE_collection_blend_read_expand(expander, collection);
}

IDTypeInfo IDType_ID_GR = {
    .id_code = ID_GR,
    .id_filter = FILTER_ID_GR,
    .main_listbase_index = INDEX_ID_GR,
    .struct_size = sizeof(Collection),
    .name = "Collection",
    .name_plural = "collections",
    .translation_context = BLT_I18NCONTEXT_ID_COLLECTION,
    .flags = IDTYPE_FLAGS_NO_ANIMDATA | IDTYPE_FLAGS_APPEND_IS_REUSABLE,
    .asset_type_info = NULL,

    .init_data = collection_init_data,
    .copy_data = collection_copy_data,
    .free_data = collection_free_data,
    .make_local = NULL,
    .foreach_id = collection_foreach_id,
    .foreach_cache = NULL,
    .foreach_path = NULL,
    .owner_pointer_get = collection_owner_pointer_get,

    .blend_write = collection_blend_write,
    .blend_read_data = collection_blend_read_data,
    .blend_read_lib = collection_blend_read_lib,
    .blend_read_expand = collection_blend_read_expand,

    .blend_read_undo_preserve = NULL,

    .lib_override_apply_post = NULL,
};

/** \} */

/* -------------------------------------------------------------------- */
/** \name Add Collection
 * \{ */

/* Add new collection, without view layer syncing. */
static Collection *collection_add(Main *bmain,
                                  Collection *collection_parent,
                                  const char *name_custom)
{
  /* Determine new collection name. */
  char name[MAX_NAME];

  if (name_custom) {
    STRNCPY(name, name_custom);
  }
  else {
    BKE_collection_new_name_get(collection_parent, name);
  }

  /* Create new collection. */
  Collection *collection = BKE_id_new(bmain, ID_GR, name);

  /* We increase collection user count when linking to Collections. */
  id_us_min(&collection->id);

  /* Optionally add to parent collection. */
  if (collection_parent) {
    collection_child_add(collection_parent, collection, 0, true);
  }

  return collection;
}

Collection *BKE_collection_add(Main *bmain, Collection *collection_parent, const char *name_custom)
{
  Collection *collection = collection_add(bmain, collection_parent, name_custom);
  BKE_main_collection_sync(bmain);
  return collection;
}

void BKE_collection_add_from_object(Main *bmain,
                                    Scene *scene,
                                    const Object *ob_src,
                                    Collection *collection_dst)
{
  bool is_instantiated = false;

  FOREACH_SCENE_COLLECTION_BEGIN (scene, collection) {
    if (!ID_IS_LINKED(collection) && !ID_IS_OVERRIDABLE_LIBRARY(collection) &&
        BKE_collection_has_object(collection, ob_src))
    {
      collection_child_add(collection, collection_dst, 0, true);
      is_instantiated = true;
    }
  }
  FOREACH_SCENE_COLLECTION_END;

  if (!is_instantiated) {
    collection_child_add(scene->master_collection, collection_dst, 0, true);
  }

  BKE_main_collection_sync(bmain);
}

void BKE_collection_add_from_collection(Main *bmain,
                                        Scene *scene,
                                        Collection *collection_src,
                                        Collection *collection_dst)
{
  bool is_instantiated = false;

  FOREACH_SCENE_COLLECTION_BEGIN (scene, collection) {
    if (!ID_IS_LINKED(collection) && !ID_IS_OVERRIDABLE_LIBRARY(collection) &&
        collection_find_child(collection, collection_src))
    {
      collection_child_add(collection, collection_dst, 0, true);
      is_instantiated = true;
    }
    else if (!is_instantiated && collection_find_child(collection, collection_dst)) {
      /* If given collection_dst is already instantiated in scene, even if its 'model'
       * collection_src one is not, do not add it to master scene collection. */
      is_instantiated = true;
    }
  }
  FOREACH_SCENE_COLLECTION_END;

  if (!is_instantiated) {
    collection_child_add(scene->master_collection, collection_dst, 0, true);
  }

  BKE_main_collection_sync(bmain);
}

/** \} */

/* -------------------------------------------------------------------- */
/** \name Free and Delete Collection
 * \{ */

void BKE_collection_free_data(Collection *collection)
{
  BKE_libblock_free_data(&collection->id, false);
  collection_free_data(&collection->id);
}

bool BKE_collection_delete(Main *bmain, Collection *collection, bool hierarchy)
{
  /* Master collection is not real datablock, can't be removed. */
  if (collection->flag & COLLECTION_IS_MASTER) {
    BLI_assert_msg(0, "Scene master collection can't be deleted");
    return false;
  }

  /* This is being deleted, no need to handle each item.
   * NOTE: While it might seem an advantage to use the hash instead of the list-lookup
   * it is in fact slower because the items are removed in-order,
   * so the list-lookup succeeds on the first test. */
  if (collection->runtime.gobject_hash) {
    BLI_ghash_free(collection->runtime.gobject_hash, NULL, NULL);
    collection->runtime.gobject_hash = NULL;
  }

  if (hierarchy) {
    /* Remove child objects. */
    CollectionObject *cob = collection->gobject.first;
    while (cob != NULL) {
      collection_object_remove_no_gobject_hash(bmain, collection, cob, true);
      cob = collection->gobject.first;
    }

    /* Delete all child collections recursively. */
    CollectionChild *child = collection->children.first;
    while (child != NULL) {
      BKE_collection_delete(bmain, child->collection, hierarchy);
      child = collection->children.first;
    }
  }
  else {
    /* Link child collections into parent collection. */
    LISTBASE_FOREACH (CollectionChild *, child, &collection->children) {
      LISTBASE_FOREACH (CollectionParent *, cparent, &collection->runtime.parents) {
        Collection *parent = cparent->collection;
        collection_child_add(parent, child->collection, 0, true);
      }
    }

    CollectionObject *cob = collection->gobject.first;
    while (cob != NULL) {
      /* Link child object into parent collections. */
      LISTBASE_FOREACH (CollectionParent *, cparent, &collection->runtime.parents) {
        Collection *parent = cparent->collection;
        collection_object_add(bmain, parent, cob->ob, 0, true);
      }

      /* Remove child object. */
      collection_object_remove_no_gobject_hash(bmain, collection, cob, true);
      cob = collection->gobject.first;
    }
  }

  BKE_id_delete(bmain, collection);

  BKE_main_collection_sync(bmain);

  return true;
}

/** \} */

/* -------------------------------------------------------------------- */
/** \name Collection Copy
 * \{ */

static Collection *collection_duplicate_recursive(Main *bmain,
                                                  Collection *parent,
                                                  Collection *collection_old,
                                                  const eDupli_ID_Flags duplicate_flags,
                                                  const eLibIDDuplicateFlags duplicate_options)
{
  Collection *collection_new;
  bool do_full_process = false;
  const bool is_collection_master = (collection_old->flag & COLLECTION_IS_MASTER) != 0;

  const bool do_objects = (duplicate_flags & USER_DUP_OBJECT) != 0;

  if (is_collection_master) {
    /* We never duplicate master collections here, but we can still deep-copy their objects and
     * collections. */
    BLI_assert(parent == NULL);
    collection_new = collection_old;
    do_full_process = true;
  }
  else if (collection_old->id.newid == NULL) {
    collection_new = (Collection *)BKE_id_copy_for_duplicate(
        bmain, (ID *)collection_old, duplicate_flags, LIB_ID_COPY_DEFAULT);

    if (collection_new == collection_old) {
      return collection_new;
    }

    do_full_process = true;
  }
  else {
    collection_new = (Collection *)collection_old->id.newid;
  }

  /* Optionally add to parent (we always want to do that,
   * even if collection_old had already been duplicated). */
  if (parent != NULL) {
    if (collection_child_add(parent, collection_new, 0, true)) {
      /* Put collection right after existing one. */
      CollectionChild *child = collection_find_child(parent, collection_old);
      CollectionChild *child_new = collection_find_child(parent, collection_new);

      if (child && child_new) {
        BLI_remlink(&parent->children, child_new);
        BLI_insertlinkafter(&parent->children, child, child_new);
      }
    }
  }

  /* If we are not doing any kind of deep-copy, we can return immediately.
   * False do_full_process means collection_old had already been duplicated,
   * no need to redo some deep-copy on it. */
  if (!do_full_process) {
    return collection_new;
  }

  if (do_objects) {
    /* We need to first duplicate the objects in a separate loop, to support the master collection
     * case, where both old and new collections are the same.
     * Otherwise, depending on naming scheme and sorting, we may end up duplicating the new objects
     * we just added, in some infinite loop. */
    LISTBASE_FOREACH (CollectionObject *, cob, &collection_old->gobject) {
      Object *ob_old = cob->ob;

      if (ob_old->id.newid == NULL) {
        BKE_object_duplicate(
            bmain, ob_old, duplicate_flags, duplicate_options | LIB_ID_DUPLICATE_IS_SUBPROCESS);
      }
    }

    /* We can loop on collection_old's objects, but have to consider it mutable because with master
     * collections collection_old and collection_new are the same data here. */
    LISTBASE_FOREACH_MUTABLE (CollectionObject *, cob, &collection_old->gobject) {
      Object *ob_old = cob->ob;
      Object *ob_new = (Object *)ob_old->id.newid;

      /* New object can be NULL in master collection case, since new and old objects are in same
       * collection. */
      if (ELEM(ob_new, ob_old, NULL)) {
        continue;
      }

      collection_object_add(bmain, collection_new, ob_new, 0, true);
      collection_object_remove(bmain, collection_new, ob_old, false);
    }
  }

  /* We can loop on collection_old's children,
   * that list is currently identical the collection_new' children, and won't be changed here. */
  LISTBASE_FOREACH_MUTABLE (CollectionChild *, child, &collection_old->children) {
    Collection *child_collection_old = child->collection;

    Collection *child_collection_new = collection_duplicate_recursive(
        bmain, collection_new, child_collection_old, duplicate_flags, duplicate_options);
    if (child_collection_new != child_collection_old) {
      collection_child_remove(collection_new, child_collection_old);
    }
  }

  return collection_new;
}

Collection *BKE_collection_duplicate(Main *bmain,
                                     Collection *parent,
                                     Collection *collection,
<<<<<<< HEAD
                                     const uint duplicate_flags_in,    // it's not const!! - joeedh
                                     const uint duplicate_options_in)  // not const!
=======
                                     /*eDupli_ID_Flags*/ uint duplicate_flags,
                                     /*eLibIDDuplicateFlags*/ uint duplicate_options)
>>>>>>> f62add82
{
  uint duplicate_flags = duplicate_flags_in;
  uint duplicate_options = duplicate_options_in;

  const bool is_subprocess = (duplicate_options & LIB_ID_DUPLICATE_IS_SUBPROCESS) != 0;
  const bool is_root_id = (duplicate_options & LIB_ID_DUPLICATE_IS_ROOT_ID) != 0;

  if (!is_subprocess) {
    BKE_main_id_newptr_and_tag_clear(bmain);
  }
  if (is_root_id) {
    /* In case root duplicated ID is linked, assume we want to get a local copy of it and duplicate
     * all expected linked data. */
    if (ID_IS_LINKED(collection)) {
      duplicate_flags |= USER_DUP_LINKED_ID;
    }
    duplicate_options &= ~LIB_ID_DUPLICATE_IS_ROOT_ID;
  }

  Collection *collection_new = collection_duplicate_recursive(
      bmain, parent, collection, duplicate_flags, duplicate_options);

  if (!is_subprocess) {
    /* `collection_duplicate_recursive` will also tag our 'root' collection, which is not required
     * unless its duplication is a sub-process of another one. */
    collection_new->id.tag &= ~LIB_TAG_NEW;

    /* This code will follow into all ID links using an ID tagged with LIB_TAG_NEW. */
    BKE_libblock_relink_to_newid(bmain, &collection_new->id, 0);

#ifndef NDEBUG
    /* Call to `BKE_libblock_relink_to_newid` above is supposed to have cleared all those flags. */
    ID *id_iter;
    FOREACH_MAIN_ID_BEGIN (bmain, id_iter) {
      if (id_iter->tag & LIB_TAG_NEW) {
        BLI_assert((id_iter->tag & LIB_TAG_NEW) == 0);
      }
    }
    FOREACH_MAIN_ID_END;
#endif

    /* Cleanup. */
    BKE_main_id_newptr_and_tag_clear(bmain);

    BKE_main_collection_sync(bmain);
  }

  return collection_new;
}

/** \} */

/* -------------------------------------------------------------------- */
/** \name Collection Naming
 * \{ */

void BKE_collection_new_name_get(Collection *collection_parent, char *rname)
{
  char *name;

  if (!collection_parent) {
    name = BLI_strdup(DATA_("Collection"));
  }
  else if (collection_parent->flag & COLLECTION_IS_MASTER) {
    name = BLI_sprintfN(DATA_("Collection %d"),
                        BLI_listbase_count(&collection_parent->children) + 1);
  }
  else {
    const int number = BLI_listbase_count(&collection_parent->children) + 1;
    const int digits = integer_digits_i(number);
    const int max_len = sizeof(collection_parent->id.name) - 1 /* NULL terminator */ -
                        (1 + digits) /* " %d" */ - 2 /* ID */;
    name = BLI_sprintfN("%.*s %d", max_len, collection_parent->id.name + 2, number);
  }

  BLI_strncpy(rname, name, MAX_NAME);
  MEM_freeN(name);
}

const char *BKE_collection_ui_name_get(struct Collection *collection)
{
  if (collection->flag & COLLECTION_IS_MASTER) {
    return IFACE_("Scene Collection");
  }

  return collection->id.name + 2;
}

/** \} */

/* -------------------------------------------------------------------- */
/** \name Object List Cache
 * \{ */

static void collection_object_cache_fill(ListBase *lb,
                                         Collection *collection,
                                         int parent_restrict,
                                         bool with_instances)
{
  int child_restrict = collection->flag | parent_restrict;

  LISTBASE_FOREACH (CollectionObject *, cob, &collection->gobject) {
    Base *base = BLI_findptr(lb, cob->ob, offsetof(Base, object));

    if (base == NULL) {
      base = MEM_callocN(sizeof(Base), "Object Base");
      base->object = cob->ob;
      BLI_addtail(lb, base);
      if (with_instances && cob->ob->instance_collection) {
        collection_object_cache_fill(
            lb, cob->ob->instance_collection, child_restrict, with_instances);
      }
    }

    /* Only collection flags are checked here currently, object restrict flag is checked
     * in FOREACH_COLLECTION_VISIBLE_OBJECT_RECURSIVE_BEGIN since it can be animated
     * without updating the cache. */
    if ((child_restrict & COLLECTION_HIDE_VIEWPORT) == 0) {
      base->flag |= BASE_ENABLED_VIEWPORT;
    }
    if ((child_restrict & COLLECTION_HIDE_RENDER) == 0) {
      base->flag |= BASE_ENABLED_RENDER;
    }
  }

  LISTBASE_FOREACH (CollectionChild *, child, &collection->children) {
    collection_object_cache_fill(lb, child->collection, child_restrict, with_instances);
  }
}

ListBase BKE_collection_object_cache_get(Collection *collection)
{
  if (!(collection->flag & COLLECTION_HAS_OBJECT_CACHE)) {
    static ThreadMutex cache_lock = BLI_MUTEX_INITIALIZER;

    BLI_mutex_lock(&cache_lock);
    if (!(collection->flag & COLLECTION_HAS_OBJECT_CACHE)) {
      collection_object_cache_fill(&collection->runtime.object_cache, collection, 0, false);
      collection->flag |= COLLECTION_HAS_OBJECT_CACHE;
    }
    BLI_mutex_unlock(&cache_lock);
  }

  return collection->runtime.object_cache;
}

ListBase BKE_collection_object_cache_instanced_get(Collection *collection)
{
  if (!(collection->flag & COLLECTION_HAS_OBJECT_CACHE_INSTANCED)) {
    static ThreadMutex cache_lock = BLI_MUTEX_INITIALIZER;

    BLI_mutex_lock(&cache_lock);
    if (!(collection->flag & COLLECTION_HAS_OBJECT_CACHE_INSTANCED)) {
      collection_object_cache_fill(
          &collection->runtime.object_cache_instanced, collection, 0, true);
      collection->flag |= COLLECTION_HAS_OBJECT_CACHE_INSTANCED;
    }
    BLI_mutex_unlock(&cache_lock);
  }

  return collection->runtime.object_cache_instanced;
}

static void collection_object_cache_free(Collection *collection)
{
  collection->flag &= ~(COLLECTION_HAS_OBJECT_CACHE | COLLECTION_HAS_OBJECT_CACHE_INSTANCED);
  BLI_freelistN(&collection->runtime.object_cache);
  BLI_freelistN(&collection->runtime.object_cache_instanced);
}

static void collection_object_cache_free_parent_recursive(Collection *collection)
{
  collection_object_cache_free(collection);

  /* Clear cache in all parents recursively, since those are affected by changes as well. */
  LISTBASE_FOREACH (CollectionParent *, parent, &collection->runtime.parents) {
    /* In theory there should be no NULL pointer here. However, this code can be called from
     * non-valid temporary states (e.g. indirectly from #BKE_collections_object_remove_invalids
     * as part of ID remapping process). */
    if (parent->collection == NULL) {
      continue;
    }
    collection_object_cache_free_parent_recursive(parent->collection);
  }
}

void BKE_collection_object_cache_free(Collection *collection)
{
  BLI_assert(collection != NULL);
  collection_object_cache_free_parent_recursive(collection);
}

void BKE_main_collections_object_cache_free(const Main *bmain)
{
  for (Scene *scene = bmain->scenes.first; scene != NULL; scene = scene->id.next) {
    collection_object_cache_free(scene->master_collection);
  }

  for (Collection *collection = bmain->collections.first; collection != NULL;
       collection = collection->id.next)
  {
    collection_object_cache_free(collection);
  }
}

Base *BKE_collection_or_layer_objects(const Scene *scene,
                                      ViewLayer *view_layer,
                                      Collection *collection)
{
  if (collection) {
    return BKE_collection_object_cache_get(collection).first;
  }
  BKE_view_layer_synced_ensure(scene, view_layer);
  return BKE_view_layer_object_bases_get(view_layer)->first;
}

/** \} */

/* -------------------------------------------------------------------- */
/** \name Scene Master Collection
 * \{ */

Collection *BKE_collection_master_add(Scene *scene)
{
  BLI_assert(scene != NULL && scene->master_collection == NULL);

  /* Not an actual datablock, but owned by scene. */
  Collection *master_collection = BKE_libblock_alloc(
      NULL, ID_GR, BKE_SCENE_COLLECTION_NAME, LIB_ID_CREATE_NO_MAIN);
  master_collection->id.flag |= LIB_EMBEDDED_DATA;
  master_collection->runtime.owner_id = &scene->id;
  master_collection->flag |= COLLECTION_IS_MASTER;
  master_collection->color_tag = COLLECTION_COLOR_NONE;

  return master_collection;
}

/** \} */

/* -------------------------------------------------------------------- */
/** \name Cyclic Checks
 * \{ */

static bool collection_object_cyclic_check_internal(Object *object, Collection *collection)
{
  if (object->instance_collection) {
    Collection *dup_collection = object->instance_collection;
    if ((dup_collection->id.tag & LIB_TAG_DOIT) == 0) {
      /* Cycle already exists in collections, let's prevent further crappyness */
      return true;
    }
    /* flag the object to identify cyclic dependencies in further dupli collections */
    dup_collection->id.tag &= ~LIB_TAG_DOIT;

    if (dup_collection == collection) {
      return true;
    }

    FOREACH_COLLECTION_OBJECT_RECURSIVE_BEGIN (dup_collection, collection_object) {
      if (collection_object_cyclic_check_internal(collection_object, dup_collection)) {
        return true;
      }
    }
    FOREACH_COLLECTION_OBJECT_RECURSIVE_END;

    /* un-flag the object, it's allowed to have the same collection multiple times in parallel */
    dup_collection->id.tag |= LIB_TAG_DOIT;
  }

  return false;
}

bool BKE_collection_object_cyclic_check(Main *bmain, Object *object, Collection *collection)
{
  /* first flag all collections */
  BKE_main_id_tag_listbase(&bmain->collections, LIB_TAG_DOIT, true);

  return collection_object_cyclic_check_internal(object, collection);
}

/** \} */

/* -------------------------------------------------------------------- */
/** \name Collection Object Membership
 * \{ */

bool BKE_collection_has_object(Collection *collection, const Object *ob)
{
  if (ELEM(NULL, collection, ob)) {
    return false;
  }
  collection_gobject_hash_ensure(collection);
  return BLI_ghash_lookup(collection->runtime.gobject_hash, ob);
}

bool BKE_collection_has_object_recursive(Collection *collection, Object *ob)
{
  if (ELEM(NULL, collection, ob)) {
    return false;
  }

  const ListBase objects = BKE_collection_object_cache_get(collection);
  return BLI_findptr(&objects, ob, offsetof(Base, object));
}

bool BKE_collection_has_object_recursive_instanced(Collection *collection, Object *ob)
{
  if (ELEM(NULL, collection, ob)) {
    return false;
  }

  const ListBase objects = BKE_collection_object_cache_instanced_get(collection);
  return BLI_findptr(&objects, ob, offsetof(Base, object));
}

static Collection *collection_next_find(Main *bmain, Scene *scene, Collection *collection)
{
  if (scene && collection == scene->master_collection) {
    return bmain->collections.first;
  }

  return collection->id.next;
}

Collection *BKE_collection_object_find(Main *bmain,
                                       Scene *scene,
                                       Collection *collection,
                                       Object *ob)
{
  if (collection) {
    collection = collection_next_find(bmain, scene, collection);
  }
  else if (scene) {
    collection = scene->master_collection;
  }
  else {
    collection = bmain->collections.first;
  }

  while (collection) {
    if (BKE_collection_has_object(collection, ob)) {
      return collection;
    }
    collection = collection_next_find(bmain, scene, collection);
  }
  return NULL;
}

bool BKE_collection_is_empty(const Collection *collection)
{
  return BLI_listbase_is_empty(&collection->gobject) &&
         BLI_listbase_is_empty(&collection->children);
}

/** \} */

/* -------------------------------------------------------------------- */
/** \name Collection Objects
 * \{ */

static void collection_gobject_assert_internal_consistency(Collection *collection,
                                                           const bool do_extensive_check);

static GHash *collection_gobject_hash_alloc(const Collection *collection)
{
  return BLI_ghash_ptr_new_ex(__func__, (uint)BLI_listbase_count(&collection->gobject));
}

static void collection_gobject_hash_create(Collection *collection)
{
  GHash *gobject_hash = collection_gobject_hash_alloc(collection);
  LISTBASE_FOREACH (CollectionObject *, cob, &collection->gobject) {
    if (UNLIKELY(cob->ob == NULL)) {
      BLI_assert(collection->runtime.tag & COLLECTION_TAG_COLLECTION_OBJECT_DIRTY);
      continue;
    }
    CollectionObject **cob_p;
    /* Do not overwrite an already existing entry. */
    if (UNLIKELY(BLI_ghash_ensure_p(gobject_hash, cob->ob, (void ***)&cob_p))) {
      BLI_assert(collection->runtime.tag & COLLECTION_TAG_COLLECTION_OBJECT_DIRTY);
      continue;
    }
    *cob_p = cob;
  }
  collection->runtime.gobject_hash = gobject_hash;
}

static void collection_gobject_hash_ensure(Collection *collection)
{
  if (collection->runtime.gobject_hash) {
#ifdef USE_DEBUG_EXTRA_GOBJECT_ASSERT
    collection_gobject_assert_internal_consistency(collection, true);
#endif
    return;
  }

  collection_gobject_hash_create(collection);

  collection_gobject_assert_internal_consistency(collection, true);
}

/** Similar to #collection_gobject_hash_ensure/#collection_gobject_hash_create, but does fix
 * inconsistencies in the collection objects list. */
static void collection_gobject_hash_ensure_fix(Collection *collection)
{
  bool changed = false;

  if ((collection->runtime.tag & COLLECTION_TAG_COLLECTION_OBJECT_DIRTY) == 0) {
#ifdef USE_DEBUG_EXTRA_GOBJECT_ASSERT
    collection_gobject_assert_internal_consistency(collection, true);
#endif
    return;
  }

  GHash *gobject_hash = collection->runtime.gobject_hash;
  if (gobject_hash) {
    BLI_ghash_clear_ex(gobject_hash, NULL, NULL, BLI_ghash_len(gobject_hash));
  }
  else {
    collection->runtime.gobject_hash = gobject_hash = collection_gobject_hash_alloc(collection);
  }

  LISTBASE_FOREACH_MUTABLE (CollectionObject *, cob, &collection->gobject) {
    if (cob->ob == NULL) {
      BLI_freelinkN(&collection->gobject, cob);
      changed = true;
      continue;
    }
    CollectionObject **cob_p;
    if (BLI_ghash_ensure_p(gobject_hash, cob->ob, (void ***)&cob_p)) {
      BLI_freelinkN(&collection->gobject, cob);
      changed = true;
      continue;
    }
    *cob_p = cob;
  }

  if (changed) {
    BKE_collection_object_cache_free(collection);
  }

  collection->runtime.tag &= ~COLLECTION_TAG_COLLECTION_OBJECT_DIRTY;
  collection_gobject_assert_internal_consistency(collection, true);
}

/**
 * Update the collections object hash, removing `ob_old`, inserting `cob->ob` as the new key.
 *
 * \note This function is called from #IDTypeInfo::foreach_id callback,
 * and a difference of Object pointers is only expected in case ID remapping is happening.
 * This code is the only are in Blender allowed to (temporarily) leave the #CollectionObject list
 * in an inconsistent/invalid state (with NULL object pointers, or duplicates of
 * #CollectionObjects). If such invalid cases are encountered,
 * it will tag the collection objects list as dirty.
 *
 * \param ob_old: The existing key to `cob` in the hash, not removed when NULL.
 * \param cob: The `cob->ob` is to be used as the new key,
 * when NULL it's not added back into the hash.
 */
static void collection_gobject_hash_update_object(Collection *collection,
                                                  Object *ob_old,
                                                  CollectionObject *cob)
{
  if (ob_old == cob->ob) {
    return;
  }

  if (ob_old) {
    CollectionObject *cob_old = BLI_ghash_popkey(collection->runtime.gobject_hash, ob_old, NULL);
    if (cob_old != cob) {
      /* Old object already removed from the #GHash. */
      collection->runtime.tag |= COLLECTION_TAG_COLLECTION_OBJECT_DIRTY;
    }
  }

  if (cob->ob) {
    CollectionObject **cob_p;
    if (!BLI_ghash_ensure_p(collection->runtime.gobject_hash, cob->ob, (void ***)&cob_p)) {
      *cob_p = cob;
    }
    else {
      /* Duplicate #CollectionObject entries. */
      collection->runtime.tag |= COLLECTION_TAG_COLLECTION_OBJECT_DIRTY;
    }
  }
  else {
    /* #CollectionObject with NULL object pointer. */
    collection->runtime.tag |= COLLECTION_TAG_COLLECTION_OBJECT_DIRTY;
  }
}

/**
 * Validate the integrity of the collection's #CollectionObject list, and of its mapping.
 *
 * Simple test is very fast, as it only checks that the 'dirty' tag for collection's objects is not
 * set.
 *
 * The extensive check is expensive. This should not be done from within loops over collections
 * items, or from low-level operations that can be assumed safe (like adding or removing an object
 * from a collection). It ensures that:
 * - There is a `gobject_hash` mapping.
 * - There is no NULL-object #CollectionObject items.
 * - there is no duplicate #CollectionObject items (two or more referencing the same Object).
 */
static void collection_gobject_assert_internal_consistency(Collection *collection,
                                                           const bool do_extensive_check)
{
  BLI_assert((collection->runtime.tag & COLLECTION_TAG_COLLECTION_OBJECT_DIRTY) == 0);
  if (!do_extensive_check) {
    return;
  }

  if (collection->runtime.gobject_hash == NULL) {
    /* NOTE: If the `ghash` does not exist yet, it's creation will assert on errors,
     * so in theory the second loop below could be skipped. */
    collection_gobject_hash_create(collection);
  }
  GHash *gobject_hash = collection->runtime.gobject_hash;
  UNUSED_VARS_NDEBUG(gobject_hash);
  LISTBASE_FOREACH (CollectionObject *, cob, &collection->gobject) {
    BLI_assert(cob->ob != NULL);
    /* If there are more than one #CollectionObject for the same object,
     * at most one of them will pass this test. */
    BLI_assert(BLI_ghash_lookup(gobject_hash, cob->ob) == cob);
  }
}

static void collection_tag_update_parent_recursive(Main *bmain,
                                                   Collection *collection,
                                                   const int flag)
{
  if (collection->flag & COLLECTION_IS_MASTER) {
    return;
  }

  DEG_id_tag_update_ex(bmain, &collection->id, flag);

  LISTBASE_FOREACH (CollectionParent *, collection_parent, &collection->runtime.parents) {
    if (collection_parent->collection->flag & COLLECTION_IS_MASTER) {
      /* We don't care about scene/master collection here. */
      continue;
    }
    collection_tag_update_parent_recursive(bmain, collection_parent->collection, flag);
  }
}

static Collection *collection_parent_editable_find_recursive(const ViewLayer *view_layer,
                                                             Collection *collection)
{
  if (!ID_IS_LINKED(collection) && !ID_IS_OVERRIDE_LIBRARY(collection) &&
      (view_layer == NULL || BKE_view_layer_has_collection(view_layer, collection)))
  {
    return collection;
  }

  if (collection->flag & COLLECTION_IS_MASTER) {
    return NULL;
  }

  LISTBASE_FOREACH (CollectionParent *, collection_parent, &collection->runtime.parents) {
    if (!ID_IS_LINKED(collection_parent->collection) &&
        !ID_IS_OVERRIDE_LIBRARY(collection_parent->collection))
    {
      if (view_layer != NULL &&
          !BKE_view_layer_has_collection(view_layer, collection_parent->collection))
      {
        /* In case this parent collection is not in given view_layer, there is no point in
         * searching in its ancestors either, we can skip that whole parenting branch. */
        continue;
      }
      return collection_parent->collection;
    }
    Collection *editable_collection = collection_parent_editable_find_recursive(
        view_layer, collection_parent->collection);
    if (editable_collection != NULL) {
      return editable_collection;
    }
  }

  return NULL;
}

static bool collection_object_add(
    Main *bmain, Collection *collection, Object *ob, int flag, const bool add_us)
{
  if (ob->instance_collection) {
    /* Cyclic dependency check. */
    if ((ob->instance_collection == collection) ||
        collection_find_child_recursive(ob->instance_collection, collection))
    {
      return false;
    }
  }

  collection_gobject_hash_ensure(collection);
  CollectionObject **cob_p;
  if (BLI_ghash_ensure_p(collection->runtime.gobject_hash, ob, (void ***)&cob_p)) {
    return false;
  }

  CollectionObject *cob = MEM_callocN(sizeof(CollectionObject), __func__);
  cob->ob = ob;
  *cob_p = cob;
  BLI_addtail(&collection->gobject, cob);
  BKE_collection_object_cache_free(collection);

  if (add_us && (flag & LIB_ID_CREATE_NO_USER_REFCOUNT) == 0) {
    id_us_plus(&ob->id);
  }

  if ((flag & LIB_ID_CREATE_NO_MAIN) == 0) {
    collection_tag_update_parent_recursive(bmain, collection, ID_RECALC_COPY_ON_WRITE);
  }

  if ((flag & LIB_ID_CREATE_NO_MAIN) == 0) {
    BKE_rigidbody_main_collection_object_add(bmain, collection, ob);
  }

  return true;
}

/**
 * A version of #collection_object_remove that does not handle `collection->runtime.gobject_hash`,
 * Either the caller must have removed the object from the hash or the hash may be NULL.
 */
static void collection_object_remove_no_gobject_hash(Main *bmain,
                                                     Collection *collection,
                                                     CollectionObject *cob,
                                                     const bool free_us)
{
  Object *ob = cob->ob;
  BLI_freelinkN(&collection->gobject, cob);
  BKE_collection_object_cache_free(collection);

  if (free_us) {
    BKE_id_free_us(bmain, ob);
  }
  else {
    id_us_min(&ob->id);
  }

  collection_tag_update_parent_recursive(
      bmain, collection, ID_RECALC_COPY_ON_WRITE | ID_RECALC_GEOMETRY);
}

static bool collection_object_remove(Main *bmain,
                                     Collection *collection,
                                     Object *ob,
                                     const bool free_us)
{
  collection_gobject_hash_ensure(collection);
  CollectionObject *cob = BLI_ghash_popkey(collection->runtime.gobject_hash, ob, NULL);
  if (cob == NULL) {
    return false;
  }
  collection_object_remove_no_gobject_hash(bmain, collection, cob, free_us);
  return true;
}

bool BKE_collection_object_add_notest(Main *bmain, Collection *collection, Object *ob)
{
  if (ob == NULL) {
    return false;
  }

  /* Only case where this pointer can be NULL is when scene itself is linked, this case should
   * never be reached. */
  BLI_assert(collection != NULL);
  if (collection == NULL) {
    return false;
  }

  if (!collection_object_add(bmain, collection, ob, 0, true)) {
    return false;
  }

  if (BKE_collection_is_in_scene(collection)) {
    BKE_main_collection_sync(bmain);
  }

  DEG_id_tag_update(&collection->id, ID_RECALC_GEOMETRY);

  return true;
}

bool BKE_collection_object_add(Main *bmain, Collection *collection, Object *ob)
{
  return BKE_collection_viewlayer_object_add(bmain, NULL, collection, ob);
}

bool BKE_collection_viewlayer_object_add(Main *bmain,
                                         const ViewLayer *view_layer,
                                         Collection *collection,
                                         Object *ob)
{
  if (collection == NULL) {
    return false;
  }

  collection = collection_parent_editable_find_recursive(view_layer, collection);

  if (collection == NULL) {
    return false;
  }

  return BKE_collection_object_add_notest(bmain, collection, ob);
}

void BKE_collection_object_add_from(Main *bmain, Scene *scene, Object *ob_src, Object *ob_dst)
{
  bool is_instantiated = false;

  FOREACH_SCENE_COLLECTION_BEGIN (scene, collection) {
    if (!ID_IS_LINKED(collection) && !ID_IS_OVERRIDE_LIBRARY(collection) &&
        BKE_collection_has_object(collection, ob_src))
    {
      collection_object_add(bmain, collection, ob_dst, 0, true);
      is_instantiated = true;
    }
  }
  FOREACH_SCENE_COLLECTION_END;

  if (!is_instantiated) {
    /* In case we could not find any non-linked collections in which instantiate our ob_dst,
     * fallback to scene's master collection... */
    collection_object_add(bmain, scene->master_collection, ob_dst, 0, true);
  }

  BKE_main_collection_sync(bmain);
}

bool BKE_collection_object_remove(Main *bmain,
                                  Collection *collection,
                                  Object *ob,
                                  const bool free_us)
{
  if (ELEM(NULL, collection, ob)) {
    return false;
  }

  if (!collection_object_remove(bmain, collection, ob, free_us)) {
    return false;
  }

  if (BKE_collection_is_in_scene(collection)) {
    BKE_main_collection_sync(bmain);
  }

  DEG_id_tag_update(&collection->id, ID_RECALC_GEOMETRY);

  return true;
}

bool BKE_collection_object_replace(Main *bmain,
                                   Collection *collection,
                                   Object *ob_old,
                                   Object *ob_new)
{
  collection_gobject_hash_ensure(collection);
  CollectionObject *cob;
  cob = BLI_ghash_popkey(collection->runtime.gobject_hash, ob_old, NULL);
  if (cob == NULL) {
    return false;
  }

  if (!BLI_ghash_haskey(collection->runtime.gobject_hash, ob_new)) {
    id_us_min(&cob->ob->id);
    cob->ob = ob_new;
    id_us_plus(&cob->ob->id);

    BLI_ghash_insert(collection->runtime.gobject_hash, cob->ob, cob);
  }
  else {
    collection_object_remove_no_gobject_hash(bmain, collection, cob, false);
  }

  if (BKE_collection_is_in_scene(collection)) {
    BKE_main_collection_sync(bmain);
  }

  return true;
}

/**
 * Remove object from all collections of scene
 * \param collection_skip: Don't remove base from this collection.
 */
static bool scene_collections_object_remove(
    Main *bmain, Scene *scene, Object *ob, const bool free_us, Collection *collection_skip)
{
  bool removed = false;

  /* If given object is removed from all collections in given scene, then it can also be safely
   * removed from rigidbody world for given scene. */
  if (collection_skip == NULL) {
    BKE_scene_remove_rigidbody_object(bmain, scene, ob, free_us);
  }

  FOREACH_SCENE_COLLECTION_BEGIN (scene, collection) {
    if (ID_IS_LINKED(collection) || ID_IS_OVERRIDE_LIBRARY(collection)) {
      continue;
    }
    if (collection == collection_skip) {
      continue;
    }

    removed |= collection_object_remove(bmain, collection, ob, free_us);
  }
  FOREACH_SCENE_COLLECTION_END;

  BKE_main_collection_sync(bmain);

  return removed;
}

bool BKE_scene_collections_object_remove(Main *bmain, Scene *scene, Object *ob, const bool free_us)
{
  return scene_collections_object_remove(bmain, scene, ob, free_us, NULL);
}

void BKE_collections_object_remove_invalids(Main *bmain)
{
  LISTBASE_FOREACH (Scene *, scene, &bmain->scenes) {
    collection_gobject_hash_ensure_fix(scene->master_collection);
  }

  LISTBASE_FOREACH (Collection *, collection, &bmain->collections) {
    collection_gobject_hash_ensure_fix(collection);
  }
}

static void collection_null_children_remove(Collection *collection)
{
  LISTBASE_FOREACH_MUTABLE (CollectionChild *, child, &collection->children) {
    if (child->collection == NULL) {
      BLI_freelinkN(&collection->children, child);
    }
  }
}

static void collection_missing_parents_remove(Collection *collection)
{
  LISTBASE_FOREACH_MUTABLE (CollectionParent *, parent, &collection->runtime.parents) {
    if ((parent->collection == NULL) || !collection_find_child(parent->collection, collection)) {
      BLI_freelinkN(&collection->runtime.parents, parent);
    }
  }
}

void BKE_collections_child_remove_nulls(Main *bmain,
                                        Collection *parent_collection,
                                        Collection *child_collection)
{
  if (child_collection == NULL) {
    if (parent_collection != NULL) {
      collection_null_children_remove(parent_collection);
    }
    else {
      /* We need to do the checks in two steps when more than one collection may be involved,
       * otherwise we can miss some cases...
       * Also, master collections are not in bmain, so we also need to loop over scenes.
       */
      LISTBASE_FOREACH (Collection *, collection, &bmain->collections) {
        collection_null_children_remove(collection);
      }
      LISTBASE_FOREACH (Scene *, scene, &bmain->scenes) {
        collection_null_children_remove(scene->master_collection);
      }
    }

    LISTBASE_FOREACH (Collection *, collection, &bmain->collections) {
      collection_missing_parents_remove(collection);
    }
    LISTBASE_FOREACH (Scene *, scene, &bmain->scenes) {
      collection_missing_parents_remove(scene->master_collection);
    }
  }
  else {
    LISTBASE_FOREACH_MUTABLE (CollectionParent *, parent, &child_collection->runtime.parents) {
      collection_null_children_remove(parent->collection);

      if (!collection_find_child(parent->collection, child_collection)) {
        BLI_freelinkN(&child_collection->runtime.parents, parent);
      }
    }
  }
}

void BKE_collection_object_move(
    Main *bmain, Scene *scene, Collection *collection_dst, Collection *collection_src, Object *ob)
{
  /* In both cases we first add the object, then remove it from the other collections.
   * Otherwise we lose the original base and whether it was active and selected. */
  if (collection_src != NULL) {
    if (BKE_collection_object_add(bmain, collection_dst, ob)) {
      BKE_collection_object_remove(bmain, collection_src, ob, false);
    }
  }
  else {
    /* Adding will fail if object is already in collection.
     * However we still need to remove it from the other collections. */
    BKE_collection_object_add(bmain, collection_dst, ob);
    scene_collections_object_remove(bmain, scene, ob, false, collection_dst);
  }
}

/** \} */

/* -------------------------------------------------------------------- */
/** \name Collection Scene Membership
 * \{ */

bool BKE_collection_is_in_scene(Collection *collection)
{
  if (collection->flag & COLLECTION_IS_MASTER) {
    return true;
  }

  LISTBASE_FOREACH (CollectionParent *, cparent, &collection->runtime.parents) {
    if (BKE_collection_is_in_scene(cparent->collection)) {
      return true;
    }
  }

  return false;
}

void BKE_collections_after_lib_link(Main *bmain)
{
  /* Need to update layer collections because objects might have changed
   * in linked files, and because undo push does not include updated base
   * flags since those are refreshed after the operator completes. */
  BKE_main_collection_sync(bmain);
}

/** \} */

/* -------------------------------------------------------------------- */
/** \name Collection Children
 * \{ */

static bool collection_instance_find_recursive(Collection *collection,
                                               Collection *instance_collection)
{
  LISTBASE_FOREACH (CollectionObject *, collection_object, &collection->gobject) {
    if (collection_object->ob != NULL &&
        /* Object from a given collection should never instantiate that collection either. */
        ELEM(collection_object->ob->instance_collection, instance_collection, collection))
    {
      return true;
    }
  }

  LISTBASE_FOREACH (CollectionChild *, collection_child, &collection->children) {
    if (collection_child->collection != NULL &&
        collection_instance_find_recursive(collection_child->collection, instance_collection))
    {
      return true;
    }
  }

  return false;
}

bool BKE_collection_cycle_find(Collection *new_ancestor, Collection *collection)
{
  if (collection == new_ancestor) {
    return true;
  }

  if (collection == NULL) {
    collection = new_ancestor;
  }

  LISTBASE_FOREACH (CollectionParent *, parent, &new_ancestor->runtime.parents) {
    if (BKE_collection_cycle_find(parent->collection, collection)) {
      return true;
    }
  }

  /* Find possible objects in collection or its children, that would instantiate the given ancestor
   * collection (that would also make a fully invalid cycle of dependencies). */
  return collection_instance_find_recursive(collection, new_ancestor);
}

static bool collection_instance_fix_recursive(Collection *parent_collection,
                                              Collection *collection)
{
  bool cycles_found = false;

  LISTBASE_FOREACH (CollectionObject *, collection_object, &parent_collection->gobject) {
    if (collection_object->ob != NULL && collection_object->ob->instance_collection == collection)
    {
      id_us_min(&collection->id);
      collection_object->ob->instance_collection = NULL;
      cycles_found = true;
    }
  }

  LISTBASE_FOREACH (CollectionChild *, collection_child, &parent_collection->children) {
    if (collection_instance_fix_recursive(collection_child->collection, collection)) {
      cycles_found = true;
    }
  }

  return cycles_found;
}

static bool collection_cycle_fix_recursive(Main *bmain,
                                           Collection *parent_collection,
                                           Collection *collection)
{
  bool cycles_found = false;

  LISTBASE_FOREACH_MUTABLE (CollectionParent *, parent, &parent_collection->runtime.parents) {
    if (BKE_collection_cycle_find(parent->collection, collection)) {
      BKE_collection_child_remove(bmain, parent->collection, parent_collection);
      cycles_found = true;
    }
    else if (collection_cycle_fix_recursive(bmain, parent->collection, collection)) {
      cycles_found = true;
    }
  }

  return cycles_found;
}

bool BKE_collection_cycles_fix(Main *bmain, Collection *collection)
{
  return collection_cycle_fix_recursive(bmain, collection, collection) ||
         collection_instance_fix_recursive(collection, collection);
}

static CollectionChild *collection_find_child(Collection *parent, Collection *collection)
{
  return BLI_findptr(&parent->children, collection, offsetof(CollectionChild, collection));
}

static bool collection_find_child_recursive(const Collection *parent, const Collection *collection)
{
  LISTBASE_FOREACH (const CollectionChild *, child, &parent->children) {
    if (child->collection == collection) {
      return true;
    }

    if (collection_find_child_recursive(child->collection, collection)) {
      return true;
    }
  }

  return false;
}

bool BKE_collection_has_collection(const Collection *parent, const Collection *collection)
{
  return collection_find_child_recursive(parent, collection);
}

static CollectionParent *collection_find_parent(Collection *child, Collection *collection)
{
  return BLI_findptr(&child->runtime.parents, collection, offsetof(CollectionParent, collection));
}

static bool collection_child_add(Collection *parent,
                                 Collection *collection,
                                 const int flag,
                                 const bool add_us)
{
  CollectionChild *child = collection_find_child(parent, collection);
  if (child) {
    return false;
  }
  if (BKE_collection_cycle_find(parent, collection)) {
    return false;
  }

  child = MEM_callocN(sizeof(CollectionChild), "CollectionChild");
  child->collection = collection;
  BLI_addtail(&parent->children, child);

  /* Don't add parent links for depsgraph datablocks, these are not kept in sync. */
  if ((flag & LIB_ID_CREATE_NO_MAIN) == 0) {
    CollectionParent *cparent = MEM_callocN(sizeof(CollectionParent), "CollectionParent");
    cparent->collection = parent;
    BLI_addtail(&collection->runtime.parents, cparent);
  }

  if (add_us) {
    id_us_plus(&collection->id);
  }

  BKE_collection_object_cache_free(parent);

  return true;
}

static bool collection_child_remove(Collection *parent, Collection *collection)
{
  CollectionChild *child = collection_find_child(parent, collection);
  if (child == NULL) {
    return false;
  }

  CollectionParent *cparent = collection_find_parent(collection, parent);
  BLI_freelinkN(&collection->runtime.parents, cparent);
  BLI_freelinkN(&parent->children, child);

  id_us_min(&collection->id);

  BKE_collection_object_cache_free(parent);

  return true;
}

bool BKE_collection_child_add(Main *bmain, Collection *parent, Collection *child)
{
  if (!collection_child_add(parent, child, 0, true)) {
    return false;
  }

  BKE_main_collection_sync(bmain);
  return true;
}

bool BKE_collection_child_add_no_sync(Collection *parent, Collection *child)
{
  return collection_child_add(parent, child, 0, true);
}

bool BKE_collection_child_remove(Main *bmain, Collection *parent, Collection *child)
{
  if (!collection_child_remove(parent, child)) {
    return false;
  }

  BKE_main_collection_sync(bmain);
  return true;
}

void BKE_collection_parent_relations_rebuild(Collection *collection)
{
  LISTBASE_FOREACH_MUTABLE (CollectionChild *, child, &collection->children) {
    /* Check for duplicated children (can happen with remapping e.g.). */
    CollectionChild *other_child = collection_find_child(collection, child->collection);
    if (other_child != child) {
      BLI_freelinkN(&collection->children, child);
      continue;
    }

    /* Invalid child, either without a collection, or because it creates a dependency cycle. */
    if (child->collection == NULL || BKE_collection_cycle_find(collection, child->collection)) {
      BLI_freelinkN(&collection->children, child);
      continue;
    }

    /* Can happen when remapping data partially out-of-Main (during advanced ID management
     * operations like lib-override resync e.g.). */
    if ((child->collection->id.tag & (LIB_TAG_NO_MAIN | LIB_TAG_COPIED_ON_WRITE)) != 0) {
      continue;
    }

    BLI_assert(collection_find_parent(child->collection, collection) == NULL);
    CollectionParent *cparent = MEM_callocN(sizeof(CollectionParent), __func__);
    cparent->collection = collection;
    BLI_addtail(&child->collection->runtime.parents, cparent);
  }
}

static void collection_parents_rebuild_recursive(Collection *collection)
{
  /* A same collection may be child of several others, no need to process it more than once. */
  if ((collection->runtime.tag & COLLECTION_TAG_RELATION_REBUILD) == 0) {
    return;
  }

  BKE_collection_parent_relations_rebuild(collection);
  collection->runtime.tag &= ~COLLECTION_TAG_RELATION_REBUILD;

  LISTBASE_FOREACH (CollectionChild *, child, &collection->children) {
    /* See comment above in `BKE_collection_parent_relations_rebuild`. */
    if ((child->collection->id.tag & (LIB_TAG_NO_MAIN | LIB_TAG_COPIED_ON_WRITE)) != 0) {
      continue;
    }
    collection_parents_rebuild_recursive(child->collection);
  }
}

void BKE_main_collections_parent_relations_rebuild(Main *bmain)
{
  /* Only collections not in bmain (master ones in scenes) have no parent... */
  LISTBASE_FOREACH (Collection *, collection, &bmain->collections) {
    BLI_freelistN(&collection->runtime.parents);

    collection->runtime.tag |= COLLECTION_TAG_RELATION_REBUILD;
  }

  /* Scene's master collections will be 'root' parent of most of our collections, so start with
   * them. */
  LISTBASE_FOREACH (Scene *, scene, &bmain->scenes) {
    /* This function can be called from readfile.c, when this pointer is not guaranteed to be NULL.
     */
    if (scene->master_collection != NULL) {
      BLI_assert(BLI_listbase_is_empty(&scene->master_collection->runtime.parents));
      scene->master_collection->runtime.tag |= COLLECTION_TAG_RELATION_REBUILD;
      collection_parents_rebuild_recursive(scene->master_collection);
    }
  }

  /* We may have parent chains outside of scene's master_collection context? At least, readfile's
   * lib_link_collection_data() seems to assume that, so do the same here. */
  LISTBASE_FOREACH (Collection *, collection, &bmain->collections) {
    if (collection->runtime.tag & COLLECTION_TAG_RELATION_REBUILD) {
      /* NOTE: we do not have easy access to 'which collections is root' info in that case, which
       * means test for cycles in collection relationships may fail here. I don't think that is an
       * issue in practice here, but worth keeping in mind... */
      collection_parents_rebuild_recursive(collection);
    }
  }
}

bool BKE_collection_validate(struct Collection *collection)
{
  if (!BLI_listbase_validate(&collection->children)) {
    return false;
  }
  if (!BLI_listbase_validate(&collection->runtime.parents)) {
    return false;
  }
  if (BKE_collection_cycle_find(collection, NULL)) {
    return false;
  }

  bool is_ok = true;

  /* Check that children have each collection used/referenced only once. */
  GSet *processed_collections = BLI_gset_ptr_new(__func__);
  for (CollectionChild *child = collection->children.first; child; child = child->next) {
    void **r_key;
    if (BLI_gset_ensure_p_ex(processed_collections, child->collection, &r_key)) {
      is_ok = false;
    }
    else {
      *r_key = child->collection;
    }
  }

  /* Check that parents have each collection used/referenced only once. */
  BLI_gset_clear(processed_collections, NULL);
  for (CollectionParent *parent = collection->runtime.parents.first; parent; parent = parent->next)
  {
    void **r_key;
    if (BLI_gset_ensure_p_ex(processed_collections, parent->collection, &r_key)) {
      is_ok = false;
    }
    else {
      *r_key = parent->collection;
    }
  }

  BLI_gset_free(processed_collections, NULL);
  return is_ok;
}

/** \} */

/* -------------------------------------------------------------------- */
/** \name Collection Index
 * \{ */

static Collection *collection_from_index_recursive(Collection *collection,
                                                   const int index,
                                                   int *index_current)
{
  if (index == (*index_current)) {
    return collection;
  }

  (*index_current)++;

  LISTBASE_FOREACH (CollectionChild *, child, &collection->children) {
    Collection *nested = collection_from_index_recursive(child->collection, index, index_current);
    if (nested != NULL) {
      return nested;
    }
  }
  return NULL;
}

Collection *BKE_collection_from_index(Scene *scene, const int index)
{
  int index_current = 0;
  Collection *master_collection = scene->master_collection;
  return collection_from_index_recursive(master_collection, index, &index_current);
}

static bool collection_objects_select(const Scene *scene,
                                      ViewLayer *view_layer,
                                      Collection *collection,
                                      bool deselect)
{
  bool changed = false;

  if (collection->flag & COLLECTION_HIDE_SELECT) {
    return false;
  }

  BKE_view_layer_synced_ensure(scene, view_layer);
  LISTBASE_FOREACH (CollectionObject *, cob, &collection->gobject) {
    Base *base = BKE_view_layer_base_find(view_layer, cob->ob);

    if (base) {
      if (deselect) {
        if (base->flag & BASE_SELECTED) {
          base->flag &= ~BASE_SELECTED;
          changed = true;
        }
      }
      else {
        if ((base->flag & BASE_SELECTABLE) && !(base->flag & BASE_SELECTED)) {
          base->flag |= BASE_SELECTED;
          changed = true;
        }
      }
    }
  }

  LISTBASE_FOREACH (CollectionChild *, child, &collection->children) {
    if (collection_objects_select(scene, view_layer, collection, deselect)) {
      changed = true;
    }
  }

  return changed;
}

bool BKE_collection_objects_select(const Scene *scene,
                                   ViewLayer *view_layer,
                                   Collection *collection,
                                   bool deselect)
{
  LayerCollection *layer_collection = BKE_layer_collection_first_from_scene_collection(view_layer,
                                                                                       collection);

  if (layer_collection != NULL) {
    return BKE_layer_collection_objects_select(scene, view_layer, layer_collection, deselect);
  }

  return collection_objects_select(scene, view_layer, collection, deselect);
}

/** \} */

/* -------------------------------------------------------------------- */
/** \name Collection move (outliner drag & drop)
 * \{ */

bool BKE_collection_move(Main *bmain,
                         Collection *to_parent,
                         Collection *from_parent,
                         Collection *relative,
                         bool relative_after,
                         Collection *collection)
{
  if (collection->flag & COLLECTION_IS_MASTER) {
    return false;
  }
  if (BKE_collection_cycle_find(to_parent, collection)) {
    return false;
  }

  /* Move to new parent collection */
  if (from_parent) {
    collection_child_remove(from_parent, collection);
  }

  collection_child_add(to_parent, collection, 0, true);

  /* Move to specified location under parent. */
  if (relative) {
    CollectionChild *child = collection_find_child(to_parent, collection);
    CollectionChild *relative_child = collection_find_child(to_parent, relative);

    if (relative_child) {
      BLI_remlink(&to_parent->children, child);

      if (relative_after) {
        BLI_insertlinkafter(&to_parent->children, relative_child, child);
      }
      else {
        BLI_insertlinkbefore(&to_parent->children, relative_child, child);
      }

      BKE_collection_object_cache_free(to_parent);
    }
  }

  /* Update layer collections. */
  BKE_main_collection_sync(bmain);

  return true;
}

/** \} */

/* -------------------------------------------------------------------- */
/** \name Iterators
 * \{ */

/* Scene collection iterator. */

typedef struct CollectionsIteratorData {
  Scene *scene;
  void **array;
  int tot, cur;
} CollectionsIteratorData;

static void scene_collection_callback(Collection *collection,
                                      BKE_scene_collections_Cb callback,
                                      void *data)
{
  callback(collection, data);

  LISTBASE_FOREACH (CollectionChild *, child, &collection->children) {
    scene_collection_callback(child->collection, callback, data);
  }
}

static void scene_collections_count(Collection *UNUSED(collection), void *data)
{
  int *tot = data;
  (*tot)++;
}

static void scene_collections_build_array(Collection *collection, void *data)
{
  Collection ***array = data;
  **array = collection;
  (*array)++;
}

static void scene_collections_array(Scene *scene,
                                    Collection ***r_collections_array,
                                    int *r_collections_array_len)
{
  *r_collections_array = NULL;
  *r_collections_array_len = 0;

  if (scene == NULL) {
    return;
  }

  Collection *collection = scene->master_collection;
  BLI_assert(collection != NULL);
  scene_collection_callback(collection, scene_collections_count, r_collections_array_len);

  BLI_assert(*r_collections_array_len > 0);

  Collection **array = MEM_malloc_arrayN(
      *r_collections_array_len, sizeof(Collection *), "CollectionArray");
  *r_collections_array = array;
  scene_collection_callback(collection, scene_collections_build_array, &array);
}

void BKE_scene_collections_iterator_begin(BLI_Iterator *iter, void *data_in)
{
  Scene *scene = data_in;
  CollectionsIteratorData *data = MEM_callocN(sizeof(CollectionsIteratorData), __func__);

  data->scene = scene;

  BLI_ITERATOR_INIT(iter);
  iter->data = data;

  scene_collections_array(scene, (Collection ***)&data->array, &data->tot);
  BLI_assert(data->tot != 0);

  data->cur = 0;
  iter->current = data->array[data->cur];
}

void BKE_scene_collections_iterator_next(struct BLI_Iterator *iter)
{
  CollectionsIteratorData *data = iter->data;

  if (++data->cur < data->tot) {
    iter->current = data->array[data->cur];
  }
  else {
    iter->valid = false;
  }
}

void BKE_scene_collections_iterator_end(struct BLI_Iterator *iter)
{
  CollectionsIteratorData *data = iter->data;

  if (data) {
    if (data->array) {
      MEM_freeN(data->array);
    }
    MEM_freeN(data);
  }
  iter->valid = false;
}

/* scene objects iterator */

typedef struct SceneObjectsIteratorData {
  GSet *visited;
  CollectionObject *cob_next;
  BLI_Iterator scene_collection_iter;
} SceneObjectsIteratorData;

static void scene_objects_iterator_begin(BLI_Iterator *iter, Scene *scene, GSet *visited_objects)
{
  SceneObjectsIteratorData *data = MEM_callocN(sizeof(SceneObjectsIteratorData), __func__);

  BLI_ITERATOR_INIT(iter);
  iter->data = data;

  /* Lookup list to make sure that each object is only processed once. */
  if (visited_objects != NULL) {
    data->visited = visited_objects;
  }
  else {
    data->visited = BLI_gset_ptr_new(__func__);
  }

  /* We wrap the scenecollection iterator here to go over the scene collections. */
  BKE_scene_collections_iterator_begin(&data->scene_collection_iter, scene);

  Collection *collection = data->scene_collection_iter.current;
  data->cob_next = collection->gobject.first;

  BKE_scene_objects_iterator_next(iter);
}

void BKE_scene_objects_iterator_begin(BLI_Iterator *iter, void *data_in)
{
  Scene *scene = data_in;

  scene_objects_iterator_begin(iter, scene, NULL);
}

static void scene_objects_iterator_skip_invalid_flag(BLI_Iterator *iter)
{
  if (!iter->valid) {
    return;
  }

  /* Unpack the data. */
  SceneObjectsIteratorExData *data = iter->data;
  iter->data = data->iter_data;

  Object *ob = iter->current;
  if (ob && (ob->flag & data->flag) == 0) {
    iter->skip = true;
  }

  /* Pack the data. */
  data->iter_data = iter->data;
  iter->data = data;
}

void BKE_scene_objects_iterator_begin_ex(BLI_Iterator *iter, void *data_in)
{
  SceneObjectsIteratorExData *data = data_in;

  BKE_scene_objects_iterator_begin(iter, data->scene);

  /* Pack the data. */
  data->iter_data = iter->data;
  iter->data = data_in;

  scene_objects_iterator_skip_invalid_flag(iter);
}

void BKE_scene_objects_iterator_next_ex(struct BLI_Iterator *iter)
{
  /* Unpack the data. */
  SceneObjectsIteratorExData *data = iter->data;
  iter->data = data->iter_data;

  BKE_scene_objects_iterator_next(iter);

  /* Pack the data. */
  data->iter_data = iter->data;
  iter->data = data;

  scene_objects_iterator_skip_invalid_flag(iter);
}

void BKE_scene_objects_iterator_end_ex(struct BLI_Iterator *iter)
{
  /* Unpack the data. */
  SceneObjectsIteratorExData *data = iter->data;
  iter->data = data->iter_data;

  BKE_scene_objects_iterator_end(iter);

  /* Pack the data. */
  data->iter_data = iter->data;
  iter->data = data;
}

/**
 * Ensures we only get each object once, even when included in several collections.
 */
static CollectionObject *object_base_unique(GSet *gs, CollectionObject *cob)
{
  for (; cob != NULL; cob = cob->next) {
    Object *ob = cob->ob;
    void **ob_key_p;
    if (!BLI_gset_ensure_p_ex(gs, ob, &ob_key_p)) {
      *ob_key_p = ob;
      return cob;
    }
  }
  return NULL;
}

void BKE_scene_objects_iterator_next(BLI_Iterator *iter)
{
  SceneObjectsIteratorData *data = iter->data;
  CollectionObject *cob = data->cob_next ? object_base_unique(data->visited, data->cob_next) :
                                           NULL;

  if (cob) {
    data->cob_next = cob->next;
    iter->current = cob->ob;
  }
  else {
    /* if this is the last object of this ListBase look at the next Collection */
    Collection *collection;
    BKE_scene_collections_iterator_next(&data->scene_collection_iter);
    do {
      collection = data->scene_collection_iter.current;
      /* get the first unique object of this collection */
      CollectionObject *new_cob = object_base_unique(data->visited, collection->gobject.first);
      if (new_cob) {
        data->cob_next = new_cob->next;
        iter->current = new_cob->ob;
        return;
      }
      BKE_scene_collections_iterator_next(&data->scene_collection_iter);
    } while (data->scene_collection_iter.valid);

    if (!data->scene_collection_iter.valid) {
      iter->valid = false;
    }
  }
}

void BKE_scene_objects_iterator_end(BLI_Iterator *iter)
{
  SceneObjectsIteratorData *data = iter->data;
  if (data) {
    BKE_scene_collections_iterator_end(&data->scene_collection_iter);
    if (data->visited != NULL) {
      BLI_gset_free(data->visited, NULL);
    }
    MEM_freeN(data);
  }
}

GSet *BKE_scene_objects_as_gset(Scene *scene, GSet *objects_gset)
{
  BLI_Iterator iter;
  scene_objects_iterator_begin(&iter, scene, objects_gset);
  while (iter.valid) {
    BKE_scene_objects_iterator_next(&iter);
  }

  /* `return_gset` is either given `objects_gset` (if non-NULL), or the GSet allocated by the
   * iterator. Either way, we want to get it back, and prevent `BKE_scene_objects_iterator_end`
   * from freeing it. */
  GSet *return_gset = ((SceneObjectsIteratorData *)iter.data)->visited;
  ((SceneObjectsIteratorData *)iter.data)->visited = NULL;
  BKE_scene_objects_iterator_end(&iter);

  return return_gset;
}

/** \} */<|MERGE_RESOLUTION|>--- conflicted
+++ resolved
@@ -725,17 +725,9 @@
 Collection *BKE_collection_duplicate(Main *bmain,
                                      Collection *parent,
                                      Collection *collection,
-<<<<<<< HEAD
-                                     const uint duplicate_flags_in,    // it's not const!! - joeedh
-                                     const uint duplicate_options_in)  // not const!
-=======
                                      /*eDupli_ID_Flags*/ uint duplicate_flags,
                                      /*eLibIDDuplicateFlags*/ uint duplicate_options)
->>>>>>> f62add82
-{
-  uint duplicate_flags = duplicate_flags_in;
-  uint duplicate_options = duplicate_options_in;
-
+{
   const bool is_subprocess = (duplicate_options & LIB_ID_DUPLICATE_IS_SUBPROCESS) != 0;
   const bool is_root_id = (duplicate_options & LIB_ID_DUPLICATE_IS_ROOT_ID) != 0;
 
