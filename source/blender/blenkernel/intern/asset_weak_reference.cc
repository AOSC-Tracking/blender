/* SPDX-FileCopyrightText: 2023 Blender Authors
 *
 * SPDX-License-Identifier: GPL-2.0-or-later */

/** \file
 * \ingroup bke
 */

#include <memory>

#include "BLI_string.h"

#include "AS_asset_identifier.hh"
#include "AS_asset_library.hh"

#include "BKE_asset.hh"

#include "BLO_read_write.hh"

#include "DNA_asset_types.h"

#include "MEM_guardedalloc.h"

using namespace blender;

/* #AssetWeakReference -------------------------------------------- */

AssetWeakReference::AssetWeakReference()
    : asset_library_type(0), asset_library_identifier(nullptr), relative_asset_identifier(nullptr)
{
}

AssetWeakReference::AssetWeakReference(AssetWeakReference &&other)
    : asset_library_type(other.asset_library_type),
      asset_library_identifier(other.asset_library_identifier),
      relative_asset_identifier(other.relative_asset_identifier)
{
  other.asset_library_type = 0; /* Not a valid type. */
  other.asset_library_identifier = nullptr;
  other.relative_asset_identifier = nullptr;
}

AssetWeakReference::~AssetWeakReference()
{
  MEM_delete(asset_library_identifier);
  MEM_delete(relative_asset_identifier);
}

<<<<<<< HEAD
AssetWeakReference &AssetWeakReference::operator=(AssetWeakReference &&other)
{
  if (&other == this) {
    return *this;
  }
  asset_library_type = other.asset_library_type;
  asset_library_identifier = other.asset_library_identifier;
  relative_asset_identifier = other.relative_asset_identifier;
  other.asset_library_type = 0; /* Not a valid type. */
  other.asset_library_identifier = nullptr;
  other.relative_asset_identifier = nullptr;
  return *this;
}

bool AssetWeakReference::operator==(const AssetWeakReference &other) const
{
  if (asset_library_type != other.asset_library_type) {
    return false;
  }
  if (StringRef(asset_library_identifier) != StringRef(other.asset_library_identifier)) {
    return false;
  }

  return StringRef(relative_asset_identifier) == StringRef(other.relative_asset_identifier);
}

bool AssetWeakReference::operator!=(const AssetWeakReference &other) const
{
  return !(*this == other);
}

void BKE_asset_weak_reference_free(AssetWeakReference **weak_ref)
{
  MEM_delete(*weak_ref);
  *weak_ref = nullptr;
}

AssetWeakReference *BKE_asset_weak_reference_copy(const AssetWeakReference *weak_ref)
=======
AssetWeakReference *BKE_asset_weak_reference_copy(AssetWeakReference *weak_ref)
>>>>>>> de8d302e
{
  if (weak_ref == nullptr) {
    return nullptr;
  }

  AssetWeakReference *weak_ref_copy = MEM_new<AssetWeakReference>(__func__);
  weak_ref_copy->asset_library_type = weak_ref->asset_library_type;
  weak_ref_copy->asset_library_identifier = BLI_strdup_null(weak_ref->asset_library_identifier);
  weak_ref_copy->relative_asset_identifier = BLI_strdup_null(weak_ref->relative_asset_identifier);

  return weak_ref_copy;
}

AssetWeakReference AssetWeakReference::make_reference(
    const asset_system::AssetLibrary &library,
    const asset_system::AssetIdentifier &asset_identifier)
{
  AssetWeakReference weak_ref{};

  weak_ref.asset_library_type = library.library_type();
  StringRefNull name = library.name();
  if (!name.is_empty()) {
    weak_ref.asset_library_identifier = BLI_strdupn(name.c_str(), name.size());
  }

  StringRefNull relative_identifier = asset_identifier.library_relative_identifier();
  weak_ref.relative_asset_identifier = BLI_strdupn(relative_identifier.c_str(),
                                                   relative_identifier.size());

  return weak_ref;
}

void BKE_asset_weak_reference_write(BlendWriter *writer, const AssetWeakReference *weak_ref)
{
  BLO_write_struct(writer, AssetWeakReference, weak_ref);
  BLO_write_string(writer, weak_ref->asset_library_identifier);
  BLO_write_string(writer, weak_ref->relative_asset_identifier);
}

void BKE_asset_weak_reference_read(BlendDataReader *reader, AssetWeakReference *weak_ref)
{
  BLO_read_data_address(reader, &weak_ref->asset_library_identifier);
  BLO_read_data_address(reader, &weak_ref->relative_asset_identifier);
}<|MERGE_RESOLUTION|>--- conflicted
+++ resolved
@@ -46,7 +46,6 @@
   MEM_delete(relative_asset_identifier);
 }
 
-<<<<<<< HEAD
 AssetWeakReference &AssetWeakReference::operator=(AssetWeakReference &&other)
 {
   if (&other == this) {
@@ -78,16 +77,7 @@
   return !(*this == other);
 }
 
-void BKE_asset_weak_reference_free(AssetWeakReference **weak_ref)
-{
-  MEM_delete(*weak_ref);
-  *weak_ref = nullptr;
-}
-
 AssetWeakReference *BKE_asset_weak_reference_copy(const AssetWeakReference *weak_ref)
-=======
-AssetWeakReference *BKE_asset_weak_reference_copy(AssetWeakReference *weak_ref)
->>>>>>> de8d302e
 {
   if (weak_ref == nullptr) {
     return nullptr;
