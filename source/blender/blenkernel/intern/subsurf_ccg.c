/**
 * $Id$
 *
 * ***** BEGIN GPL LICENSE BLOCK *****
 *
 * This program is free software; you can redistribute it and/or
 * modify it under the terms of the GNU General Public License
 * as published by the Free Software Foundation; either version 2
 * of the License, or (at your option) any later version.
 *
 * This program is distributed in the hope that it will be useful,
 * but WITHOUT ANY WARRANTY; without even the implied warranty of
 * MERCHANTABILITY or FITNESS FOR A PARTICULAR PURPOSE.  See the
 * GNU General Public License for more details.
 *
 * You should have received a copy of the GNU General Public License
 * along with this program; if not, write to the Free Software Foundation,
 * Inc., 59 Temple Place - Suite 330, Boston, MA  02111-1307, USA.
 *
 * The Original Code is Copyright (C) 2005 Blender Foundation.
 * All rights reserved.
 *
 * The Original Code is: all of this file.
 *
 * Contributor(s): none yet.
 *
 * ***** END GPL LICENSE BLOCK *****
 */

#include <stdlib.h>
#include <string.h>
#include <stdio.h>
#include <math.h>
#include <float.h>

#include "MEM_guardedalloc.h"

#include "DNA_mesh_types.h"
#include "DNA_meshdata_types.h"
#include "DNA_modifier_types.h"
#include "DNA_object_types.h"
#include "DNA_scene_types.h"

#include "BKE_cdderivedmesh.h"
#include "BKE_customdata.h"
#include "BKE_DerivedMesh.h"
#include "BKE_displist.h"
#include "BKE_utildefines.h"
#include "BKE_global.h"
#include "BKE_mesh.h"
#include "BKE_multires.h"
#include "BKE_scene.h"
#include "BKE_subsurf.h"

#include "BLI_blenlib.h"
#include "BLI_edgehash.h"
#include "BLI_editVert.h"
#include "BLI_linklist.h"
#include "BLI_math.h"
#include "BLI_memarena.h"
#include "BLI_pbvh.h"

#include "BIF_gl.h"
#include "BIF_glutil.h"

#include "GPU_draw.h"
#include "GPU_extensions.h"
#include "GPU_material.h"

#include "CCGSubSurf.h"

static int ccgDM_getVertMapIndex(CCGSubSurf *ss, CCGVert *v);
static int ccgDM_getEdgeMapIndex(CCGSubSurf *ss, CCGEdge *e);
static int ccgDM_getFaceMapIndex(CCGSubSurf *ss, CCGFace *f);

///

static void *arena_alloc(CCGAllocatorHDL a, int numBytes) {
	return BLI_memarena_alloc(a, numBytes);
}
static void *arena_realloc(CCGAllocatorHDL a, void *ptr, int newSize, int oldSize) {
	void *p2 = BLI_memarena_alloc(a, newSize);
	if (ptr) {
		memcpy(p2, ptr, oldSize);
	}
	return p2;
}
static void arena_free(CCGAllocatorHDL a, void *ptr) {
}
static void arena_release(CCGAllocatorHDL a) {
	BLI_memarena_free(a);
}

static CCGSubSurf *_getSubSurf(CCGSubSurf *prevSS, int subdivLevels, int useAging, int useArena, int useFlatSubdiv) {
	CCGMeshIFC ifc;
	CCGSubSurf *ccgSS;

		/* subdivLevels==0 is not allowed */
	subdivLevels = MAX2(subdivLevels, 1);

	if (prevSS) {
		int oldUseAging;

		useAging = !!useAging;
		ccgSubSurf_getUseAgeCounts(prevSS, &oldUseAging, NULL, NULL, NULL);

		if (oldUseAging!=useAging) {
			ccgSubSurf_free(prevSS);
		} else {
			ccgSubSurf_setSubdivisionLevels(prevSS, subdivLevels);

			return prevSS;
		}
	}

	if (useAging) {
		ifc.vertUserSize = ifc.edgeUserSize = ifc.faceUserSize = 12;
	} else {
		ifc.vertUserSize = ifc.edgeUserSize = ifc.faceUserSize = 8;
	}
	ifc.vertDataSize = sizeof(DMGridData);

	if (useArena) {
		CCGAllocatorIFC allocatorIFC;
		CCGAllocatorHDL allocator = BLI_memarena_new((1<<16));

		allocatorIFC.alloc = arena_alloc;
		allocatorIFC.realloc = arena_realloc;
		allocatorIFC.free = arena_free;
		allocatorIFC.release = arena_release;

		ccgSS = ccgSubSurf_new(&ifc, subdivLevels, &allocatorIFC, allocator);
	} else {
		ccgSS = ccgSubSurf_new(&ifc, subdivLevels, NULL, NULL);
	}

	if (useAging) {
		ccgSubSurf_setUseAgeCounts(ccgSS, 1, 8, 8, 8);
	}

	ccgSubSurf_setCalcVertexNormals(ccgSS, 1, BLI_STRUCT_OFFSET(DMGridData, no));

	return ccgSS;
}

static int getEdgeIndex(CCGSubSurf *ss, CCGEdge *e, int x, int edgeSize) {
	CCGVert *v0 = ccgSubSurf_getEdgeVert0(e);
	CCGVert *v1 = ccgSubSurf_getEdgeVert1(e);
	int v0idx = *((int*) ccgSubSurf_getVertUserData(ss, v0));
	int v1idx = *((int*) ccgSubSurf_getVertUserData(ss, v1));
	int edgeBase = *((int*) ccgSubSurf_getEdgeUserData(ss, e));

	if (x==0) {
		return v0idx;
	} else if (x==edgeSize-1) {
		return v1idx;
	} else {
		return edgeBase + x-1;
	}
}
static int getFaceIndex(CCGSubSurf *ss, CCGFace *f, int S, int x, int y, int edgeSize, int gridSize) {
	int faceBase = *((int*) ccgSubSurf_getFaceUserData(ss, f));
	int numVerts = ccgSubSurf_getFaceNumVerts(f);

	if (x==gridSize-1 && y==gridSize-1) {
		CCGVert *v = ccgSubSurf_getFaceVert(ss, f, S);
		return *((int*) ccgSubSurf_getVertUserData(ss, v));
	} else if (x==gridSize-1) {
		CCGVert *v = ccgSubSurf_getFaceVert(ss, f, S);
		CCGEdge *e = ccgSubSurf_getFaceEdge(ss, f, S);
		int edgeBase = *((int*) ccgSubSurf_getEdgeUserData(ss, e));
		if (v==ccgSubSurf_getEdgeVert0(e)) {
			return edgeBase + (gridSize-1-y)-1;
		} else {
			return edgeBase + (edgeSize-2-1)-((gridSize-1-y)-1);
		}
	} else if (y==gridSize-1) {
		CCGVert *v = ccgSubSurf_getFaceVert(ss, f, S);
		CCGEdge *e = ccgSubSurf_getFaceEdge(ss, f, (S+numVerts-1)%numVerts);
		int edgeBase = *((int*) ccgSubSurf_getEdgeUserData(ss, e));
		if (v==ccgSubSurf_getEdgeVert0(e)) {
			return edgeBase + (gridSize-1-x)-1;
		} else {
			return edgeBase + (edgeSize-2-1)-((gridSize-1-x)-1);
		}
	} else if (x==0 && y==0) {
		return faceBase;
	} else if (x==0) {
		S = (S+numVerts-1)%numVerts;
		return faceBase + 1 + (gridSize-2)*S + (y-1);
	} else if (y==0) {
		return faceBase + 1 + (gridSize-2)*S + (x-1);
	} else {
		return faceBase + 1 + (gridSize-2)*numVerts + S*(gridSize-2)*(gridSize-2) + (y-1)*(gridSize-2) + (x-1);
	}
}

static void get_face_uv_map_vert(UvVertMap *vmap, struct MFace *mf, int fi, CCGVertHDL *fverts) {
	unsigned int *fv = &mf->v1;
	UvMapVert *v, *nv;
	int j, nverts= mf->v4? 4: 3;

	for (j=0; j<nverts; j++, fv++) {
		for (nv=v=get_uv_map_vert(vmap, *fv); v; v=v->next) {
			if (v->separate)
				nv= v;
			if (v->f == fi)
				break;
		}

		fverts[j]= SET_INT_IN_POINTER(nv->f*4 + nv->tfindex);
	}
}

static int ss_sync_from_uv(CCGSubSurf *ss, CCGSubSurf *origss, DerivedMesh *dm, MTFace *tface) {
	MFace *mface = dm->getFaceArray(dm);
	MVert *mvert = dm->getVertArray(dm);
	int totvert = dm->getNumVerts(dm);
	int totface = dm->getNumFaces(dm);
	int i, j, seam;
	UvMapVert *v;
	UvVertMap *vmap;
	float limit[2];
	CCGVertHDL fverts[4];
	EdgeHash *ehash;
	float creaseFactor = (float)ccgSubSurf_getSubdivisionLevels(ss);

	limit[0]= limit[1]= STD_UV_CONNECT_LIMIT;
	vmap= make_uv_vert_map(mface, tface, totface, totvert, 0, limit);
	if (!vmap)
		return 0;
	
	ccgSubSurf_initFullSync(ss);

	/* create vertices */
	for (i=0; i<totvert; i++) {
		if (!get_uv_map_vert(vmap, i))
			continue;

		for (v=get_uv_map_vert(vmap, i)->next; v; v=v->next)
			if (v->separate)
				break;

		seam = (v != NULL) || ((mvert+i)->flag & ME_VERT_MERGED);

		for (v=get_uv_map_vert(vmap, i); v; v=v->next) {
			if (v->separate) {
				CCGVert *ssv;
				CCGVertHDL vhdl = SET_INT_IN_POINTER(v->f*4 + v->tfindex);
				float uv[3];

				uv[0]= (tface+v->f)->uv[v->tfindex][0];
				uv[1]= (tface+v->f)->uv[v->tfindex][1];
				uv[2]= 0.0f;

				ccgSubSurf_syncVert(ss, vhdl, uv, seam, &ssv);
			}
		}
	}

	/* create edges */
	ehash = BLI_edgehash_new();

	for (i=0; i<totface; i++) {
		MFace *mf = &((MFace*) mface)[i];
		int nverts= mf->v4? 4: 3;
		CCGFace *origf= ccgSubSurf_getFace(origss, SET_INT_IN_POINTER(i));
		unsigned int *fv = &mf->v1;

		get_face_uv_map_vert(vmap, mf, i, fverts);

		for (j=0; j<nverts; j++) {
			int v0 = GET_INT_FROM_POINTER(fverts[j]);
			int v1 = GET_INT_FROM_POINTER(fverts[(j+1)%nverts]);
			MVert *mv0 = mvert + *(fv+j);
			MVert *mv1 = mvert + *(fv+((j+1)%nverts));

			if (!BLI_edgehash_haskey(ehash, v0, v1)) {
				CCGEdge *e, *orige= ccgSubSurf_getFaceEdge(origss, origf, j);
				CCGEdgeHDL ehdl= SET_INT_IN_POINTER(i*4 + j);
				float crease;

				if ((mv0->flag&mv1->flag) & ME_VERT_MERGED)
					crease = creaseFactor;
				else
					crease = ccgSubSurf_getEdgeCrease(orige);

				ccgSubSurf_syncEdge(ss, ehdl, fverts[j], fverts[(j+1)%nverts], crease, &e);
				BLI_edgehash_insert(ehash, v0, v1, NULL);
			}
		}
	}

	BLI_edgehash_free(ehash, NULL);

	/* create faces */
	for (i=0; i<totface; i++) {
		MFace *mf = &((MFace*) mface)[i];
		int nverts= mf->v4? 4: 3;
		CCGFace *f;

		get_face_uv_map_vert(vmap, mf, i, fverts);
		ccgSubSurf_syncFace(ss, SET_INT_IN_POINTER(i), nverts, fverts, &f);
	}

	free_uv_vert_map(vmap);
	ccgSubSurf_processSync(ss);

	return 1;
}

static void set_subsurf_uv(CCGSubSurf *ss, DerivedMesh *dm, DerivedMesh *result, int n)
{
	CCGSubSurf *uvss;
	CCGFace **faceMap;
	MTFace *tf;
	CCGFaceIterator *fi;
	int index, gridSize, gridFaces, edgeSize, totface, x, y, S;
	MTFace *dmtface = CustomData_get_layer_n(&dm->faceData, CD_MTFACE, n);
	MTFace *tface = CustomData_get_layer_n(&result->faceData, CD_MTFACE, n);

	if(!dmtface || !tface)
		return;

	/* create a CCGSubSurf from uv's */
	uvss = _getSubSurf(NULL, ccgSubSurf_getSubdivisionLevels(ss), 0, 1, 0);

	if(!ss_sync_from_uv(uvss, ss, dm, dmtface)) {
		ccgSubSurf_free(uvss);
		return;
	}

	/* get some info from CCGSubSurf */
	totface = ccgSubSurf_getNumFaces(uvss);
	edgeSize = ccgSubSurf_getEdgeSize(uvss);
	gridSize = ccgSubSurf_getGridSize(uvss);
	gridFaces = gridSize - 1;

	/* make a map from original faces to CCGFaces */
	faceMap = MEM_mallocN(totface*sizeof(*faceMap), "facemapuv");

	fi = ccgSubSurf_getFaceIterator(uvss);
	for(; !ccgFaceIterator_isStopped(fi); ccgFaceIterator_next(fi)) {
		CCGFace *f = ccgFaceIterator_getCurrent(fi);
		faceMap[GET_INT_FROM_POINTER(ccgSubSurf_getFaceFaceHandle(uvss, f))] = f;
	}
	ccgFaceIterator_free(fi);

	/* load coordinates from uvss into tface */
	tf= tface;

	for(index = 0; index < totface; index++) {
		CCGFace *f = faceMap[index];
		int numVerts = ccgSubSurf_getFaceNumVerts(f);

		for (S=0; S<numVerts; S++) {
			DMGridData *faceGridData= ccgSubSurf_getFaceGridDataArray(uvss, f, S);

			for(y = 0; y < gridFaces; y++) {
				for(x = 0; x < gridFaces; x++) {
					float *a = faceGridData[(y + 0)*gridSize + x + 0].co;
					float *b = faceGridData[(y + 0)*gridSize + x + 1].co;
					float *c = faceGridData[(y + 1)*gridSize + x + 1].co;
					float *d = faceGridData[(y + 1)*gridSize + x + 0].co;

					tf->uv[0][0] = a[0]; tf->uv[0][1] = a[1];
					tf->uv[1][0] = d[0]; tf->uv[1][1] = d[1];
					tf->uv[2][0] = c[0]; tf->uv[2][1] = c[1];
					tf->uv[3][0] = b[0]; tf->uv[3][1] = b[1];

					tf++;
				}
			}
		}
	}

	ccgSubSurf_free(uvss);
	MEM_freeN(faceMap);
}

/* face weighting */
static void calc_ss_weights(int gridFaces,
                            FaceVertWeight **qweight, FaceVertWeight **tweight)
{
	FaceVertWeight *qw, *tw;
	int x, y, j;
	int numWeights = gridFaces * gridFaces;

	*tweight = MEM_mallocN(sizeof(**tweight) * numWeights, "ssTriWeight");
	*qweight = MEM_mallocN(sizeof(**qweight) * numWeights, "ssQuadWeight");

	qw = *qweight;
	tw = *tweight;

	for (y = 0; y < gridFaces; y++) {
		for (x = 0; x < gridFaces; x++) {
			for (j = 0; j < 4; j++) {
				int fx = x + (j == 2 || j == 3);
				int fy = y + (j == 1 || j == 2);
				float x_v = (float) fx / gridFaces;
				float y_v = (float) fy / gridFaces;
				float tx_v = (1.0f - x_v), ty_v = (1.0f - y_v);
				float center = (1.0f / 3.0f) * tx_v * ty_v;

				(*tw)[j][0] = center + 0.5f * tx_v * y_v;
				(*tw)[j][2] = center + 0.5f * x_v * ty_v;
				(*tw)[j][1] = 1.0f - (*tw)[j][0] - (*tw)[j][2];
				(*tw)[j][3] = 0.0f;

				tx_v *= 0.5f;
				ty_v *= 0.5f;

				(*qw)[j][3] = tx_v * ty_v;
				(*qw)[j][0] = (*qw)[j][3] + tx_v * y_v;
				(*qw)[j][2] = (*qw)[j][3] + x_v * ty_v;
				(*qw)[j][1] = 1.0f - (*qw)[j][0] - (*qw)[j][2] - (*qw)[j][3];

			}
			tw++;
			qw++;
		}
	}
}

static void ss_sync_from_derivedmesh(CCGSubSurf *ss, DerivedMesh *dm,
                                     float (*vertexCos)[3], int useFlatSubdiv)
{
	float creaseFactor = (float) ccgSubSurf_getSubdivisionLevels(ss);
	CCGVertHDL fVerts[4];
	int totvert = dm->getNumVerts(dm);
	int totedge = dm->getNumEdges(dm);
	int totface = dm->getNumFaces(dm);
	int i;
	int *index;
	MVert *mvert = dm->getVertArray(dm);
	MEdge *medge = dm->getEdgeArray(dm);
	MFace *mface = dm->getFaceArray(dm);
	MVert *mv;
	MEdge *me;
	MFace *mf;

	ccgSubSurf_initFullSync(ss);

	mv = mvert;
	index = (int *)dm->getVertDataArray(dm, CD_ORIGINDEX);
	for(i = 0; i < totvert; i++, mv++) {
		CCGVert *v;

		if(vertexCos) {
			ccgSubSurf_syncVert(ss, SET_INT_IN_POINTER(i), vertexCos[i], 0, &v);
		} else {
			ccgSubSurf_syncVert(ss, SET_INT_IN_POINTER(i), mv->co, 0, &v);
		}

		((int*)ccgSubSurf_getVertUserData(ss, v))[1] = (index)? *index++: i;
	}

	me = medge;
	index = (int *)dm->getEdgeDataArray(dm, CD_ORIGINDEX);
	for(i = 0; i < totedge; i++, me++) {
		CCGEdge *e;
		float crease;

		crease = useFlatSubdiv ? creaseFactor :
		                         me->crease * creaseFactor / 255.0f;

		ccgSubSurf_syncEdge(ss, SET_INT_IN_POINTER(i), SET_INT_IN_POINTER(me->v1),
		                    SET_INT_IN_POINTER(me->v2), crease, &e);

		((int*)ccgSubSurf_getEdgeUserData(ss, e))[1] = (index)? *index++: i;
	}

	mf = mface;
	index = (int *)dm->getFaceDataArray(dm, CD_ORIGINDEX);
	for (i = 0; i < totface; i++, mf++) {
		CCGFace *f;

		fVerts[0] = SET_INT_IN_POINTER(mf->v1);
		fVerts[1] = SET_INT_IN_POINTER(mf->v2);
		fVerts[2] = SET_INT_IN_POINTER(mf->v3);
		fVerts[3] = SET_INT_IN_POINTER(mf->v4);

		// this is very bad, means mesh is internally consistent.
		// it is not really possible to continue without modifying
		// other parts of code significantly to handle missing faces.
		// since this really shouldn't even be possible we just bail.
		if(ccgSubSurf_syncFace(ss, SET_INT_IN_POINTER(i), fVerts[3] ? 4 : 3,
		                       fVerts, &f) == eCCGError_InvalidValue) {
			static int hasGivenError = 0;

			if(!hasGivenError) {
				//XXX error("Unrecoverable error in SubSurf calculation,"
				//      " mesh is inconsistent.");

				hasGivenError = 1;
			}

			return;
		}

		((int*)ccgSubSurf_getFaceUserData(ss, f))[1] = (index)? *index++: i;
	}

	ccgSubSurf_processSync(ss);
}

/***/

static int ccgDM_getVertMapIndex(CCGSubSurf *ss, CCGVert *v) {
	return ((int*) ccgSubSurf_getVertUserData(ss, v))[1];
}

static int ccgDM_getEdgeMapIndex(CCGSubSurf *ss, CCGEdge *e) {
	return ((int*) ccgSubSurf_getEdgeUserData(ss, e))[1];
}

static int ccgDM_getFaceMapIndex(CCGSubSurf *ss, CCGFace *f) {
	return ((int*) ccgSubSurf_getFaceUserData(ss, f))[1];
}

static void ccgDM_getMinMax(DerivedMesh *dm, float min_r[3], float max_r[3]) {
	CCGDerivedMesh *ccgdm = (CCGDerivedMesh*) dm;
	CCGSubSurf *ss = ccgdm->ss;
	CCGVertIterator *vi = ccgSubSurf_getVertIterator(ss);
	CCGEdgeIterator *ei = ccgSubSurf_getEdgeIterator(ss);
	CCGFaceIterator *fi = ccgSubSurf_getFaceIterator(ss);
	int i, edgeSize = ccgSubSurf_getEdgeSize(ss);
	int gridSize = ccgSubSurf_getGridSize(ss);

	if (!ccgSubSurf_getNumVerts(ss))
		min_r[0] = min_r[1] = min_r[2] = max_r[0] = max_r[1] = max_r[2] = 0.0;

	for (; !ccgVertIterator_isStopped(vi); ccgVertIterator_next(vi)) {
		CCGVert *v = ccgVertIterator_getCurrent(vi);
		float *co = ccgSubSurf_getVertData(ss, v);

		DO_MINMAX(co, min_r, max_r);
	}

	for (; !ccgEdgeIterator_isStopped(ei); ccgEdgeIterator_next(ei)) {
		CCGEdge *e = ccgEdgeIterator_getCurrent(ei);
		DMGridData *edgeData = ccgSubSurf_getEdgeDataArray(ss, e);

		for (i=0; i<edgeSize; i++)
			DO_MINMAX(edgeData[i].co, min_r, max_r);
	}

	for (; !ccgFaceIterator_isStopped(fi); ccgFaceIterator_next(fi)) {
		CCGFace *f = ccgFaceIterator_getCurrent(fi);
		int S, x, y, numVerts = ccgSubSurf_getFaceNumVerts(f);

		for (S=0; S<numVerts; S++) {
			DMGridData *faceGridData = ccgSubSurf_getFaceGridDataArray(ss, f, S);

			for (y=0; y<gridSize; y++)
				for (x=0; x<gridSize; x++)
					DO_MINMAX(faceGridData[y*gridSize + x].co, min_r, max_r);
		}
	}

	ccgFaceIterator_free(fi);
	ccgEdgeIterator_free(ei);
	ccgVertIterator_free(vi);
}
static int ccgDM_getNumVerts(DerivedMesh *dm) {
	CCGDerivedMesh *ccgdm = (CCGDerivedMesh*) dm;

	return ccgSubSurf_getNumFinalVerts(ccgdm->ss);
}
static int ccgDM_getNumEdges(DerivedMesh *dm) {
	CCGDerivedMesh *ccgdm = (CCGDerivedMesh*) dm;

	return ccgSubSurf_getNumFinalEdges(ccgdm->ss);
}
static int ccgDM_getNumFaces(DerivedMesh *dm) {
	CCGDerivedMesh *ccgdm = (CCGDerivedMesh*) dm;

	return ccgSubSurf_getNumFinalFaces(ccgdm->ss);
}

static void ccgDM_getFinalVert(DerivedMesh *dm, int vertNum, MVert *mv)
{
	CCGDerivedMesh *ccgdm = (CCGDerivedMesh*) dm;
	CCGSubSurf *ss = ccgdm->ss;
	int i;

	memset(mv, 0, sizeof(*mv));

	if((vertNum < ccgdm->edgeMap[0].startVert) && (ccgSubSurf_getNumFaces(ss) > 0)) {
		/* this vert comes from face data */
		int lastface = ccgSubSurf_getNumFaces(ss) - 1;
		CCGFace *f;
		int x, y, grid, numVerts;
		int offset;
		int gridSize = ccgSubSurf_getGridSize(ss);
		int gridSideVerts;
		int gridInternalVerts;
		int gridSideEnd;
		int gridInternalEnd;

		i = 0;
		while(i < lastface && vertNum >= ccgdm->faceMap[i + 1].startVert)
			++i;

		f = ccgdm->faceMap[i].face;
		numVerts = ccgSubSurf_getFaceNumVerts(f);

		gridSideVerts = gridSize - 2;
		gridInternalVerts = gridSideVerts * gridSideVerts;

		gridSideEnd = 1 + numVerts * gridSideVerts;
		gridInternalEnd = gridSideEnd + numVerts * gridInternalVerts;

		offset = vertNum - ccgdm->faceMap[i].startVert;
		if(offset < 1) {
			copy_v3_v3(mv->co, ccgSubSurf_getFaceCenterData(f));
		} else if(offset < gridSideEnd) {
			offset -= 1;
			grid = offset / gridSideVerts;
			x = offset % gridSideVerts + 1;
			copy_v3_v3(mv->co, ccgSubSurf_getFaceGridEdgeData(ss, f, grid, x));
		} else if(offset < gridInternalEnd) {
			offset -= gridSideEnd;
			grid = offset / gridInternalVerts;
			offset %= gridInternalVerts;
			y = offset / gridSideVerts + 1;
			x = offset % gridSideVerts + 1;
			copy_v3_v3(mv->co, ccgSubSurf_getFaceGridData(ss, f, grid, x, y));
		}
	} else if((vertNum < ccgdm->vertMap[0].startVert) && (ccgSubSurf_getNumEdges(ss) > 0)) {
		/* this vert comes from edge data */
		CCGEdge *e;
		int lastedge = ccgSubSurf_getNumEdges(ss) - 1;
		int x;

		i = 0;
		while(i < lastedge && vertNum >= ccgdm->edgeMap[i + 1].startVert)
			++i;

		e = ccgdm->edgeMap[i].edge;

		x = vertNum - ccgdm->edgeMap[i].startVert + 1;
		copy_v3_v3(mv->co, ccgSubSurf_getEdgeData(ss, e, x));
	} else {
		/* this vert comes from vert data */
		CCGVert *v;
		i = vertNum - ccgdm->vertMap[0].startVert;

		v = ccgdm->vertMap[i].vert;
		copy_v3_v3(mv->co, ccgSubSurf_getVertData(ss, v));
	}
}

static void ccgDM_getFinalEdge(DerivedMesh *dm, int edgeNum, MEdge *med)
{
	CCGDerivedMesh *ccgdm = (CCGDerivedMesh*) dm;
	CCGSubSurf *ss = ccgdm->ss;
	int i;

	memset(med, 0, sizeof(*med));

	if(edgeNum < ccgdm->edgeMap[0].startEdge) {
		/* this edge comes from face data */
		int lastface = ccgSubSurf_getNumFaces(ss) - 1;
		CCGFace *f;
		int x, y, grid, numVerts;
		int offset;
		int gridSize = ccgSubSurf_getGridSize(ss);
		int edgeSize = ccgSubSurf_getEdgeSize(ss);
		int gridSideEdges;
		int gridInternalEdges;

		i = 0;
		while(i < lastface && edgeNum >= ccgdm->faceMap[i + 1].startEdge)
			++i;

		f = ccgdm->faceMap[i].face;
		numVerts = ccgSubSurf_getFaceNumVerts(f);

		gridSideEdges = gridSize - 1;
		gridInternalEdges = (gridSideEdges - 1) * gridSideEdges * 2; 

		offset = edgeNum - ccgdm->faceMap[i].startEdge;
		grid = offset / (gridSideEdges + gridInternalEdges);
		offset %= (gridSideEdges + gridInternalEdges);

		if(offset < gridSideEdges) {
			x = offset;
			med->v1 = getFaceIndex(ss, f, grid, x, 0, edgeSize, gridSize);
			med->v2 = getFaceIndex(ss, f, grid, x+1, 0, edgeSize, gridSize);
		} else {
			offset -= gridSideEdges;
			x = (offset / 2) / gridSideEdges + 1;
			y = (offset / 2) % gridSideEdges;
			if(offset % 2 == 0) {
				med->v1 = getFaceIndex(ss, f, grid, x, y, edgeSize, gridSize);
				med->v2 = getFaceIndex(ss, f, grid, x, y+1, edgeSize, gridSize);
			} else {
				med->v1 = getFaceIndex(ss, f, grid, y, x, edgeSize, gridSize);
				med->v2 = getFaceIndex(ss, f, grid, y+1, x, edgeSize, gridSize);
			}
		}
	} else {
		/* this vert comes from edge data */
		CCGEdge *e;
		int edgeSize = ccgSubSurf_getEdgeSize(ss);
		int x;
		short *edgeFlag;
		unsigned int flags = 0;

		i = (edgeNum - ccgdm->edgeMap[0].startEdge) / (edgeSize - 1);

		e = ccgdm->edgeMap[i].edge;

		if(!ccgSubSurf_getEdgeNumFaces(e)) flags |= ME_LOOSEEDGE;

		x = edgeNum - ccgdm->edgeMap[i].startEdge;

		med->v1 = getEdgeIndex(ss, e, x, edgeSize);
		med->v2 = getEdgeIndex(ss, e, x+1, edgeSize);

		edgeFlag = (ccgdm->edgeFlags)? &ccgdm->edgeFlags[i]: NULL;
		if(edgeFlag)
			flags |= (*edgeFlag & (ME_SEAM | ME_SHARP))
					 | ME_EDGEDRAW | ME_EDGERENDER;
		else
			flags |= ME_EDGEDRAW | ME_EDGERENDER;

		med->flag = flags;
	}
}

static void ccgDM_getFinalFace(DerivedMesh *dm, int faceNum, MFace *mf)
{
	CCGDerivedMesh *ccgdm = (CCGDerivedMesh*) dm;
	CCGSubSurf *ss = ccgdm->ss;
	int gridSize = ccgSubSurf_getGridSize(ss);
	int edgeSize = ccgSubSurf_getEdgeSize(ss);
	int gridSideEdges = gridSize - 1;
	int gridFaces = gridSideEdges * gridSideEdges;
	int i;
	CCGFace *f;
	int numVerts;
	int offset;
	int grid;
	int x, y;
	int lastface = ccgSubSurf_getNumFaces(ss) - 1;
	char *faceFlags = ccgdm->faceFlags;

	memset(mf, 0, sizeof(*mf));

	i = 0;
	while(i < lastface && faceNum >= ccgdm->faceMap[i + 1].startFace)
		++i;

	f = ccgdm->faceMap[i].face;
	numVerts = ccgSubSurf_getFaceNumVerts(f);

	offset = faceNum - ccgdm->faceMap[i].startFace;
	grid = offset / gridFaces;
	offset %= gridFaces;
	y = offset / gridSideEdges;
	x = offset % gridSideEdges;

	mf->v1 = getFaceIndex(ss, f, grid, x+0, y+0, edgeSize, gridSize);
	mf->v2 = getFaceIndex(ss, f, grid, x+0, y+1, edgeSize, gridSize);
	mf->v3 = getFaceIndex(ss, f, grid, x+1, y+1, edgeSize, gridSize);
	mf->v4 = getFaceIndex(ss, f, grid, x+1, y+0, edgeSize, gridSize);

	if(faceFlags) mf->flag = faceFlags[i*2];
	else mf->flag = ME_SMOOTH;
}

static void ccgDM_copyFinalVertArray(DerivedMesh *dm, MVert *mvert)
{
	CCGDerivedMesh *ccgdm = (CCGDerivedMesh*) dm;
	CCGSubSurf *ss = ccgdm->ss;
	DMGridData *vd;
	int index;
	int totvert, totedge, totface;
	int gridSize = ccgSubSurf_getGridSize(ss);
	int edgeSize = ccgSubSurf_getEdgeSize(ss);
	int i = 0;

	totface = ccgSubSurf_getNumFaces(ss);
	for(index = 0; index < totface; index++) {
		CCGFace *f = ccgdm->faceMap[index].face;
		int x, y, S, numVerts = ccgSubSurf_getFaceNumVerts(f);

		vd= ccgSubSurf_getFaceCenterData(f);
		copy_v3_v3(mvert[i].co, vd->co);
		normal_float_to_short_v3(mvert[i].no, vd->no);
		i++;
		
		for(S = 0; S < numVerts; S++) {
			for(x = 1; x < gridSize - 1; x++, i++) {
				vd= ccgSubSurf_getFaceGridEdgeData(ss, f, S, x);
				copy_v3_v3(mvert[i].co, vd->co);
				normal_float_to_short_v3(mvert[i].no, vd->no);
			}
		}

		for(S = 0; S < numVerts; S++) {
			for(y = 1; y < gridSize - 1; y++) {
				for(x = 1; x < gridSize - 1; x++, i++) {
					vd= ccgSubSurf_getFaceGridData(ss, f, S, x, y);
					copy_v3_v3(mvert[i].co, vd->co);
					normal_float_to_short_v3(mvert[i].no, vd->no);
				}
			}
		}
	}

	totedge = ccgSubSurf_getNumEdges(ss);
	for(index = 0; index < totedge; index++) {
		CCGEdge *e = ccgdm->edgeMap[index].edge;
		int x;

		for(x = 1; x < edgeSize - 1; x++, i++) {
			vd= ccgSubSurf_getEdgeData(ss, e, x);
			copy_v3_v3(mvert[i].co, vd->co);
<<<<<<< HEAD
			/* TODO CCGSubsurf does not set these */
=======
>>>>>>> 7a76bc9a
			normal_float_to_short_v3(mvert[i].no, vd->no);
		}
	}

	totvert = ccgSubSurf_getNumVerts(ss);
	for(index = 0; index < totvert; index++) {
		CCGVert *v = ccgdm->vertMap[index].vert;

		vd= ccgSubSurf_getVertData(ss, v);
		copy_v3_v3(mvert[i].co, vd->co);
		normal_float_to_short_v3(mvert[i].no, vd->no);
		i++;
	}
}

static void ccgDM_copyFinalEdgeArray(DerivedMesh *dm, MEdge *medge)
{
	CCGDerivedMesh *ccgdm = (CCGDerivedMesh*) dm;
	CCGSubSurf *ss = ccgdm->ss;
	int index;
	int totedge, totface;
	int gridSize = ccgSubSurf_getGridSize(ss);
	int edgeSize = ccgSubSurf_getEdgeSize(ss);
	int i = 0;
	short *edgeFlags = ccgdm->edgeFlags;

	totface = ccgSubSurf_getNumFaces(ss);
	for(index = 0; index < totface; index++) {
		CCGFace *f = ccgdm->faceMap[index].face;
		int x, y, S, numVerts = ccgSubSurf_getFaceNumVerts(f);

		for(S = 0; S < numVerts; S++) {
			for(x = 0; x < gridSize - 1; x++) {
				MEdge *med = &medge[i];

				if(ccgdm->drawInteriorEdges)
				    med->flag = ME_EDGEDRAW | ME_EDGERENDER;
				med->v1 = getFaceIndex(ss, f, S, x, 0, edgeSize, gridSize);
				med->v2 = getFaceIndex(ss, f, S, x + 1, 0, edgeSize, gridSize);
				i++;
			}

			for(x = 1; x < gridSize - 1; x++) {
				for(y = 0; y < gridSize - 1; y++) {
					MEdge *med;

					med = &medge[i];
					if(ccgdm->drawInteriorEdges)
					    med->flag = ME_EDGEDRAW | ME_EDGERENDER;
					med->v1 = getFaceIndex(ss, f, S, x, y,
					                       edgeSize, gridSize);
					med->v2 = getFaceIndex(ss, f, S, x, y + 1,
					                       edgeSize, gridSize);
					i++;

					med = &medge[i];
					if(ccgdm->drawInteriorEdges)
					    med->flag = ME_EDGEDRAW | ME_EDGERENDER;
					med->v1 = getFaceIndex(ss, f, S, y, x,
					                       edgeSize, gridSize);
					med->v2 = getFaceIndex(ss, f, S, y + 1, x,
					                       edgeSize, gridSize);
					i++;
				}
			}
		}
	}

	totedge = ccgSubSurf_getNumEdges(ss);
	for(index = 0; index < totedge; index++) {
		CCGEdge *e = ccgdm->edgeMap[index].edge;
		unsigned int flags = 0;
		int x;
		int edgeIdx = GET_INT_FROM_POINTER(ccgSubSurf_getEdgeEdgeHandle(e));

		if(!ccgSubSurf_getEdgeNumFaces(e)) flags |= ME_LOOSEEDGE;

		if(edgeFlags) {
			if(edgeIdx != -1) {
				flags |= (edgeFlags[index] & (ME_SEAM | ME_SHARP))
				         | ME_EDGEDRAW | ME_EDGERENDER;
			}
		} else {
			flags |= ME_EDGEDRAW | ME_EDGERENDER;
		}

		for(x = 0; x < edgeSize - 1; x++) {
			MEdge *med = &medge[i];
			med->v1 = getEdgeIndex(ss, e, x, edgeSize);
			med->v2 = getEdgeIndex(ss, e, x + 1, edgeSize);
			med->flag = flags;
			i++;
		}
	}
}

static void ccgDM_copyFinalFaceArray(DerivedMesh *dm, MFace *mface)
{
	CCGDerivedMesh *ccgdm = (CCGDerivedMesh*) dm;
	CCGSubSurf *ss = ccgdm->ss;
	int index;
	int totface;
	int gridSize = ccgSubSurf_getGridSize(ss);
	int edgeSize = ccgSubSurf_getEdgeSize(ss);
	int i = 0;
	char *faceFlags = ccgdm->faceFlags;

	totface = ccgSubSurf_getNumFaces(ss);
	for(index = 0; index < totface; index++) {
		CCGFace *f = ccgdm->faceMap[index].face;
		int x, y, S, numVerts = ccgSubSurf_getFaceNumVerts(f);
		int flag = (faceFlags)? faceFlags[index*2]: ME_SMOOTH;
		int mat_nr = (faceFlags)? faceFlags[index*2+1]: 0;

		for(S = 0; S < numVerts; S++) {
			for(y = 0; y < gridSize - 1; y++) {
				for(x = 0; x < gridSize - 1; x++) {
					MFace *mf = &mface[i];
					mf->v1 = getFaceIndex(ss, f, S, x + 0, y + 0,
					                      edgeSize, gridSize);
					mf->v2 = getFaceIndex(ss, f, S, x + 0, y + 1,
					                      edgeSize, gridSize);
					mf->v3 = getFaceIndex(ss, f, S, x + 1, y + 1,
					                      edgeSize, gridSize);
					mf->v4 = getFaceIndex(ss, f, S, x + 1, y + 0,
					                      edgeSize, gridSize);
					mf->mat_nr = mat_nr;
					mf->flag = flag;

					i++;
				}
			}
		}
	}
}

static void ccgdm_getVertCos(DerivedMesh *dm, float (*cos)[3]) {
	CCGDerivedMesh *ccgdm = (CCGDerivedMesh*) dm;
	CCGSubSurf *ss = ccgdm->ss;
	int edgeSize = ccgSubSurf_getEdgeSize(ss);
	int gridSize = ccgSubSurf_getGridSize(ss);
	int i;
	CCGVertIterator *vi;
	CCGEdgeIterator *ei;
	CCGFaceIterator *fi;
	CCGFace **faceMap2;
	CCGEdge **edgeMap2;
	CCGVert **vertMap2;
	int index, totvert, totedge, totface;
	
	totvert = ccgSubSurf_getNumVerts(ss);
	vertMap2 = MEM_mallocN(totvert*sizeof(*vertMap2), "vertmap");
	vi = ccgSubSurf_getVertIterator(ss);
	for (; !ccgVertIterator_isStopped(vi); ccgVertIterator_next(vi)) {
		CCGVert *v = ccgVertIterator_getCurrent(vi);

		vertMap2[GET_INT_FROM_POINTER(ccgSubSurf_getVertVertHandle(v))] = v;
	}
	ccgVertIterator_free(vi);

	totedge = ccgSubSurf_getNumEdges(ss);
	edgeMap2 = MEM_mallocN(totedge*sizeof(*edgeMap2), "edgemap");
	ei = ccgSubSurf_getEdgeIterator(ss);
	for (i=0; !ccgEdgeIterator_isStopped(ei); i++,ccgEdgeIterator_next(ei)) {
		CCGEdge *e = ccgEdgeIterator_getCurrent(ei);

		edgeMap2[GET_INT_FROM_POINTER(ccgSubSurf_getEdgeEdgeHandle(e))] = e;
	}

	totface = ccgSubSurf_getNumFaces(ss);
	faceMap2 = MEM_mallocN(totface*sizeof(*faceMap2), "facemap");
	fi = ccgSubSurf_getFaceIterator(ss);
	for (; !ccgFaceIterator_isStopped(fi); ccgFaceIterator_next(fi)) {
		CCGFace *f = ccgFaceIterator_getCurrent(fi);

		faceMap2[GET_INT_FROM_POINTER(ccgSubSurf_getFaceFaceHandle(ss, f))] = f;
	}
	ccgFaceIterator_free(fi);

	i = 0;
	for (index=0; index<totface; index++) {
		CCGFace *f = faceMap2[index];
		int x, y, S, numVerts = ccgSubSurf_getFaceNumVerts(f);

		copy_v3_v3(cos[i++], ccgSubSurf_getFaceCenterData(f));
		
		for (S=0; S<numVerts; S++) {
			for (x=1; x<gridSize-1; x++) {
				copy_v3_v3(cos[i++], ccgSubSurf_getFaceGridEdgeData(ss, f, S, x));
			}
		}

		for (S=0; S<numVerts; S++) {
			for (y=1; y<gridSize-1; y++) {
				for (x=1; x<gridSize-1; x++) {
					copy_v3_v3(cos[i++], ccgSubSurf_getFaceGridData(ss, f, S, x, y));
				}
			}
		}
	}

	for (index=0; index<totedge; index++) {
		CCGEdge *e= edgeMap2[index];
		int x;

		for (x=1; x<edgeSize-1; x++) {
			copy_v3_v3(cos[i++], ccgSubSurf_getEdgeData(ss, e, x));
		}
	}

	for (index=0; index<totvert; index++) {
		CCGVert *v = vertMap2[index];
		copy_v3_v3(cos[i++], ccgSubSurf_getVertData(ss, v));
	}

	MEM_freeN(vertMap2);
	MEM_freeN(edgeMap2);
	MEM_freeN(faceMap2);
}
static void ccgDM_foreachMappedVert(DerivedMesh *dm, void (*func)(void *userData, int index, float *co, float *no_f, short *no_s), void *userData) {
	CCGDerivedMesh *ccgdm = (CCGDerivedMesh*) dm;
	CCGVertIterator *vi = ccgSubSurf_getVertIterator(ccgdm->ss);

	for (; !ccgVertIterator_isStopped(vi); ccgVertIterator_next(vi)) {
		CCGVert *v = ccgVertIterator_getCurrent(vi);
		DMGridData *vd = ccgSubSurf_getVertData(ccgdm->ss, v);
		int index = ccgDM_getVertMapIndex(ccgdm->ss, v);

		if (index!=-1)
			func(userData, index, vd->co, vd->no, NULL);
	}

	ccgVertIterator_free(vi);
}
static void ccgDM_foreachMappedEdge(DerivedMesh *dm, void (*func)(void *userData, int index, float *v0co, float *v1co), void *userData) {
	CCGDerivedMesh *ccgdm = (CCGDerivedMesh*) dm;
	CCGSubSurf *ss = ccgdm->ss;
	CCGEdgeIterator *ei = ccgSubSurf_getEdgeIterator(ss);
	int i, edgeSize = ccgSubSurf_getEdgeSize(ss);

	for (; !ccgEdgeIterator_isStopped(ei); ccgEdgeIterator_next(ei)) {
		CCGEdge *e = ccgEdgeIterator_getCurrent(ei);
		DMGridData *edgeData = ccgSubSurf_getEdgeDataArray(ss, e);
		int index = ccgDM_getEdgeMapIndex(ss, e);

		if (index!=-1) {
			for (i=0; i<edgeSize-1; i++)
				func(userData, index, edgeData[i].co, edgeData[i+1].co);
		}
	}

	ccgEdgeIterator_free(ei);
}

static void ccgDM_drawVerts(DerivedMesh *dm) {
	CCGDerivedMesh *ccgdm = (CCGDerivedMesh*) dm;
	CCGSubSurf *ss = ccgdm->ss;
	int edgeSize = ccgSubSurf_getEdgeSize(ss);
	int gridSize = ccgSubSurf_getGridSize(ss);
	CCGVertIterator *vi;
	CCGEdgeIterator *ei;
	CCGFaceIterator *fi;

	glBegin(GL_POINTS);
	vi = ccgSubSurf_getVertIterator(ss);
	for (; !ccgVertIterator_isStopped(vi); ccgVertIterator_next(vi)) {
		CCGVert *v = ccgVertIterator_getCurrent(vi);
		glVertex3fv(ccgSubSurf_getVertData(ss, v));
	}
	ccgVertIterator_free(vi);

	ei = ccgSubSurf_getEdgeIterator(ss);
	for (; !ccgEdgeIterator_isStopped(ei); ccgEdgeIterator_next(ei)) {
		CCGEdge *e = ccgEdgeIterator_getCurrent(ei);
		int x;

		for (x=1; x<edgeSize-1; x++)
			glVertex3fv(ccgSubSurf_getEdgeData(ss, e, x));
	}
	ccgEdgeIterator_free(ei);

	fi = ccgSubSurf_getFaceIterator(ss);
	for (; !ccgFaceIterator_isStopped(fi); ccgFaceIterator_next(fi)) {
		CCGFace *f = ccgFaceIterator_getCurrent(fi);
		int x, y, S, numVerts = ccgSubSurf_getFaceNumVerts(f);

		glVertex3fv(ccgSubSurf_getFaceCenterData(f));
		for (S=0; S<numVerts; S++)
			for (x=1; x<gridSize-1; x++)
				glVertex3fv(ccgSubSurf_getFaceGridEdgeData(ss, f, S, x));
		for (S=0; S<numVerts; S++)
			for (y=1; y<gridSize-1; y++)
				for (x=1; x<gridSize-1; x++)
					glVertex3fv(ccgSubSurf_getFaceGridData(ss, f, S, x, y));
	}
	ccgFaceIterator_free(fi);
	glEnd();
}
static void ccgDM_drawEdges(DerivedMesh *dm, int drawLooseEdges) {
	CCGDerivedMesh *ccgdm = (CCGDerivedMesh*) dm;
	CCGSubSurf *ss = ccgdm->ss;
	CCGEdgeIterator *ei = ccgSubSurf_getEdgeIterator(ss);
	CCGFaceIterator *fi = ccgSubSurf_getFaceIterator(ss);
	int i, edgeSize = ccgSubSurf_getEdgeSize(ss);
	int gridSize = ccgSubSurf_getGridSize(ss);
	int useAging;

	ccgSubSurf_getUseAgeCounts(ss, &useAging, NULL, NULL, NULL);

	for (; !ccgEdgeIterator_isStopped(ei); ccgEdgeIterator_next(ei)) {
		CCGEdge *e = ccgEdgeIterator_getCurrent(ei);
		DMGridData *edgeData = ccgSubSurf_getEdgeDataArray(ss, e);

		if (!drawLooseEdges && !ccgSubSurf_getEdgeNumFaces(e))
			continue;

		if (useAging && !(G.f&G_BACKBUFSEL)) {
			int ageCol = 255-ccgSubSurf_getEdgeAge(ss, e)*4;
			glColor3ub(0, ageCol>0?ageCol:0, 0);
		}

		glBegin(GL_LINE_STRIP);
		for (i=0; i<edgeSize-1; i++) {
			glVertex3fv(edgeData[i].co);
			glVertex3fv(edgeData[i+1].co);
		}
		glEnd();
	}

	if (useAging && !(G.f&G_BACKBUFSEL)) {
		glColor3ub(0, 0, 0);
	}

	if (ccgdm->drawInteriorEdges) {
		for (; !ccgFaceIterator_isStopped(fi); ccgFaceIterator_next(fi)) {
			CCGFace *f = ccgFaceIterator_getCurrent(fi);
			int S, x, y, numVerts = ccgSubSurf_getFaceNumVerts(f);

			for (S=0; S<numVerts; S++) {
				DMGridData *faceGridData = ccgSubSurf_getFaceGridDataArray(ss, f, S);

				glBegin(GL_LINE_STRIP);
				for (x=0; x<gridSize; x++)
					glVertex3fv(faceGridData[x].co);
				glEnd();
				for (y=1; y<gridSize-1; y++) {
					glBegin(GL_LINE_STRIP);
					for (x=0; x<gridSize; x++)
						glVertex3fv(faceGridData[y*gridSize + x].co);
					glEnd();
				}
				for (x=1; x<gridSize-1; x++) {
					glBegin(GL_LINE_STRIP);
					for (y=0; y<gridSize; y++)
						glVertex3fv(faceGridData[y*gridSize + x].co);
					glEnd();
				}
			}
		}
	}

	ccgFaceIterator_free(fi);
	ccgEdgeIterator_free(ei);
}
static void ccgDM_drawLooseEdges(DerivedMesh *dm) {
	CCGDerivedMesh *ccgdm = (CCGDerivedMesh*) dm;
	CCGSubSurf *ss = ccgdm->ss;
	CCGEdgeIterator *ei = ccgSubSurf_getEdgeIterator(ss);
	int i, edgeSize = ccgSubSurf_getEdgeSize(ss);

	for (; !ccgEdgeIterator_isStopped(ei); ccgEdgeIterator_next(ei)) {
		CCGEdge *e = ccgEdgeIterator_getCurrent(ei);
		DMGridData *edgeData = ccgSubSurf_getEdgeDataArray(ss, e);

		if (!ccgSubSurf_getEdgeNumFaces(e)) {
			glBegin(GL_LINE_STRIP);
			for (i=0; i<edgeSize-1; i++) {
				glVertex3fv(edgeData[i].co);
				glVertex3fv(edgeData[i+1].co);
			}
			glEnd();
		}
	}

	ccgEdgeIterator_free(ei);
}

static void ccgDM_glNormalFast(float *a, float *b, float *c, float *d)
{
	float a_cX = c[0]-a[0], a_cY = c[1]-a[1], a_cZ = c[2]-a[2];
	float b_dX = d[0]-b[0], b_dY = d[1]-b[1], b_dZ = d[2]-b[2];
	float no[3];

	no[0] = b_dY*a_cZ - b_dZ*a_cY;
	no[1] = b_dZ*a_cX - b_dX*a_cZ;
	no[2] = b_dX*a_cY - b_dY*a_cX;

	/* don't normalize, GL_NORMALIZE is be enabled */
	glNormal3fv(no);
}

	/* Only used by non-editmesh types */
static void ccgDM_drawFacesSolid(DerivedMesh *dm, float (*partial_redraw_planes)[4], int fast, int (*setMaterial)(int, void *attribs)) {
	CCGDerivedMesh *ccgdm = (CCGDerivedMesh*) dm;
	CCGSubSurf *ss = ccgdm->ss;
	CCGFaceIterator *fi;
	int gridSize = ccgSubSurf_getGridSize(ss);
	char *faceFlags = ccgdm->faceFlags;
	int step = (fast)? gridSize-1: 1;

	if(ccgdm->pbvh && ccgdm->multires.mmd && !fast) {
		CCGFace **faces;
		int totface;

		BLI_pbvh_get_grid_updates(ccgdm->pbvh, 1, (void***)&faces, &totface);
		if(totface) {
			ccgSubSurf_updateFromFaces(ss, 0, faces, totface);
			ccgSubSurf_updateNormals(ss, faces, totface);
			MEM_freeN(faces);
		}

		/* should be per face */
		if(faceFlags && faceFlags[0] & ME_SMOOTH)
			glShadeModel(GL_SMOOTH);

		BLI_pbvh_draw(ccgdm->pbvh, partial_redraw_planes, NULL);
<<<<<<< HEAD

		glShadeModel(GL_FLAT);

		return;
	}

=======

		glShadeModel(GL_FLAT);

		return;
	}

>>>>>>> 7a76bc9a
	fi = ccgSubSurf_getFaceIterator(ss);
	for (; !ccgFaceIterator_isStopped(fi); ccgFaceIterator_next(fi)) {
		CCGFace *f = ccgFaceIterator_getCurrent(fi);
		int S, x, y, numVerts = ccgSubSurf_getFaceNumVerts(f);
		int index = GET_INT_FROM_POINTER(ccgSubSurf_getFaceFaceHandle(ss, f));
		int drawSmooth, mat_nr;

		if(faceFlags) {
			drawSmooth = (faceFlags[index*2] & ME_SMOOTH);
			mat_nr= faceFlags[index*2 + 1];
		}
		else {
			drawSmooth = 1;
			mat_nr= 0;
		}
		
		if (!setMaterial(mat_nr+1, NULL))
			continue;

		glShadeModel(drawSmooth? GL_SMOOTH: GL_FLAT);
		for (S=0; S<numVerts; S++) {
			DMGridData *faceGridData = ccgSubSurf_getFaceGridDataArray(ss, f, S);

			if (drawSmooth) {
				for (y=0; y<gridSize-1; y+=step) {
					glBegin(GL_QUAD_STRIP);
					for (x=0; x<gridSize; x+=step) {
						DMGridData *a = &faceGridData[(y+0)*gridSize + x];
						DMGridData *b = &faceGridData[(y+step)*gridSize + x];

						glNormal3fv(a->no);
						glVertex3fv(a->co);
						glNormal3fv(b->no);
						glVertex3fv(b->co);
					}
					glEnd();
				}
			} else {
				glBegin(GL_QUADS);
				for (y=0; y<gridSize-1; y+=step) {
					for (x=0; x<gridSize-1; x+=step) {
						float *a = faceGridData[(y+0)*gridSize + x].co;
						float *b = faceGridData[(y+0)*gridSize + x + step].co;
						float *c = faceGridData[(y+step)*gridSize + x + step].co;
						float *d = faceGridData[(y+step)*gridSize + x].co;

						ccgDM_glNormalFast(a, b, c, d);

						glVertex3fv(d);
						glVertex3fv(c);
						glVertex3fv(b);
						glVertex3fv(a);
					}
				}
				glEnd();
			}
		}
	}

	ccgFaceIterator_free(fi);
}

	/* Only used by non-editmesh types */
static void ccgDM_drawMappedFacesGLSL(DerivedMesh *dm, int (*setMaterial)(int, void *attribs), int (*setDrawOptions)(void *userData, int index), void *userData) {
	CCGDerivedMesh *ccgdm = (CCGDerivedMesh*) dm;
	CCGSubSurf *ss = ccgdm->ss;
	CCGFaceIterator *fi = ccgSubSurf_getFaceIterator(ss);
	GPUVertexAttribs gattribs;
	DMVertexAttribs attribs;
	MTFace *tf = dm->getFaceDataArray(dm, CD_MTFACE);
	int gridSize = ccgSubSurf_getGridSize(ss);
	int gridFaces = gridSize - 1;
	int edgeSize = ccgSubSurf_getEdgeSize(ss);
	int transp, orig_transp, new_transp;
	char *faceFlags = ccgdm->faceFlags;
	int a, b, i, doDraw, numVerts, matnr, new_matnr, totface;

	doDraw = 0;
	numVerts = 0;
	matnr = -1;
	transp = GPU_get_material_blend_mode();
	orig_transp = transp;

	memset(&attribs, 0, sizeof(attribs));

#define PASSATTRIB(dx, dy, vert) {												\
	if(attribs.totorco) {														\
		index = getFaceIndex(ss, f, S, x+dx, y+dy, edgeSize, gridSize); 		\
		glVertexAttrib3fvARB(attribs.orco.glIndex, attribs.orco.array[index]);	\
	}																			\
	for(b = 0; b < attribs.tottface; b++) {										\
		MTFace *tf = &attribs.tface[b].array[a];								\
		glVertexAttrib2fvARB(attribs.tface[b].glIndex, tf->uv[vert]);			\
	}																			\
	for(b = 0; b < attribs.totmcol; b++) {										\
		MCol *cp = &attribs.mcol[b].array[a*4 + vert];							\
		GLubyte col[4];															\
		col[0]= cp->b; col[1]= cp->g; col[2]= cp->r; col[3]= cp->a;				\
		glVertexAttrib4ubvARB(attribs.mcol[b].glIndex, col);					\
	}																			\
	if(attribs.tottang) {														\
		float *tang = attribs.tang.array[a*4 + vert];							\
		glVertexAttrib3fvARB(attribs.tang.glIndex, tang);						\
	}																			\
}

	totface = ccgSubSurf_getNumFaces(ss);
	for(a = 0, i = 0; i < totface; i++) {
		CCGFace *f = ccgdm->faceMap[i].face;
		int S, x, y, drawSmooth;
		int index = GET_INT_FROM_POINTER(ccgSubSurf_getFaceFaceHandle(ss, f));
		int origIndex = ccgDM_getFaceMapIndex(ss, f);
		
		numVerts = ccgSubSurf_getFaceNumVerts(f);

		if(faceFlags) {
			drawSmooth = (faceFlags[index*2] & ME_SMOOTH);
			new_matnr= faceFlags[index*2 + 1] + 1;
		}
		else {
			drawSmooth = 1;
			new_matnr= 1;
		}

		if(new_matnr != matnr) {
			doDraw = setMaterial(matnr = new_matnr, &gattribs);
			if(doDraw)
				DM_vertex_attributes_from_gpu(dm, &gattribs, &attribs);
		}

		if(!doDraw || (setDrawOptions && !setDrawOptions(userData, origIndex))) {
			a += gridFaces*gridFaces*numVerts;
			continue;
		}

		if(tf) {
			new_transp = tf[i].transp;

			if(new_transp != transp) {
				if(new_transp == GPU_BLEND_SOLID && orig_transp != GPU_BLEND_SOLID)
					GPU_set_material_blend_mode(orig_transp);
				else
					GPU_set_material_blend_mode(new_transp);
				transp = new_transp;
			}
		}

		glShadeModel(drawSmooth? GL_SMOOTH: GL_FLAT);
		for (S=0; S<numVerts; S++) {
			DMGridData *faceGridData = ccgSubSurf_getFaceGridDataArray(ss, f, S);
			DMGridData *vda, *vdb;

			if (drawSmooth) {
				for (y=0; y<gridFaces; y++) {
					glBegin(GL_QUAD_STRIP);
					for (x=0; x<gridFaces; x++) {
						vda = &faceGridData[(y+0)*gridSize + x];
						vdb = &faceGridData[(y+1)*gridSize + x];
						
						PASSATTRIB(0, 0, 0);
						glNormal3fv(vda->no);
						glVertex3fv(vda->co);

						PASSATTRIB(0, 1, 1);
						glNormal3fv(vdb->no);
						glVertex3fv(vdb->co);

						if(x != gridFaces-1)
							a++;
					}

					vda = &faceGridData[(y+0)*gridSize + x];
					vdb = &faceGridData[(y+1)*gridSize + x];

					PASSATTRIB(0, 0, 3);
					glNormal3fv(vda->no);
					glVertex3fv(vda->co);

					PASSATTRIB(0, 1, 2);
					glNormal3fv(vdb->no);
					glVertex3fv(vdb->co);

					glEnd();

					a++;
				}
			} else {
				glBegin(GL_QUADS);
				for (y=0; y<gridFaces; y++) {
					for (x=0; x<gridFaces; x++) {
						float *aco = faceGridData[(y+0)*gridSize + x].co;
						float *bco = faceGridData[(y+0)*gridSize + x + 1].co;
						float *cco = faceGridData[(y+1)*gridSize + x + 1].co;
						float *dco = faceGridData[(y+1)*gridSize + x].co;

						ccgDM_glNormalFast(aco, bco, cco, dco);

						PASSATTRIB(0, 1, 1);
						glVertex3fv(dco);
						PASSATTRIB(1, 1, 2);
						glVertex3fv(cco);
						PASSATTRIB(1, 0, 3);
						glVertex3fv(bco);
						PASSATTRIB(0, 0, 0);
						glVertex3fv(aco);
						
						a++;
					}
				}
				glEnd();
			}
		}
	}

#undef PASSATTRIB

	ccgFaceIterator_free(fi);
}

static void ccgDM_drawFacesGLSL(DerivedMesh *dm, int (*setMaterial)(int, void *attribs)) {
	dm->drawMappedFacesGLSL(dm, setMaterial, NULL, NULL);
}

static void ccgDM_drawFacesColored(DerivedMesh *dm, int useTwoSided, unsigned char *col1, unsigned char *col2) {
	CCGDerivedMesh *ccgdm = (CCGDerivedMesh*) dm;
	CCGSubSurf *ss = ccgdm->ss;
	CCGFaceIterator *fi = ccgSubSurf_getFaceIterator(ss);
	int gridSize = ccgSubSurf_getGridSize(ss);
	unsigned char *cp1, *cp2;
	int useTwoSide=1;

	cp1= col1;
	if(col2) {
		cp2= col2;
	} else {
		cp2= NULL;
		useTwoSide= 0;
	}

	glShadeModel(GL_SMOOTH);
	if(col1 && col2)
		glEnable(GL_CULL_FACE);

	glBegin(GL_QUADS);
	for (; !ccgFaceIterator_isStopped(fi); ccgFaceIterator_next(fi)) {
		CCGFace *f = ccgFaceIterator_getCurrent(fi);
		int S, x, y, numVerts = ccgSubSurf_getFaceNumVerts(f);

		for (S=0; S<numVerts; S++) {
			DMGridData *faceGridData = ccgSubSurf_getFaceGridDataArray(ss, f, S);
			for (y=0; y<gridSize-1; y++) {
				for (x=0; x<gridSize-1; x++) {
					float *a = faceGridData[(y+0)*gridSize + x].co;
					float *b = faceGridData[(y+0)*gridSize + x + 1].co;
					float *c = faceGridData[(y+1)*gridSize + x + 1].co;
					float *d = faceGridData[(y+1)*gridSize + x].co;

					glColor3ub(cp1[3], cp1[2], cp1[1]);
					glVertex3fv(d);
					glColor3ub(cp1[7], cp1[6], cp1[5]);
					glVertex3fv(c);
					glColor3ub(cp1[11], cp1[10], cp1[9]);
					glVertex3fv(b);
					glColor3ub(cp1[15], cp1[14], cp1[13]);
					glVertex3fv(a);

					if (useTwoSide) {
						glColor3ub(cp2[15], cp2[14], cp2[13]);
						glVertex3fv(a);
						glColor3ub(cp2[11], cp2[10], cp2[9]);
						glVertex3fv(b);
						glColor3ub(cp2[7], cp2[6], cp2[5]);
						glVertex3fv(c);
						glColor3ub(cp2[3], cp2[2], cp2[1]);
						glVertex3fv(d);
					}

					if (cp2) cp2+=16;
					cp1+=16;
				}
			}
		}
	}
	glEnd();

	ccgFaceIterator_free(fi);
}

static void ccgDM_drawFacesTex_common(DerivedMesh *dm,
	int (*drawParams)(MTFace *tface, MCol *mcol, int matnr),
	int (*drawParamsMapped)(void *userData, int index),
	void *userData) 
{
	CCGDerivedMesh *ccgdm = (CCGDerivedMesh*) dm;
	CCGSubSurf *ss = ccgdm->ss;
	MCol *mcol = dm->getFaceDataArray(dm, CD_WEIGHT_MCOL);
	MTFace *tf = DM_get_face_data_layer(dm, CD_MTFACE);
	char *faceFlags = ccgdm->faceFlags;
	int i, totface, flag, gridSize = ccgSubSurf_getGridSize(ss);
	int gridFaces = gridSize - 1;

	if(!mcol)
		mcol = dm->getFaceDataArray(dm, CD_MCOL);

	totface = ccgSubSurf_getNumFaces(ss);
	for(i = 0; i < totface; i++) {
		CCGFace *f = ccgdm->faceMap[i].face;
		int S, x, y, numVerts = ccgSubSurf_getFaceNumVerts(f);
		int drawSmooth, index = ccgDM_getFaceMapIndex(ss, f);
		int origIndex = GET_INT_FROM_POINTER(ccgSubSurf_getFaceFaceHandle(ss, f));
		unsigned char *cp= NULL;
		int mat_nr;

		if(faceFlags) {
			drawSmooth = (faceFlags[origIndex*2] & ME_SMOOTH);
			mat_nr= faceFlags[origIndex*2 + 1];
		}
		else {
			drawSmooth = 1;
			mat_nr= 0;
		}

		if(drawParams)
			flag = drawParams(tf, mcol, mat_nr);
		else
			flag= (drawParamsMapped)? drawParamsMapped(userData, index): 1;
		
		if (flag == 0) { /* flag 0 == the face is hidden or invisible */
			if(tf) tf += gridFaces*gridFaces*numVerts;
			if(mcol) mcol += gridFaces*gridFaces*numVerts*4;
			continue;
		}

		/* flag 1 == use vertex colors */
		if(mcol) {
			if(flag==1) cp= (unsigned char*)mcol;
			mcol += gridFaces*gridFaces*numVerts*4;
		}

		for (S=0; S<numVerts; S++) {
			DMGridData *faceGridData = ccgSubSurf_getFaceGridDataArray(ss, f, S);
			DMGridData *a, *b;

			if (drawSmooth) {
				glShadeModel(GL_SMOOTH);
				for (y=0; y<gridFaces; y++) {
					glBegin(GL_QUAD_STRIP);
					for (x=0; x<gridFaces; x++) {
						a = &faceGridData[(y+0)*gridSize + x];
						b = &faceGridData[(y+1)*gridSize + x];

						if(tf) glTexCoord2fv(tf->uv[0]);
						if(cp) glColor3ub(cp[3], cp[2], cp[1]);
						glNormal3fv(a->no);
						glVertex3fv(a->co);

						if(tf) glTexCoord2fv(tf->uv[1]);
						if(cp) glColor3ub(cp[7], cp[6], cp[5]);
						glNormal3fv(b->no);
						glVertex3fv(b->co);
						
						if(x != gridFaces-1) {
							if(tf) tf++;
							if(cp) cp += 16;
						}
					}

					a = &faceGridData[(y+0)*gridSize + x];
					b = &faceGridData[(y+1)*gridSize + x];

					if(tf) glTexCoord2fv(tf->uv[3]);
					if(cp) glColor3ub(cp[15], cp[14], cp[13]);
					glNormal3fv(a->no);
					glVertex3fv(a->co);

					if(tf) glTexCoord2fv(tf->uv[2]);
					if(cp) glColor3ub(cp[11], cp[10], cp[9]);
					glNormal3fv(b->no);
					glVertex3fv(b->co);

					if(tf) tf++;
					if(cp) cp += 16;

					glEnd();
				}
			} else {
				glShadeModel(GL_FLAT);
				glBegin(GL_QUADS);
				for (y=0; y<gridFaces; y++) {
					for (x=0; x<gridFaces; x++) {
						float *a_co = faceGridData[(y+0)*gridSize + x].co;
						float *b_co = faceGridData[(y+0)*gridSize + x + 1].co;
						float *c_co = faceGridData[(y+1)*gridSize + x + 1].co;
						float *d_co = faceGridData[(y+1)*gridSize + x].co;

						ccgDM_glNormalFast(a_co, b_co, c_co, d_co);

						if(tf) glTexCoord2fv(tf->uv[1]);
						if(cp) glColor3ub(cp[7], cp[6], cp[5]);
						glVertex3fv(d_co);

						if(tf) glTexCoord2fv(tf->uv[2]);
						if(cp) glColor3ub(cp[11], cp[10], cp[9]);
						glVertex3fv(c_co);

						if(tf) glTexCoord2fv(tf->uv[3]);
						if(cp) glColor3ub(cp[15], cp[14], cp[13]);
						glVertex3fv(b_co);

						if(tf) glTexCoord2fv(tf->uv[0]);
						if(cp) glColor3ub(cp[3], cp[2], cp[1]);
						glVertex3fv(a_co);

						if(tf) tf++;
						if(cp) cp += 16;
					}
				}
				glEnd();
			}
		}
	}
}

static void ccgDM_drawFacesTex(DerivedMesh *dm, int (*setDrawOptions)(MTFace *tface, MCol *mcol, int matnr))
{
	ccgDM_drawFacesTex_common(dm, setDrawOptions, NULL, NULL);
}

static void ccgDM_drawMappedFacesTex(DerivedMesh *dm, int (*setDrawOptions)(void *userData, int index), void *userData)
{
	ccgDM_drawFacesTex_common(dm, NULL, setDrawOptions, userData);
}

static void ccgDM_drawUVEdges(DerivedMesh *dm)
{

	MFace *mf = dm->getFaceArray(dm);
	MTFace *tf = DM_get_face_data_layer(dm, CD_MTFACE);
	int i;
	
	if (tf) {
		glBegin(GL_LINES);
		for(i = 0; i < dm->numFaceData; i++, mf++, tf++) {
			if(!(mf->flag&ME_HIDE)) {
				glVertex2fv(tf->uv[0]);
				glVertex2fv(tf->uv[1]);
	
				glVertex2fv(tf->uv[1]);
				glVertex2fv(tf->uv[2]);
	
				if(!mf->v4) {
					glVertex2fv(tf->uv[2]);
					glVertex2fv(tf->uv[0]);
				} else {
					glVertex2fv(tf->uv[2]);
					glVertex2fv(tf->uv[3]);
	
					glVertex2fv(tf->uv[3]);
					glVertex2fv(tf->uv[0]);
				}
			}
		}
		glEnd();
	}
}

static void ccgDM_drawMappedFaces(DerivedMesh *dm, int (*setDrawOptions)(void *userData, int index, int *drawSmooth_r), void *userData, int useColors) {
	CCGDerivedMesh *ccgdm = (CCGDerivedMesh*) dm;
	CCGSubSurf *ss = ccgdm->ss;
	MCol *mcol= NULL;
	int i, gridSize = ccgSubSurf_getGridSize(ss);
	char *faceFlags = ccgdm->faceFlags;
	int gridFaces = gridSize - 1, totface;

	if(useColors) {
		mcol = dm->getFaceDataArray(dm, CD_WEIGHT_MCOL);
		if(!mcol)
			mcol = dm->getFaceDataArray(dm, CD_MCOL);
	}

	totface = ccgSubSurf_getNumFaces(ss);
	for(i = 0; i < totface; i++) {
		CCGFace *f = ccgdm->faceMap[i].face;
		int S, x, y, numVerts = ccgSubSurf_getFaceNumVerts(f);
		int drawSmooth, index = ccgDM_getFaceMapIndex(ss, f);
		int origIndex;
		unsigned char *cp= NULL;

		origIndex = GET_INT_FROM_POINTER(ccgSubSurf_getFaceFaceHandle(ss, f));

		if(faceFlags) drawSmooth = (faceFlags[origIndex*2] & ME_SMOOTH);
		else drawSmooth = 1;

		if(mcol) {
			cp= (unsigned char*)mcol;
			mcol += gridFaces*gridFaces*numVerts*4;
		}

		if (index!=-1) {
			int draw;
			draw = setDrawOptions==NULL ? 1 : setDrawOptions(userData, index, &drawSmooth);
			
			if (draw) {
				if (draw==2) {
		  			glEnable(GL_POLYGON_STIPPLE);
		  			glPolygonStipple(stipple_quarttone);
				}
				
				for (S=0; S<numVerts; S++) {
					DMGridData *faceGridData = ccgSubSurf_getFaceGridDataArray(ss, f, S);
					if (drawSmooth) {
						glShadeModel(GL_SMOOTH);
						for (y=0; y<gridFaces; y++) {
							DMGridData *a, *b;
							glBegin(GL_QUAD_STRIP);
							for (x=0; x<gridFaces; x++) {
								a = &faceGridData[(y+0)*gridSize + x];
								b = &faceGridData[(y+1)*gridSize + x];
	
								if(cp) glColor3ub(cp[3], cp[2], cp[1]);
								glNormal3fv(a->no);
								glVertex3fv(a->co);
								if(cp) glColor3ub(cp[7], cp[6], cp[5]);
								glNormal3fv(b->no);
								glVertex3fv(b->co);

								if(x != gridFaces-1) {
									if(cp) cp += 16;
								}
							}

							a = &faceGridData[(y+0)*gridSize + x];
							b = &faceGridData[(y+1)*gridSize + x];

							if(cp) glColor3ub(cp[15], cp[14], cp[13]);
							glNormal3fv(a->no);
							glVertex3fv(a->co);
							if(cp) glColor3ub(cp[11], cp[10], cp[9]);
							glNormal3fv(b->no);
							glVertex3fv(b->co);

							if(cp) cp += 16;

							glEnd();
						}
					} else {
						glShadeModel(GL_FLAT);
						glBegin(GL_QUADS);
						for (y=0; y<gridFaces; y++) {
							for (x=0; x<gridFaces; x++) {
								float *a = faceGridData[(y+0)*gridSize + x].co;
								float *b = faceGridData[(y+0)*gridSize + x + 1].co;
								float *c = faceGridData[(y+1)*gridSize + x + 1].co;
								float *d = faceGridData[(y+1)*gridSize + x].co;

								ccgDM_glNormalFast(a, b, c, d);
	
								if(cp) glColor3ub(cp[7], cp[6], cp[5]);
								glVertex3fv(d);
								if(cp) glColor3ub(cp[11], cp[10], cp[9]);
								glVertex3fv(c);
								if(cp) glColor3ub(cp[15], cp[14], cp[13]);
								glVertex3fv(b);
								if(cp) glColor3ub(cp[3], cp[2], cp[1]);
								glVertex3fv(a);

								if(cp) cp += 16;
							}
						}
						glEnd();
					}
				}
				if (draw==2)
					glDisable(GL_POLYGON_STIPPLE);
			}
		}
	}
}
static void ccgDM_drawMappedEdges(DerivedMesh *dm, int (*setDrawOptions)(void *userData, int index), void *userData) {
	CCGDerivedMesh *ccgdm = (CCGDerivedMesh*) dm;
	CCGSubSurf *ss = ccgdm->ss;
	CCGEdgeIterator *ei = ccgSubSurf_getEdgeIterator(ss);
	int i, useAging, edgeSize = ccgSubSurf_getEdgeSize(ss);

	ccgSubSurf_getUseAgeCounts(ss, &useAging, NULL, NULL, NULL);

	for (; !ccgEdgeIterator_isStopped(ei); ccgEdgeIterator_next(ei)) {
		CCGEdge *e = ccgEdgeIterator_getCurrent(ei);
		DMGridData *edgeData = ccgSubSurf_getEdgeDataArray(ss, e);
		int index = ccgDM_getEdgeMapIndex(ss, e);

		glBegin(GL_LINE_STRIP);
		if (index!=-1 && (!setDrawOptions || setDrawOptions(userData, index))) {
			if (useAging && !(G.f&G_BACKBUFSEL)) {
				int ageCol = 255-ccgSubSurf_getEdgeAge(ss, e)*4;
				glColor3ub(0, ageCol>0?ageCol:0, 0);
			}

			for (i=0; i<edgeSize-1; i++) {
				glVertex3fv(edgeData[i].co);
				glVertex3fv(edgeData[i+1].co);
			}
		}
		glEnd();
	}

	ccgEdgeIterator_free(ei);
}
static void ccgDM_drawMappedEdgesInterp(DerivedMesh *dm, int (*setDrawOptions)(void *userData, int index), void (*setDrawInterpOptions)(void *userData, int index, float t), void *userData) {
	CCGDerivedMesh *ccgdm = (CCGDerivedMesh*) dm;
	CCGSubSurf *ss = ccgdm->ss;
	CCGEdgeIterator *ei = ccgSubSurf_getEdgeIterator(ss);
	int i, useAging, edgeSize = ccgSubSurf_getEdgeSize(ss);

	ccgSubSurf_getUseAgeCounts(ss, &useAging, NULL, NULL, NULL);

	for (; !ccgEdgeIterator_isStopped(ei); ccgEdgeIterator_next(ei)) {
		CCGEdge *e = ccgEdgeIterator_getCurrent(ei);
		DMGridData *edgeData = ccgSubSurf_getEdgeDataArray(ss, e);
		int index = ccgDM_getEdgeMapIndex(ss, e);

		glBegin(GL_LINE_STRIP);
		if (index!=-1 && (!setDrawOptions || setDrawOptions(userData, index))) {
			for (i=0; i<edgeSize; i++) {
				setDrawInterpOptions(userData, index, (float) i/(edgeSize-1));

				if (useAging && !(G.f&G_BACKBUFSEL)) {
					int ageCol = 255-ccgSubSurf_getEdgeAge(ss, e)*4;
					glColor3ub(0, ageCol>0?ageCol:0, 0);
				}

				glVertex3fv(edgeData[i].co);
			}
		}
		glEnd();
	}

	ccgEdgeIterator_free(ei);
}
static void ccgDM_foreachMappedFaceCenter(DerivedMesh *dm, void (*func)(void *userData, int index, float *co, float *no), void *userData) {
	CCGDerivedMesh *ccgdm = (CCGDerivedMesh*) dm;
	CCGSubSurf *ss = ccgdm->ss;
	CCGFaceIterator *fi = ccgSubSurf_getFaceIterator(ss);

	for (; !ccgFaceIterator_isStopped(fi); ccgFaceIterator_next(fi)) {
		CCGFace *f = ccgFaceIterator_getCurrent(fi);
		int index = ccgDM_getFaceMapIndex(ss, f);

		if (index!=-1) {
				/* Face center data normal isn't updated atm. */
			DMGridData *vd = ccgSubSurf_getFaceGridData(ss, f, 0, 0, 0);

			func(userData, index, vd->co, vd->no);
		}
	}

	ccgFaceIterator_free(fi);
}

static void ccgDM_release(DerivedMesh *dm) {
	CCGDerivedMesh *ccgdm = (CCGDerivedMesh*) dm;

	if (DM_release(dm)) {
		/* Before freeing, need to update the displacement map */
		if(ccgdm->multires.modified) {
			/* Check that mmd still exists */
			if(!ccgdm->multires.local_mmd && BLI_findindex(&ccgdm->multires.ob->modifiers, ccgdm->multires.mmd) < 0)
				ccgdm->multires.mmd = NULL;
			if(ccgdm->multires.mmd)
				ccgdm->multires.update(dm);
		}

		if(ccgdm->pbvh) BLI_pbvh_free(ccgdm->pbvh);
		if(ccgdm->gridFaces) MEM_freeN(ccgdm->gridFaces);
		if(ccgdm->gridData) MEM_freeN(ccgdm->gridData);
		if(ccgdm->gridAdjacency) MEM_freeN(ccgdm->gridAdjacency);
		if(ccgdm->gridOffset) MEM_freeN(ccgdm->gridOffset);
		if(ccgdm->freeSS) ccgSubSurf_free(ccgdm->ss);
		MEM_freeN(ccgdm->edgeFlags);
		MEM_freeN(ccgdm->faceFlags);
		MEM_freeN(ccgdm->vertMap);
		MEM_freeN(ccgdm->edgeMap);
		MEM_freeN(ccgdm->faceMap);
		MEM_freeN(ccgdm);
	}
}

static void *ccgDM_get_vert_data_layer(DerivedMesh *dm, int type)
{
	if(type == CD_ORIGINDEX) {
		/* create origindex on demand to save memory */
		CCGDerivedMesh *ccgdm= (CCGDerivedMesh*)dm;
		CCGSubSurf *ss= ccgdm->ss;
		int *origindex;
		int a, index, totnone, totorig;

		DM_add_vert_layer(dm, CD_ORIGINDEX, CD_CALLOC, NULL);
		origindex= DM_get_vert_data_layer(dm, CD_ORIGINDEX);

		totorig = ccgSubSurf_getNumVerts(ss);
		totnone= dm->numVertData - totorig;

		/* original vertices are at the end */
		for(a=0; a<totnone; a++)
			origindex[a]= ORIGINDEX_NONE;

		for(index=0; index<totorig; index++, a++) {
			CCGVert *v = ccgdm->vertMap[index].vert;
			origindex[a] = ccgDM_getVertMapIndex(ccgdm->ss, v);
		}

		return origindex;
	}

	return DM_get_vert_data_layer(dm, type);
}

static void *ccgDM_get_edge_data_layer(DerivedMesh *dm, int type)
{
	if(type == CD_ORIGINDEX) {
		/* create origindex on demand to save memory */
		CCGDerivedMesh *ccgdm= (CCGDerivedMesh*)dm;
		CCGSubSurf *ss= ccgdm->ss;
		int *origindex;
		int a, i, index, totnone, totorig, totedge;
		int edgeSize= ccgSubSurf_getEdgeSize(ss);

		DM_add_edge_layer(dm, CD_ORIGINDEX, CD_CALLOC, NULL);
		origindex= DM_get_edge_data_layer(dm, CD_ORIGINDEX);

		totedge= ccgSubSurf_getNumEdges(ss);
		totorig= totedge*(edgeSize - 1);
		totnone= dm->numEdgeData - totorig;

		/* original edges are at the end */
		for(a=0; a<totnone; a++)
			origindex[a]= ORIGINDEX_NONE;

		for(index=0; index<totedge; index++) {
			CCGEdge *e= ccgdm->edgeMap[index].edge;
			int mapIndex= ccgDM_getEdgeMapIndex(ss, e);

			for(i = 0; i < edgeSize - 1; i++, a++)
				origindex[a]= mapIndex;
		}

		return origindex;
	}

	return DM_get_edge_data_layer(dm, type);
}

static void *ccgDM_get_face_data_layer(DerivedMesh *dm, int type)
{
	if(type == CD_ORIGINDEX) {
		/* create origindex on demand to save memory */
		CCGDerivedMesh *ccgdm= (CCGDerivedMesh*)dm;
		CCGSubSurf *ss= ccgdm->ss;
		int *origindex;
		int a, i, index, totface;
		int gridFaces = ccgSubSurf_getGridSize(ss) - 1;

		DM_add_face_layer(dm, CD_ORIGINDEX, CD_CALLOC, NULL);
		origindex= DM_get_face_data_layer(dm, CD_ORIGINDEX);

		totface= ccgSubSurf_getNumFaces(ss);

		for(a=0, index=0; index<totface; index++) {
			CCGFace *f = ccgdm->faceMap[index].face;
			int numVerts = ccgSubSurf_getFaceNumVerts(f);
			int mapIndex = ccgDM_getFaceMapIndex(ss, f);

			for(i=0; i<gridFaces*gridFaces*numVerts; i++, a++)
				origindex[a]= mapIndex;
		}

		return origindex;
	}

	return DM_get_face_data_layer(dm, type);
}

static int ccgDM_getNumGrids(DerivedMesh *dm)
{
	CCGDerivedMesh *ccgdm= (CCGDerivedMesh*)dm;
	int index, numFaces, numGrids;

	numFaces= ccgSubSurf_getNumFaces(ccgdm->ss);
	numGrids= 0;

	for(index=0; index<numFaces; index++) {
		CCGFace *f = ccgdm->faceMap[index].face;
		numGrids += ccgSubSurf_getFaceNumVerts(f);
	}

	return numGrids;
}

static int ccgDM_getGridSize(DerivedMesh *dm)
{
	CCGDerivedMesh *ccgdm= (CCGDerivedMesh*)dm;
	return ccgSubSurf_getGridSize(ccgdm->ss);
}

static int ccgdm_adjacent_grid(CCGSubSurf *ss, int *gridOffset, CCGFace *f, int S, int offset)
{
	CCGFace *adjf;
	CCGEdge *e;
	int i, j= 0, numFaces, fIndex, numEdges= 0;

	e = ccgSubSurf_getFaceEdge(ss, f, S);
	numFaces = ccgSubSurf_getEdgeNumFaces(e);

	if(numFaces != 2)
		return -1;

	for(i = 0; i < numFaces; i++) {
		adjf = ccgSubSurf_getEdgeFace(e, i);

		if(adjf != f) {
			numEdges = ccgSubSurf_getFaceNumVerts(adjf);
			for(j = 0; j < numEdges; j++)
				if(ccgSubSurf_getFaceEdge(ss, adjf, j) == e)
					break;

			if(j != numEdges)
				break;
		}
	}
	
	fIndex = GET_INT_FROM_POINTER(ccgSubSurf_getFaceFaceHandle(ss, adjf));

	return gridOffset[fIndex] + (j + offset)%numEdges;
}

static void ccgdm_create_grids(DerivedMesh *dm)
{
	CCGDerivedMesh *ccgdm= (CCGDerivedMesh*)dm;
	CCGSubSurf *ss= ccgdm->ss;
	DMGridData **gridData;
	DMGridAdjacency *gridAdjacency, *adj;
	CCGFace **gridFaces;
	int *gridOffset;
	int index, numFaces, numGrids, S, gIndex, gridSize;

	if(ccgdm->gridData)
		return;
	
	numGrids = ccgDM_getNumGrids(dm);
	numFaces = ccgSubSurf_getNumFaces(ss);
	gridSize = ccgDM_getGridSize(dm);

	/* compute offset into grid array for each face */
	gridOffset = MEM_mallocN(sizeof(int)*numFaces, "ccgdm.gridOffset");

	for(gIndex = 0, index = 0; index < numFaces; index++) {
		CCGFace *f = ccgdm->faceMap[index].face;
		int numVerts = ccgSubSurf_getFaceNumVerts(f);

		gridOffset[index] = gIndex;
		gIndex += numVerts;
	}

	/* compute grid data */
	gridData = MEM_mallocN(sizeof(DMGridData*)*numGrids, "ccgdm.gridData");
	gridAdjacency = MEM_mallocN(sizeof(DMGridAdjacency)*numGrids, "ccgdm.gridAdjacency");
	gridFaces = MEM_mallocN(sizeof(CCGFace*)*numGrids, "ccgdm.gridFaces");

	for(gIndex = 0, index = 0; index < numFaces; index++) {
		CCGFace *f = ccgdm->faceMap[index].face;
		int numVerts = ccgSubSurf_getFaceNumVerts(f);

		for(S = 0; S < numVerts; S++, gIndex++) {
			int prevS = (S - 1 + numVerts) % numVerts;
			int nextS = (S + 1 + numVerts) % numVerts;

			gridData[gIndex] = ccgSubSurf_getFaceGridDataArray(ss, f, S);
			gridFaces[gIndex] = f;

			adj = &gridAdjacency[gIndex];

			adj->index[0] = gIndex - S + nextS;
			adj->rotation[0] = 3;
			adj->index[1] = ccgdm_adjacent_grid(ss, gridOffset, f, prevS, 0);
			adj->rotation[1] = 1;
			adj->index[2] = ccgdm_adjacent_grid(ss, gridOffset, f, S, 1);
			adj->rotation[2] = 3;
			adj->index[3] = gIndex - S + prevS;
			adj->rotation[3] = 1;
		}
	}

	ccgdm->gridData = gridData;
	ccgdm->gridFaces = gridFaces;
	ccgdm->gridAdjacency = gridAdjacency;
	ccgdm->gridOffset = gridOffset;
}

static DMGridData **ccgDM_getGridData(DerivedMesh *dm)
{
	CCGDerivedMesh *ccgdm= (CCGDerivedMesh*)dm;

	ccgdm_create_grids(dm);
	return ccgdm->gridData;
}

static DMGridAdjacency *ccgDM_getGridAdjacency(DerivedMesh *dm)
{
	CCGDerivedMesh *ccgdm= (CCGDerivedMesh*)dm;

	ccgdm_create_grids(dm);
	return ccgdm->gridAdjacency;
}

static int *ccgDM_getGridOffset(DerivedMesh *dm)
{
	CCGDerivedMesh *ccgdm= (CCGDerivedMesh*)dm;

	ccgdm_create_grids(dm);
	return ccgdm->gridOffset;
}

static struct PBVH *ccgDM_getPBVH(Object *ob, DerivedMesh *dm)
{
	CCGDerivedMesh *ccgdm= (CCGDerivedMesh*)dm;
	int gridSize, numGrids;

	if(ccgdm->pbvh)
		return ccgdm->pbvh;

	if(ccgdm->multires.mmd) {
		ccgdm_create_grids(dm);

		gridSize = ccgDM_getGridSize(dm);
		numGrids = ccgDM_getNumGrids(dm);

		ccgdm->pbvh = BLI_pbvh_new();
		BLI_pbvh_build_grids(ccgdm->pbvh, ccgdm->gridData, ccgdm->gridAdjacency,
			numGrids, gridSize, (void**)ccgdm->gridFaces);
	}
	else if(ob->type == OB_MESH) {
		Mesh *me= ob->data;

		ccgdm->pbvh = BLI_pbvh_new();
		BLI_pbvh_build_mesh(ccgdm->pbvh, me->mface, me->mvert,
			       me->totface, me->totvert);
	}

	return ccgdm->pbvh;
}

static CCGDerivedMesh *getCCGDerivedMesh(CCGSubSurf *ss,
                                         int drawInteriorEdges,
                                         int useSubsurfUv,
                                         DerivedMesh *dm)
{
	CCGDerivedMesh *ccgdm = MEM_callocN(sizeof(*ccgdm), "ccgdm");
	CCGVertIterator *vi;
	CCGEdgeIterator *ei;
	CCGFaceIterator *fi;
	int index, totvert, totedge, totface;
	int i;
	int vertNum, edgeNum, faceNum;
	short *edgeFlags;
	char *faceFlags;
	int edgeSize;
	int gridSize;
	int gridFaces;
	int gridSideVerts;
	int gridSideEdges;
	int gridInternalEdges;
	MEdge *medge = NULL;
	MFace *mface = NULL;
	FaceVertWeight *qweight, *tweight;

	DM_from_template(&ccgdm->dm, dm, DM_TYPE_CCGDM,
					 ccgSubSurf_getNumFinalVerts(ss),
					 ccgSubSurf_getNumFinalEdges(ss),
					 ccgSubSurf_getNumFinalFaces(ss));

	ccgdm->dm.getMinMax = ccgDM_getMinMax;
	ccgdm->dm.getNumVerts = ccgDM_getNumVerts;
	ccgdm->dm.getNumFaces = ccgDM_getNumFaces;

	ccgdm->dm.getNumEdges = ccgDM_getNumEdges;
	ccgdm->dm.getVert = ccgDM_getFinalVert;
	ccgdm->dm.getEdge = ccgDM_getFinalEdge;
	ccgdm->dm.getFace = ccgDM_getFinalFace;
	ccgdm->dm.copyVertArray = ccgDM_copyFinalVertArray;
	ccgdm->dm.copyEdgeArray = ccgDM_copyFinalEdgeArray;
	ccgdm->dm.copyFaceArray = ccgDM_copyFinalFaceArray;
	ccgdm->dm.getVertData = DM_get_vert_data;
	ccgdm->dm.getEdgeData = DM_get_edge_data;
	ccgdm->dm.getFaceData = DM_get_face_data;
	ccgdm->dm.getVertDataArray = ccgDM_get_vert_data_layer;
	ccgdm->dm.getEdgeDataArray = ccgDM_get_edge_data_layer;
	ccgdm->dm.getFaceDataArray = ccgDM_get_face_data_layer;
	ccgdm->dm.getNumGrids = ccgDM_getNumGrids;
	ccgdm->dm.getGridSize = ccgDM_getGridSize;
	ccgdm->dm.getGridData = ccgDM_getGridData;
	ccgdm->dm.getGridAdjacency = ccgDM_getGridAdjacency;
	ccgdm->dm.getGridOffset = ccgDM_getGridOffset;
	ccgdm->dm.getPBVH = ccgDM_getPBVH;

	ccgdm->dm.getVertCos = ccgdm_getVertCos;
	ccgdm->dm.foreachMappedVert = ccgDM_foreachMappedVert;
	ccgdm->dm.foreachMappedEdge = ccgDM_foreachMappedEdge;
	ccgdm->dm.foreachMappedFaceCenter = ccgDM_foreachMappedFaceCenter;
	
	ccgdm->dm.drawVerts = ccgDM_drawVerts;
	ccgdm->dm.drawEdges = ccgDM_drawEdges;
	ccgdm->dm.drawLooseEdges = ccgDM_drawLooseEdges;
	ccgdm->dm.drawFacesSolid = ccgDM_drawFacesSolid;
	ccgdm->dm.drawFacesColored = ccgDM_drawFacesColored;
	ccgdm->dm.drawFacesTex = ccgDM_drawFacesTex;
	ccgdm->dm.drawFacesGLSL = ccgDM_drawFacesGLSL;
	ccgdm->dm.drawMappedFaces = ccgDM_drawMappedFaces;
	ccgdm->dm.drawMappedFacesTex = ccgDM_drawMappedFacesTex;
	ccgdm->dm.drawMappedFacesGLSL = ccgDM_drawMappedFacesGLSL;
	ccgdm->dm.drawUVEdges = ccgDM_drawUVEdges;

	ccgdm->dm.drawMappedEdgesInterp = ccgDM_drawMappedEdgesInterp;
	ccgdm->dm.drawMappedEdges = ccgDM_drawMappedEdges;
	
	ccgdm->dm.release = ccgDM_release;
	
	ccgdm->ss = ss;
	ccgdm->drawInteriorEdges = drawInteriorEdges;
	ccgdm->useSubsurfUv = useSubsurfUv;

	totvert = ccgSubSurf_getNumVerts(ss);
	ccgdm->vertMap = MEM_mallocN(totvert * sizeof(*ccgdm->vertMap), "vertMap");
	vi = ccgSubSurf_getVertIterator(ss);
	for(; !ccgVertIterator_isStopped(vi); ccgVertIterator_next(vi)) {
		CCGVert *v = ccgVertIterator_getCurrent(vi);

		ccgdm->vertMap[GET_INT_FROM_POINTER(ccgSubSurf_getVertVertHandle(v))].vert = v;
	}
	ccgVertIterator_free(vi);

	totedge = ccgSubSurf_getNumEdges(ss);
	ccgdm->edgeMap = MEM_mallocN(totedge * sizeof(*ccgdm->edgeMap), "edgeMap");
	ei = ccgSubSurf_getEdgeIterator(ss);
	for(; !ccgEdgeIterator_isStopped(ei); ccgEdgeIterator_next(ei)) {
		CCGEdge *e = ccgEdgeIterator_getCurrent(ei);

		ccgdm->edgeMap[GET_INT_FROM_POINTER(ccgSubSurf_getEdgeEdgeHandle(e))].edge = e;
	}

	totface = ccgSubSurf_getNumFaces(ss);
	ccgdm->faceMap = MEM_mallocN(totface * sizeof(*ccgdm->faceMap), "faceMap");
	fi = ccgSubSurf_getFaceIterator(ss);
	for(; !ccgFaceIterator_isStopped(fi); ccgFaceIterator_next(fi)) {
		CCGFace *f = ccgFaceIterator_getCurrent(fi);

		ccgdm->faceMap[GET_INT_FROM_POINTER(ccgSubSurf_getFaceFaceHandle(ss, f))].face = f;
	}
	ccgFaceIterator_free(fi);

	edgeSize = ccgSubSurf_getEdgeSize(ss);
	gridSize = ccgSubSurf_getGridSize(ss);
	gridFaces = gridSize - 1;
	gridSideVerts = gridSize - 2;
	/*gridInternalVerts = gridSideVerts * gridSideVerts; - as yet, unused */
	gridSideEdges = gridSize - 1;
	gridInternalEdges = (gridSideEdges - 1) * gridSideEdges * 2; 

	calc_ss_weights(gridFaces, &qweight, &tweight);

	vertNum = 0;
	edgeNum = 0;
	faceNum = 0;

	/* mvert = dm->getVertArray(dm); - as yet unused */
	medge = dm->getEdgeArray(dm);
	mface = dm->getFaceArray(dm);

	faceFlags = ccgdm->faceFlags = MEM_callocN(sizeof(char)*2*totface, "faceFlags");

	for(index = 0; index < totface; ++index) {
		CCGFace *f = ccgdm->faceMap[index].face;
		int numVerts = ccgSubSurf_getFaceNumVerts(f);
		int numFinalEdges = numVerts * (gridSideEdges + gridInternalEdges);
		int origIndex = GET_INT_FROM_POINTER(ccgSubSurf_getFaceFaceHandle(ss, f));
		FaceVertWeight *weight = (numVerts == 4) ? qweight : tweight;
		int S, x, y;
		int vertIdx[4];

		ccgdm->faceMap[index].startVert = vertNum;
		ccgdm->faceMap[index].startEdge = edgeNum;
		ccgdm->faceMap[index].startFace = faceNum;

		/* set the face base vert */
		*((int*)ccgSubSurf_getFaceUserData(ss, f)) = vertNum;

		for(S = 0; S < numVerts; S++) {
			CCGVert *v = ccgSubSurf_getFaceVert(ss, f, S);

			vertIdx[S] = GET_INT_FROM_POINTER(ccgSubSurf_getVertVertHandle(v));
		}

		DM_interp_vert_data(dm, &ccgdm->dm, vertIdx, weight[0][0],
		                    numVerts, vertNum);
		++vertNum;

		for(S = 0; S < numVerts; S++) {
			int prevS = (S - 1 + numVerts) % numVerts;
			int nextS = (S + 1) % numVerts;
			int otherS = (numVerts == 4) ? (S + 2) % numVerts : 3;
			for(x = 1; x < gridFaces; x++) {
				float w[4];
				w[prevS]  = weight[x][0][0];
				w[S]      = weight[x][0][1];
				w[nextS]  = weight[x][0][2];
				w[otherS] = weight[x][0][3];
				DM_interp_vert_data(dm, &ccgdm->dm, vertIdx, w,
				                    numVerts, vertNum);
				++vertNum;
			}
		}

		for(S = 0; S < numVerts; S++) {
			int prevS = (S - 1 + numVerts) % numVerts;
			int nextS = (S + 1) % numVerts;
			int otherS = (numVerts == 4) ? (S + 2) % numVerts : 3;
			for(y = 1; y < gridFaces; y++) {
				for(x = 1; x < gridFaces; x++) {
					float w[4];
					w[prevS]  = weight[y * gridFaces + x][0][0];
					w[S]      = weight[y * gridFaces + x][0][1];
					w[nextS]  = weight[y * gridFaces + x][0][2];
					w[otherS] = weight[y * gridFaces + x][0][3];
					DM_interp_vert_data(dm, &ccgdm->dm, vertIdx, w,
					                    numVerts, vertNum);
					++vertNum;
				}
			}
		}

		for(S = 0; S < numVerts; S++) {
			int prevS = (S - 1 + numVerts) % numVerts;
			int nextS = (S + 1) % numVerts;
			int otherS = (numVerts == 4) ? (S + 2) % numVerts : 3;

			weight = (numVerts == 4) ? qweight : tweight;

			for(y = 0; y < gridFaces; y++) {
				for(x = 0; x < gridFaces; x++) {
					FaceVertWeight w;
					int j;

					for(j = 0; j < 4; ++j) {
						w[j][prevS]  = (*weight)[j][0];
						w[j][S]      = (*weight)[j][1];
						w[j][nextS]  = (*weight)[j][2];
						w[j][otherS] = (*weight)[j][3];
					}

					DM_interp_face_data(dm, &ccgdm->dm, &origIndex, NULL,
					                    &w, 1, faceNum);
					weight++;

					++faceNum;
				}
			}
		}

		faceFlags[index*2] = mface[origIndex].flag;
		faceFlags[index*2 + 1] = mface[origIndex].mat_nr;

		edgeNum += numFinalEdges;
	}

	if(useSubsurfUv) {
		CustomData *fdata = &ccgdm->dm.faceData;
		CustomData *dmfdata = &dm->faceData;
		int numlayer = CustomData_number_of_layers(fdata, CD_MTFACE);
		int dmnumlayer = CustomData_number_of_layers(dmfdata, CD_MTFACE);

		for (i=0; i<numlayer && i<dmnumlayer; i++)
			set_subsurf_uv(ss, dm, &ccgdm->dm, i);
	}

	edgeFlags = ccgdm->edgeFlags = MEM_callocN(sizeof(short)*totedge, "edgeFlags");

	for(index = 0; index < totedge; ++index) {
		CCGEdge *e = ccgdm->edgeMap[index].edge;
		int numFinalEdges = edgeSize - 1;
		int x;
		int vertIdx[2];
		int edgeIdx = GET_INT_FROM_POINTER(ccgSubSurf_getEdgeEdgeHandle(e));

		CCGVert *v;
		v = ccgSubSurf_getEdgeVert0(e);
		vertIdx[0] = GET_INT_FROM_POINTER(ccgSubSurf_getVertVertHandle(v));
		v = ccgSubSurf_getEdgeVert1(e);
		vertIdx[1] = GET_INT_FROM_POINTER(ccgSubSurf_getVertVertHandle(v));

		ccgdm->edgeMap[index].startVert = vertNum;
		ccgdm->edgeMap[index].startEdge = edgeNum;

		/* set the edge base vert */
		*((int*)ccgSubSurf_getEdgeUserData(ss, e)) = vertNum;

		for(x = 1; x < edgeSize - 1; x++) {
			float w[2];
			w[1] = (float) x / (edgeSize - 1);
			w[0] = 1 - w[1];
			DM_interp_vert_data(dm, &ccgdm->dm, vertIdx, w, 2, vertNum);
			++vertNum;
		}

		edgeFlags[index]= medge[edgeIdx].flag;

		edgeNum += numFinalEdges;
	}

	for(index = 0; index < totvert; ++index) {
		CCGVert *v = ccgdm->vertMap[index].vert;
		int vertIdx;

		vertIdx = GET_INT_FROM_POINTER(ccgSubSurf_getVertVertHandle(v));

		ccgdm->vertMap[index].startVert = vertNum;

		/* set the vert base vert */
		*((int*) ccgSubSurf_getVertUserData(ss, v)) = vertNum;

		DM_copy_vert_data(dm, &ccgdm->dm, vertIdx, vertNum, 1);

		++vertNum;
	}

	MEM_freeN(qweight);
	MEM_freeN(tweight);

	return ccgdm;
}

/***/

struct DerivedMesh *subsurf_make_derived_from_derived(
                        struct DerivedMesh *dm,
                        struct SubsurfModifierData *smd,
                        int useRenderParams, float (*vertCos)[3],
                        int isFinalCalc, int editMode)
{
	int useSimple = smd->subdivType == ME_SIMPLE_SUBSURF;
	int useAging = smd->flags & eSubsurfModifierFlag_DebugIncr;
	int useSubsurfUv = smd->flags & eSubsurfModifierFlag_SubsurfUv;
	int drawInteriorEdges = !(smd->flags & eSubsurfModifierFlag_ControlEdges);
	CCGDerivedMesh *result;

	if(editMode) {
		int levels= (smd->modifier.scene)? get_render_subsurf_level(&smd->modifier.scene->r, smd->levels): smd->levels;

		smd->emCache = _getSubSurf(smd->emCache, levels, useAging, 0,
		                           useSimple);
		ss_sync_from_derivedmesh(smd->emCache, dm, vertCos, useSimple);

		result = getCCGDerivedMesh(smd->emCache,
		                           drawInteriorEdges,
	                               useSubsurfUv, dm);
	} else if(useRenderParams) {
		/* Do not use cache in render mode. */
		CCGSubSurf *ss;
		int levels= (smd->modifier.scene)? get_render_subsurf_level(&smd->modifier.scene->r, smd->renderLevels): smd->renderLevels;

		if(levels == 0)
			return dm;
		
		ss = _getSubSurf(NULL, levels, 0, 1, useSimple);

		ss_sync_from_derivedmesh(ss, dm, vertCos, useSimple);

		result = getCCGDerivedMesh(ss,
			drawInteriorEdges, useSubsurfUv, dm);

		result->freeSS = 1;
	} else {
		int useIncremental = (smd->flags & eSubsurfModifierFlag_Incremental);
		int useAging = smd->flags & eSubsurfModifierFlag_DebugIncr;
		int levels= (smd->modifier.scene)? get_render_subsurf_level(&smd->modifier.scene->r, smd->levels): smd->levels;
		CCGSubSurf *ss;
		
		/* It is quite possible there is a much better place to do this. It
		 * depends a bit on how rigourously we expect this function to never
		 * be called in editmode. In semi-theory we could share a single
		 * cache, but the handles used inside and outside editmode are not
		 * the same so we would need some way of converting them. Its probably
		 * not worth the effort. But then why am I even writing this long
		 * comment that no one will read? Hmmm. - zr
		 */
		if(smd->emCache) {
			ccgSubSurf_free(smd->emCache);
			smd->emCache = NULL;
		}

		if(useIncremental && isFinalCalc) {
			smd->mCache = ss = _getSubSurf(smd->mCache, levels,
			                               useAging, 0, useSimple);

			ss_sync_from_derivedmesh(ss, dm, vertCos, useSimple);

			result = getCCGDerivedMesh(smd->mCache,
		                               drawInteriorEdges,
	                                   useSubsurfUv, dm);
		} else {
			if (smd->mCache && isFinalCalc) {
				ccgSubSurf_free(smd->mCache);
				smd->mCache = NULL;
			}

			ss = _getSubSurf(NULL, levels, 0, 1, useSimple);
			ss_sync_from_derivedmesh(ss, dm, vertCos, useSimple);

			result = getCCGDerivedMesh(ss, drawInteriorEdges, useSubsurfUv, dm);

			if(isFinalCalc)
				smd->mCache = ss;
			else
				result->freeSS = 1;
		}
	}

	return (DerivedMesh*)result;
}

void subsurf_calculate_limit_positions(Mesh *me, float (*positions_r)[3]) 
{
	/* Finds the subsurf limit positions for the verts in a mesh 
	 * and puts them in an array of floats. Please note that the 
	 * calculated vert positions is incorrect for the verts 
	 * on the boundary of the mesh.
	 */
	CCGSubSurf *ss = _getSubSurf(NULL, 1, 0, 1, 0);
	float edge_sum[3], face_sum[3];
	CCGVertIterator *vi;
	DerivedMesh *dm = CDDM_from_mesh(me, NULL);

	ss_sync_from_derivedmesh(ss, dm, NULL, 0);

	vi = ccgSubSurf_getVertIterator(ss);
	for (; !ccgVertIterator_isStopped(vi); ccgVertIterator_next(vi)) {
		CCGVert *v = ccgVertIterator_getCurrent(vi);
		int idx = GET_INT_FROM_POINTER(ccgSubSurf_getVertVertHandle(v));
		int N = ccgSubSurf_getVertNumEdges(v);
		int numFaces = ccgSubSurf_getVertNumFaces(v);
		float *co;
		int i;
                
		edge_sum[0]= edge_sum[1]= edge_sum[2]= 0.0;
		face_sum[0]= face_sum[1]= face_sum[2]= 0.0;

		for (i=0; i<N; i++) {
			CCGEdge *e = ccgSubSurf_getVertEdge(v, i);
			add_v3_v3v3(edge_sum, edge_sum, ccgSubSurf_getEdgeData(ss, e, 1));
		}
		for (i=0; i<numFaces; i++) {
			CCGFace *f = ccgSubSurf_getVertFace(v, i);
			add_v3_v3v3(face_sum, face_sum, ccgSubSurf_getFaceCenterData(f));
		}

		/* ad-hoc correction for boundary vertices, to at least avoid them
		   moving completely out of place (brecht) */
		if(numFaces && numFaces != N)
			mul_v3_fl(face_sum, (float)N/(float)numFaces);

		co = ccgSubSurf_getVertData(ss, v);
		positions_r[idx][0] = (co[0]*N*N + edge_sum[0]*4 + face_sum[0])/(N*(N+5));
		positions_r[idx][1] = (co[1]*N*N + edge_sum[1]*4 + face_sum[1])/(N*(N+5));
		positions_r[idx][2] = (co[2]*N*N + edge_sum[2]*4 + face_sum[2])/(N*(N+5));
	}
	ccgVertIterator_free(vi);

	ccgSubSurf_free(ss);

	dm->release(dm);
}
<|MERGE_RESOLUTION|>--- conflicted
+++ resolved
@@ -819,10 +819,6 @@
 		for(x = 1; x < edgeSize - 1; x++, i++) {
 			vd= ccgSubSurf_getEdgeData(ss, e, x);
 			copy_v3_v3(mvert[i].co, vd->co);
-<<<<<<< HEAD
-			/* TODO CCGSubsurf does not set these */
-=======
->>>>>>> 7a76bc9a
 			normal_float_to_short_v3(mvert[i].no, vd->no);
 		}
 	}
@@ -1249,21 +1245,12 @@
 			glShadeModel(GL_SMOOTH);
 
 		BLI_pbvh_draw(ccgdm->pbvh, partial_redraw_planes, NULL);
-<<<<<<< HEAD
 
 		glShadeModel(GL_FLAT);
 
 		return;
 	}
 
-=======
-
-		glShadeModel(GL_FLAT);
-
-		return;
-	}
-
->>>>>>> 7a76bc9a
 	fi = ccgSubSurf_getFaceIterator(ss);
 	for (; !ccgFaceIterator_isStopped(fi); ccgFaceIterator_next(fi)) {
 		CCGFace *f = ccgFaceIterator_getCurrent(fi);
