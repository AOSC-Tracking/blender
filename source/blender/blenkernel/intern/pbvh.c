--- conflicted
+++ resolved
@@ -2056,7 +2056,6 @@
   return false;
 }
 
-<<<<<<< HEAD
 bool ray_update_depth_and_hit_count(const float depth_test,
                                     float *r_depth,
                                     float *r_back_depth,
@@ -2110,10 +2109,7 @@
   return ray_update_depth_and_hit_count(depth_test, r_depth, r_back_depth, hit_count);
 }
 
-/* Take advantage of the fact we know this wont be an intersection.
-=======
 /* Take advantage of the fact we know this won't be an intersection.
->>>>>>> 578ccdf7
  * Just handle ray-tri edges. */
 static float dist_squared_ray_to_tri_v3_fast(const float ray_origin[3],
                                              const float ray_direction[3],
