--- conflicted
+++ resolved
@@ -747,15 +747,9 @@
   int temp_vdata_elems, temp_pdata_elems;
 
   float (*vert_positions)[3];
-<<<<<<< HEAD
-
-  const struct MVert *mvert;
-  const struct MEdge *medge;
-  const struct MPoly *mpoly;
-=======
+  const struct MEdge *edges;
+  const struct MLoop *loops;
   const struct MPoly *polys;
->>>>>>> da65b21e
-  const struct MLoop *mloop;
 
   const int *material_index;
 
