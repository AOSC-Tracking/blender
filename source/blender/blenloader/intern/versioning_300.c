/*
 * This program is free software; you can redistribute it and/or
 * modify it under the terms of the GNU General Public License
 * as published by the Free Software Foundation; either version 2
 * of the License, or (at your option) any later version.
 *
 * This program is distributed in the hope that it will be useful,
 * but WITHOUT ANY WARRANTY; without even the implied warranty of
 * MERCHANTABILITY or FITNESS FOR A PARTICULAR PURPOSE.  See the
 * GNU General Public License for more details.
 *
 * You should have received a copy of the GNU General Public License
 * along with this program; if not, write to the Free Software Foundation,
 * Inc., 51 Franklin Street, Fifth Floor, Boston, MA 02110-1301, USA.
 */

/** \file
 * \ingroup blenloader
 */
/* allow readfile to use deprecated functionality */
#define DNA_DEPRECATED_ALLOW

#include <string.h>

#include "MEM_guardedalloc.h"

#include "BLI_listbase.h"
#include "BLI_math_vector.h"
#include "BLI_path_util.h"
#include "BLI_string.h"
#include "BLI_utildefines.h"

#include "DNA_anim_types.h"
#include "DNA_armature_types.h"
#include "DNA_brush_types.h"
#include "DNA_collection_types.h"
#include "DNA_constraint_types.h"
#include "DNA_curve_types.h"
#include "DNA_genfile.h"
#include "DNA_gpencil_modifier_types.h"
#include "DNA_lineart_types.h"
#include "DNA_listBase.h"
#include "DNA_material_types.h"
#include "DNA_modifier_types.h"
#include "DNA_text_types.h"
#include "DNA_workspace_types.h"

#include "BKE_action.h"
#include "BKE_animsys.h"
#include "BKE_armature.h"
#include "BKE_asset.h"
#include "BKE_collection.h"
#include "BKE_deform.h"
#include "BKE_fcurve.h"
#include "BKE_fcurve_driver.h"
#include "BKE_idprop.h"
#include "BKE_lib_id.h"
#include "BKE_main.h"
#include "BKE_modifier.h"
#include "BKE_node.h"

#include "RNA_access.h"
#include "RNA_enum_types.h"

#include "BLO_readfile.h"
#include "MEM_guardedalloc.h"
#include "readfile.h"

#include "SEQ_iterator.h"
#include "SEQ_sequencer.h"

#include "RNA_access.h"

#include "versioning_common.h"

static IDProperty *idproperty_find_ui_container(IDProperty *idprop_group)
{
  LISTBASE_FOREACH (IDProperty *, prop, &idprop_group->data.group) {
    if (prop->type == IDP_GROUP && STREQ(prop->name, "_RNA_UI")) {
      return prop;
    }
  }
  return NULL;
}

static void version_idproperty_move_data_int(IDPropertyUIDataInt *ui_data,
                                             const IDProperty *prop_ui_data)
{
  IDProperty *min = IDP_GetPropertyFromGroup(prop_ui_data, "min");
  if (min != NULL) {
    ui_data->min = ui_data->soft_min = IDP_coerce_to_int_or_zero(min);
  }
  IDProperty *max = IDP_GetPropertyFromGroup(prop_ui_data, "max");
  if (max != NULL) {
    ui_data->max = ui_data->soft_max = IDP_coerce_to_int_or_zero(max);
  }
  IDProperty *soft_min = IDP_GetPropertyFromGroup(prop_ui_data, "soft_min");
  if (soft_min != NULL) {
    ui_data->soft_min = IDP_coerce_to_int_or_zero(soft_min);
    ui_data->soft_min = MIN2(ui_data->soft_min, ui_data->min);
  }
  IDProperty *soft_max = IDP_GetPropertyFromGroup(prop_ui_data, "soft_max");
  if (soft_max != NULL) {
    ui_data->soft_max = IDP_coerce_to_int_or_zero(soft_max);
    ui_data->soft_max = MAX2(ui_data->soft_max, ui_data->max);
  }
  IDProperty *step = IDP_GetPropertyFromGroup(prop_ui_data, "step");
  if (step != NULL) {
    ui_data->step = IDP_coerce_to_int_or_zero(soft_max);
  }
  IDProperty *default_value = IDP_GetPropertyFromGroup(prop_ui_data, "default");
  if (default_value != NULL) {
    if (default_value->type == IDP_ARRAY) {
      if (default_value->subtype == IDP_INT) {
        ui_data->default_array = MEM_malloc_arrayN(default_value->len, sizeof(int), __func__);
        memcpy(ui_data->default_array, IDP_Array(default_value), sizeof(int) * default_value->len);
        ui_data->default_array_len = default_value->len;
      }
    }
    else if (default_value->type == IDP_INT) {
      ui_data->default_value = IDP_coerce_to_int_or_zero(default_value);
    }
  }
}

static void version_idproperty_move_data_float(IDPropertyUIDataFloat *ui_data,
                                               const IDProperty *prop_ui_data)
{
  IDProperty *min = IDP_GetPropertyFromGroup(prop_ui_data, "min");
  if (min != NULL) {
    ui_data->min = ui_data->soft_min = IDP_coerce_to_double_or_zero(min);
  }
  IDProperty *max = IDP_GetPropertyFromGroup(prop_ui_data, "max");
  if (max != NULL) {
    ui_data->max = ui_data->soft_max = IDP_coerce_to_double_or_zero(max);
  }
  IDProperty *soft_min = IDP_GetPropertyFromGroup(prop_ui_data, "soft_min");
  if (soft_min != NULL) {
    ui_data->soft_min = IDP_coerce_to_double_or_zero(soft_min);
    ui_data->soft_min = MAX2(ui_data->soft_min, ui_data->min);
  }
  IDProperty *soft_max = IDP_GetPropertyFromGroup(prop_ui_data, "soft_max");
  if (soft_max != NULL) {
    ui_data->soft_max = IDP_coerce_to_double_or_zero(soft_max);
    ui_data->soft_max = MIN2(ui_data->soft_max, ui_data->max);
  }
  IDProperty *step = IDP_GetPropertyFromGroup(prop_ui_data, "step");
  if (step != NULL) {
    ui_data->step = IDP_coerce_to_float_or_zero(step);
  }
  IDProperty *precision = IDP_GetPropertyFromGroup(prop_ui_data, "precision");
  if (precision != NULL) {
    ui_data->precision = IDP_coerce_to_int_or_zero(precision);
  }
  IDProperty *default_value = IDP_GetPropertyFromGroup(prop_ui_data, "default");
  if (default_value != NULL) {
    if (default_value->type == IDP_ARRAY) {
      const int array_len = default_value->len;
      ui_data->default_array_len = array_len;
      if (default_value->subtype == IDP_FLOAT) {
        ui_data->default_array = MEM_malloc_arrayN(array_len, sizeof(double), __func__);
        const float *old_default_array = IDP_Array(default_value);
        for (int i = 0; i < ui_data->default_array_len; i++) {
          ui_data->default_array[i] = (double)old_default_array[i];
        }
      }
      else if (default_value->subtype == IDP_DOUBLE) {
        ui_data->default_array = MEM_malloc_arrayN(array_len, sizeof(double), __func__);
        memcpy(ui_data->default_array, IDP_Array(default_value), sizeof(double) * array_len);
      }
    }
    else if (ELEM(default_value->type, IDP_DOUBLE, IDP_FLOAT)) {
      ui_data->default_value = IDP_coerce_to_double_or_zero(default_value);
    }
  }
}

static void version_idproperty_move_data_string(IDPropertyUIDataString *ui_data,
                                                const IDProperty *prop_ui_data)
{
  IDProperty *default_value = IDP_GetPropertyFromGroup(prop_ui_data, "default");
  if (default_value != NULL && default_value->type == IDP_STRING) {
    ui_data->default_value = BLI_strdup(IDP_String(default_value));
  }
}

static void version_idproperty_ui_data(IDProperty *idprop_group)
{
  if (idprop_group == NULL) { /* NULL check here to reduce verbosity of calls to this function. */
    return;
  }

  IDProperty *ui_container = idproperty_find_ui_container(idprop_group);
  if (ui_container == NULL) {
    return;
  }

  LISTBASE_FOREACH (IDProperty *, prop, &idprop_group->data.group) {
    IDProperty *prop_ui_data = IDP_GetPropertyFromGroup(ui_container, prop->name);
    if (prop_ui_data == NULL) {
      continue;
    }

    if (!IDP_ui_data_supported(prop)) {
      continue;
    }

    IDPropertyUIData *ui_data = IDP_ui_data_ensure(prop);

    IDProperty *subtype = IDP_GetPropertyFromGroup(prop_ui_data, "subtype");
    if (subtype != NULL && subtype->type == IDP_STRING) {
      const char *subtype_string = IDP_String(subtype);
      int result = PROP_NONE;
      RNA_enum_value_from_id(rna_enum_property_subtype_items, subtype_string, &result);
      ui_data->rna_subtype = result;
    }

    IDProperty *description = IDP_GetPropertyFromGroup(prop_ui_data, "description");
    if (description != NULL && description->type == IDP_STRING) {
      ui_data->description = BLI_strdup(IDP_String(description));
    }

    /* Type specific data. */
    switch (IDP_ui_data_type(prop)) {
      case IDP_UI_DATA_TYPE_STRING:
        version_idproperty_move_data_string((IDPropertyUIDataString *)ui_data, prop_ui_data);
        break;
      case IDP_UI_DATA_TYPE_ID:
        break;
      case IDP_UI_DATA_TYPE_INT:
        version_idproperty_move_data_int((IDPropertyUIDataInt *)ui_data, prop_ui_data);
        break;
      case IDP_UI_DATA_TYPE_FLOAT:
        version_idproperty_move_data_float((IDPropertyUIDataFloat *)ui_data, prop_ui_data);
        break;
      case IDP_UI_DATA_TYPE_UNSUPPORTED:
        BLI_assert_unreachable();
        break;
    }

    IDP_FreeFromGroup(ui_container, prop_ui_data);
  }

  IDP_FreeFromGroup(idprop_group, ui_container);
}

static void do_versions_idproperty_bones_recursive(Bone *bone)
{
  version_idproperty_ui_data(bone->prop);
  LISTBASE_FOREACH (Bone *, child_bone, &bone->childbase) {
    do_versions_idproperty_bones_recursive(child_bone);
  }
}

static void do_versions_idproperty_seq_recursive(ListBase *seqbase)
{
  LISTBASE_FOREACH (Sequence *, seq, seqbase) {
    version_idproperty_ui_data(seq->prop);
    if (seq->type == SEQ_TYPE_META) {
      do_versions_idproperty_seq_recursive(&seq->seqbase);
    }
  }
}

/**
 * For every data block that supports them, initialize the new IDProperty UI data struct based on
 * the old more complicated storage. Assumes only the top level of IDProperties below the parent
 * group had UI data in a "_RNA_UI" group.
 *
 * \note The following IDProperty groups in DNA aren't exposed in the UI or are runtime-only, so
 * they don't have UI data: wmOperator, bAddon, bUserMenuItem_Op, wmKeyMapItem, wmKeyConfigPref,
 * uiList, FFMpegCodecData, View3DShading, bToolRef, TimeMarker, ViewLayer, bPoseChannel.
 */
static void do_versions_idproperty_ui_data(Main *bmain)
{
  /* ID data. */
  ID *id;
  FOREACH_MAIN_ID_BEGIN (bmain, id) {
    IDProperty *idprop_group = IDP_GetProperties(id, false);
    version_idproperty_ui_data(idprop_group);
  }
  FOREACH_MAIN_ID_END;

  /* Bones. */
  LISTBASE_FOREACH (bArmature *, armature, &bmain->armatures) {
    LISTBASE_FOREACH (Bone *, bone, &armature->bonebase) {
      do_versions_idproperty_bones_recursive(bone);
    }
  }

  /* Nodes and node sockets. */
  LISTBASE_FOREACH (bNodeTree *, ntree, &bmain->nodetrees) {
    LISTBASE_FOREACH (bNode *, node, &ntree->nodes) {
      version_idproperty_ui_data(node->prop);
    }
    LISTBASE_FOREACH (bNodeSocket *, socket, &ntree->inputs) {
      version_idproperty_ui_data(socket->prop);
    }
    LISTBASE_FOREACH (bNodeSocket *, socket, &ntree->outputs) {
      version_idproperty_ui_data(socket->prop);
    }
  }

  LISTBASE_FOREACH (Object *, ob, &bmain->objects) {
    /* The UI data from exposed node modifier properties is just copied from the corresponding node
     * group, but the copying only runs when necessary, so we still need to version data here. */
    LISTBASE_FOREACH (ModifierData *, md, &ob->modifiers) {
      if (md->type == eModifierType_Nodes) {
        NodesModifierData *nmd = (NodesModifierData *)md;
        version_idproperty_ui_data(nmd->settings.properties);
      }
    }

    /* Object post bones. */
    if (ob->type == OB_ARMATURE && ob->pose != NULL) {
      LISTBASE_FOREACH (bPoseChannel *, pchan, &ob->pose->chanbase) {
        version_idproperty_ui_data(pchan->prop);
      }
    }
  }

  /* Sequences. */
  LISTBASE_FOREACH (Scene *, scene, &bmain->scenes) {
    if (scene->ed != NULL) {
      do_versions_idproperty_seq_recursive(&scene->ed->seqbase);
    }
  }
}

static void sort_linked_ids(Main *bmain)
{
  ListBase *lb;
  FOREACH_MAIN_LISTBASE_BEGIN (bmain, lb) {
    ListBase temp_list;
    BLI_listbase_clear(&temp_list);
    LISTBASE_FOREACH_MUTABLE (ID *, id, lb) {
      if (ID_IS_LINKED(id)) {
        BLI_remlink(lb, id);
        BLI_addtail(&temp_list, id);
        id_sort_by_name(&temp_list, id, NULL);
      }
    }
    BLI_movelisttolist(lb, &temp_list);
  }
  FOREACH_MAIN_LISTBASE_END;
}

static void assert_sorted_ids(Main *bmain)
{
#ifndef NDEBUG
  ListBase *lb;
  FOREACH_MAIN_LISTBASE_BEGIN (bmain, lb) {
    ID *id_prev = NULL;
    LISTBASE_FOREACH (ID *, id, lb) {
      if (id_prev == NULL) {
        continue;
      }
      BLI_assert(id_prev->lib != id->lib || BLI_strcasecmp(id_prev->name, id->name) < 0);
    }
  }
  FOREACH_MAIN_LISTBASE_END;
#else
  UNUSED_VARS_NDEBUG(bmain);
#endif
}

static void move_vertex_group_names_to_object_data(Main *bmain)
{
  LISTBASE_FOREACH (Object *, object, &bmain->objects) {
    if (ELEM(object->type, OB_MESH, OB_LATTICE, OB_GPENCIL)) {
      ListBase *new_defbase = BKE_object_defgroup_list_mutable(object);

      /* Choose the longest vertex group name list among all linked duplicates. */
      if (BLI_listbase_count(&object->defbase) < BLI_listbase_count(new_defbase)) {
        BLI_freelistN(&object->defbase);
      }
      else {
        /* Clear the list in case the it was already assigned from another object. */
        BLI_freelistN(new_defbase);
        *new_defbase = object->defbase;
        BKE_object_defgroup_active_index_set(object, object->actdef);
      }
    }
  }
}

static void do_versions_sequencer_speed_effect_recursive(Scene *scene, const ListBase *seqbase)
{
  /* Old SpeedControlVars->flags. */
#define SEQ_SPEED_INTEGRATE (1 << 0)
#define SEQ_SPEED_COMPRESS_IPO_Y (1 << 2)

  LISTBASE_FOREACH (Sequence *, seq, seqbase) {
    if (seq->type == SEQ_TYPE_SPEED) {
      SpeedControlVars *v = (SpeedControlVars *)seq->effectdata;
      const char *substr = NULL;
      float globalSpeed = v->globalSpeed;
      if (seq->flag & SEQ_USE_EFFECT_DEFAULT_FADE) {
        if (globalSpeed == 1.0f) {
          v->speed_control_type = SEQ_SPEED_STRETCH;
        }
        else {
          v->speed_control_type = SEQ_SPEED_MULTIPLY;
          v->speed_fader = globalSpeed *
                           ((float)seq->seq1->len /
                            max_ff((float)(seq->seq1->enddisp - seq->seq1->start), 1.0f));
        }
      }
      else if (v->flags & SEQ_SPEED_INTEGRATE) {
        v->speed_control_type = SEQ_SPEED_MULTIPLY;
        v->speed_fader = seq->speed_fader * globalSpeed;
      }
      else if (v->flags & SEQ_SPEED_COMPRESS_IPO_Y) {
        globalSpeed *= 100.0f;
        v->speed_control_type = SEQ_SPEED_LENGTH;
        v->speed_fader_length = seq->speed_fader * globalSpeed;
        substr = "speed_length";
      }
      else {
        v->speed_control_type = SEQ_SPEED_FRAME_NUMBER;
        v->speed_fader_frame_number = (int)(seq->speed_fader * globalSpeed);
        substr = "speed_frame_number";
      }

      v->flags &= ~(SEQ_SPEED_INTEGRATE | SEQ_SPEED_COMPRESS_IPO_Y);

      if (substr || globalSpeed != 1.0f) {
        FCurve *fcu = id_data_find_fcurve(&scene->id, seq, &RNA_Sequence, "speed_factor", 0, NULL);
        if (fcu) {
          if (globalSpeed != 1.0f) {
            for (int i = 0; i < fcu->totvert; i++) {
              BezTriple *bezt = &fcu->bezt[i];
              bezt->vec[0][1] *= globalSpeed;
              bezt->vec[1][1] *= globalSpeed;
              bezt->vec[2][1] *= globalSpeed;
            }
          }
          if (substr) {
            char *new_path = BLI_str_replaceN(fcu->rna_path, "speed_factor", substr);
            MEM_freeN(fcu->rna_path);
            fcu->rna_path = new_path;
          }
        }
      }
    }
    else if (seq->type == SEQ_TYPE_META) {
      do_versions_sequencer_speed_effect_recursive(scene, &seq->seqbase);
    }
  }

#undef SEQ_SPEED_INTEGRATE
#undef SEQ_SPEED_COMPRESS_IPO_Y
}

static bool do_versions_sequencer_color_tags(Sequence *seq, void *UNUSED(user_data))
{
  seq->color_tag = SEQUENCE_COLOR_NONE;
  return true;
}

static bool do_versions_sequencer_color_balance_sop(Sequence *seq, void *UNUSED(user_data))
{
  LISTBASE_FOREACH (SequenceModifierData *, smd, &seq->modifiers) {
    if (smd->type == seqModifierType_ColorBalance) {
      StripColorBalance *cb = &((ColorBalanceModifierData *)smd)->color_balance;
      cb->method = SEQ_COLOR_BALANCE_METHOD_LIFTGAMMAGAIN;
      for (int i = 0; i < 3; i++) {
        copy_v3_fl(cb->slope, 1.0f);
        copy_v3_fl(cb->offset, 1.0f);
        copy_v3_fl(cb->power, 1.0f);
      }
    }
  }
  return true;
}

static bNodeLink *find_connected_link(bNodeTree *ntree, bNodeSocket *in_socket)
{
  LISTBASE_FOREACH (bNodeLink *, link, &ntree->links) {
    if (link->tosock == in_socket) {
      return link;
    }
  }
  return NULL;
}

static void add_realize_instances_before_socket(bNodeTree *ntree,
                                                bNode *node,
                                                bNodeSocket *geometry_socket)
{
  BLI_assert(geometry_socket->type == SOCK_GEOMETRY);
  bNodeLink *link = find_connected_link(ntree, geometry_socket);
  if (link == NULL) {
    return;
  }

  /* If the realize instances node is already before this socket, no need to continue. */
  if (link->fromnode->type == GEO_NODE_REALIZE_INSTANCES) {
    return;
  }

  bNode *realize_node = nodeAddStaticNode(NULL, ntree, GEO_NODE_REALIZE_INSTANCES);
  realize_node->parent = node->parent;
  realize_node->locx = node->locx - 100;
  realize_node->locy = node->locy;
  nodeAddLink(ntree, link->fromnode, link->fromsock, realize_node, realize_node->inputs.first);
  link->fromnode = realize_node;
  link->fromsock = realize_node->outputs.first;
}

/**
 * If a node used to realize instances implicitly and will no longer do so in 3.0, add a "Realize
 * Instances" node in front of it to avoid changing behavior. Don't do this if the node will be
 * replaced anyway though.
 */
static void version_geometry_nodes_add_realize_instance_nodes(bNodeTree *ntree)
{
  LISTBASE_FOREACH_MUTABLE (bNode *, node, &ntree->nodes) {
    if (ELEM(node->type,
             GEO_NODE_CAPTURE_ATTRIBUTE,
             GEO_NODE_SEPARATE_COMPONENTS,
             GEO_NODE_CONVEX_HULL,
             GEO_NODE_CURVE_LENGTH,
             GEO_NODE_MESH_BOOLEAN,
             GEO_NODE_FILLET_CURVE,
             GEO_NODE_RESAMPLE_CURVE,
             GEO_NODE_CURVE_TO_MESH,
             GEO_NODE_TRIM_CURVE,
             GEO_NODE_REPLACE_MATERIAL,
             GEO_NODE_SUBDIVIDE_MESH,
             GEO_NODE_ATTRIBUTE_REMOVE,
             GEO_NODE_TRIANGULATE)) {
      bNodeSocket *geometry_socket = node->inputs.first;
      add_realize_instances_before_socket(ntree, node, geometry_socket);
    }
    /* Also realize instances for the profile input of the curve to mesh node. */
    if (node->type == GEO_NODE_CURVE_TO_MESH) {
      bNodeSocket *profile_socket = (bNodeSocket *)BLI_findlink(&node->inputs, 1);
      add_realize_instances_before_socket(ntree, node, profile_socket);
    }
  }
}

/**
 * The geometry nodes modifier used to realize instances for the next modifier implicitly. Now it
 * is done with the realize instances node. It also used to convert meshes to point clouds
 * automatically, which is also now done with a specific node.
 */
static bNodeTree *add_realize_node_tree(Main *bmain)
{
  bNodeTree *node_tree = ntreeAddTree(bmain, "Realize Instances 2.93 Legacy", "GeometryNodeTree");

  ntreeAddSocketInterface(node_tree, SOCK_IN, "NodeSocketGeometry", "Geometry");
  ntreeAddSocketInterface(node_tree, SOCK_OUT, "NodeSocketGeometry", "Geometry");

  bNode *group_input = nodeAddStaticNode(NULL, node_tree, NODE_GROUP_INPUT);
  group_input->locx = -400.0f;
  bNode *group_output = nodeAddStaticNode(NULL, node_tree, NODE_GROUP_OUTPUT);
  group_output->locx = 500.0f;
  group_output->flag |= NODE_DO_OUTPUT;

  bNode *join = nodeAddStaticNode(NULL, node_tree, GEO_NODE_JOIN_GEOMETRY);
  join->locx = group_output->locx - 175.0f;
  join->locy = group_output->locy;
  bNode *conv = nodeAddStaticNode(NULL, node_tree, GEO_NODE_POINTS_TO_VERTICES);
  conv->locx = join->locx - 175.0f;
  conv->locy = join->locy - 70.0;
  bNode *separate = nodeAddStaticNode(NULL, node_tree, GEO_NODE_SEPARATE_COMPONENTS);
  separate->locx = join->locx - 350.0f;
  separate->locy = join->locy + 50.0f;
  bNode *realize = nodeAddStaticNode(NULL, node_tree, GEO_NODE_REALIZE_INSTANCES);
  realize->locx = separate->locx - 200.0f;
  realize->locy = join->locy;

  nodeAddLink(node_tree, group_input, group_input->outputs.first, realize, realize->inputs.first);
  nodeAddLink(node_tree, realize, realize->outputs.first, separate, separate->inputs.first);
  nodeAddLink(node_tree, conv, conv->outputs.first, join, join->inputs.first);
  nodeAddLink(node_tree, separate, BLI_findlink(&separate->outputs, 3), join, join->inputs.first);
  nodeAddLink(node_tree, separate, BLI_findlink(&separate->outputs, 1), conv, conv->inputs.first);
  nodeAddLink(node_tree, separate, BLI_findlink(&separate->outputs, 2), join, join->inputs.first);
  nodeAddLink(node_tree, separate, separate->outputs.first, join, join->inputs.first);
  nodeAddLink(node_tree, join, join->outputs.first, group_output, group_output->inputs.first);

  LISTBASE_FOREACH (bNode *, node, &node_tree->nodes) {
    nodeSetSelected(node, false);
  }

  ntreeUpdateTree(bmain, node_tree);
  return node_tree;
}

void do_versions_after_linking_300(Main *bmain, ReportList *UNUSED(reports))
{
  if (MAIN_VERSION_ATLEAST(bmain, 300, 0) && !MAIN_VERSION_ATLEAST(bmain, 300, 1)) {
    /* Set zero user text objects to have a fake user. */
    LISTBASE_FOREACH (Text *, text, &bmain->texts) {
      if (text->id.us == 0) {
        id_fake_user_set(&text->id);
      }
    }
  }

  if (!MAIN_VERSION_ATLEAST(bmain, 300, 3)) {
    /* Use new texture socket in Attribute Sample Texture node. */
    LISTBASE_FOREACH (bNodeTree *, ntree, &bmain->nodetrees) {
      if (ntree->type != NTREE_GEOMETRY) {
        continue;
      }
      LISTBASE_FOREACH (bNode *, node, &ntree->nodes) {
        if (node->type != GEO_NODE_LEGACY_ATTRIBUTE_SAMPLE_TEXTURE) {
          continue;
        }
        if (node->id == NULL) {
          continue;
        }
        LISTBASE_FOREACH (bNodeSocket *, socket, &node->inputs) {
          if (socket->type == SOCK_TEXTURE) {
            bNodeSocketValueTexture *socket_value = (bNodeSocketValueTexture *)
                                                        socket->default_value;
            socket_value->value = (Tex *)node->id;
            break;
          }
        }
        node->id = NULL;
      }
    }

    sort_linked_ids(bmain);
    assert_sorted_ids(bmain);
  }

  if (MAIN_VERSION_ATLEAST(bmain, 300, 3)) {
    assert_sorted_ids(bmain);
  }

  if (!MAIN_VERSION_ATLEAST(bmain, 300, 11)) {
    move_vertex_group_names_to_object_data(bmain);
  }

  if (!MAIN_VERSION_ATLEAST(bmain, 300, 13)) {
    LISTBASE_FOREACH (Scene *, scene, &bmain->scenes) {
      if (scene->ed != NULL) {
        do_versions_sequencer_speed_effect_recursive(scene, &scene->ed->seqbase);
      }
    }
  }

  if (!MAIN_VERSION_ATLEAST(bmain, 300, 26)) {
    LISTBASE_FOREACH (Scene *, scene, &bmain->scenes) {
      ToolSettings *tool_settings = scene->toolsettings;
      ImagePaintSettings *imapaint = &tool_settings->imapaint;
      if (imapaint->canvas != NULL &&
          ELEM(imapaint->canvas->type, IMA_TYPE_R_RESULT, IMA_TYPE_COMPOSITE)) {
        imapaint->canvas = NULL;
      }
      if (imapaint->stencil != NULL &&
          ELEM(imapaint->stencil->type, IMA_TYPE_R_RESULT, IMA_TYPE_COMPOSITE)) {
        imapaint->stencil = NULL;
      }
      if (imapaint->clone != NULL &&
          ELEM(imapaint->clone->type, IMA_TYPE_R_RESULT, IMA_TYPE_COMPOSITE)) {
        imapaint->clone = NULL;
      }
    }

    LISTBASE_FOREACH (Brush *, brush, &bmain->brushes) {
      if (brush->clone.image != NULL &&
          ELEM(brush->clone.image->type, IMA_TYPE_R_RESULT, IMA_TYPE_COMPOSITE)) {
        brush->clone.image = NULL;
      }
    }
  }

  if (!MAIN_VERSION_ATLEAST(bmain, 300, 28)) {
    LISTBASE_FOREACH (bNodeTree *, ntree, &bmain->nodetrees) {
      if (ntree->type == NTREE_GEOMETRY) {
        version_geometry_nodes_add_realize_instance_nodes(ntree);
      }
    }
  }

  if (!MAIN_VERSION_ATLEAST(bmain, 300, 30)) {
    do_versions_idproperty_ui_data(bmain);
  }

  if (!MAIN_VERSION_ATLEAST(bmain, 300, 32)) {
    /* Update Switch Node Non-Fields switch input to Switch_001. */
    LISTBASE_FOREACH (bNodeTree *, ntree, &bmain->nodetrees) {
      if (ntree->type != NTREE_GEOMETRY) {
        continue;
      }

      LISTBASE_FOREACH (bNodeLink *, link, &ntree->links) {
        if (link->tonode->type == GEO_NODE_SWITCH) {
          if (STREQ(link->tosock->identifier, "Switch")) {
            bNode *to_node = link->tonode;

            uint8_t mode = ((NodeSwitch *)to_node->storage)->input_type;
            if (ELEM(mode,
                     SOCK_GEOMETRY,
                     SOCK_OBJECT,
                     SOCK_COLLECTION,
                     SOCK_TEXTURE,
                     SOCK_MATERIAL)) {
              link->tosock = link->tosock->next;
            }
          }
        }
      }
    }
  }

  if (!MAIN_VERSION_ATLEAST(bmain, 300, 33)) {
    /* This was missing from #move_vertex_group_names_to_object_data. */
    LISTBASE_FOREACH (Object *, object, &bmain->objects) {
      if (ELEM(object->type, OB_MESH, OB_LATTICE, OB_GPENCIL)) {
        /* This uses the fact that the active vertex group index starts counting at 1. */
        if (BKE_object_defgroup_active_index_get(object) == 0) {
          BKE_object_defgroup_active_index_set(object, object->actdef);
        }
      }
    }
  }

  if (!MAIN_VERSION_ATLEAST(bmain, 300, 35)) {
    /* Add a new modifier to realize instances from previous modifiers.
     * Previously that was done automatically by geometry nodes. */
    bNodeTree *realize_instances_node_tree = NULL;
    LISTBASE_FOREACH (Object *, ob, &bmain->objects) {
      LISTBASE_FOREACH_MUTABLE (ModifierData *, md, &ob->modifiers) {
        if (md->type != eModifierType_Nodes) {
          continue;
        }
        if (md->next == NULL) {
          break;
        }
        if (md->next->type == eModifierType_Nodes) {
          continue;
        }
        NodesModifierData *nmd = (NodesModifierData *)md;
        if (nmd->node_group == NULL) {
          continue;
        }

        NodesModifierData *new_nmd = (NodesModifierData *)BKE_modifier_new(eModifierType_Nodes);
        STRNCPY(new_nmd->modifier.name, "Realize Instances 2.93 Legacy");
        BKE_modifier_unique_name(&ob->modifiers, &new_nmd->modifier);
        BLI_insertlinkafter(&ob->modifiers, md, new_nmd);
        if (realize_instances_node_tree == NULL) {
          realize_instances_node_tree = add_realize_node_tree(bmain);
        }
        new_nmd->node_group = realize_instances_node_tree;
      }
    }
  }

  if (!MAIN_VERSION_ATLEAST(bmain, 300, 37)) {
    LISTBASE_FOREACH (bNodeTree *, ntree, &bmain->nodetrees) {
      if (ntree->type == NTREE_GEOMETRY) {
        LISTBASE_FOREACH_MUTABLE (bNode *, node, &ntree->nodes) {
          if (node->type == GEO_NODE_BOUNDING_BOX) {
            bNodeSocket *geometry_socket = node->inputs.first;
            add_realize_instances_before_socket(ntree, node, geometry_socket);
          }
        }
      }
    }
  }

  /**
   * Versioning code until next subversion bump goes here.
   *
   * \note Be sure to check when bumping the version:
   * - #blo_do_versions_300 in this file.
   * - "versioning_userdef.c", #blo_do_versions_userdef
   * - "versioning_userdef.c", #do_versions_theme
   *
   * \note Keep this message at the bottom of the function.
   */
  {
    /* Keep this block, even when empty. */

    version_node_socket_index_animdata(bmain, NTREE_SHADER, SH_NODE_BSDF_PRINCIPLED, 4, 2, 25);
  }
}

static void version_switch_node_input_prefix(Main *bmain)
{
  FOREACH_NODETREE_BEGIN (bmain, ntree, id) {
    if (ntree->type == NTREE_GEOMETRY) {
      LISTBASE_FOREACH (bNode *, node, &ntree->nodes) {
        if (node->type == GEO_NODE_SWITCH) {
          LISTBASE_FOREACH (bNodeSocket *, socket, &node->inputs) {
            /* Skip the "switch" socket. */
            if (socket == node->inputs.first) {
              continue;
            }
            strcpy(socket->name, socket->name[0] == 'A' ? "False" : "True");

            /* Replace "A" and "B", but keep the unique number suffix at the end. */
            char number_suffix[8];
            BLI_strncpy(number_suffix, socket->identifier + 1, sizeof(number_suffix));
            strcpy(socket->identifier, socket->name);
            strcat(socket->identifier, number_suffix);
          }
        }
      }
    }
  }
  FOREACH_NODETREE_END;
}

static bool replace_bbone_len_scale_rnapath(char **p_old_path, int *p_index)
{
  char *old_path = *p_old_path;

  if (old_path == NULL) {
    return false;
  }

  int len = strlen(old_path);

  if (BLI_str_endswith(old_path, ".bbone_curveiny") ||
      BLI_str_endswith(old_path, ".bbone_curveouty")) {
    old_path[len - 1] = 'z';
    return true;
  }

  if (BLI_str_endswith(old_path, ".bbone_scaleinx") ||
      BLI_str_endswith(old_path, ".bbone_scaleiny") ||
      BLI_str_endswith(old_path, ".bbone_scaleoutx") ||
      BLI_str_endswith(old_path, ".bbone_scaleouty")) {
    int index = (old_path[len - 1] == 'y' ? 2 : 0);

    old_path[len - 1] = 0;

    if (p_index) {
      *p_index = index;
    }
    else {
      *p_old_path = BLI_sprintfN("%s[%d]", old_path, index);
      MEM_freeN(old_path);
    }

    return true;
  }

  return false;
}

static void do_version_bbone_len_scale_fcurve_fix(FCurve *fcu)
{
  /* Update driver variable paths. */
  if (fcu->driver) {
    LISTBASE_FOREACH (DriverVar *, dvar, &fcu->driver->variables) {
      DRIVER_TARGETS_LOOPER_BEGIN (dvar) {
        replace_bbone_len_scale_rnapath(&dtar->rna_path, NULL);
      }
      DRIVER_TARGETS_LOOPER_END;
    }
  }

  /* Update F-Curve's path. */
  replace_bbone_len_scale_rnapath(&fcu->rna_path, &fcu->array_index);
}

static void do_version_bbone_len_scale_animdata_cb(ID *UNUSED(id),
                                                   AnimData *adt,
                                                   void *UNUSED(wrapper_data))
{
  LISTBASE_FOREACH_MUTABLE (FCurve *, fcu, &adt->drivers) {
    do_version_bbone_len_scale_fcurve_fix(fcu);
  }
}

static void do_version_bones_bbone_len_scale(ListBase *lb)
{
  LISTBASE_FOREACH (Bone *, bone, lb) {
    if (bone->flag & BONE_ADD_PARENT_END_ROLL) {
      bone->bbone_flag |= BBONE_ADD_PARENT_END_ROLL;
    }

    copy_v3_fl3(bone->scale_in, bone->scale_in_x, 1.0f, bone->scale_in_z);
    copy_v3_fl3(bone->scale_out, bone->scale_out_x, 1.0f, bone->scale_out_z);

    do_version_bones_bbone_len_scale(&bone->childbase);
  }
}

static void do_version_constraints_spline_ik_joint_bindings(ListBase *lb)
{
  /* Binding array data could be freed without properly resetting its size data. */
  LISTBASE_FOREACH (bConstraint *, con, lb) {
    if (con->type == CONSTRAINT_TYPE_SPLINEIK) {
      bSplineIKConstraint *data = (bSplineIKConstraint *)con->data;
      if (data->points == NULL) {
        data->numpoints = 0;
      }
    }
  }
}

static bNodeSocket *do_version_replace_float_size_with_vector(bNodeTree *ntree,
                                                              bNode *node,
                                                              bNodeSocket *socket)
{
  const bNodeSocketValueFloat *socket_value = (const bNodeSocketValueFloat *)socket->default_value;
  const float old_value = socket_value->value;
  nodeRemoveSocket(ntree, node, socket);
  bNodeSocket *new_socket = nodeAddSocket(
      ntree, node, SOCK_IN, nodeStaticSocketType(SOCK_VECTOR, PROP_TRANSLATION), "Size", "Size");
  bNodeSocketValueVector *value_vector = (bNodeSocketValueVector *)new_socket->default_value;
  copy_v3_fl(value_vector->value, old_value);
  return new_socket;
}

static bool geometry_node_is_293_legacy(const short node_type)
{
  switch (node_type) {
    /* Not legacy: No attribute inputs or outputs. */
    case GEO_NODE_TRIANGULATE:
    case GEO_NODE_TRANSFORM:
    case GEO_NODE_MESH_BOOLEAN:
    case GEO_NODE_IS_VIEWPORT:
    case GEO_NODE_SUBDIVIDE_MESH:
    case GEO_NODE_MESH_PRIMITIVE_CUBE:
    case GEO_NODE_MESH_PRIMITIVE_CIRCLE:
    case GEO_NODE_MESH_PRIMITIVE_UV_SPHERE:
    case GEO_NODE_MESH_PRIMITIVE_CYLINDER:
    case GEO_NODE_MESH_PRIMITIVE_ICO_SPHERE:
    case GEO_NODE_MESH_PRIMITIVE_CONE:
    case GEO_NODE_MESH_PRIMITIVE_LINE:
    case GEO_NODE_MESH_PRIMITIVE_GRID:
    case GEO_NODE_BOUNDING_BOX:
    case GEO_NODE_RESAMPLE_CURVE:
    case GEO_NODE_INPUT_MATERIAL:
    case GEO_NODE_REPLACE_MATERIAL:
    case GEO_NODE_CURVE_LENGTH:
    case GEO_NODE_CONVEX_HULL:
    case GEO_NODE_SEPARATE_COMPONENTS:
    case GEO_NODE_CURVE_PRIMITIVE_STAR:
    case GEO_NODE_CURVE_PRIMITIVE_SPIRAL:
    case GEO_NODE_CURVE_PRIMITIVE_QUADRATIC_BEZIER:
    case GEO_NODE_CURVE_PRIMITIVE_BEZIER_SEGMENT:
    case GEO_NODE_CURVE_PRIMITIVE_CIRCLE:
    case GEO_NODE_VIEWER:
    case GEO_NODE_CURVE_PRIMITIVE_LINE:
    case GEO_NODE_CURVE_PRIMITIVE_QUADRILATERAL:
    case GEO_NODE_FILL_CURVE:
    case GEO_NODE_TRIM_CURVE:
    case GEO_NODE_CURVE_TO_MESH:
      return false;

    /* Not legacy: Newly added with fields patch. */
    case GEO_NODE_INPUT_POSITION:
    case GEO_NODE_SET_POSITION:
    case GEO_NODE_INPUT_INDEX:
    case GEO_NODE_INPUT_NORMAL:
    case GEO_NODE_CAPTURE_ATTRIBUTE:
      return false;

    /* Maybe legacy: Might need special attribute handling, depending on design. */
    case GEO_NODE_SWITCH:
    case GEO_NODE_JOIN_GEOMETRY:
    case GEO_NODE_ATTRIBUTE_REMOVE:
    case GEO_NODE_OBJECT_INFO:
    case GEO_NODE_COLLECTION_INFO:
      return false;

    /* Maybe legacy: Special case for grid names? Or finish patch from level set branch to
     * generate a mesh for all grids in the volume. */
    case GEO_NODE_LEGACY_VOLUME_TO_MESH:
      return false;

    /* Legacy: Transferred *all* attributes before, will not transfer all built-ins now. */
    case GEO_NODE_LEGACY_CURVE_ENDPOINTS:
    case GEO_NODE_LEGACY_CURVE_TO_POINTS:
      return true;

    /* Legacy: Attribute operation completely replaced by field nodes. */
    case GEO_NODE_LEGACY_ATTRIBUTE_RANDOMIZE:
    case GEO_NODE_LEGACY_ATTRIBUTE_MATH:
    case GEO_NODE_LEGACY_ATTRIBUTE_FILL:
    case GEO_NODE_LEGACY_ATTRIBUTE_MIX:
    case GEO_NODE_LEGACY_ATTRIBUTE_COLOR_RAMP:
    case GEO_NODE_LEGACY_ATTRIBUTE_COMPARE:
    case GEO_NODE_LEGACY_POINT_ROTATE:
    case GEO_NODE_LEGACY_ALIGN_ROTATION_TO_VECTOR:
    case GEO_NODE_LEGACY_POINT_SCALE:
    case GEO_NODE_LEGACY_ATTRIBUTE_SAMPLE_TEXTURE:
    case GEO_NODE_LEGACY_ATTRIBUTE_VECTOR_ROTATE:
    case GEO_NODE_LEGACY_ATTRIBUTE_CURVE_MAP:
    case GEO_NODE_LEGACY_ATTRIBUTE_MAP_RANGE:
    case GEO_NODE_LEGACY_ATTRIBUTE_CLAMP:
    case GEO_NODE_LEGACY_ATTRIBUTE_VECTOR_MATH:
    case GEO_NODE_LEGACY_ATTRIBUTE_COMBINE_XYZ:
    case GEO_NODE_LEGACY_ATTRIBUTE_SEPARATE_XYZ:
      return true;

    /* Legacy: Replaced by field node depending on another geometry. */
    case GEO_NODE_LEGACY_RAYCAST:
    case GEO_NODE_LEGACY_ATTRIBUTE_TRANSFER:
    case GEO_NODE_LEGACY_ATTRIBUTE_PROXIMITY:
      return true;

    /* Legacy: Simple selection attribute input. */
    case GEO_NODE_LEGACY_MESH_TO_CURVE:
    case GEO_NODE_LEGACY_POINT_SEPARATE:
    case GEO_NODE_LEGACY_CURVE_SELECT_HANDLES:
    case GEO_NODE_LEGACY_CURVE_SPLINE_TYPE:
    case GEO_NODE_LEGACY_CURVE_REVERSE:
    case GEO_NODE_LEGACY_MATERIAL_ASSIGN:
    case GEO_NODE_LEGACY_CURVE_SET_HANDLES:
      return true;

      /* Legacy: More complex attribute inputs or outputs. */
    case GEO_NODE_LEGACY_SUBDIVISION_SURFACE: /* Used "crease" attribute. */
    case GEO_NODE_LEGACY_EDGE_SPLIT:          /* Needs selection input version. */
    case GEO_NODE_LEGACY_DELETE_GEOMETRY:     /* Needs field input, domain drop-down. */
    case GEO_NODE_LEGACY_CURVE_SUBDIVIDE:     /* Needs field count input. */
    case GEO_NODE_LEGACY_POINTS_TO_VOLUME:    /* Needs field radius input. */
    case GEO_NODE_LEGACY_SELECT_BY_MATERIAL:  /* Output anonymous attribute. */
    case GEO_NODE_LEGACY_POINT_TRANSLATE:     /* Needs field inputs. */
    case GEO_NODE_LEGACY_POINT_INSTANCE:      /* Needs field inputs. */
    case GEO_NODE_LEGACY_POINT_DISTRIBUTE:    /* Needs field input, remove max for random mode. */
    case GEO_NODE_LEGACY_ATTRIBUTE_CONVERT:   /* Attribute Capture, Store Attribute. */
      return true;
  }
  return false;
}

static void version_geometry_nodes_change_legacy_names(bNodeTree *ntree)
{
  LISTBASE_FOREACH (bNode *, node, &ntree->nodes) {
    if (geometry_node_is_293_legacy(node->type)) {
      if (strstr(node->idname, "Legacy")) {
        /* Make sure we haven't changed this idname already, better safe than sorry. */
        continue;
      }

      char temp_idname[sizeof(node->idname)];
      BLI_strncpy(temp_idname, node->idname, sizeof(node->idname));

      BLI_snprintf(node->idname,
                   sizeof(node->idname),
                   "GeometryNodeLegacy%s",
                   temp_idname + strlen("GeometryNode"));
    }
  }
}

static bool seq_transform_origin_set(Sequence *seq, void *UNUSED(user_data))
{
  StripTransform *transform = seq->strip->transform;
  if (seq->strip->transform != NULL) {
    transform->origin[0] = transform->origin[1] = 0.5f;
  }
  return true;
}

static void do_version_subsurface_methods(bNode *node)
{
  if (node->type == SH_NODE_SUBSURFACE_SCATTERING) {
    if (!ELEM(node->custom1, SHD_SUBSURFACE_BURLEY, SHD_SUBSURFACE_RANDOM_WALK)) {
      node->custom1 = SHD_SUBSURFACE_RANDOM_WALK_FIXED_RADIUS;
    }
  }
  else if (node->type == SH_NODE_BSDF_PRINCIPLED) {
    if (!ELEM(node->custom2, SHD_SUBSURFACE_BURLEY, SHD_SUBSURFACE_RANDOM_WALK)) {
      node->custom2 = SHD_SUBSURFACE_RANDOM_WALK_FIXED_RADIUS;
    }
  }
}

static void version_geometry_nodes_add_attribute_input_settings(NodesModifierData *nmd)
{
  /* Before versioning the properties, make sure it hasn't been done already. */
  LISTBASE_FOREACH (const IDProperty *, property, &nmd->settings.properties->data.group) {
    if (strstr(property->name, "_use_attribute") || strstr(property->name, "_attribute_name")) {
      return;
    }
  }

  LISTBASE_FOREACH_MUTABLE (IDProperty *, property, &nmd->settings.properties->data.group) {
    if (!ELEM(property->type, IDP_FLOAT, IDP_INT, IDP_ARRAY)) {
      continue;
    }

    if (strstr(property->name, "_use_attribute") || strstr(property->name, "_attribute_name")) {
      continue;
    }

    char use_attribute_prop_name[MAX_IDPROP_NAME];
    BLI_snprintf(use_attribute_prop_name,
                 sizeof(use_attribute_prop_name),
                 "%s%s",
                 property->name,
                 "_use_attribute");

    IDPropertyTemplate idprop = {0};
    IDProperty *use_attribute_prop = IDP_New(IDP_INT, &idprop, use_attribute_prop_name);
    IDP_AddToGroup(nmd->settings.properties, use_attribute_prop);

    char attribute_name_prop_name[MAX_IDPROP_NAME];
    BLI_snprintf(attribute_name_prop_name,
                 sizeof(attribute_name_prop_name),
                 "%s%s",
                 property->name,
                 "_attribute_name");

    IDProperty *attribute_prop = IDP_New(IDP_STRING, &idprop, attribute_name_prop_name);
    IDP_AddToGroup(nmd->settings.properties, attribute_prop);
  }
}

/* Copy of the function before the fixes. */
static void legacy_vec_roll_to_mat3_normalized(const float nor[3],
                                               const float roll,
                                               float r_mat[3][3])
{
  const float SAFE_THRESHOLD = 1.0e-5f;     /* theta above this value has good enough precision. */
  const float CRITICAL_THRESHOLD = 1.0e-9f; /* above this is safe under certain conditions. */
  const float THRESHOLD_SQUARED = CRITICAL_THRESHOLD * CRITICAL_THRESHOLD;

  const float x = nor[0];
  const float y = nor[1];
  const float z = nor[2];

  const float theta = 1.0f + y;          /* remapping Y from [-1,+1] to [0,2]. */
  const float theta_alt = x * x + z * z; /* Helper value for matrix calculations.*/
  float rMatrix[3][3], bMatrix[3][3];

  BLI_ASSERT_UNIT_V3(nor);

  /* When theta is close to zero (nor is aligned close to negative Y Axis),
   * we have to check we do have non-null X/Z components as well.
   * Also, due to float precision errors, nor can be (0.0, -0.99999994, 0.0) which results
   * in theta being close to zero. This will cause problems when theta is used as divisor.
   */
  if (theta > SAFE_THRESHOLD || (theta > CRITICAL_THRESHOLD && theta_alt > THRESHOLD_SQUARED)) {
    /* nor is *not* aligned to negative Y-axis (0,-1,0). */

    bMatrix[0][1] = -x;
    bMatrix[1][0] = x;
    bMatrix[1][1] = y;
    bMatrix[1][2] = z;
    bMatrix[2][1] = -z;

    if (theta > SAFE_THRESHOLD) {
      /* nor differs significantly from negative Y axis (0,-1,0): apply the general case. */
      bMatrix[0][0] = 1 - x * x / theta;
      bMatrix[2][2] = 1 - z * z / theta;
      bMatrix[2][0] = bMatrix[0][2] = -x * z / theta;
    }
    else {
      /* nor is close to negative Y axis (0,-1,0): apply the special case. */
      bMatrix[0][0] = (x + z) * (x - z) / -theta_alt;
      bMatrix[2][2] = -bMatrix[0][0];
      bMatrix[2][0] = bMatrix[0][2] = 2.0f * x * z / theta_alt;
    }
  }
  else {
    /* nor is very close to negative Y axis (0,-1,0): use simple symmetry by Z axis. */
    unit_m3(bMatrix);
    bMatrix[0][0] = bMatrix[1][1] = -1.0;
  }

  /* Make Roll matrix */
  axis_angle_normalized_to_mat3(rMatrix, nor, roll);

  /* Combine and output result */
  mul_m3_m3m3(r_mat, rMatrix, bMatrix);
}

static void correct_bone_roll_value(const float head[3],
                                    const float tail[3],
                                    const float check_x_axis[3],
                                    const float check_y_axis[3],
                                    float *r_roll)
{
  const float SAFE_THRESHOLD = 1.0e-5f;
  float vec[3], bone_mat[3][3], vec2[3];

  /* Compute the Y axis vector. */
  sub_v3_v3v3(vec, tail, head);
  normalize_v3(vec);

  /* Only correct when in the danger zone. */
  if (1.0f + vec[1] < SAFE_THRESHOLD * 2 && (vec[0] || vec[2])) {
    /* Use the armature matrix to double-check if adjustment is needed.
     * This should minimize issues if the file is bounced back and forth between
     * 2.92 and 2.91, provided Edit Mode isn't entered on the armature in 2.91. */
    vec_roll_to_mat3(vec, *r_roll, bone_mat);

    UNUSED_VARS_NDEBUG(check_y_axis);
    BLI_assert(dot_v3v3(bone_mat[1], check_y_axis) > 0.999f);

    if (dot_v3v3(bone_mat[0], check_x_axis) < 0.999f) {
      /* Recompute roll using legacy code to interpret the old value. */
      legacy_vec_roll_to_mat3_normalized(vec, *r_roll, bone_mat);
      mat3_to_vec_roll(bone_mat, vec2, r_roll);
      BLI_assert(compare_v3v3(vec, vec2, 0.001f));
    }
  }
}

/* Update the armature Bone roll fields for bones very close to -Y direction. */
static void do_version_bones_roll(ListBase *lb)
{
  LISTBASE_FOREACH (Bone *, bone, lb) {
    /* Parent-relative orientation (used for posing). */
    correct_bone_roll_value(
        bone->head, bone->tail, bone->bone_mat[0], bone->bone_mat[1], &bone->roll);

    /* Absolute orientation (used for Edit mode). */
    correct_bone_roll_value(
        bone->arm_head, bone->arm_tail, bone->arm_mat[0], bone->arm_mat[1], &bone->arm_roll);

    do_version_bones_roll(&bone->childbase);
  }
}

static void version_geometry_nodes_set_position_node_offset(bNodeTree *ntree)
{
  /* Add the new Offset socket. */
  LISTBASE_FOREACH (bNode *, node, &ntree->nodes) {
    if (node->type != GEO_NODE_SET_POSITION) {
      continue;
    }
    if (BLI_listbase_count(&node->inputs) < 4) {
      /* The offset socket didn't exist in the file yet. */
      return;
    }
    bNodeSocket *old_offset_socket = BLI_findlink(&node->inputs, 3);
    if (old_offset_socket->type == SOCK_VECTOR) {
      /* Versioning happened already. */
      return;
    }
    /* Change identifier of old socket, so that the there is no name collision. */
    STRNCPY(old_offset_socket->identifier, "Offset_old");
    nodeAddStaticSocket(ntree, node, SOCK_IN, SOCK_VECTOR, PROP_TRANSLATION, "Offset", "Offset");
  }

  /* Relink links that were connected to Position while Offset was enabled. */
  LISTBASE_FOREACH (bNodeLink *, link, &ntree->links) {
    if (link->tonode->type != GEO_NODE_SET_POSITION) {
      continue;
    }
    if (!STREQ(link->tosock->identifier, "Position")) {
      continue;
    }
    bNodeSocket *old_offset_socket = BLI_findlink(&link->tonode->inputs, 3);
    /* This assumes that the offset is not linked to something else. That seems to be a reasonable
     * assumption, because the node is probably only ever used in one or the other mode. */
    const bool offset_enabled =
        ((bNodeSocketValueBoolean *)old_offset_socket->default_value)->value;
    if (offset_enabled) {
      /* Relink to new offset socket. */
      link->tosock = old_offset_socket->next;
    }
  }

  /* Remove old Offset socket. */
  LISTBASE_FOREACH (bNode *, node, &ntree->nodes) {
    if (node->type != GEO_NODE_SET_POSITION) {
      continue;
    }
    bNodeSocket *old_offset_socket = BLI_findlink(&node->inputs, 3);
    nodeRemoveSocket(ntree, node, old_offset_socket);
  }
}

/* NOLINTNEXTLINE: readability-function-size */
void blo_do_versions_300(FileData *fd, Library *UNUSED(lib), Main *bmain)
{
  if (!MAIN_VERSION_ATLEAST(bmain, 300, 1)) {
    /* Set default value for the new bisect_threshold parameter in the mirror modifier. */
    if (!DNA_struct_elem_find(fd->filesdna, "MirrorModifierData", "float", "bisect_threshold")) {
      LISTBASE_FOREACH (Object *, ob, &bmain->objects) {
        LISTBASE_FOREACH (ModifierData *, md, &ob->modifiers) {
          if (md->type == eModifierType_Mirror) {
            MirrorModifierData *mmd = (MirrorModifierData *)md;
            /* This was the previous hard-coded value. */
            mmd->bisect_threshold = 0.001f;
          }
        }
      }
    }
    /* Grease Pencil: Set default value for dilate pixels. */
    if (!DNA_struct_elem_find(fd->filesdna, "BrushGpencilSettings", "int", "dilate_pixels")) {
      LISTBASE_FOREACH (Brush *, brush, &bmain->brushes) {
        if (brush->gpencil_settings) {
          brush->gpencil_settings->dilate_pixels = 1;
        }
      }
    }
  }

  if (!MAIN_VERSION_ATLEAST(bmain, 300, 2)) {
    version_switch_node_input_prefix(bmain);

    if (!DNA_struct_elem_find(fd->filesdna, "bPoseChannel", "float", "custom_scale_xyz[3]")) {
      LISTBASE_FOREACH (Object *, ob, &bmain->objects) {
        if (ob->pose == NULL) {
          continue;
        }
        LISTBASE_FOREACH (bPoseChannel *, pchan, &ob->pose->chanbase) {
          copy_v3_fl(pchan->custom_scale_xyz, pchan->custom_scale);
        }
      }
    }
  }

  if (!MAIN_VERSION_ATLEAST(bmain, 300, 4)) {
    /* Add a properties sidebar to the spreadsheet editor. */
    LISTBASE_FOREACH (bScreen *, screen, &bmain->screens) {
      LISTBASE_FOREACH (ScrArea *, area, &screen->areabase) {
        LISTBASE_FOREACH (SpaceLink *, sl, &area->spacedata) {
          if (sl->spacetype == SPACE_SPREADSHEET) {
            ListBase *regionbase = (sl == area->spacedata.first) ? &area->regionbase :
                                                                   &sl->regionbase;
            ARegion *new_sidebar = do_versions_add_region_if_not_found(
                regionbase, RGN_TYPE_UI, "sidebar for spreadsheet", RGN_TYPE_FOOTER);
            if (new_sidebar != NULL) {
              new_sidebar->alignment = RGN_ALIGN_RIGHT;
              new_sidebar->flag |= RGN_FLAG_HIDDEN;
            }
          }
        }
      }
    }

    /* Enable spreadsheet filtering in old files without row filters. */
    LISTBASE_FOREACH (bScreen *, screen, &bmain->screens) {
      LISTBASE_FOREACH (ScrArea *, area, &screen->areabase) {
        LISTBASE_FOREACH (SpaceLink *, sl, &area->spacedata) {
          if (sl->spacetype == SPACE_SPREADSHEET) {
            SpaceSpreadsheet *sspreadsheet = (SpaceSpreadsheet *)sl;
            sspreadsheet->filter_flag |= SPREADSHEET_FILTER_ENABLE;
          }
        }
      }
    }

    FOREACH_NODETREE_BEGIN (bmain, ntree, id) {
      if (ntree->type == NTREE_GEOMETRY) {
        version_node_socket_name(ntree, GEO_NODE_BOUNDING_BOX, "Mesh", "Bounding Box");
      }
    }
    FOREACH_NODETREE_END;

    if (!DNA_struct_elem_find(fd->filesdna, "FileAssetSelectParams", "short", "import_type")) {
      LISTBASE_FOREACH (bScreen *, screen, &bmain->screens) {
        LISTBASE_FOREACH (ScrArea *, area, &screen->areabase) {
          LISTBASE_FOREACH (SpaceLink *, sl, &area->spacedata) {
            if (sl->spacetype == SPACE_FILE) {
              SpaceFile *sfile = (SpaceFile *)sl;
              if (sfile->asset_params) {
                sfile->asset_params->import_type = FILE_ASSET_IMPORT_APPEND;
              }
            }
          }
        }
      }
    }

    /* Initialize length-wise scale B-Bone settings. */
    if (!DNA_struct_elem_find(fd->filesdna, "Bone", "int", "bbone_flag")) {
      /* Update armature data and pose channels. */
      LISTBASE_FOREACH (bArmature *, arm, &bmain->armatures) {
        do_version_bones_bbone_len_scale(&arm->bonebase);
      }

      LISTBASE_FOREACH (Object *, ob, &bmain->objects) {
        if (ob->pose) {
          LISTBASE_FOREACH (bPoseChannel *, pchan, &ob->pose->chanbase) {
            copy_v3_fl3(pchan->scale_in, pchan->scale_in_x, 1.0f, pchan->scale_in_z);
            copy_v3_fl3(pchan->scale_out, pchan->scale_out_x, 1.0f, pchan->scale_out_z);
          }
        }
      }

      /* Update action curves and drivers. */
      LISTBASE_FOREACH (bAction *, act, &bmain->actions) {
        LISTBASE_FOREACH_MUTABLE (FCurve *, fcu, &act->curves) {
          do_version_bbone_len_scale_fcurve_fix(fcu);
        }
      }

      BKE_animdata_main_cb(bmain, do_version_bbone_len_scale_animdata_cb, NULL);
    }
  }

  if (!MAIN_VERSION_ATLEAST(bmain, 300, 5)) {
    /* Add a dataset sidebar to the spreadsheet editor. */
    LISTBASE_FOREACH (bScreen *, screen, &bmain->screens) {
      LISTBASE_FOREACH (ScrArea *, area, &screen->areabase) {
        LISTBASE_FOREACH (SpaceLink *, sl, &area->spacedata) {
          if (sl->spacetype == SPACE_SPREADSHEET) {
            ListBase *regionbase = (sl == area->spacedata.first) ? &area->regionbase :
                                                                   &sl->regionbase;
            ARegion *spreadsheet_dataset_region = do_versions_add_region_if_not_found(
                regionbase, RGN_TYPE_CHANNELS, "spreadsheet dataset region", RGN_TYPE_FOOTER);

            if (spreadsheet_dataset_region) {
              spreadsheet_dataset_region->alignment = RGN_ALIGN_LEFT;
              spreadsheet_dataset_region->v2d.scroll = (V2D_SCROLL_RIGHT | V2D_SCROLL_BOTTOM);
            }
          }
        }
      }
    }
  }

  if (!MAIN_VERSION_ATLEAST(bmain, 300, 6)) {
    LISTBASE_FOREACH (bScreen *, screen, &bmain->screens) {
      LISTBASE_FOREACH (ScrArea *, area, &screen->areabase) {
        LISTBASE_FOREACH (SpaceLink *, space, &area->spacedata) {
          /* Disable View Layers filter. */
          if (space->spacetype == SPACE_OUTLINER) {
            SpaceOutliner *space_outliner = (SpaceOutliner *)space;
            space_outliner->filter |= SO_FILTER_NO_VIEW_LAYERS;
          }
        }
      }
    }
  }

  if (!MAIN_VERSION_ATLEAST(bmain, 300, 7)) {
    LISTBASE_FOREACH (Scene *, scene, &bmain->scenes) {
      ToolSettings *tool_settings = scene->toolsettings;
      tool_settings->snap_flag |= SCE_SNAP_SEQ;
      short snap_mode = tool_settings->snap_mode;
      short snap_node_mode = tool_settings->snap_node_mode;
      short snap_uv_mode = tool_settings->snap_uv_mode;
      tool_settings->snap_mode &= ~((1 << 4) | (1 << 5) | (1 << 6));
      tool_settings->snap_node_mode &= ~((1 << 5) | (1 << 6));
      tool_settings->snap_uv_mode &= ~(1 << 4);
      if (snap_mode & (1 << 4)) {
        tool_settings->snap_mode |= (1 << 6); /* SCE_SNAP_MODE_INCREMENT */
      }
      if (snap_mode & (1 << 5)) {
        tool_settings->snap_mode |= (1 << 4); /* SCE_SNAP_MODE_EDGE_MIDPOINT */
      }
      if (snap_mode & (1 << 6)) {
        tool_settings->snap_mode |= (1 << 5); /* SCE_SNAP_MODE_EDGE_PERPENDICULAR */
      }
      if (snap_node_mode & (1 << 5)) {
        tool_settings->snap_node_mode |= (1 << 0); /* SCE_SNAP_MODE_NODE_X */
      }
      if (snap_node_mode & (1 << 6)) {
        tool_settings->snap_node_mode |= (1 << 1); /* SCE_SNAP_MODE_NODE_Y */
      }
      if (snap_uv_mode & (1 << 4)) {
        tool_settings->snap_uv_mode |= (1 << 6); /* SCE_SNAP_MODE_INCREMENT */
      }

      SequencerToolSettings *sequencer_tool_settings = SEQ_tool_settings_ensure(scene);
      sequencer_tool_settings->snap_mode = SEQ_SNAP_TO_STRIPS | SEQ_SNAP_TO_CURRENT_FRAME |
                                           SEQ_SNAP_TO_STRIP_HOLD;
      sequencer_tool_settings->snap_distance = 15;
    }
  }

  if (!MAIN_VERSION_ATLEAST(bmain, 300, 8)) {
    LISTBASE_FOREACH (Scene *, scene, &bmain->scenes) {
      if (scene->master_collection != NULL) {
        BLI_strncpy(scene->master_collection->id.name + 2,
                    BKE_SCENE_COLLECTION_NAME,
                    sizeof(scene->master_collection->id.name) - 2);
      }
    }
  }

  if (!MAIN_VERSION_ATLEAST(bmain, 300, 9)) {
    /* Fix a bug where reordering FCurves and bActionGroups could cause some corruption. Just
     * reconstruct all the action groups & ensure that the FCurves of a group are continuously
     * stored (i.e. not mixed with other groups) to be sure. See T89435. */
    LISTBASE_FOREACH (bAction *, act, &bmain->actions) {
      BKE_action_groups_reconstruct(act);
    }

    FOREACH_NODETREE_BEGIN (bmain, ntree, id) {
      if (ntree->type == NTREE_GEOMETRY) {
        LISTBASE_FOREACH (bNode *, node, &ntree->nodes) {
          if (node->type == GEO_NODE_SUBDIVIDE_MESH) {
            strcpy(node->idname, "GeometryNodeMeshSubdivide");
          }
        }
      }
    }
    FOREACH_NODETREE_END;
  }

  if (!MAIN_VERSION_ATLEAST(bmain, 300, 10)) {
    LISTBASE_FOREACH (Scene *, scene, &bmain->scenes) {
      ToolSettings *tool_settings = scene->toolsettings;
      if (tool_settings->snap_uv_mode & (1 << 4)) {
        tool_settings->snap_uv_mode |= (1 << 6); /* SCE_SNAP_MODE_INCREMENT */
        tool_settings->snap_uv_mode &= ~(1 << 4);
      }
    }
    LISTBASE_FOREACH (Material *, mat, &bmain->materials) {
      if (!(mat->lineart.flags & LRT_MATERIAL_CUSTOM_OCCLUSION_EFFECTIVENESS)) {
        mat->lineart.mat_occlusion = 1;
      }
    }
  }

  if (!MAIN_VERSION_ATLEAST(bmain, 300, 13)) {
    /* Convert Surface Deform to sparse-capable bind structure. */
    if (!DNA_struct_elem_find(
            fd->filesdna, "SurfaceDeformModifierData", "int", "num_mesh_verts")) {
      LISTBASE_FOREACH (Object *, ob, &bmain->objects) {
        LISTBASE_FOREACH (ModifierData *, md, &ob->modifiers) {
          if (md->type == eModifierType_SurfaceDeform) {
            SurfaceDeformModifierData *smd = (SurfaceDeformModifierData *)md;
            if (smd->num_bind_verts && smd->verts) {
              smd->num_mesh_verts = smd->num_bind_verts;

              for (unsigned int i = 0; i < smd->num_bind_verts; i++) {
                smd->verts[i].vertex_idx = i;
              }
            }
          }
        }
        if (ob->type == OB_GPENCIL) {
          LISTBASE_FOREACH (GpencilModifierData *, md, &ob->greasepencil_modifiers) {
            if (md->type == eGpencilModifierType_Lineart) {
              LineartGpencilModifierData *lmd = (LineartGpencilModifierData *)md;
              lmd->flags |= LRT_GPENCIL_USE_CACHE;
              lmd->chain_smooth_tolerance = 0.2f;
            }
          }
        }
      }
    }

    if (!DNA_struct_elem_find(
            fd->filesdna, "WorkSpace", "AssetLibraryReference", "asset_library")) {
      LISTBASE_FOREACH (WorkSpace *, workspace, &bmain->workspaces) {
        BKE_asset_library_reference_init_default(&workspace->asset_library_ref);
      }
    }

    if (!DNA_struct_elem_find(
            fd->filesdna, "FileAssetSelectParams", "AssetLibraryReference", "asset_library_ref")) {
      LISTBASE_FOREACH (bScreen *, screen, &bmain->screens) {
        LISTBASE_FOREACH (ScrArea *, area, &screen->areabase) {
          LISTBASE_FOREACH (SpaceLink *, space, &area->spacedata) {
            if (space->spacetype == SPACE_FILE) {
              SpaceFile *sfile = (SpaceFile *)space;
              if (sfile->browse_mode != FILE_BROWSE_MODE_ASSETS) {
                continue;
              }
              BKE_asset_library_reference_init_default(&sfile->asset_params->asset_library_ref);
            }
          }
        }
      }
    }

    /* Set default 2D annotation placement. */
    LISTBASE_FOREACH (Scene *, scene, &bmain->scenes) {
      ToolSettings *ts = scene->toolsettings;
      ts->gpencil_v2d_align = GP_PROJECT_VIEWSPACE | GP_PROJECT_CURSOR;
    }
  }

  if (!MAIN_VERSION_ATLEAST(bmain, 300, 14)) {
    LISTBASE_FOREACH (Scene *, scene, &bmain->scenes) {
      ToolSettings *tool_settings = scene->toolsettings;
      tool_settings->snap_flag &= ~SCE_SNAP_SEQ;
    }
  }

  if (!MAIN_VERSION_ATLEAST(bmain, 300, 15)) {
    LISTBASE_FOREACH (bScreen *, screen, &bmain->screens) {
      LISTBASE_FOREACH (ScrArea *, area, &screen->areabase) {
        LISTBASE_FOREACH (SpaceLink *, sl, &area->spacedata) {
          if (sl->spacetype == SPACE_SEQ) {
            SpaceSeq *sseq = (SpaceSeq *)sl;
            sseq->flag |= SEQ_TIMELINE_SHOW_GRID;
          }
        }
      }
    }
  }

  /* Font names were copied directly into ID names, see: T90417. */
  if (!MAIN_VERSION_ATLEAST(bmain, 300, 16)) {
    ListBase *lb = which_libbase(bmain, ID_VF);
    BKE_main_id_repair_duplicate_names_listbase(lb);
  }

  if (!MAIN_VERSION_ATLEAST(bmain, 300, 17)) {
    if (!DNA_struct_elem_find(
            fd->filesdna, "View3DOverlay", "float", "normals_constant_screen_size")) {
      LISTBASE_FOREACH (bScreen *, screen, &bmain->screens) {
        LISTBASE_FOREACH (ScrArea *, area, &screen->areabase) {
          LISTBASE_FOREACH (SpaceLink *, sl, &area->spacedata) {
            if (sl->spacetype == SPACE_VIEW3D) {
              View3D *v3d = (View3D *)sl;
              v3d->overlay.normals_constant_screen_size = 7.0f;
            }
          }
        }
      }
    }

    /* Fix SplineIK constraint's inconsistency between binding points array and its stored size.
     */
    LISTBASE_FOREACH (Object *, ob, &bmain->objects) {
      /* NOTE: Objects should never have SplineIK constraint, so no need to apply this fix on
       * their constraints. */
      if (ob->pose) {
        LISTBASE_FOREACH (bPoseChannel *, pchan, &ob->pose->chanbase) {
          do_version_constraints_spline_ik_joint_bindings(&pchan->constraints);
        }
      }
    }
  }

  if (!MAIN_VERSION_ATLEAST(bmain, 300, 18)) {
    if (!DNA_struct_elem_find(
            fd->filesdna, "WorkSpace", "AssetLibraryReference", "asset_library_ref")) {
      LISTBASE_FOREACH (WorkSpace *, workspace, &bmain->workspaces) {
        BKE_asset_library_reference_init_default(&workspace->asset_library_ref);
      }
    }

    if (!DNA_struct_elem_find(
            fd->filesdna, "FileAssetSelectParams", "AssetLibraryReference", "asset_library_ref")) {
      LISTBASE_FOREACH (bScreen *, screen, &bmain->screens) {
        LISTBASE_FOREACH (ScrArea *, area, &screen->areabase) {
          LISTBASE_FOREACH (SpaceLink *, space, &area->spacedata) {
            if (space->spacetype != SPACE_FILE) {
              continue;
            }

            SpaceFile *sfile = (SpaceFile *)space;
            if (sfile->browse_mode != FILE_BROWSE_MODE_ASSETS) {
              continue;
            }
            BKE_asset_library_reference_init_default(&sfile->asset_params->asset_library_ref);
          }
        }
      }
    }

    /* Previously, only text ending with `.py` would run, apply this logic
     * to existing files so text that happens to have the "Register" enabled
     * doesn't suddenly start running code on startup that was previously ignored. */
    LISTBASE_FOREACH (Text *, text, &bmain->texts) {
      if ((text->flags & TXT_ISSCRIPT) && !BLI_path_extension_check(text->id.name + 2, ".py")) {
        text->flags &= ~TXT_ISSCRIPT;
      }
    }
  }

  if (!MAIN_VERSION_ATLEAST(bmain, 300, 19)) {
    /* Add node storage for subdivision surface node. */
    FOREACH_NODETREE_BEGIN (bmain, ntree, id) {
      if (ntree->type == NTREE_GEOMETRY) {
        LISTBASE_FOREACH (bNode *, node, &ntree->nodes) {
          if (node->type == GEO_NODE_LEGACY_SUBDIVISION_SURFACE) {
            if (node->storage == NULL) {
              NodeGeometrySubdivisionSurface *data = MEM_callocN(
                  sizeof(NodeGeometrySubdivisionSurface), __func__);
              data->uv_smooth = SUBSURF_UV_SMOOTH_PRESERVE_BOUNDARIES;
              data->boundary_smooth = SUBSURF_BOUNDARY_SMOOTH_ALL;
              node->storage = data;
            }
          }
        }
      }
    }
    FOREACH_NODETREE_END;

    /* Disable Fade Inactive Overlay by default as it is redundant after introducing flash on
     * mode transfer. */
    for (bScreen *screen = bmain->screens.first; screen; screen = screen->id.next) {
      LISTBASE_FOREACH (ScrArea *, area, &screen->areabase) {
        LISTBASE_FOREACH (SpaceLink *, sl, &area->spacedata) {
          if (sl->spacetype == SPACE_VIEW3D) {
            View3D *v3d = (View3D *)sl;
            v3d->overlay.flag &= ~V3D_OVERLAY_FADE_INACTIVE;
          }
        }
      }
    }

    LISTBASE_FOREACH (Scene *, scene, &bmain->scenes) {
      SequencerToolSettings *sequencer_tool_settings = SEQ_tool_settings_ensure(scene);
      sequencer_tool_settings->overlap_mode = SEQ_OVERLAP_SHUFFLE;
    }
  }

  if (!MAIN_VERSION_ATLEAST(bmain, 300, 20)) {
    /* Use new vector Size socket in Cube Mesh Primitive node. */
    LISTBASE_FOREACH (bNodeTree *, ntree, &bmain->nodetrees) {
      if (ntree->type != NTREE_GEOMETRY) {
        continue;
      }

      LISTBASE_FOREACH_MUTABLE (bNodeLink *, link, &ntree->links) {
        if (link->tonode->type == GEO_NODE_MESH_PRIMITIVE_CUBE) {
          bNode *node = link->tonode;
          if (STREQ(link->tosock->identifier, "Size") && link->tosock->type == SOCK_FLOAT) {
            bNode *link_fromnode = link->fromnode;
            bNodeSocket *link_fromsock = link->fromsock;
            bNodeSocket *socket = link->tosock;
            BLI_assert(socket);

            bNodeSocket *new_socket = do_version_replace_float_size_with_vector(
                ntree, node, socket);
            nodeAddLink(ntree, link_fromnode, link_fromsock, node, new_socket);
          }
        }
      }

      LISTBASE_FOREACH (bNode *, node, &ntree->nodes) {
        if (node->type != GEO_NODE_MESH_PRIMITIVE_CUBE) {
          continue;
        }
        LISTBASE_FOREACH (bNodeSocket *, socket, &node->inputs) {
          if (STREQ(socket->identifier, "Size") && (socket->type == SOCK_FLOAT)) {
            do_version_replace_float_size_with_vector(ntree, node, socket);
            break;
          }
        }
      }
    }
  }

  if (!MAIN_VERSION_ATLEAST(bmain, 300, 22)) {
    if (!DNA_struct_elem_find(
            fd->filesdna, "LineartGpencilModifierData", "bool", "use_crease_on_smooth")) {
      LISTBASE_FOREACH (Object *, ob, &bmain->objects) {
        if (ob->type == OB_GPENCIL) {
          LISTBASE_FOREACH (GpencilModifierData *, md, &ob->greasepencil_modifiers) {
            if (md->type == eGpencilModifierType_Lineart) {
              LineartGpencilModifierData *lmd = (LineartGpencilModifierData *)md;
              lmd->calculation_flags |= LRT_USE_CREASE_ON_SMOOTH_SURFACES;
            }
          }
        }
      }
    }
  }

<<<<<<< HEAD
  if (!MAIN_VERSION_ATLEAST(bmain, 300, 26)) {
    LISTBASE_FOREACH (Brush *, br, &bmain->brushes) {
      /* buggy code in wm_toolsystem broke smear in old files,
         reset to defaults*/
      if (br->sculpt_tool == SCULPT_TOOL_SMEAR) {
        br->alpha = 1.0f;
        br->spacing = 5;
        br->flag &= ~BRUSH_ALPHA_PRESSURE;
        br->flag &= ~BRUSH_SPACE_ATTEN;
        br->curve_preset = BRUSH_CURVE_SPHERE;
      }
    }
  }
  /**
   * Versioning code until next subversion bump goes here.
   *
   * \note Be sure to check when bumping the version:
   * - "versioning_userdef.c", #blo_do_versions_userdef
   * - "versioning_userdef.c", #do_versions_theme
   *
   * \note Keep this message at the bottom of the function.
   */
  {
    /* Keep this block, even when empty. */

=======
  if (!MAIN_VERSION_ATLEAST(bmain, 300, 23)) {
>>>>>>> ccead2ed
    for (bScreen *screen = bmain->screens.first; screen; screen = screen->id.next) {
      LISTBASE_FOREACH (ScrArea *, area, &screen->areabase) {
        LISTBASE_FOREACH (SpaceLink *, sl, &area->spacedata) {
          if (sl->spacetype == SPACE_FILE) {
            SpaceFile *sfile = (SpaceFile *)sl;
            if (sfile->asset_params) {
              sfile->asset_params->base_params.recursion_level = FILE_SELECT_MAX_RECURSIONS;
            }
          }
        }
      }
    }

    LISTBASE_FOREACH (bScreen *, screen, &bmain->screens) {
      LISTBASE_FOREACH (ScrArea *, area, &screen->areabase) {
        LISTBASE_FOREACH (SpaceLink *, sl, &area->spacedata) {
          if (sl->spacetype == SPACE_SEQ) {
            SpaceSeq *sseq = (SpaceSeq *)sl;
            int seq_show_safe_margins = (sseq->flag & SEQ_PREVIEW_SHOW_SAFE_MARGINS);
            int seq_show_gpencil = (sseq->flag & SEQ_PREVIEW_SHOW_GPENCIL);
            int seq_show_fcurves = (sseq->flag & SEQ_TIMELINE_SHOW_FCURVES);
            int seq_show_safe_center = (sseq->flag & SEQ_PREVIEW_SHOW_SAFE_CENTER);
            int seq_show_metadata = (sseq->flag & SEQ_PREVIEW_SHOW_METADATA);
            int seq_show_strip_name = (sseq->flag & SEQ_TIMELINE_SHOW_STRIP_NAME);
            int seq_show_strip_source = (sseq->flag & SEQ_TIMELINE_SHOW_STRIP_SOURCE);
            int seq_show_strip_duration = (sseq->flag & SEQ_TIMELINE_SHOW_STRIP_DURATION);
            int seq_show_grid = (sseq->flag & SEQ_TIMELINE_SHOW_GRID);
            int show_strip_offset = (sseq->draw_flag & SEQ_TIMELINE_SHOW_STRIP_OFFSETS);
            sseq->preview_overlay.flag = (seq_show_safe_margins | seq_show_gpencil |
                                          seq_show_safe_center | seq_show_metadata);
            sseq->timeline_overlay.flag = (seq_show_fcurves | seq_show_strip_name |
                                           seq_show_strip_source | seq_show_strip_duration |
                                           seq_show_grid | show_strip_offset);
          }
        }
      }
    }
  }

  if (!MAIN_VERSION_ATLEAST(bmain, 300, 24)) {
    LISTBASE_FOREACH (Scene *, scene, &bmain->scenes) {
      SequencerToolSettings *sequencer_tool_settings = SEQ_tool_settings_ensure(scene);
      sequencer_tool_settings->pivot_point = V3D_AROUND_CENTER_MEDIAN;

      if (scene->ed != NULL) {
        SEQ_for_each_callback(&scene->ed->seqbase, seq_transform_origin_set, NULL);
      }
    }
    LISTBASE_FOREACH (bScreen *, screen, &bmain->screens) {
      LISTBASE_FOREACH (ScrArea *, area, &screen->areabase) {
        LISTBASE_FOREACH (SpaceLink *, sl, &area->spacedata) {
          if (sl->spacetype == SPACE_SEQ) {
            SpaceSeq *sseq = (SpaceSeq *)sl;
            sseq->preview_overlay.flag |= SEQ_PREVIEW_SHOW_OUTLINE_SELECTED;
          }
        }
      }
    }

    LISTBASE_FOREACH (bScreen *, screen, &bmain->screens) {
      LISTBASE_FOREACH (ScrArea *, area, &screen->areabase) {
        LISTBASE_FOREACH (SpaceLink *, sl, &area->spacedata) {
          if (sl->spacetype == SPACE_SEQ) {
            ListBase *regionbase = (sl == area->spacedata.first) ? &area->regionbase :
                                                                   &sl->regionbase;
            LISTBASE_FOREACH (ARegion *, region, regionbase) {
              if (region->regiontype == RGN_TYPE_WINDOW) {
                region->v2d.min[1] = 4.0f;
              }
            }
          }
        }
      }
    }
  }

  if (!MAIN_VERSION_ATLEAST(bmain, 300, 25)) {
    FOREACH_NODETREE_BEGIN (bmain, ntree, id) {
      if (ntree->type == NTREE_SHADER) {
        LISTBASE_FOREACH (bNode *, node, &ntree->nodes) {
          do_version_subsurface_methods(node);
        }
      }
    }
    FOREACH_NODETREE_END;

    enum {
      R_EXR_TILE_FILE = (1 << 10),
      R_FULL_SAMPLE = (1 << 15),
    };
    LISTBASE_FOREACH (Scene *, scene, &bmain->scenes) {
      scene->r.scemode &= ~(R_EXR_TILE_FILE | R_FULL_SAMPLE);
    }
  }

  if (!MAIN_VERSION_ATLEAST(bmain, 300, 26)) {
    LISTBASE_FOREACH (Object *, ob, &bmain->objects) {
      LISTBASE_FOREACH (ModifierData *, md, &ob->modifiers) {
        if (md->type == eModifierType_Nodes) {
          version_geometry_nodes_add_attribute_input_settings((NodesModifierData *)md);
        }
      }
    }

    LISTBASE_FOREACH (bScreen *, screen, &bmain->screens) {
      LISTBASE_FOREACH (ScrArea *, area, &screen->areabase) {
        LISTBASE_FOREACH (SpaceLink *, sl, &area->spacedata) {
          switch (sl->spacetype) {
            case SPACE_FILE: {
              SpaceFile *sfile = (SpaceFile *)sl;
              if (sfile->params) {
                sfile->params->flag &= ~(FILE_PARAMS_FLAG_UNUSED_1 | FILE_PARAMS_FLAG_UNUSED_2 |
                                         FILE_PARAMS_FLAG_UNUSED_3 | FILE_PARAMS_FLAG_UNUSED_4);
              }

              /* New default import type: Append with reuse. */
              if (sfile->asset_params) {
                sfile->asset_params->import_type = FILE_ASSET_IMPORT_APPEND_REUSE;
              }
              break;
            }
            default:
              break;
          }
        }
      }
    }

    /* Deprecate the random float node in favor of the random value node. */
    LISTBASE_FOREACH (bNodeTree *, ntree, &bmain->nodetrees) {
      if (ntree->type != NTREE_GEOMETRY) {
        continue;
      }
      LISTBASE_FOREACH (bNode *, node, &ntree->nodes) {
        if (node->type != FN_NODE_LEGACY_RANDOM_FLOAT) {
          continue;
        }
        if (strstr(node->idname, "Legacy")) {
          /* Make sure we haven't changed this idname already. */
          continue;
        }

        char temp_idname[sizeof(node->idname)];
        BLI_strncpy(temp_idname, node->idname, sizeof(node->idname));

        BLI_snprintf(node->idname,
                     sizeof(node->idname),
                     "FunctionNodeLegacy%s",
                     temp_idname + strlen("FunctionNode"));
      }
    }
  }

  if (!MAIN_VERSION_ATLEAST(bmain, 300, 29)) {
    LISTBASE_FOREACH (bScreen *, screen, &bmain->screens) {
      LISTBASE_FOREACH (ScrArea *, area, &screen->areabase) {
        LISTBASE_FOREACH (SpaceLink *, sl, &area->spacedata) {
          switch (sl->spacetype) {
            case SPACE_SEQ: {
              ListBase *regionbase = (sl == area->spacedata.first) ? &area->regionbase :
                                                                     &sl->regionbase;
              LISTBASE_FOREACH (ARegion *, region, regionbase) {
                if (region->regiontype == RGN_TYPE_WINDOW) {
                  region->v2d.max[1] = MAXSEQ;
                }
              }
              break;
            }
            case SPACE_IMAGE: {
              SpaceImage *sima = (SpaceImage *)sl;
              sima->custom_grid_subdiv = 10;
              break;
            }
          }
        }
      }
    }

    LISTBASE_FOREACH (bNodeTree *, ntree, &bmain->nodetrees) {
      if (ntree->type == NTREE_GEOMETRY) {
        version_geometry_nodes_change_legacy_names(ntree);
      }
    }
  }

  if (!MAIN_VERSION_ATLEAST(bmain, 300, 31)) {
    /* Swap header with the tool header so the regular header is always on the edge. */
    for (bScreen *screen = bmain->screens.first; screen; screen = screen->id.next) {
      LISTBASE_FOREACH (ScrArea *, area, &screen->areabase) {
        LISTBASE_FOREACH (SpaceLink *, sl, &area->spacedata) {
          ListBase *regionbase = (sl == area->spacedata.first) ? &area->regionbase :
                                                                 &sl->regionbase;
          ARegion *region_tool = NULL, *region_head = NULL;
          int region_tool_index = -1, region_head_index = -1, i;
          LISTBASE_FOREACH_INDEX (ARegion *, region, regionbase, i) {
            if (region->regiontype == RGN_TYPE_TOOL_HEADER) {
              region_tool = region;
              region_tool_index = i;
            }
            else if (region->regiontype == RGN_TYPE_HEADER) {
              region_head = region;
              region_head_index = i;
            }
          }
          if ((region_tool && region_head) && (region_head_index > region_tool_index)) {
            BLI_listbase_swaplinks(regionbase, region_tool, region_head);
          }
        }
      }
    }

    /* Set strip color tags to SEQUENCE_COLOR_NONE. */
    LISTBASE_FOREACH (Scene *, scene, &bmain->scenes) {
      if (scene->ed != NULL) {
        SEQ_for_each_callback(&scene->ed->seqbase, do_versions_sequencer_color_tags, NULL);
      }
    }

    /* Show sequencer color tags by default. */
    LISTBASE_FOREACH (bScreen *, screen, &bmain->screens) {
      LISTBASE_FOREACH (ScrArea *, area, &screen->areabase) {
        LISTBASE_FOREACH (SpaceLink *, sl, &area->spacedata) {
          if (sl->spacetype == SPACE_SEQ) {
            SpaceSeq *sseq = (SpaceSeq *)sl;
            sseq->timeline_overlay.flag |= SEQ_TIMELINE_SHOW_STRIP_COLOR_TAG;
          }
        }
      }
    }

    /* Set defaults for new color balance modifier parameters. */
    LISTBASE_FOREACH (Scene *, scene, &bmain->scenes) {
      if (scene->ed != NULL) {
        SEQ_for_each_callback(&scene->ed->seqbase, do_versions_sequencer_color_balance_sop, NULL);
      }
    }
  }

  if (!MAIN_VERSION_ATLEAST(bmain, 300, 33)) {
    for (bScreen *screen = bmain->screens.first; screen; screen = screen->id.next) {
      LISTBASE_FOREACH (ScrArea *, area, &screen->areabase) {
        LISTBASE_FOREACH (SpaceLink *, sl, &area->spacedata) {
          switch (sl->spacetype) {
            case SPACE_SEQ: {
              SpaceSeq *sseq = (SpaceSeq *)sl;
              enum { SEQ_DRAW_SEQUENCE = 0 };
              if (sseq->mainb == SEQ_DRAW_SEQUENCE) {
                sseq->mainb = SEQ_DRAW_IMG_IMBUF;
              }
              break;
            }
            case SPACE_TEXT: {
              SpaceText *st = (SpaceText *)sl;
              st->flags &= ~ST_FLAG_UNUSED_4;
              break;
            }
          }
        }
      }
    }
  }

  if (!MAIN_VERSION_ATLEAST(bmain, 300, 36)) {
    /* Update the `idnames` for renamed geometry and function nodes. */
    LISTBASE_FOREACH (bNodeTree *, ntree, &bmain->nodetrees) {
      if (ntree->type != NTREE_GEOMETRY) {
        continue;
      }
      version_node_id(ntree, FN_NODE_COMPARE_FLOATS, "FunctionNodeCompareFloats");
      version_node_id(ntree, GEO_NODE_CAPTURE_ATTRIBUTE, "GeometryNodeCaptureAttribute");
      version_node_id(ntree, GEO_NODE_MESH_BOOLEAN, "GeometryNodeMeshBoolean");
      version_node_id(ntree, GEO_NODE_FILL_CURVE, "GeometryNodeFillCurve");
      version_node_id(ntree, GEO_NODE_FILLET_CURVE, "GeometryNodeFilletCurve");
      version_node_id(ntree, GEO_NODE_REVERSE_CURVE, "GeometryNodeReverseCurve");
      version_node_id(ntree, GEO_NODE_SAMPLE_CURVE, "GeometryNodeSampleCurve");
      version_node_id(ntree, GEO_NODE_RESAMPLE_CURVE, "GeometryNodeResampleCurve");
      version_node_id(ntree, GEO_NODE_SUBDIVIDE_CURVE, "GeometryNodeSubdivideCurve");
      version_node_id(ntree, GEO_NODE_TRIM_CURVE, "GeometryNodeTrimCurve");
      version_node_id(ntree, GEO_NODE_REPLACE_MATERIAL, "GeometryNodeReplaceMaterial");
      version_node_id(ntree, GEO_NODE_SUBDIVIDE_MESH, "GeometryNodeSubdivideMesh");
      version_node_id(ntree, GEO_NODE_SET_MATERIAL, "GeometryNodeSetMaterial");
      version_node_id(ntree, GEO_NODE_SPLIT_EDGES, "GeometryNodeSplitEdges");
    }

    /* Update bone roll after a fix to vec_roll_to_mat3_normalized. */
    LISTBASE_FOREACH (bArmature *, arm, &bmain->armatures) {
      do_version_bones_roll(&arm->bonebase);
    }
  }

  if (!MAIN_VERSION_ATLEAST(bmain, 300, 37)) {
    /* Node Editor: toggle overlays on. */
    if (!DNA_struct_find(fd->filesdna, "SpaceNodeOverlay")) {
      LISTBASE_FOREACH (bScreen *, screen, &bmain->screens) {
        LISTBASE_FOREACH (ScrArea *, area, &screen->areabase) {
          LISTBASE_FOREACH (SpaceLink *, space, &area->spacedata) {
            if (space->spacetype == SPACE_NODE) {
              SpaceNode *snode = (SpaceNode *)space;
              snode->overlay.flag |= SN_OVERLAY_SHOW_OVERLAYS;
              snode->overlay.flag |= SN_OVERLAY_SHOW_WIRE_COLORS;
            }
          }
        }
      }
    }
  }

  if (!MAIN_VERSION_ATLEAST(bmain, 300, 38)) {
    LISTBASE_FOREACH (bScreen *, screen, &bmain->screens) {
      LISTBASE_FOREACH (ScrArea *, area, &screen->areabase) {
        LISTBASE_FOREACH (SpaceLink *, space, &area->spacedata) {
          if (space->spacetype == SPACE_FILE) {
            SpaceFile *sfile = (SpaceFile *)space;
            FileAssetSelectParams *asset_params = sfile->asset_params;
            if (asset_params) {
              asset_params->base_params.filter_id = FILTER_ID_ALL;
            }
          }
        }
      }
    }
  }

  if (!MAIN_VERSION_ATLEAST(bmain, 300, 39)) {
    LISTBASE_FOREACH (wmWindowManager *, wm, &bmain->wm) {
      wm->xr.session_settings.base_scale = 1.0f;
      wm->xr.session_settings.draw_flags |= (V3D_OFSDRAW_SHOW_SELECTION |
                                             V3D_OFSDRAW_XR_SHOW_CONTROLLERS |
                                             V3D_OFSDRAW_XR_SHOW_CUSTOM_OVERLAYS);
    }
  }

  if (!MAIN_VERSION_ATLEAST(bmain, 300, 40)) {
    /* Update the `idnames` for renamed geometry and function nodes. */
    LISTBASE_FOREACH (bNodeTree *, ntree, &bmain->nodetrees) {
      if (ntree->type != NTREE_GEOMETRY) {
        continue;
      }
      version_node_id(ntree, FN_NODE_SLICE_STRING, "FunctionNodeSliceString");
      version_geometry_nodes_set_position_node_offset(ntree);
      version_node_id(ntree, GEO_NODE_LEGACY_VOLUME_TO_MESH, "GeometryNodeLegacyVolumeToMesh");
    }

    /* Add storage to viewer node. */
    LISTBASE_FOREACH (bNodeTree *, ntree, &bmain->nodetrees) {
      if (ntree->type != NTREE_GEOMETRY) {
        continue;
      }
      LISTBASE_FOREACH (bNode *, node, &ntree->nodes) {
        if (node->type == GEO_NODE_VIEWER) {
          if (node->storage == NULL) {
            NodeGeometryViewer *data = (NodeGeometryViewer *)MEM_callocN(
                sizeof(NodeGeometryViewer), __func__);
            data->data_type = CD_PROP_FLOAT;
            node->storage = data;
          }
        }
      }
    }

    LISTBASE_FOREACH (bNodeTree *, ntree, &bmain->nodetrees) {
      if (ntree->type == NTREE_GEOMETRY) {
        version_node_input_socket_name(
            ntree, GEO_NODE_DISTRIBUTE_POINTS_ON_FACES, "Geometry", "Mesh");
        version_node_input_socket_name(ntree, GEO_NODE_POINTS_TO_VOLUME, "Geometry", "Points");
        version_node_output_socket_name(ntree, GEO_NODE_POINTS_TO_VOLUME, "Geometry", "Volume");
        version_node_socket_name(ntree, GEO_NODE_SUBDIVISION_SURFACE, "Geometry", "Mesh");
        version_node_socket_name(ntree, GEO_NODE_RESAMPLE_CURVE, "Geometry", "Curve");
        version_node_socket_name(ntree, GEO_NODE_SUBDIVIDE_CURVE, "Geometry", "Curve");
        version_node_socket_name(ntree, GEO_NODE_SET_CURVE_RADIUS, "Geometry", "Curve");
        version_node_socket_name(ntree, GEO_NODE_SET_CURVE_TILT, "Geometry", "Curve");
        version_node_socket_name(ntree, GEO_NODE_SET_CURVE_HANDLES, "Geometry", "Curve");
        version_node_socket_name(ntree, GEO_NODE_TRANSLATE_INSTANCES, "Geometry", "Instances");
        version_node_socket_name(ntree, GEO_NODE_ROTATE_INSTANCES, "Geometry", "Instances");
        version_node_socket_name(ntree, GEO_NODE_SCALE_INSTANCES, "Geometry", "Instances");
        version_node_output_socket_name(ntree, GEO_NODE_MESH_BOOLEAN, "Geometry", "Mesh");
        version_node_input_socket_name(ntree, GEO_NODE_MESH_BOOLEAN, "Geometry 1", "Mesh 1");
        version_node_input_socket_name(ntree, GEO_NODE_MESH_BOOLEAN, "Geometry 2", "Mesh 2");
        version_node_socket_name(ntree, GEO_NODE_SUBDIVIDE_MESH, "Geometry", "Mesh");
        version_node_socket_name(ntree, GEO_NODE_TRIANGULATE, "Geometry", "Mesh");
        version_node_output_socket_name(ntree, GEO_NODE_MESH_PRIMITIVE_CONE, "Geometry", "Mesh");
        version_node_output_socket_name(ntree, GEO_NODE_MESH_PRIMITIVE_CUBE, "Geometry", "Mesh");
        version_node_output_socket_name(
            ntree, GEO_NODE_MESH_PRIMITIVE_CYLINDER, "Geometry", "Mesh");
        version_node_output_socket_name(ntree, GEO_NODE_MESH_PRIMITIVE_GRID, "Geometry", "Mesh");
        version_node_output_socket_name(
            ntree, GEO_NODE_MESH_PRIMITIVE_ICO_SPHERE, "Geometry", "Mesh");
        version_node_output_socket_name(ntree, GEO_NODE_MESH_PRIMITIVE_CIRCLE, "Geometry", "Mesh");
        version_node_output_socket_name(ntree, GEO_NODE_MESH_PRIMITIVE_LINE, "Geometry", "Mesh");
        version_node_output_socket_name(
            ntree, GEO_NODE_MESH_PRIMITIVE_UV_SPHERE, "Geometry", "Mesh");
        version_node_socket_name(ntree, GEO_NODE_SET_POINT_RADIUS, "Geometry", "Points");
      }
    }
  }

  /**
   * Versioning code until next subversion bump goes here.
   *
   * \note Be sure to check when bumping the version:
   * - "versioning_userdef.c", #blo_do_versions_userdef
   * - "versioning_userdef.c", #do_versions_theme
   *
   * \note Keep this message at the bottom of the function.
   */
  {
    /* Keep this block, even when empty. */
  }
}<|MERGE_RESOLUTION|>--- conflicted
+++ resolved
@@ -1749,7 +1749,6 @@
     }
   }
 
-<<<<<<< HEAD
   if (!MAIN_VERSION_ATLEAST(bmain, 300, 26)) {
     LISTBASE_FOREACH (Brush *, br, &bmain->brushes) {
       /* buggy code in wm_toolsystem broke smear in old files,
@@ -1763,21 +1762,8 @@
       }
     }
   }
-  /**
-   * Versioning code until next subversion bump goes here.
-   *
-   * \note Be sure to check when bumping the version:
-   * - "versioning_userdef.c", #blo_do_versions_userdef
-   * - "versioning_userdef.c", #do_versions_theme
-   *
-   * \note Keep this message at the bottom of the function.
-   */
-  {
-    /* Keep this block, even when empty. */
-
-=======
+
   if (!MAIN_VERSION_ATLEAST(bmain, 300, 23)) {
->>>>>>> ccead2ed
     for (bScreen *screen = bmain->screens.first; screen; screen = screen->id.next) {
       LISTBASE_FOREACH (ScrArea *, area, &screen->areabase) {
         LISTBASE_FOREACH (SpaceLink *, sl, &area->spacedata) {
