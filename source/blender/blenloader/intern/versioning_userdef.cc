/* SPDX-FileCopyrightText: 2023 Blender Authors
 *
 * SPDX-License-Identifier: GPL-2.0-or-later */

/** \file
 * \ingroup blenloader
 *
 * Version patch user preferences.
 */
#define DNA_DEPRECATED_ALLOW
#include <cstring>

#include "BLI_listbase.h"
#include "BLI_math_rotation.h"
#include "BLI_math_vector.h"
#include "BLI_string.h"
#include "BLI_string_utf8.h"
#include "BLI_string_utils.hh"
#include "BLI_utildefines.h"

#include "DNA_anim_types.h"
#include "DNA_curve_types.h"
#include "DNA_scene_types.h"
#include "DNA_space_types.h"
#include "DNA_userdef_types.h"
#include "DNA_windowmanager_types.h"

#include "BKE_addon.h"
#include "BKE_blender_version.h"
#include "BKE_colorband.hh"
#include "BKE_idprop.hh"
#include "BKE_keyconfig.h"
#include "BKE_main.hh"
#include "BKE_preferences.h"

#include "BLO_readfile.hh"
#include "BLO_userdef_default.h"

#include "BLT_translation.hh"

#include "GPU_platform.hh"

#include "MEM_guardedalloc.h"

#include "readfile.hh" /* Own include. */

#include "WM_types.hh"
#include "wm_event_types.hh"

/* Don't use translation strings in versioning!
 * These depend on the preferences already being read.
 * If this is important we can set the translations as part of versioning preferences,
 * however that should only be done if there are important use-cases. */
#if 0
#  include "BLT_translation.hh"
#else
#  define N_(msgid) msgid
#endif

/* For versioning we only ever want to manipulate preferences passed in. */
#define U BLI_STATIC_ASSERT(false, "Global 'U' not allowed, only use arguments passed in!")

static void do_versions_theme(const UserDef *userdef, bTheme *btheme)
{

#define USER_VERSION_ATLEAST(ver, subver) MAIN_VERSION_FILE_ATLEAST(userdef, ver, subver)
#define FROM_DEFAULT_V4_UCHAR(member) copy_v4_v4_uchar(btheme->member, U_theme_default.member)

  if (!USER_VERSION_ATLEAST(300, 41)) {
    MEMCPY_STRUCT_AFTER(btheme, &U_theme_default, name);
  }

  /* Again reset the theme, but only if stored with an early 3.1 alpha version. Some changes were
   * done in the release branch and then merged into the 3.1 branch (master). So the previous reset
   * wouldn't work for people who saved their preferences with a 3.1 build meanwhile. But we still
   * don't want to reset theme changes stored in the eventual 3.0 release once opened in a 3.1
   * build. */
  if (userdef->versionfile > 300 && !USER_VERSION_ATLEAST(301, 1)) {
    MEMCPY_STRUCT_AFTER(btheme, &U_theme_default, name);
  }

  if (!USER_VERSION_ATLEAST(301, 2)) {
    FROM_DEFAULT_V4_UCHAR(space_sequencer.mask);
  }

  if (!USER_VERSION_ATLEAST(302, 8)) {
    btheme->space_node.grid_levels = U_theme_default.space_node.grid_levels;
  }

  if (!USER_VERSION_ATLEAST(302, 9)) {
    FROM_DEFAULT_V4_UCHAR(space_sequencer.list);
    FROM_DEFAULT_V4_UCHAR(space_sequencer.list_title);
    FROM_DEFAULT_V4_UCHAR(space_sequencer.list_text);
    FROM_DEFAULT_V4_UCHAR(space_sequencer.list_text_hi);
  }

  if (!USER_VERSION_ATLEAST(306, 3)) {
    FROM_DEFAULT_V4_UCHAR(space_view3d.face_retopology);
  }

  if (!USER_VERSION_ATLEAST(306, 8)) {
    FROM_DEFAULT_V4_UCHAR(space_node.node_zone_simulation);
    FROM_DEFAULT_V4_UCHAR(space_action.simulated_frames);
  }

  if (!USER_VERSION_ATLEAST(400, 12)) {
    FROM_DEFAULT_V4_UCHAR(space_node.node_zone_repeat);
  }

  if (!USER_VERSION_ATLEAST(400, 14)) {
    FROM_DEFAULT_V4_UCHAR(space_view3d.asset_shelf.back);
    FROM_DEFAULT_V4_UCHAR(space_view3d.asset_shelf.header_back);
  }

  if (!USER_VERSION_ATLEAST(400, 24)) {
    FROM_DEFAULT_V4_UCHAR(tui.wcol_list_item.inner_sel);
    FROM_DEFAULT_V4_UCHAR(space_sequencer.transition);
  }

  if (!USER_VERSION_ATLEAST(400, 27)) {
    FROM_DEFAULT_V4_UCHAR(space_sequencer.keytype_keyframe);
    FROM_DEFAULT_V4_UCHAR(space_sequencer.keytype_breakdown);
    FROM_DEFAULT_V4_UCHAR(space_sequencer.keytype_movehold);
    FROM_DEFAULT_V4_UCHAR(space_sequencer.keytype_keyframe_select);
    FROM_DEFAULT_V4_UCHAR(space_sequencer.keytype_breakdown_select);
    FROM_DEFAULT_V4_UCHAR(space_sequencer.keytype_movehold_select);
    FROM_DEFAULT_V4_UCHAR(space_sequencer.keyborder);
    FROM_DEFAULT_V4_UCHAR(space_sequencer.keyborder_select);
    FROM_DEFAULT_V4_UCHAR(space_sequencer.transition);
  }

  if (!USER_VERSION_ATLEAST(400, 35)) {
    FROM_DEFAULT_V4_UCHAR(tui.wcol_list_item.item);
  }

  if (!USER_VERSION_ATLEAST(401, 4)) {
    FROM_DEFAULT_V4_UCHAR(space_view3d.edge_select);
    FROM_DEFAULT_V4_UCHAR(space_view3d.edge_mode_select);
    FROM_DEFAULT_V4_UCHAR(space_view3d.face_select);
    FROM_DEFAULT_V4_UCHAR(space_view3d.face_mode_select);
  }

  if (!USER_VERSION_ATLEAST(402, 13)) {
    FROM_DEFAULT_V4_UCHAR(space_text.hilite);
    FROM_DEFAULT_V4_UCHAR(space_console.console_cursor);
  }

  if (!USER_VERSION_ATLEAST(402, 16)) {
    BLI_uniquename(
        &userdef->themes, btheme, "Theme", '.', offsetof(bTheme, name), sizeof(btheme->name));
  }

  if (!USER_VERSION_ATLEAST(402, 17)) {
    FROM_DEFAULT_V4_UCHAR(space_action.keytype_generated);
    FROM_DEFAULT_V4_UCHAR(space_action.keytype_generated_select);
  }

  if (!USER_VERSION_ATLEAST(402, 21)) {
    FROM_DEFAULT_V4_UCHAR(space_image.asset_shelf.back);
    FROM_DEFAULT_V4_UCHAR(space_image.asset_shelf.header_back);
  }

  if (!USER_VERSION_ATLEAST(402, 47)) {
    FROM_DEFAULT_V4_UCHAR(space_view3d.time_gp_keyframe);
  }

  /**
   * Always bump subversion in BKE_blender_version.h when adding versioning
   * code here, and wrap it inside a USER_VERSION_ATLEAST check.
   *
   * \note Keep this message at the bottom of the function.
   */

#undef FROM_DEFAULT_V4_UCHAR

#undef USER_VERSION_ATLEAST
}

/** #UserDef.flag */
#define USER_LMOUSESELECT (1 << 14) /* deprecated */

static void do_version_select_mouse(const UserDef *userdef, wmKeyMapItem *kmi)
{
  /* Remove select/action mouse from user defined keymaps. */
  enum {
    ACTIONMOUSE = 0x0005,
    SELECTMOUSE = 0x0006,
    EVT_TWEAK_A = 0x5005,
    EVT_TWEAK_S = 0x5006,
  };
  const bool left = (userdef->flag & USER_LMOUSESELECT) != 0;

  switch (kmi->type) {
    case SELECTMOUSE:
      kmi->type = (left) ? LEFTMOUSE : RIGHTMOUSE;
      break;
    case ACTIONMOUSE:
      kmi->type = (left) ? RIGHTMOUSE : LEFTMOUSE;
      break;
    case EVT_TWEAK_S:
      kmi->type = (left) ? LEFTMOUSE : RIGHTMOUSE;
      kmi->val = KM_CLICK_DRAG;
      break;
    case EVT_TWEAK_A:
      kmi->type = (left) ? RIGHTMOUSE : LEFTMOUSE;
      kmi->val = KM_CLICK_DRAG;
      break;
    default:
      break;
  }
}

static bool keymap_item_has_invalid_wm_context_data_path(wmKeyMapItem *kmi, void * /*user_data*/)
{
  if (STRPREFIX(kmi->idname, "WM_OT_context_") && kmi->properties) {
    IDProperty *idprop = IDP_GetPropertyFromGroup(kmi->properties, "data_path");
    if (idprop && (idprop->type == IDP_STRING) &&
        STRPREFIX(static_cast<const char *>(idprop->data.pointer), "(null)"))
    {
      return true;
    }
  }
  return false;
}

/** Tweak event types have been removed, replace with click-drag. */
static bool keymap_item_update_tweak_event(wmKeyMapItem *kmi, void * /*user_data*/)
{
  /* Tweak events for L M R mouse-buttons. */
  enum {
    EVT_TWEAK_L = 0x5002,
    EVT_TWEAK_M = 0x5003,
    EVT_TWEAK_R = 0x5004,
  };
  switch (kmi->type) {
    case EVT_TWEAK_L:
      kmi->type = LEFTMOUSE;
      break;
    case EVT_TWEAK_M:
      kmi->type = MIDDLEMOUSE;
      break;
    case EVT_TWEAK_R:
      kmi->type = RIGHTMOUSE;
      break;
    default:
      kmi->direction = KM_ANY;
      return false;
  }

  if (kmi->val >= KM_DIRECTION_N && kmi->val <= KM_DIRECTION_NW) {
    kmi->direction = kmi->val;
  }
  else {
    kmi->direction = KM_ANY;
  }
  kmi->val = KM_CLICK_DRAG;
  return false;
}

void blo_do_versions_userdef(UserDef *userdef)
{
/* #UserDef & #Main happen to have the same struct member. */
#define USER_VERSION_ATLEAST(ver, subver) MAIN_VERSION_FILE_ATLEAST(userdef, ver, subver)

  /* the UserDef struct is not corrected with do_versions() .... ugh! */
  if (userdef->menuthreshold1 == 0) {
    userdef->menuthreshold1 = 5;
    userdef->menuthreshold2 = 2;
  }
  if (userdef->mixbufsize == 0) {
    userdef->mixbufsize = 2048;
  }
  if (userdef->autokey_mode == 0) {
    /* 'add/replace' but not on */
    userdef->autokey_mode = 2;
  }
  if (userdef->savetime <= 0) {
    userdef->savetime = 1;
    // XXX      error(STRINGIFY(BLENDER_STARTUP_FILE)" is buggy, please consider removing it.\n");
  }
  if (userdef->gizmo_size == 0) {
    userdef->gizmo_size = 75;
    userdef->gizmo_flag |= USER_GIZMO_DRAW;
  }
  if (userdef->pad_rot_angle == 0.0f) {
    userdef->pad_rot_angle = 15.0f;
  }

  /* If the userdef was created on a different platform, it may have an
   * unsupported GPU backend selected.  If so, pick a supported default. */
#ifdef __APPLE__
  if (userdef->gpu_backend == GPU_BACKEND_OPENGL) {
    userdef->gpu_backend = GPU_BACKEND_METAL;
  }
#else
  if (userdef->gpu_backend == GPU_BACKEND_METAL) {
    userdef->gpu_backend = GPU_BACKEND_OPENGL;
  }
#endif

  /* graph editor - unselected F-Curve visibility */
  if (userdef->fcu_inactive_alpha == 0) {
    userdef->fcu_inactive_alpha = 0.25f;
  }

  if (!USER_VERSION_ATLEAST(192, 0)) {
    STRNCPY(userdef->sounddir, "/");
  }

  /* patch to set Dupli Armature */
  if (!USER_VERSION_ATLEAST(220, 0)) {
    userdef->dupflag |= USER_DUP_ARM;
  }

  /* added seam, normal color, undo */
  if (!USER_VERSION_ATLEAST(235, 0)) {
    userdef->uiflag |= USER_GLOBALUNDO;
    if (userdef->undosteps == 0) {
      userdef->undosteps = 32;
    }
  }
  if (!USER_VERSION_ATLEAST(236, 0)) {
    /* illegal combo... */
    if (userdef->flag & USER_LMOUSESELECT) {
      userdef->flag &= ~USER_TWOBUTTONMOUSE;
    }
  }
  if (!USER_VERSION_ATLEAST(240, 0)) {
    userdef->uiflag |= USER_PLAINMENUS;
  }
  if (!USER_VERSION_ATLEAST(242, 0)) {
    /* set defaults for 3D View rotating axis indicator */
    /* since size can't be set to 0, this indicates it's not saved in startup.blend */
    if (userdef->rvisize == 0) {
      userdef->rvisize = 15;
      userdef->rvibright = 8;
      userdef->uiflag |= USER_SHOW_GIZMO_NAVIGATE;
    }
  }
  if (!USER_VERSION_ATLEAST(244, 0)) {
    /* set default number of recently-used files (if not set) */
    if (userdef->recent_files == 0) {
      userdef->recent_files = 10;
    }
  }
  if (!USER_VERSION_ATLEAST(245, 3)) {
    if (userdef->coba_weight.tot == 0) {
      BKE_colorband_init(&userdef->coba_weight, true);
    }
  }
  if (!USER_VERSION_ATLEAST(245, 3)) {
    userdef->flag |= USER_ADD_VIEWALIGNED | USER_ADD_EDITMODE;
  }
  if (!USER_VERSION_ATLEAST(250, 0)) {
    /* adjust grease-pencil distances */
    userdef->gp_manhattandist = 1;
    userdef->gp_euclideandist = 2;

    /* adjust default interpolation for new IPO-curves */
    userdef->ipo_new = BEZT_IPO_BEZ;
  }

  if (!USER_VERSION_ATLEAST(250, 3)) {
    /* new audio system */
    if (userdef->audiochannels == 0) {
      userdef->audiochannels = 2;
    }
    if (userdef->audioformat == 0) {
      userdef->audioformat = 0x24;
    }
    if (userdef->audiorate == 0) {
      userdef->audiorate = 48000;
    }
  }

  if (!USER_VERSION_ATLEAST(250, 8)) {
    LISTBASE_FOREACH (wmKeyMap *, km, &userdef->user_keymaps) {
      if (STREQ(km->idname, "Armature_Sketch")) {
        STRNCPY(km->idname, "Armature Sketch");
      }
      else if (STREQ(km->idname, "View3D")) {
        STRNCPY(km->idname, "3D View");
      }
      else if (STREQ(km->idname, "View3D Generic")) {
        STRNCPY(km->idname, "3D View Generic");
      }
      else if (STREQ(km->idname, "EditMesh")) {
        STRNCPY(km->idname, "Mesh");
      }
      else if (STREQ(km->idname, "UVEdit")) {
        STRNCPY(km->idname, "UV Editor");
      }
      else if (STREQ(km->idname, "Animation_Channels")) {
        STRNCPY(km->idname, "Animation Channels");
      }
      else if (STREQ(km->idname, "GraphEdit Keys")) {
        STRNCPY(km->idname, "Graph Editor");
      }
      else if (STREQ(km->idname, "GraphEdit Generic")) {
        STRNCPY(km->idname, "Graph Editor Generic");
      }
      else if (STREQ(km->idname, "Action_Keys")) {
        STRNCPY(km->idname, "Dopesheet");
      }
      else if (STREQ(km->idname, "NLA Data")) {
        STRNCPY(km->idname, "NLA Editor");
      }
      else if (STREQ(km->idname, "Node Generic")) {
        STRNCPY(km->idname, "Node Editor");
      }
      else if (STREQ(km->idname, "Logic Generic")) {
        STRNCPY(km->idname, "Logic Editor");
      }
      else if (STREQ(km->idname, "File")) {
        STRNCPY(km->idname, "File Browser");
      }
      else if (STREQ(km->idname, "FileMain")) {
        STRNCPY(km->idname, "File Browser Main");
      }
      else if (STREQ(km->idname, "FileButtons")) {
        STRNCPY(km->idname, "File Browser Buttons");
      }
      else if (STREQ(km->idname, "Buttons Generic")) {
        STRNCPY(km->idname, "Property Editor");
      }
    }
  }

  if (!USER_VERSION_ATLEAST(252, 3)) {
    if (userdef->flag & USER_LMOUSESELECT) {
      userdef->flag &= ~USER_TWOBUTTONMOUSE;
    }
  }
  if (!USER_VERSION_ATLEAST(252, 4)) {
    /* default new handle type is auto handles */
    userdef->keyhandles_new = HD_AUTO;
  }

  if (!USER_VERSION_ATLEAST(257, 0)) {
    /* Clear #AUTOKEY_FLAG_ONLYKEYINGSET flag from user-preferences,
     * so that it doesn't linger around from old configurations like a ghost. */
    userdef->keying_flag &= ~AUTOKEY_FLAG_ONLYKEYINGSET;
  }

  if (!USER_VERSION_ATLEAST(260, 3)) {
    /* if new keyframes handle default is stuff "auto", make it "auto-clamped" instead
     * was changed in 260 as part of GSoC11, but version patch was wrong
     */
    if (userdef->keyhandles_new == HD_AUTO) {
      userdef->keyhandles_new = HD_AUTO_ANIM;
    }
  }

  if (!USER_VERSION_ATLEAST(267, 0)) {

    /* GL Texture Garbage Collection */
    if (userdef->textimeout == 0) {
      userdef->texcollectrate = 60;
      userdef->textimeout = 120;
    }
    if (userdef->memcachelimit <= 0) {
      userdef->memcachelimit = 32;
    }
    if (userdef->dbl_click_time == 0) {
      userdef->dbl_click_time = 350;
    }
    if (userdef->v2d_min_gridsize == 0) {
      userdef->v2d_min_gridsize = 35;
    }
    if (userdef->widget_unit == 0) {
      userdef->widget_unit = 20;
    }
    if (userdef->anisotropic_filter <= 0) {
      userdef->anisotropic_filter = 1;
    }

    if (userdef->ndof_sensitivity == 0.0f) {
      userdef->ndof_sensitivity = 1.0f;
      userdef->ndof_flag = (NDOF_LOCK_HORIZON | NDOF_SHOULD_PAN | NDOF_SHOULD_ZOOM |
                            NDOF_SHOULD_ROTATE);
    }

    if (userdef->ndof_orbit_sensitivity == 0.0f) {
      userdef->ndof_orbit_sensitivity = userdef->ndof_sensitivity;

      if (!(userdef->flag & USER_TRACKBALL)) {
        userdef->ndof_flag |= NDOF_TURNTABLE;
      }
    }
  }

  if (!USER_VERSION_ATLEAST(269, 4)) {
    userdef->walk_navigation.mouse_speed = 1.0f;
    userdef->walk_navigation.walk_speed = 2.5f; /* m/s */
    userdef->walk_navigation.walk_speed_factor = 5.0f;
    userdef->walk_navigation.view_height = 1.6f;   /* m */
    userdef->walk_navigation.jump_height = 0.4f;   /* m */
    userdef->walk_navigation.teleport_time = 0.2f; /* s */
  }

  if (!USER_VERSION_ATLEAST(271, 5)) {
    userdef->pie_menu_radius = 100;
    userdef->pie_menu_threshold = 12;
    userdef->pie_animation_timeout = 6;
  }

  if (!USER_VERSION_ATLEAST(275, 2)) {
    userdef->ndof_deadzone = 0.0;
  }

  if (!USER_VERSION_ATLEAST(275, 4)) {
    userdef->node_margin = 80;
  }

  if (!USER_VERSION_ATLEAST(278, 6)) {
    /* Clear preference flags for re-use. */
    userdef->flag &= ~(USER_FLAG_NUMINPUT_ADVANCED | (1 << 2) | USER_FLAG_UNUSED_3 |
                       USER_FLAG_UNUSED_6 | USER_FLAG_UNUSED_7 | USER_INTERNET_ALLOW |
                       USER_DEVELOPER_UI);
    userdef->uiflag &= ~(USER_HEADER_BOTTOM);
    userdef->transopts &= ~(USER_TR_UNUSED_3 | USER_TR_UNUSED_4 | USER_TR_UNUSED_6 |
                            USER_TR_UNUSED_7);

    userdef->uiflag |= USER_LOCK_CURSOR_ADJUST;
  }

  if (!USER_VERSION_ATLEAST(280, 20)) {
    userdef->gpu_viewport_quality = 0.6f;

    /* Reset theme, old themes will not be compatible with minor version updates from now on. */
    LISTBASE_FOREACH (bTheme *, btheme, &userdef->themes) {
      MEMCPY_STRUCT_AFTER(btheme, &U_theme_default, name);
    }

    /* Annotations - new layer color
     * Replace anything that used to be set if it looks like was left
     * on the old default (i.e. black), which most users used
     */
    if ((userdef->gpencil_new_layer_col[3] < 0.1f) || (userdef->gpencil_new_layer_col[0] < 0.1f)) {
      /* - New color matches the annotation pencil icon
       * - Non-full alpha looks better!
       */
      ARRAY_SET_ITEMS(userdef->gpencil_new_layer_col, 0.38f, 0.61f, 0.78f, 0.9f);
    }
  }

  if (!USER_VERSION_ATLEAST(280, 31)) {
    /* Remove select/action mouse from user defined keymaps. */
    LISTBASE_FOREACH (wmKeyMap *, keymap, &userdef->user_keymaps) {
      LISTBASE_FOREACH (wmKeyMapDiffItem *, kmdi, &keymap->diff_items) {
        if (kmdi->remove_item) {
          do_version_select_mouse(userdef, kmdi->remove_item);
        }
        if (kmdi->add_item) {
          do_version_select_mouse(userdef, kmdi->add_item);
        }
      }

      LISTBASE_FOREACH (wmKeyMapItem *, kmi, &keymap->items) {
        do_version_select_mouse(userdef, kmi);
      }
    }
  }

  if (!USER_VERSION_ATLEAST(280, 33)) {
    /* Enable GLTF addon by default. */
    BKE_addon_ensure(&userdef->addons, "io_scene_gltf2");

    userdef->pressure_threshold_max = 1.0f;
  }

  if (!USER_VERSION_ATLEAST(280, 35)) {
    /* Preserve RMB select setting after moving to Python and changing default value. */
    if (USER_VERSION_ATLEAST(280, 32) || !(userdef->flag & USER_LMOUSESELECT)) {
      BKE_keyconfig_pref_set_select_mouse(userdef, 1, false);
    }

    userdef->flag &= ~USER_LMOUSESELECT;
  }

  if (!USER_VERSION_ATLEAST(280, 38)) {
    copy_v4_fl4(userdef->light_param[0].vec, -0.580952, 0.228571, 0.781185, 0.0);
    copy_v4_fl4(userdef->light_param[0].col, 0.900000, 0.900000, 0.900000, 1.000000);
    copy_v4_fl4(userdef->light_param[0].spec, 0.318547, 0.318547, 0.318547, 1.000000);
    userdef->light_param[0].flag = 1;
    userdef->light_param[0].smooth = 0.1;

    copy_v4_fl4(userdef->light_param[1].vec, 0.788218, 0.593482, -0.162765, 0.0);
    copy_v4_fl4(userdef->light_param[1].col, 0.267115, 0.269928, 0.358840, 1.000000);
    copy_v4_fl4(userdef->light_param[1].spec, 0.090838, 0.090838, 0.090838, 1.000000);
    userdef->light_param[1].flag = 1;
    userdef->light_param[1].smooth = 0.25;

    copy_v4_fl4(userdef->light_param[2].vec, 0.696472, -0.696472, -0.172785, 0.0);
    copy_v4_fl4(userdef->light_param[2].col, 0.293216, 0.304662, 0.401968, 1.000000);
    copy_v4_fl4(userdef->light_param[2].spec, 0.069399, 0.020331, 0.020331, 1.000000);
    userdef->light_param[2].flag = 1;
    userdef->light_param[2].smooth = 0.4;

    copy_v4_fl4(userdef->light_param[3].vec, 0.021053, -0.989474, 0.143173, 0.0);
    copy_v4_fl4(userdef->light_param[3].col, 0.0, 0.0, 0.0, 1.0);
    copy_v4_fl4(userdef->light_param[3].spec, 0.072234, 0.082253, 0.162642, 1.000000);
    userdef->light_param[3].flag = 1;
    userdef->light_param[3].smooth = 0.7;

    copy_v3_fl3(userdef->light_ambient, 0.025000, 0.025000, 0.025000);

    userdef->flag &= ~(USER_FLAG_UNUSED_4);

    userdef->uiflag &= ~(USER_HEADER_FROM_PREF | USER_REGISTER_ALL_USERS);
  }

  if (!USER_VERSION_ATLEAST(280, 41)) {
    if (userdef->pie_tap_timeout == 0) {
      userdef->pie_tap_timeout = 20;
    }
  }

  if (!USER_VERSION_ATLEAST(280, 44)) {
    userdef->uiflag &= ~(USER_NO_MULTITOUCH_GESTURES | USER_UIFLAG_UNUSED_1);
    userdef->uiflag2 &= ~(USER_UIFLAG2_UNUSED_0);
    userdef->gp_settings &= ~(GP_PAINT_UNUSED_0);
  }

  if (!USER_VERSION_ATLEAST(280, 50)) {
    /* 3ds is no longer enabled by default and not ported yet. */
    BKE_addon_remove_safe(&userdef->addons, "io_scene_3ds");
  }

  if (!USER_VERSION_ATLEAST(280, 51)) {
    userdef->move_threshold = 2;
  }

  if (!USER_VERSION_ATLEAST(280, 58)) {
    if (userdef->image_draw_method != IMAGE_DRAW_METHOD_GLSL) {
      userdef->image_draw_method = IMAGE_DRAW_METHOD_AUTO;
    }
  }

  /* Patch to set dupli light-probes and grease-pencil. */
  if (!USER_VERSION_ATLEAST(280, 58)) {
    userdef->dupflag |= USER_DUP_LIGHTPROBE;
    userdef->dupflag |= USER_DUP_GPENCIL;
  }

  if (!USER_VERSION_ATLEAST(280, 60)) {
    const float GPU_VIEWPORT_QUALITY_FXAA = 0.10f;
    const float GPU_VIEWPORT_QUALITY_TAA8 = 0.25f;
    const float GPU_VIEWPORT_QUALITY_TAA16 = 0.6f;
    const float GPU_VIEWPORT_QUALITY_TAA32 = 0.8f;

    if (userdef->gpu_viewport_quality <= GPU_VIEWPORT_QUALITY_FXAA) {
      userdef->viewport_aa = SCE_DISPLAY_AA_OFF;
    }
    else if (userdef->gpu_viewport_quality <= GPU_VIEWPORT_QUALITY_TAA8) {
      userdef->viewport_aa = SCE_DISPLAY_AA_FXAA;
    }
    else if (userdef->gpu_viewport_quality <= GPU_VIEWPORT_QUALITY_TAA16) {
      userdef->viewport_aa = SCE_DISPLAY_AA_SAMPLES_8;
    }
    else if (userdef->gpu_viewport_quality <= GPU_VIEWPORT_QUALITY_TAA32) {
      userdef->viewport_aa = SCE_DISPLAY_AA_SAMPLES_16;
    }
    else {
      userdef->viewport_aa = SCE_DISPLAY_AA_SAMPLES_32;
    }
  }

  if (!USER_VERSION_ATLEAST(280, 62)) {
    if (userdef->vbotimeout == 0) {
      userdef->vbocollectrate = 60;
      userdef->vbotimeout = 120;
    }

    if (userdef->lookdev_sphere_size == 0) {
      userdef->lookdev_sphere_size = 150;
    }

    userdef->pref_flag |= USER_PREF_FLAG_SAVE;
  }

  if (!USER_VERSION_ATLEAST(280, 73)) {
    userdef->drag_threshold = 30;
    userdef->drag_threshold_mouse = 3;
    userdef->drag_threshold_tablet = 10;
  }

  if (!USER_VERSION_ATLEAST(281, 9)) {
    /* X3D is no longer enabled by default. */
    BKE_addon_remove_safe(&userdef->addons, "io_scene_x3d");
  }

  if (!USER_VERSION_ATLEAST(281, 12)) {
    userdef->render_display_type = USER_RENDER_DISPLAY_WINDOW;
    userdef->filebrowser_display_type = USER_TEMP_SPACE_DISPLAY_WINDOW;
  }

  if (!USER_VERSION_ATLEAST(281, 13)) {
    userdef->auto_smoothing_new = FCURVE_SMOOTH_CONT_ACCEL;

    if (userdef->file_space_data.display_type == FILE_DEFAULTDISPLAY) {
      memcpy(
          &userdef->file_space_data, &U_default.file_space_data, sizeof(userdef->file_space_data));
    }
  }

  if (!USER_VERSION_ATLEAST(281, 16)) {
    wmKeyConfigFilterItemParams params{};
    params.check_item = true;
    params.check_diff_item_add = true;
    BKE_keyconfig_pref_filter_items(
        userdef, &params, keymap_item_has_invalid_wm_context_data_path, nullptr);
  }

  if (!USER_VERSION_ATLEAST(282, 1)) {
    userdef->file_space_data.filter_id = U_default.file_space_data.filter_id;
  }

  if (!USER_VERSION_ATLEAST(282, 4)) {
    if (userdef->view_rotate_sensitivity_turntable == 0.0f) {
      userdef->view_rotate_sensitivity_turntable = DEG2RADF(0.4f);
      userdef->view_rotate_sensitivity_trackball = 1.0f;
    }
    if (userdef->scrollback == 0) {
      userdef->scrollback = U_default.scrollback;
    }

    /* Enable Overlay Engine Smooth Wire by default */
    userdef->gpu_flag |= USER_GPU_FLAG_OVERLAY_SMOOTH_WIRE;
  }

  if (!USER_VERSION_ATLEAST(283, 13)) {
    /* If Translations is off then language should default to English. */
    if ((userdef->transopts & USER_DOTRANSLATE_DEPRECATED) == 0) {
      userdef->language = ULANGUAGE_ENGLISH;
    }
    /* Clear this deprecated flag. */
    userdef->transopts &= ~USER_DOTRANSLATE_DEPRECATED;
  }

  if (!USER_VERSION_ATLEAST(290, 7)) {
    userdef->statusbar_flag = STATUSBAR_SHOW_VERSION;
  }

  if (!USER_VERSION_ATLEAST(291, 1)) {
    if (userdef->collection_instance_empty_size == 0) {
      userdef->collection_instance_empty_size = 1.0f;
    }
  }

  if (!USER_VERSION_ATLEAST(292, 3)) {
    if (userdef->pixelsize == 0.0f) {
      userdef->pixelsize = 1.0f;
    }
    /* Clear old userdef flag for "Camera Parent Lock". */
    userdef->uiflag &= ~USER_UIFLAG_UNUSED_3;
  }

  if (!USER_VERSION_ATLEAST(292, 9)) {
    if (BLI_listbase_is_empty(&userdef->asset_libraries)) {
      BKE_preferences_asset_library_default_add(userdef);
    }
  }

  if (!USER_VERSION_ATLEAST(293, 1)) {
    /* This rename was made after 2.93.0, harmless to run when it's not needed. */
    const char *replace_table[][2] = {
        {"blender", "Blender"},
        {"blender_27x", "Blender_27x"},
        {"industry_compatible", "Industry_Compatible"},
    };
    const int replace_table_len = ARRAY_SIZE(replace_table);

    BLI_string_replace_table_exact(
        userdef->keyconfigstr, sizeof(userdef->keyconfigstr), replace_table, replace_table_len);
    LISTBASE_FOREACH (wmKeyConfigPref *, kpt, &userdef->user_keyconfig_prefs) {
      BLI_string_replace_table_exact(
          kpt->idname, sizeof(kpt->idname), replace_table, replace_table_len);
    }
  }

  if (!USER_VERSION_ATLEAST(293, 12)) {
    if (userdef->gizmo_size_navigate_v3d == 0) {
      userdef->gizmo_size_navigate_v3d = 80;
    }

    userdef->sequencer_proxy_setup = USER_SEQ_PROXY_SETUP_AUTOMATIC;
  }

  if (!USER_VERSION_ATLEAST(293, 13)) {
    BKE_addon_ensure(&userdef->addons, "pose_library");
  }

  if (!USER_VERSION_ATLEAST(300, 21)) {
    /* Deprecated userdef->flag USER_SAVE_PREVIEWS */
    userdef->file_preview_type = (userdef->flag & USER_FLAG_UNUSED_5) ? USER_FILE_PREVIEW_AUTO :
                                                                        USER_FILE_PREVIEW_NONE;
    /* Clear for reuse. */
    userdef->flag &= ~USER_FLAG_UNUSED_5;
  }

  if (!USER_VERSION_ATLEAST(300, 38)) {
    /* Patch to set Dupli Lattice/Camera/Speaker. */
    userdef->dupflag |= USER_DUP_LATTICE;
    userdef->dupflag |= USER_DUP_CAMERA;
    userdef->dupflag |= USER_DUP_SPEAKER;
  }

  if (!USER_VERSION_ATLEAST(300, 40)) {
    /* Rename the default asset library from "Default" to "User Library". This isn't bullet proof
     * since it doesn't handle translations and ignores user changes. But this was an alpha build
     * (experimental) feature and the name is just for display in the UI anyway. So it doesn't have
     * to work perfectly at all. */
    LISTBASE_FOREACH (bUserAssetLibrary *, asset_library, &userdef->asset_libraries) {
      /* Ignores translations, since that would depend on the current preferences (global `U`). */
      if (STREQ(asset_library->name, "Default")) {
        BKE_preferences_asset_library_name_set(
            userdef, asset_library, BKE_PREFS_ASSET_LIBRARY_DEFAULT_NAME);
      }
    }
  }

  if (!USER_VERSION_ATLEAST(300, 40)) {
    LISTBASE_FOREACH (uiStyle *, style, &userdef->uistyles) {
      const int default_title_points = 11; /* UI_DEFAULT_TITLE_POINTS */
      style->paneltitle.points = default_title_points;
      style->grouplabel.points = default_title_points;
    }
  }

  if (!USER_VERSION_ATLEAST(300, 43)) {
    userdef->ndof_flag |= NDOF_CAMERA_PAN_ZOOM;
  }

  if (!USER_VERSION_ATLEAST(302, 5)) {
    wmKeyConfigFilterItemParams params{};
    params.check_item = true;
    params.check_diff_item_add = true;
    BKE_keyconfig_pref_filter_items(userdef, &params, keymap_item_update_tweak_event, nullptr);
  }

  if (!USER_VERSION_ATLEAST(302, 11)) {
    userdef->dupflag |= USER_DUP_CURVES | USER_DUP_POINTCLOUD;
  }

  /* Set GPU backend to OpenGL. */
  if (!USER_VERSION_ATLEAST(305, 5)) {
#ifdef __APPLE__
    userdef->gpu_backend = GPU_BACKEND_METAL;
#else
    userdef->gpu_backend = GPU_BACKEND_OPENGL;
#endif
  }

  if (!USER_VERSION_ATLEAST(305, 10)) {
    LISTBASE_FOREACH (bUserAssetLibrary *, asset_library, &userdef->asset_libraries) {
      asset_library->import_method = ASSET_IMPORT_APPEND_REUSE;
    }
  }

  if (!USER_VERSION_ATLEAST(306, 2)) {
    userdef->animation_flag |= USER_ANIM_HIGH_QUALITY_DRAWING;
  }

  if (!USER_VERSION_ATLEAST(306, 4)) {
    /* Increase the number of recently-used files if using the old default value. */
    if (userdef->recent_files == 10) {
      userdef->recent_files = 20;
    }
  }

  if (!USER_VERSION_ATLEAST(306, 5)) {
    if (userdef->pythondir_legacy[0]) {
      bUserScriptDirectory *script_dir = static_cast<bUserScriptDirectory *>(
          MEM_callocN(sizeof(*script_dir), "Versioning user script path"));

      STRNCPY(script_dir->dir_path, userdef->pythondir_legacy);
      STRNCPY_UTF8(script_dir->name, DATA_("Untitled"));
      BLI_addhead(&userdef->script_directories, script_dir);
    }
  }

  if (!USER_VERSION_ATLEAST(306, 6)) {
    LISTBASE_FOREACH (bUserAssetLibrary *, asset_library, &userdef->asset_libraries) {
      asset_library->flag |= ASSET_LIBRARY_RELATIVE_PATH;
    }
  }

  if (!USER_VERSION_ATLEAST(400, 4)) {
    /* obj and ply python addons were removed. */
    BKE_addon_remove_safe(&userdef->addons, "io_mesh_ply");
    BKE_addon_remove_safe(&userdef->addons, "io_scene_obj");
  }

  if (!USER_VERSION_ATLEAST(400, 15)) {
    userdef->node_preview_res = 120;
  }

  if (!USER_VERSION_ATLEAST(400, 18)) {
    userdef->playback_fps_samples = 8;
  }

  if (!USER_VERSION_ATLEAST(400, 19)) {
    userdef->uiflag |= USER_NODE_AUTO_OFFSET;
  }

  if (!USER_VERSION_ATLEAST(400, 24)) {
    /* Clear deprecated USER_MENUFIXEDORDER user flag for reuse. */
    userdef->uiflag &= ~USER_UIFLAG_UNUSED_4;
  }

  if (!USER_VERSION_ATLEAST(400, 26)) {
    userdef->animation_flag |= USER_ANIM_SHOW_CHANNEL_GROUP_COLORS;
  }

  if (!USER_VERSION_ATLEAST(400, 32)) {
    userdef->text_render |= USER_TEXT_RENDER_SUBPIXELAA;
  }

  if (!USER_VERSION_ATLEAST(401, 3)) {
    LISTBASE_FOREACH (uiStyle *, style, &userdef->uistyles) {
      style->paneltitle.character_weight = 400;
      style->grouplabel.character_weight = 400;
      style->widgetlabel.character_weight = 400;
      style->widget.character_weight = 400;
    }
  }

  if (!USER_VERSION_ATLEAST(401, 9)) {
    userdef->key_insert_channels = (USER_ANIM_KEY_CHANNEL_LOCATION |
                                    USER_ANIM_KEY_CHANNEL_ROTATION | USER_ANIM_KEY_CHANNEL_SCALE |
                                    USER_ANIM_KEY_CHANNEL_CUSTOM_PROPERTIES);
  }

  if (!USER_VERSION_ATLEAST(401, 13)) {
    if (userdef->keying_flag & AUTOKEY_FLAG_INSERTNEEDED) {
      userdef->keying_flag |= MANUALKEY_FLAG_INSERTNEEDED;
    }
    userdef->keying_flag |= AUTOKEY_FLAG_INSERTNEEDED;
  }

  if (!USER_VERSION_ATLEAST(401, 21)) {
    LISTBASE_FOREACH (wmKeyMap *, km, &userdef->user_keymaps) {
      if (STREQ(km->idname, "NLA Channels")) {
        STRNCPY(km->idname, "NLA Tracks");
      }
    }
  }

  if (!USER_VERSION_ATLEAST(402, 36)) {
    /* Reset repositories. */
    while (!BLI_listbase_is_empty(&userdef->extension_repos)) {
      BKE_preferences_extension_repo_remove(
          userdef, static_cast<bUserExtensionRepo *>(userdef->extension_repos.first));
    }

    BKE_preferences_extension_repo_add_default_remote(userdef);
    BKE_preferences_extension_repo_add_default_user(userdef);
  }

  if (!USER_VERSION_ATLEAST(402, 42)) {
    /* 80 was the old default. */
    if (userdef->node_margin == 80) {
      userdef->node_margin = 40;
    }
  }

  if (!USER_VERSION_ATLEAST(402, 50)) {
    userdef->statusbar_flag |= STATUSBAR_SHOW_EXTENSIONS_UPDATES;
  }

  if (!USER_VERSION_ATLEAST(402, 51)) {
    userdef->sequencer_editor_flag |= USER_SEQ_ED_SIMPLE_TWEAKING;
  }

<<<<<<< HEAD
  if (!USER_VERSION_ATLEAST(402, 52)) {
    BKE_preferences_asset_shelf_settings_ensure_catalog_path_enabled(
        userdef, "VIEW3D_AST_brush_sculpt", "Brushes/Mesh Sculpt/Cloth");
    BKE_preferences_asset_shelf_settings_ensure_catalog_path_enabled(
        userdef, "VIEW3D_AST_brush_sculpt", "Brushes/Mesh Sculpt/General");
    BKE_preferences_asset_shelf_settings_ensure_catalog_path_enabled(
        userdef, "VIEW3D_AST_brush_sculpt", "Brushes/Mesh Sculpt/Paint");
=======
  if (!USER_VERSION_ATLEAST(402, 56)) {
    BKE_preferences_extension_repo_add_default_system(userdef);
>>>>>>> 2276d0e7
  }

  /**
   * Always bump subversion in BKE_blender_version.h when adding versioning
   * code here, and wrap it inside a USER_VERSION_ATLEAST check.
   *
   * \note Keep this message at the bottom of the function.
   */

  LISTBASE_FOREACH (bTheme *, btheme, &userdef->themes) {
    do_versions_theme(userdef, btheme);
  }
#undef USER_VERSION_ATLEAST
}

void BLO_sanitize_experimental_features_userpref_blend(UserDef *userdef)
{
  /* User preference experimental settings are only supported in alpha builds.
   * This prevents users corrupting data and relying on API that may change.
   *
   * If user preferences are saved this will be stored in disk as expected.
   * This only starts to take effect when there is a release branch (on beta).
   *
   * At that time master already has its version bumped so its user preferences
   * are not touched by these settings. */
#ifdef WITH_EXPERIMENTAL_FEATURES
  if (BKE_blender_version_is_alpha()) {
    return;
  }
#endif

  MEMSET_STRUCT_AFTER(&userdef->experimental, 0, SANITIZE_AFTER_HERE);
}

#undef USER_LMOUSESELECT<|MERGE_RESOLUTION|>--- conflicted
+++ resolved
@@ -973,18 +973,17 @@
     userdef->sequencer_editor_flag |= USER_SEQ_ED_SIMPLE_TWEAKING;
   }
 
-<<<<<<< HEAD
-  if (!USER_VERSION_ATLEAST(402, 52)) {
+  if (!USER_VERSION_ATLEAST(402, 56)) {
+    BKE_preferences_extension_repo_add_default_system(userdef);
+  }
+
+  if (!USER_VERSION_ATLEAST(403, 1)) {
     BKE_preferences_asset_shelf_settings_ensure_catalog_path_enabled(
         userdef, "VIEW3D_AST_brush_sculpt", "Brushes/Mesh Sculpt/Cloth");
     BKE_preferences_asset_shelf_settings_ensure_catalog_path_enabled(
         userdef, "VIEW3D_AST_brush_sculpt", "Brushes/Mesh Sculpt/General");
     BKE_preferences_asset_shelf_settings_ensure_catalog_path_enabled(
         userdef, "VIEW3D_AST_brush_sculpt", "Brushes/Mesh Sculpt/Paint");
-=======
-  if (!USER_VERSION_ATLEAST(402, 56)) {
-    BKE_preferences_extension_repo_add_default_system(userdef);
->>>>>>> 2276d0e7
   }
 
   /**
