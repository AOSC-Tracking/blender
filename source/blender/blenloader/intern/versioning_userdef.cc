/* SPDX-FileCopyrightText: 2023 Blender Authors
 *
 * SPDX-License-Identifier: GPL-2.0-or-later */

/** \file
 * \ingroup blenloader
 *
 * Version patch user preferences.
 */
#define DNA_DEPRECATED_ALLOW
#include <cstring>

#include "BLI_listbase.h"
#include "BLI_math_rotation.h"
#include "BLI_math_vector.h"
#include "BLI_string.h"
#include "BLI_string_utf8.h"
#include "BLI_string_utils.hh"
#include "BLI_utildefines.h"

#include "DNA_anim_types.h"
#include "DNA_curve_types.h"
#include "DNA_scene_types.h"
#include "DNA_space_types.h"
#include "DNA_userdef_types.h"
#include "DNA_windowmanager_types.h"

#include "BKE_addon.h"
#include "BKE_blender_version.h"
#include "BKE_colorband.hh"
#include "BKE_idprop.hh"
#include "BKE_keyconfig.h"
#include "BKE_main.hh"
#include "BKE_preferences.h"

#include "BLO_readfile.hh"
#include "BLO_userdef_default.h"

#include "BLT_translation.hh"

#include "GPU_platform.hh"

#include "MEM_guardedalloc.h"

#include "readfile.hh" /* Own include. */

#include "WM_types.hh"
#include "wm_event_types.hh"

/* Don't use translation strings in versioning!
 * These depend on the preferences already being read.
 * If this is important we can set the translations as part of versioning preferences,
 * however that should only be done if there are important use-cases. */
#if 0
#  include "BLT_translation.hh"
#else
#  define N_(msgid) msgid
#endif

/* For versioning we only ever want to manipulate preferences passed in. */
#define U BLI_STATIC_ASSERT(false, "Global 'U' not allowed, only use arguments passed in!")

static void do_versions_theme(const UserDef *userdef, bTheme *btheme)
{

#define USER_VERSION_ATLEAST(ver, subver) MAIN_VERSION_FILE_ATLEAST(userdef, ver, subver)
#define FROM_DEFAULT_V4_UCHAR(member) copy_v4_v4_uchar(btheme->member, U_theme_default.member)

  if (!USER_VERSION_ATLEAST(300, 41)) {
    MEMCPY_STRUCT_AFTER(btheme, &U_theme_default, name);
  }

  /* Again reset the theme, but only if stored with an early 3.1 alpha version. Some changes were
   * done in the release branch and then merged into the 3.1 branch (master). So the previous reset
   * wouldn't work for people who saved their preferences with a 3.1 build meanwhile. But we still
   * don't want to reset theme changes stored in the eventual 3.0 release once opened in a 3.1
   * build. */
  if (userdef->versionfile > 300 && !USER_VERSION_ATLEAST(301, 1)) {
    MEMCPY_STRUCT_AFTER(btheme, &U_theme_default, name);
  }

  if (!USER_VERSION_ATLEAST(301, 2)) {
    FROM_DEFAULT_V4_UCHAR(space_sequencer.mask);
  }

  if (!USER_VERSION_ATLEAST(302, 8)) {
    btheme->space_node.grid_levels = U_theme_default.space_node.grid_levels;
  }

  if (!USER_VERSION_ATLEAST(302, 9)) {
    FROM_DEFAULT_V4_UCHAR(space_sequencer.list);
    FROM_DEFAULT_V4_UCHAR(space_sequencer.list_title);
    FROM_DEFAULT_V4_UCHAR(space_sequencer.list_text);
    FROM_DEFAULT_V4_UCHAR(space_sequencer.list_text_hi);
  }

  if (!USER_VERSION_ATLEAST(306, 3)) {
    FROM_DEFAULT_V4_UCHAR(space_view3d.face_retopology);
  }

  if (!USER_VERSION_ATLEAST(306, 8)) {
    FROM_DEFAULT_V4_UCHAR(space_node.node_zone_simulation);
    FROM_DEFAULT_V4_UCHAR(space_action.simulated_frames);
  }

  if (!USER_VERSION_ATLEAST(400, 12)) {
    FROM_DEFAULT_V4_UCHAR(space_node.node_zone_repeat);
  }

  if (!USER_VERSION_ATLEAST(400, 14)) {
    FROM_DEFAULT_V4_UCHAR(space_view3d.asset_shelf.back);
    FROM_DEFAULT_V4_UCHAR(space_view3d.asset_shelf.header_back);
  }

  if (!USER_VERSION_ATLEAST(400, 24)) {
    FROM_DEFAULT_V4_UCHAR(tui.wcol_list_item.inner_sel);
    FROM_DEFAULT_V4_UCHAR(space_sequencer.transition);
  }

  if (!USER_VERSION_ATLEAST(400, 27)) {
    FROM_DEFAULT_V4_UCHAR(space_sequencer.keytype_keyframe);
    FROM_DEFAULT_V4_UCHAR(space_sequencer.keytype_breakdown);
    FROM_DEFAULT_V4_UCHAR(space_sequencer.keytype_movehold);
    FROM_DEFAULT_V4_UCHAR(space_sequencer.keytype_keyframe_select);
    FROM_DEFAULT_V4_UCHAR(space_sequencer.keytype_breakdown_select);
    FROM_DEFAULT_V4_UCHAR(space_sequencer.keytype_movehold_select);
    FROM_DEFAULT_V4_UCHAR(space_sequencer.keyborder);
    FROM_DEFAULT_V4_UCHAR(space_sequencer.keyborder_select);
    FROM_DEFAULT_V4_UCHAR(space_sequencer.transition);
  }

  if (!USER_VERSION_ATLEAST(400, 35)) {
    FROM_DEFAULT_V4_UCHAR(tui.wcol_list_item.item);
  }

  if (!USER_VERSION_ATLEAST(401, 4)) {
    FROM_DEFAULT_V4_UCHAR(space_view3d.edge_select);
    FROM_DEFAULT_V4_UCHAR(space_view3d.edge_mode_select);
    FROM_DEFAULT_V4_UCHAR(space_view3d.face_select);
    FROM_DEFAULT_V4_UCHAR(space_view3d.face_mode_select);
  }

  if (!USER_VERSION_ATLEAST(402, 13)) {
    FROM_DEFAULT_V4_UCHAR(space_text.hilite);
    FROM_DEFAULT_V4_UCHAR(space_console.console_cursor);
  }

  if (!USER_VERSION_ATLEAST(402, 16)) {
    BLI_uniquename(
        &userdef->themes, btheme, "Theme", '.', offsetof(bTheme, name), sizeof(btheme->name));
  }

  if (!USER_VERSION_ATLEAST(402, 17)) {
    FROM_DEFAULT_V4_UCHAR(space_action.keytype_generated);
    FROM_DEFAULT_V4_UCHAR(space_action.keytype_generated_select);
  }

  if (!USER_VERSION_ATLEAST(402, 21)) {
    FROM_DEFAULT_V4_UCHAR(space_image.asset_shelf.back);
    FROM_DEFAULT_V4_UCHAR(space_image.asset_shelf.header_back);
  }

  if (!USER_VERSION_ATLEAST(402, 47)) {
    FROM_DEFAULT_V4_UCHAR(space_view3d.time_gp_keyframe);
  }

  if (!USER_VERSION_ATLEAST(403, 1)) {
    FROM_DEFAULT_V4_UCHAR(space_sequencer.keytype_generated);
    FROM_DEFAULT_V4_UCHAR(space_sequencer.keytype_generated_select);
  }

  /**
   * Always bump subversion in BKE_blender_version.h when adding versioning
   * code here, and wrap it inside a USER_VERSION_ATLEAST check.
   *
   * \note Keep this message at the bottom of the function.
   */

#undef FROM_DEFAULT_V4_UCHAR

#undef USER_VERSION_ATLEAST
}

/** #UserDef.flag */
#define USER_LMOUSESELECT (1 << 14) /* deprecated */

static void do_version_select_mouse(const UserDef *userdef, wmKeyMapItem *kmi)
{
  /* Remove select/action mouse from user defined keymaps. */
  enum {
    ACTIONMOUSE = 0x0005,
    SELECTMOUSE = 0x0006,
    EVT_TWEAK_A = 0x5005,
    EVT_TWEAK_S = 0x5006,
  };
  const bool left = (userdef->flag & USER_LMOUSESELECT) != 0;

  switch (kmi->type) {
    case SELECTMOUSE:
      kmi->type = (left) ? LEFTMOUSE : RIGHTMOUSE;
      break;
    case ACTIONMOUSE:
      kmi->type = (left) ? RIGHTMOUSE : LEFTMOUSE;
      break;
    case EVT_TWEAK_S:
      kmi->type = (left) ? LEFTMOUSE : RIGHTMOUSE;
      kmi->val = KM_CLICK_DRAG;
      break;
    case EVT_TWEAK_A:
      kmi->type = (left) ? RIGHTMOUSE : LEFTMOUSE;
      kmi->val = KM_CLICK_DRAG;
      break;
    default:
      break;
  }
}

static bool keymap_item_has_invalid_wm_context_data_path(wmKeyMapItem *kmi, void * /*user_data*/)
{
  if (STRPREFIX(kmi->idname, "WM_OT_context_") && kmi->properties) {
    IDProperty *idprop = IDP_GetPropertyFromGroup(kmi->properties, "data_path");
    if (idprop && (idprop->type == IDP_STRING) &&
        STRPREFIX(static_cast<const char *>(idprop->data.pointer), "(null)"))
    {
      return true;
    }
  }
  return false;
}

/** Tweak event types have been removed, replace with click-drag. */
static bool keymap_item_update_tweak_event(wmKeyMapItem *kmi, void * /*user_data*/)
{
  /* Tweak events for L M R mouse-buttons. */
  enum {
    EVT_TWEAK_L = 0x5002,
    EVT_TWEAK_M = 0x5003,
    EVT_TWEAK_R = 0x5004,
  };
  switch (kmi->type) {
    case EVT_TWEAK_L:
      kmi->type = LEFTMOUSE;
      break;
    case EVT_TWEAK_M:
      kmi->type = MIDDLEMOUSE;
      break;
    case EVT_TWEAK_R:
      kmi->type = RIGHTMOUSE;
      break;
    default:
      kmi->direction = KM_ANY;
      return false;
  }

  if (kmi->val >= KM_DIRECTION_N && kmi->val <= KM_DIRECTION_NW) {
    kmi->direction = kmi->val;
  }
  else {
    kmi->direction = KM_ANY;
  }
  kmi->val = KM_CLICK_DRAG;
  return false;
}

void blo_do_versions_userdef(UserDef *userdef)
{
/* #UserDef & #Main happen to have the same struct member. */
#define USER_VERSION_ATLEAST(ver, subver) MAIN_VERSION_FILE_ATLEAST(userdef, ver, subver)

  /* the UserDef struct is not corrected with do_versions() .... ugh! */
  if (userdef->menuthreshold1 == 0) {
    userdef->menuthreshold1 = 5;
    userdef->menuthreshold2 = 2;
  }
  if (userdef->mixbufsize == 0) {
    userdef->mixbufsize = 2048;
  }
  if (userdef->autokey_mode == 0) {
    /* 'add/replace' but not on */
    userdef->autokey_mode = 2;
  }
  if (userdef->savetime <= 0) {
    userdef->savetime = 1;
    // XXX      error(STRINGIFY(BLENDER_STARTUP_FILE)" is buggy, please consider removing it.\n");
  }
  if (userdef->gizmo_size == 0) {
    userdef->gizmo_size = 75;
    userdef->gizmo_flag |= USER_GIZMO_DRAW;
  }
  if (userdef->pad_rot_angle == 0.0f) {
    userdef->pad_rot_angle = 15.0f;
  }

  /* If the userdef was created on a different platform, it may have an
   * unsupported GPU backend selected.  If so, pick a supported default. */
#ifdef __APPLE__
  if (userdef->gpu_backend == GPU_BACKEND_OPENGL) {
    userdef->gpu_backend = GPU_BACKEND_METAL;
  }
#else
  if (userdef->gpu_backend == GPU_BACKEND_METAL) {
    userdef->gpu_backend = GPU_BACKEND_OPENGL;
  }
#endif

  /* graph editor - unselected F-Curve visibility */
  if (userdef->fcu_inactive_alpha == 0) {
    userdef->fcu_inactive_alpha = 0.25f;
  }

  if (!USER_VERSION_ATLEAST(192, 0)) {
    STRNCPY(userdef->sounddir, "/");
  }

  /* patch to set Dupli Armature */
  if (!USER_VERSION_ATLEAST(220, 0)) {
    userdef->dupflag |= USER_DUP_ARM;
  }

  /* added seam, normal color, undo */
  if (!USER_VERSION_ATLEAST(235, 0)) {
    userdef->uiflag |= USER_GLOBALUNDO;
    if (userdef->undosteps == 0) {
      userdef->undosteps = 32;
    }
  }
  if (!USER_VERSION_ATLEAST(236, 0)) {
    /* illegal combo... */
    if (userdef->flag & USER_LMOUSESELECT) {
      userdef->flag &= ~USER_TWOBUTTONMOUSE;
    }
  }
  if (!USER_VERSION_ATLEAST(240, 0)) {
    userdef->uiflag |= USER_PLAINMENUS;
  }
  if (!USER_VERSION_ATLEAST(242, 0)) {
    /* set defaults for 3D View rotating axis indicator */
    /* since size can't be set to 0, this indicates it's not saved in startup.blend */
    if (userdef->rvisize == 0) {
      userdef->rvisize = 15;
      userdef->rvibright = 8;
      userdef->uiflag |= USER_SHOW_GIZMO_NAVIGATE;
    }
  }
  if (!USER_VERSION_ATLEAST(244, 0)) {
    /* set default number of recently-used files (if not set) */
    if (userdef->recent_files == 0) {
      userdef->recent_files = 10;
    }
  }
  if (!USER_VERSION_ATLEAST(245, 3)) {
    if (userdef->coba_weight.tot == 0) {
      BKE_colorband_init(&userdef->coba_weight, true);
    }
  }
  if (!USER_VERSION_ATLEAST(245, 3)) {
    userdef->flag |= USER_ADD_VIEWALIGNED | USER_ADD_EDITMODE;
  }
  if (!USER_VERSION_ATLEAST(250, 0)) {
    /* adjust grease-pencil distances */
    userdef->gp_manhattandist = 1;
    userdef->gp_euclideandist = 2;

    /* adjust default interpolation for new IPO-curves */
    userdef->ipo_new = BEZT_IPO_BEZ;
  }

  if (!USER_VERSION_ATLEAST(250, 3)) {
    /* new audio system */
    if (userdef->audiochannels == 0) {
      userdef->audiochannels = 2;
    }
    if (userdef->audioformat == 0) {
      userdef->audioformat = 0x24;
    }
    if (userdef->audiorate == 0) {
      userdef->audiorate = 48000;
    }
  }

  if (!USER_VERSION_ATLEAST(250, 8)) {
    LISTBASE_FOREACH (wmKeyMap *, km, &userdef->user_keymaps) {
      if (STREQ(km->idname, "Armature_Sketch")) {
        STRNCPY(km->idname, "Armature Sketch");
      }
      else if (STREQ(km->idname, "View3D")) {
        STRNCPY(km->idname, "3D View");
      }
      else if (STREQ(km->idname, "View3D Generic")) {
        STRNCPY(km->idname, "3D View Generic");
      }
      else if (STREQ(km->idname, "EditMesh")) {
        STRNCPY(km->idname, "Mesh");
      }
      else if (STREQ(km->idname, "UVEdit")) {
        STRNCPY(km->idname, "UV Editor");
      }
      else if (STREQ(km->idname, "Animation_Channels")) {
        STRNCPY(km->idname, "Animation Channels");
      }
      else if (STREQ(km->idname, "GraphEdit Keys")) {
        STRNCPY(km->idname, "Graph Editor");
      }
      else if (STREQ(km->idname, "GraphEdit Generic")) {
        STRNCPY(km->idname, "Graph Editor Generic");
      }
      else if (STREQ(km->idname, "Action_Keys")) {
        STRNCPY(km->idname, "Dopesheet");
      }
      else if (STREQ(km->idname, "NLA Data")) {
        STRNCPY(km->idname, "NLA Editor");
      }
      else if (STREQ(km->idname, "Node Generic")) {
        STRNCPY(km->idname, "Node Editor");
      }
      else if (STREQ(km->idname, "Logic Generic")) {
        STRNCPY(km->idname, "Logic Editor");
      }
      else if (STREQ(km->idname, "File")) {
        STRNCPY(km->idname, "File Browser");
      }
      else if (STREQ(km->idname, "FileMain")) {
        STRNCPY(km->idname, "File Browser Main");
      }
      else if (STREQ(km->idname, "FileButtons")) {
        STRNCPY(km->idname, "File Browser Buttons");
      }
      else if (STREQ(km->idname, "Buttons Generic")) {
        STRNCPY(km->idname, "Property Editor");
      }
    }
  }

  if (!USER_VERSION_ATLEAST(252, 3)) {
    if (userdef->flag & USER_LMOUSESELECT) {
      userdef->flag &= ~USER_TWOBUTTONMOUSE;
    }
  }
  if (!USER_VERSION_ATLEAST(252, 4)) {
    /* default new handle type is auto handles */
    userdef->keyhandles_new = HD_AUTO;
  }

  if (!USER_VERSION_ATLEAST(257, 0)) {
    /* Clear #AUTOKEY_FLAG_ONLYKEYINGSET flag from user-preferences,
     * so that it doesn't linger around from old configurations like a ghost. */
    userdef->keying_flag &= ~AUTOKEY_FLAG_ONLYKEYINGSET;
  }

  if (!USER_VERSION_ATLEAST(260, 3)) {
    /* if new keyframes handle default is stuff "auto", make it "auto-clamped" instead
     * was changed in 260 as part of GSoC11, but version patch was wrong
     */
    if (userdef->keyhandles_new == HD_AUTO) {
      userdef->keyhandles_new = HD_AUTO_ANIM;
    }
  }

  if (!USER_VERSION_ATLEAST(267, 0)) {

    /* GL Texture Garbage Collection */
    if (userdef->textimeout == 0) {
      userdef->texcollectrate = 60;
      userdef->textimeout = 120;
    }
    if (userdef->memcachelimit <= 0) {
      userdef->memcachelimit = 32;
    }
    if (userdef->dbl_click_time == 0) {
      userdef->dbl_click_time = 350;
    }
    if (userdef->v2d_min_gridsize == 0) {
      userdef->v2d_min_gridsize = 35;
    }
    if (userdef->widget_unit == 0) {
      userdef->widget_unit = 20;
    }
    if (userdef->anisotropic_filter <= 0) {
      userdef->anisotropic_filter = 1;
    }

    if (userdef->ndof_sensitivity == 0.0f) {
      userdef->ndof_sensitivity = 1.0f;
      userdef->ndof_flag = (NDOF_LOCK_HORIZON | NDOF_SHOULD_PAN | NDOF_SHOULD_ZOOM |
                            NDOF_SHOULD_ROTATE);
    }

    if (userdef->ndof_orbit_sensitivity == 0.0f) {
      userdef->ndof_orbit_sensitivity = userdef->ndof_sensitivity;

      if (!(userdef->flag & USER_TRACKBALL)) {
        userdef->ndof_flag |= NDOF_TURNTABLE;
      }
    }
  }

  if (!USER_VERSION_ATLEAST(269, 4)) {
    userdef->walk_navigation.mouse_speed = 1.0f;
    userdef->walk_navigation.walk_speed = 2.5f; /* m/s */
    userdef->walk_navigation.walk_speed_factor = 5.0f;
    userdef->walk_navigation.view_height = 1.6f;   /* m */
    userdef->walk_navigation.jump_height = 0.4f;   /* m */
    userdef->walk_navigation.teleport_time = 0.2f; /* s */
  }

  if (!USER_VERSION_ATLEAST(271, 5)) {
    userdef->pie_menu_radius = 100;
    userdef->pie_menu_threshold = 12;
    userdef->pie_animation_timeout = 6;
  }

  if (!USER_VERSION_ATLEAST(275, 2)) {
    userdef->ndof_deadzone = 0.0;
  }

  if (!USER_VERSION_ATLEAST(275, 4)) {
    userdef->node_margin = 80;
  }

  if (!USER_VERSION_ATLEAST(278, 6)) {
    /* Clear preference flags for re-use. */
    userdef->flag &= ~(USER_FLAG_NUMINPUT_ADVANCED | (1 << 2) | USER_FLAG_UNUSED_3 |
                       USER_FLAG_UNUSED_6 | USER_FLAG_UNUSED_7 | USER_INTERNET_ALLOW |
                       USER_DEVELOPER_UI);
    userdef->uiflag &= ~(USER_HEADER_BOTTOM);
    userdef->transopts &= ~(USER_TR_UNUSED_3 | USER_TR_UNUSED_4 | USER_TR_UNUSED_6 |
                            USER_TR_UNUSED_7);

    userdef->uiflag |= USER_LOCK_CURSOR_ADJUST;
  }

  if (!USER_VERSION_ATLEAST(280, 20)) {
    userdef->gpu_viewport_quality = 0.6f;

    /* Reset theme, old themes will not be compatible with minor version updates from now on. */
    LISTBASE_FOREACH (bTheme *, btheme, &userdef->themes) {
      MEMCPY_STRUCT_AFTER(btheme, &U_theme_default, name);
    }

    /* Annotations - new layer color
     * Replace anything that used to be set if it looks like was left
     * on the old default (i.e. black), which most users used
     */
    if ((userdef->gpencil_new_layer_col[3] < 0.1f) || (userdef->gpencil_new_layer_col[0] < 0.1f)) {
      /* - New color matches the annotation pencil icon
       * - Non-full alpha looks better!
       */
      ARRAY_SET_ITEMS(userdef->gpencil_new_layer_col, 0.38f, 0.61f, 0.78f, 0.9f);
    }
  }

  if (!USER_VERSION_ATLEAST(280, 31)) {
    /* Remove select/action mouse from user defined keymaps. */
    LISTBASE_FOREACH (wmKeyMap *, keymap, &userdef->user_keymaps) {
      LISTBASE_FOREACH (wmKeyMapDiffItem *, kmdi, &keymap->diff_items) {
        if (kmdi->remove_item) {
          do_version_select_mouse(userdef, kmdi->remove_item);
        }
        if (kmdi->add_item) {
          do_version_select_mouse(userdef, kmdi->add_item);
        }
      }

      LISTBASE_FOREACH (wmKeyMapItem *, kmi, &keymap->items) {
        do_version_select_mouse(userdef, kmi);
      }
    }
  }

  if (!USER_VERSION_ATLEAST(280, 33)) {
    /* Enable GLTF addon by default. */
    BKE_addon_ensure(&userdef->addons, "io_scene_gltf2");

    userdef->pressure_threshold_max = 1.0f;
  }

  if (!USER_VERSION_ATLEAST(280, 35)) {
    /* Preserve RMB select setting after moving to Python and changing default value. */
    if (USER_VERSION_ATLEAST(280, 32) || !(userdef->flag & USER_LMOUSESELECT)) {
      BKE_keyconfig_pref_set_select_mouse(userdef, 1, false);
    }

    userdef->flag &= ~USER_LMOUSESELECT;
  }

  if (!USER_VERSION_ATLEAST(280, 38)) {
    copy_v4_fl4(userdef->light_param[0].vec, -0.580952, 0.228571, 0.781185, 0.0);
    copy_v4_fl4(userdef->light_param[0].col, 0.900000, 0.900000, 0.900000, 1.000000);
    copy_v4_fl4(userdef->light_param[0].spec, 0.318547, 0.318547, 0.318547, 1.000000);
    userdef->light_param[0].flag = 1;
    userdef->light_param[0].smooth = 0.1;

    copy_v4_fl4(userdef->light_param[1].vec, 0.788218, 0.593482, -0.162765, 0.0);
    copy_v4_fl4(userdef->light_param[1].col, 0.267115, 0.269928, 0.358840, 1.000000);
    copy_v4_fl4(userdef->light_param[1].spec, 0.090838, 0.090838, 0.090838, 1.000000);
    userdef->light_param[1].flag = 1;
    userdef->light_param[1].smooth = 0.25;

    copy_v4_fl4(userdef->light_param[2].vec, 0.696472, -0.696472, -0.172785, 0.0);
    copy_v4_fl4(userdef->light_param[2].col, 0.293216, 0.304662, 0.401968, 1.000000);
    copy_v4_fl4(userdef->light_param[2].spec, 0.069399, 0.020331, 0.020331, 1.000000);
    userdef->light_param[2].flag = 1;
    userdef->light_param[2].smooth = 0.4;

    copy_v4_fl4(userdef->light_param[3].vec, 0.021053, -0.989474, 0.143173, 0.0);
    copy_v4_fl4(userdef->light_param[3].col, 0.0, 0.0, 0.0, 1.0);
    copy_v4_fl4(userdef->light_param[3].spec, 0.072234, 0.082253, 0.162642, 1.000000);
    userdef->light_param[3].flag = 1;
    userdef->light_param[3].smooth = 0.7;

    copy_v3_fl3(userdef->light_ambient, 0.025000, 0.025000, 0.025000);

    userdef->flag &= ~(USER_FLAG_UNUSED_4);

    userdef->uiflag &= ~(USER_HEADER_FROM_PREF | USER_REGISTER_ALL_USERS);
  }

  if (!USER_VERSION_ATLEAST(280, 41)) {
    if (userdef->pie_tap_timeout == 0) {
      userdef->pie_tap_timeout = 20;
    }
  }

  if (!USER_VERSION_ATLEAST(280, 44)) {
    userdef->uiflag &= ~(USER_NO_MULTITOUCH_GESTURES | USER_UIFLAG_UNUSED_1);
    userdef->uiflag2 &= ~(USER_UIFLAG2_UNUSED_0);
    userdef->gp_settings &= ~(GP_PAINT_UNUSED_0);
  }

  if (!USER_VERSION_ATLEAST(280, 50)) {
    /* 3ds is no longer enabled by default and not ported yet. */
    BKE_addon_remove_safe(&userdef->addons, "io_scene_3ds");
  }

  if (!USER_VERSION_ATLEAST(280, 51)) {
    userdef->move_threshold = 2;
  }

  if (!USER_VERSION_ATLEAST(280, 58)) {
    if (userdef->image_draw_method != IMAGE_DRAW_METHOD_GLSL) {
      userdef->image_draw_method = IMAGE_DRAW_METHOD_AUTO;
    }
  }

  /* Patch to set dupli light-probes and grease-pencil. */
  if (!USER_VERSION_ATLEAST(280, 58)) {
    userdef->dupflag |= USER_DUP_LIGHTPROBE;
    userdef->dupflag |= USER_DUP_GPENCIL;
  }

  if (!USER_VERSION_ATLEAST(280, 60)) {
    const float GPU_VIEWPORT_QUALITY_FXAA = 0.10f;
    const float GPU_VIEWPORT_QUALITY_TAA8 = 0.25f;
    const float GPU_VIEWPORT_QUALITY_TAA16 = 0.6f;
    const float GPU_VIEWPORT_QUALITY_TAA32 = 0.8f;

    if (userdef->gpu_viewport_quality <= GPU_VIEWPORT_QUALITY_FXAA) {
      userdef->viewport_aa = SCE_DISPLAY_AA_OFF;
    }
    else if (userdef->gpu_viewport_quality <= GPU_VIEWPORT_QUALITY_TAA8) {
      userdef->viewport_aa = SCE_DISPLAY_AA_FXAA;
    }
    else if (userdef->gpu_viewport_quality <= GPU_VIEWPORT_QUALITY_TAA16) {
      userdef->viewport_aa = SCE_DISPLAY_AA_SAMPLES_8;
    }
    else if (userdef->gpu_viewport_quality <= GPU_VIEWPORT_QUALITY_TAA32) {
      userdef->viewport_aa = SCE_DISPLAY_AA_SAMPLES_16;
    }
    else {
      userdef->viewport_aa = SCE_DISPLAY_AA_SAMPLES_32;
    }
  }

  if (!USER_VERSION_ATLEAST(280, 62)) {
    if (userdef->vbotimeout == 0) {
      userdef->vbocollectrate = 60;
      userdef->vbotimeout = 120;
    }

    if (userdef->lookdev_sphere_size == 0) {
      userdef->lookdev_sphere_size = 150;
    }

    userdef->pref_flag |= USER_PREF_FLAG_SAVE;
  }

  if (!USER_VERSION_ATLEAST(280, 73)) {
    userdef->drag_threshold = 30;
    userdef->drag_threshold_mouse = 3;
    userdef->drag_threshold_tablet = 10;
  }

  if (!USER_VERSION_ATLEAST(281, 9)) {
    /* X3D is no longer enabled by default. */
    BKE_addon_remove_safe(&userdef->addons, "io_scene_x3d");
  }

  if (!USER_VERSION_ATLEAST(281, 12)) {
    userdef->render_display_type = USER_RENDER_DISPLAY_WINDOW;
    userdef->filebrowser_display_type = USER_TEMP_SPACE_DISPLAY_WINDOW;
  }

  if (!USER_VERSION_ATLEAST(281, 13)) {
    userdef->auto_smoothing_new = FCURVE_SMOOTH_CONT_ACCEL;

    if (userdef->file_space_data.display_type == FILE_DEFAULTDISPLAY) {
      memcpy(
          &userdef->file_space_data, &U_default.file_space_data, sizeof(userdef->file_space_data));
    }
  }

  if (!USER_VERSION_ATLEAST(281, 16)) {
    wmKeyConfigFilterItemParams params{};
    params.check_item = true;
    params.check_diff_item_add = true;
    BKE_keyconfig_pref_filter_items(
        userdef, &params, keymap_item_has_invalid_wm_context_data_path, nullptr);
  }

  if (!USER_VERSION_ATLEAST(282, 1)) {
    userdef->file_space_data.filter_id = U_default.file_space_data.filter_id;
  }

  if (!USER_VERSION_ATLEAST(282, 4)) {
    if (userdef->view_rotate_sensitivity_turntable == 0.0f) {
      userdef->view_rotate_sensitivity_turntable = DEG2RADF(0.4f);
      userdef->view_rotate_sensitivity_trackball = 1.0f;
    }
    if (userdef->scrollback == 0) {
      userdef->scrollback = U_default.scrollback;
    }

    /* Enable Overlay Engine Smooth Wire by default */
    userdef->gpu_flag |= USER_GPU_FLAG_OVERLAY_SMOOTH_WIRE;
  }

  if (!USER_VERSION_ATLEAST(283, 13)) {
    /* If Translations is off then language should default to English. */
    if ((userdef->transopts & USER_DOTRANSLATE_DEPRECATED) == 0) {
      userdef->language = ULANGUAGE_ENGLISH;
    }
    /* Clear this deprecated flag. */
    userdef->transopts &= ~USER_DOTRANSLATE_DEPRECATED;
  }

  if (!USER_VERSION_ATLEAST(290, 7)) {
    userdef->statusbar_flag = STATUSBAR_SHOW_VERSION;
  }

  if (!USER_VERSION_ATLEAST(291, 1)) {
    if (userdef->collection_instance_empty_size == 0) {
      userdef->collection_instance_empty_size = 1.0f;
    }
  }

  if (!USER_VERSION_ATLEAST(292, 3)) {
    if (userdef->pixelsize == 0.0f) {
      userdef->pixelsize = 1.0f;
    }
    /* Clear old userdef flag for "Camera Parent Lock". */
    userdef->uiflag &= ~USER_UIFLAG_UNUSED_3;
  }

  if (!USER_VERSION_ATLEAST(292, 9)) {
    if (BLI_listbase_is_empty(&userdef->asset_libraries)) {
      BKE_preferences_asset_library_default_add(userdef);
    }
  }

  if (!USER_VERSION_ATLEAST(293, 1)) {
    /* This rename was made after 2.93.0, harmless to run when it's not needed. */
    const char *replace_table[][2] = {
        {"blender", "Blender"},
        {"blender_27x", "Blender_27x"},
        {"industry_compatible", "Industry_Compatible"},
    };
    const int replace_table_len = ARRAY_SIZE(replace_table);

    BLI_string_replace_table_exact(
        userdef->keyconfigstr, sizeof(userdef->keyconfigstr), replace_table, replace_table_len);
    LISTBASE_FOREACH (wmKeyConfigPref *, kpt, &userdef->user_keyconfig_prefs) {
      BLI_string_replace_table_exact(
          kpt->idname, sizeof(kpt->idname), replace_table, replace_table_len);
    }
  }

  if (!USER_VERSION_ATLEAST(293, 12)) {
    if (userdef->gizmo_size_navigate_v3d == 0) {
      userdef->gizmo_size_navigate_v3d = 80;
    }

    userdef->sequencer_proxy_setup = USER_SEQ_PROXY_SETUP_AUTOMATIC;
  }

  if (!USER_VERSION_ATLEAST(293, 13)) {
    BKE_addon_ensure(&userdef->addons, "pose_library");
  }

  if (!USER_VERSION_ATLEAST(300, 21)) {
    /* Deprecated userdef->flag USER_SAVE_PREVIEWS */
    userdef->file_preview_type = (userdef->flag & USER_FLAG_UNUSED_5) ? USER_FILE_PREVIEW_AUTO :
                                                                        USER_FILE_PREVIEW_NONE;
    /* Clear for reuse. */
    userdef->flag &= ~USER_FLAG_UNUSED_5;
  }

  if (!USER_VERSION_ATLEAST(300, 38)) {
    /* Patch to set Dupli Lattice/Camera/Speaker. */
    userdef->dupflag |= USER_DUP_LATTICE;
    userdef->dupflag |= USER_DUP_CAMERA;
    userdef->dupflag |= USER_DUP_SPEAKER;
  }

  if (!USER_VERSION_ATLEAST(300, 40)) {
    /* Rename the default asset library from "Default" to "User Library". This isn't bullet proof
     * since it doesn't handle translations and ignores user changes. But this was an alpha build
     * (experimental) feature and the name is just for display in the UI anyway. So it doesn't have
     * to work perfectly at all. */
    LISTBASE_FOREACH (bUserAssetLibrary *, asset_library, &userdef->asset_libraries) {
      /* Ignores translations, since that would depend on the current preferences (global `U`). */
      if (STREQ(asset_library->name, "Default")) {
        BKE_preferences_asset_library_name_set(
            userdef, asset_library, BKE_PREFS_ASSET_LIBRARY_DEFAULT_NAME);
      }
    }
  }

  if (!USER_VERSION_ATLEAST(300, 40)) {
    LISTBASE_FOREACH (uiStyle *, style, &userdef->uistyles) {
      const int default_title_points = 11; /* UI_DEFAULT_TITLE_POINTS */
      style->paneltitle.points = default_title_points;
      style->grouplabel.points = default_title_points;
    }
  }

  if (!USER_VERSION_ATLEAST(300, 43)) {
    userdef->ndof_flag |= NDOF_CAMERA_PAN_ZOOM;
  }

  if (!USER_VERSION_ATLEAST(302, 5)) {
    wmKeyConfigFilterItemParams params{};
    params.check_item = true;
    params.check_diff_item_add = true;
    BKE_keyconfig_pref_filter_items(userdef, &params, keymap_item_update_tweak_event, nullptr);
  }

  if (!USER_VERSION_ATLEAST(302, 11)) {
    userdef->dupflag |= USER_DUP_CURVES | USER_DUP_POINTCLOUD;
  }

  /* Set GPU backend to OpenGL. */
  if (!USER_VERSION_ATLEAST(305, 5)) {
#ifdef __APPLE__
    userdef->gpu_backend = GPU_BACKEND_METAL;
#else
    userdef->gpu_backend = GPU_BACKEND_OPENGL;
#endif
  }

  if (!USER_VERSION_ATLEAST(305, 10)) {
    LISTBASE_FOREACH (bUserAssetLibrary *, asset_library, &userdef->asset_libraries) {
      asset_library->import_method = ASSET_IMPORT_APPEND_REUSE;
    }
  }

  if (!USER_VERSION_ATLEAST(306, 2)) {
    userdef->animation_flag |= USER_ANIM_HIGH_QUALITY_DRAWING;
  }

  if (!USER_VERSION_ATLEAST(306, 4)) {
    /* Increase the number of recently-used files if using the old default value. */
    if (userdef->recent_files == 10) {
      userdef->recent_files = 20;
    }
  }

  if (!USER_VERSION_ATLEAST(306, 5)) {
    if (userdef->pythondir_legacy[0]) {
      bUserScriptDirectory *script_dir = static_cast<bUserScriptDirectory *>(
          MEM_callocN(sizeof(*script_dir), "Versioning user script path"));

      STRNCPY(script_dir->dir_path, userdef->pythondir_legacy);
      STRNCPY_UTF8(script_dir->name, DATA_("Untitled"));
      BLI_addhead(&userdef->script_directories, script_dir);
    }
  }

  if (!USER_VERSION_ATLEAST(306, 6)) {
    LISTBASE_FOREACH (bUserAssetLibrary *, asset_library, &userdef->asset_libraries) {
      asset_library->flag |= ASSET_LIBRARY_RELATIVE_PATH;
    }
  }

  if (!USER_VERSION_ATLEAST(400, 4)) {
    /* obj and ply python addons were removed. */
    BKE_addon_remove_safe(&userdef->addons, "io_mesh_ply");
    BKE_addon_remove_safe(&userdef->addons, "io_scene_obj");
  }

  if (!USER_VERSION_ATLEAST(400, 15)) {
    userdef->node_preview_res = 120;
  }

  if (!USER_VERSION_ATLEAST(400, 18)) {
    userdef->playback_fps_samples = 8;
  }

  if (!USER_VERSION_ATLEAST(400, 19)) {
    userdef->uiflag |= USER_NODE_AUTO_OFFSET;
  }

  if (!USER_VERSION_ATLEAST(400, 24)) {
    /* Clear deprecated USER_MENUFIXEDORDER user flag for reuse. */
    userdef->uiflag &= ~USER_UIFLAG_UNUSED_4;
  }

  if (!USER_VERSION_ATLEAST(400, 26)) {
    userdef->animation_flag |= USER_ANIM_SHOW_CHANNEL_GROUP_COLORS;
  }

  if (!USER_VERSION_ATLEAST(400, 32)) {
    userdef->text_render |= USER_TEXT_RENDER_SUBPIXELAA;
  }

  if (!USER_VERSION_ATLEAST(401, 3)) {
    LISTBASE_FOREACH (uiStyle *, style, &userdef->uistyles) {
      style->paneltitle.character_weight = 400;
      style->grouplabel.character_weight = 400;
      style->widgetlabel.character_weight = 400;
      style->widget.character_weight = 400;
    }
  }

  if (!USER_VERSION_ATLEAST(401, 9)) {
    userdef->key_insert_channels = (USER_ANIM_KEY_CHANNEL_LOCATION |
                                    USER_ANIM_KEY_CHANNEL_ROTATION | USER_ANIM_KEY_CHANNEL_SCALE |
                                    USER_ANIM_KEY_CHANNEL_CUSTOM_PROPERTIES);
  }

  if (!USER_VERSION_ATLEAST(401, 13)) {
    if (userdef->keying_flag & AUTOKEY_FLAG_INSERTNEEDED) {
      userdef->keying_flag |= MANUALKEY_FLAG_INSERTNEEDED;
    }
    userdef->keying_flag |= AUTOKEY_FLAG_INSERTNEEDED;
  }

  if (!USER_VERSION_ATLEAST(401, 21)) {
    LISTBASE_FOREACH (wmKeyMap *, km, &userdef->user_keymaps) {
      if (STREQ(km->idname, "NLA Channels")) {
        STRNCPY(km->idname, "NLA Tracks");
      }
    }
  }

  if (!USER_VERSION_ATLEAST(402, 36)) {
    /* Reset repositories. */
    while (!BLI_listbase_is_empty(&userdef->extension_repos)) {
      BKE_preferences_extension_repo_remove(
          userdef, static_cast<bUserExtensionRepo *>(userdef->extension_repos.first));
    }

    BKE_preferences_extension_repo_add_default_remote(userdef);
    BKE_preferences_extension_repo_add_default_user(userdef);
  }

  if (!USER_VERSION_ATLEAST(402, 42)) {
    /* 80 was the old default. */
    if (userdef->node_margin == 80) {
      userdef->node_margin = 40;
    }
  }

  if (!USER_VERSION_ATLEAST(402, 50)) {
    userdef->statusbar_flag |= STATUSBAR_SHOW_EXTENSIONS_UPDATES;
  }

  if (!USER_VERSION_ATLEAST(402, 51)) {
    userdef->sequencer_editor_flag |= USER_SEQ_ED_SIMPLE_TWEAKING;
  }

  if (!USER_VERSION_ATLEAST(402, 56)) {
    BKE_preferences_extension_repo_add_default_system(userdef);
  }

<<<<<<< HEAD
  if (!USER_VERSION_ATLEAST(403, 1)) {
    BKE_preferences_asset_shelf_settings_ensure_catalog_path_enabled(
        userdef, "VIEW3D_AST_brush_sculpt", "Brushes/Mesh Sculpt/Cloth");
    BKE_preferences_asset_shelf_settings_ensure_catalog_path_enabled(
        userdef, "VIEW3D_AST_brush_sculpt", "Brushes/Mesh Sculpt/General");
    BKE_preferences_asset_shelf_settings_ensure_catalog_path_enabled(
        userdef, "VIEW3D_AST_brush_sculpt", "Brushes/Mesh Sculpt/Paint");
=======
  if (!USER_VERSION_ATLEAST(402, 58)) {
    /* Remove add-ons which are no longer bundled by default
     * and have no upgrade path to extensions in the UI. */
    const char *addon_modules[] = {
        "depsgraph_debug",
        "io_coat3D",
        "io_import_images_as_planes",
        "io_mesh_stl",
        "io_scene_x3d",
    };
    for (int i = 0; i < ARRAY_SIZE(addon_modules); i++) {
      BKE_addon_remove_safe(&userdef->addons, addon_modules[i]);
    }
>>>>>>> 64df8797
  }

  /**
   * Always bump subversion in BKE_blender_version.h when adding versioning
   * code here, and wrap it inside a USER_VERSION_ATLEAST check.
   *
   * \note Keep this message at the bottom of the function.
   */

  LISTBASE_FOREACH (bTheme *, btheme, &userdef->themes) {
    do_versions_theme(userdef, btheme);
  }
#undef USER_VERSION_ATLEAST
}

void BLO_sanitize_experimental_features_userpref_blend(UserDef *userdef)
{
  /* User preference experimental settings are only supported in alpha builds.
   * This prevents users corrupting data and relying on API that may change.
   *
   * If user preferences are saved this will be stored in disk as expected.
   * This only starts to take effect when there is a release branch (on beta).
   *
   * At that time master already has its version bumped so its user preferences
   * are not touched by these settings. */
#ifdef WITH_EXPERIMENTAL_FEATURES
  if (BKE_blender_version_is_alpha()) {
    return;
  }
#endif

  MEMSET_STRUCT_AFTER(&userdef->experimental, 0, SANITIZE_AFTER_HERE);
}

#undef USER_LMOUSESELECT<|MERGE_RESOLUTION|>--- conflicted
+++ resolved
@@ -982,15 +982,6 @@
     BKE_preferences_extension_repo_add_default_system(userdef);
   }
 
-<<<<<<< HEAD
-  if (!USER_VERSION_ATLEAST(403, 1)) {
-    BKE_preferences_asset_shelf_settings_ensure_catalog_path_enabled(
-        userdef, "VIEW3D_AST_brush_sculpt", "Brushes/Mesh Sculpt/Cloth");
-    BKE_preferences_asset_shelf_settings_ensure_catalog_path_enabled(
-        userdef, "VIEW3D_AST_brush_sculpt", "Brushes/Mesh Sculpt/General");
-    BKE_preferences_asset_shelf_settings_ensure_catalog_path_enabled(
-        userdef, "VIEW3D_AST_brush_sculpt", "Brushes/Mesh Sculpt/Paint");
-=======
   if (!USER_VERSION_ATLEAST(402, 58)) {
     /* Remove add-ons which are no longer bundled by default
      * and have no upgrade path to extensions in the UI. */
@@ -1004,7 +995,15 @@
     for (int i = 0; i < ARRAY_SIZE(addon_modules); i++) {
       BKE_addon_remove_safe(&userdef->addons, addon_modules[i]);
     }
->>>>>>> 64df8797
+  }
+
+  if (!USER_VERSION_ATLEAST(403, 1)) {
+    BKE_preferences_asset_shelf_settings_ensure_catalog_path_enabled(
+        userdef, "VIEW3D_AST_brush_sculpt", "Brushes/Mesh Sculpt/Cloth");
+    BKE_preferences_asset_shelf_settings_ensure_catalog_path_enabled(
+        userdef, "VIEW3D_AST_brush_sculpt", "Brushes/Mesh Sculpt/General");
+    BKE_preferences_asset_shelf_settings_ensure_catalog_path_enabled(
+        userdef, "VIEW3D_AST_brush_sculpt", "Brushes/Mesh Sculpt/Paint");
   }
 
   /**
