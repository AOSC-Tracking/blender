--- conflicted
+++ resolved
@@ -4200,10 +4200,6 @@
     FOREACH_NODETREE_END;
   }
 
-<<<<<<< HEAD
-  if (!MAIN_VERSION_FILE_ATLEAST(bmain, 403, 1)) {
-    update_paint_modes_for_brush_assets(*bmain);
-=======
   if (!MAIN_VERSION_FILE_ATLEAST(bmain, 403, 2)) {
     LISTBASE_FOREACH (bScreen *, screen, &bmain->screens) {
       LISTBASE_FOREACH (ScrArea *, area, &screen->areabase) {
@@ -4215,7 +4211,10 @@
         }
       }
     }
->>>>>>> 55e3e6ab
+  }
+
+  if (!MAIN_VERSION_FILE_ATLEAST(bmain, 403, 3)) {
+    update_paint_modes_for_brush_assets(*bmain);
   }
 
   /**
