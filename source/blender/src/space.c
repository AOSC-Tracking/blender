--- conflicted
+++ resolved
@@ -1265,17 +1265,7 @@
 		 * - grease-pencil also defaults to leftmouse
 		 */
 		if(event==LEFTMOUSE) {
-<<<<<<< HEAD
-#ifndef DISABLE_PYTHON
-			/* run any view3d event handler script links */
-			if (sa->scriptlink.totscript) {
-				if (BPY_do_spacehandlers(sa, event, val, SPACEHANDLER_VIEW3D_EVENT))
-					return; /* return if event was processed (swallowed) by handler(s) */
-			}
-#endif
 			if(BIF_paintSketch(LEFTMOUSE)) return;
-=======
->>>>>>> 334da0fa
 			if(gpencil_do_paint(sa, L_MOUSE)) return;
 			if(BIF_do_manipulator(sa)) return;
 		}
@@ -1324,10 +1314,6 @@
 					}
 				}
 			}
-<<<<<<< HEAD
-			
-			BDR_queueDrawSketch();
-=======
 			else if (!G.obedit && OBACT && G.f&G_TEXTUREPAINT){
 				if(G.scene->toolsettings->imapaint.brush &&
 					event!=LEFTMOUSE && event!=RIGHTMOUSE && event!=MIDDLEMOUSE &&
@@ -1336,7 +1322,7 @@
 				}
 			}
 			
->>>>>>> 334da0fa
+			BDR_queueDrawSketch();
 
 			/* Handle retopo painting */
 			if(retopo_mesh_paint_check()) {
