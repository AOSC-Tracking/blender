/* SPDX-License-Identifier: GPL-2.0-or-later
 * Copyright 2020 Blender Foundation. All rights reserved. */

/** \file
 * \ingroup edsculpt
 */

#include "MEM_guardedalloc.h"

#include "BLI_blenlib.h"
#include "BLI_math.h"
#include "BLI_task.h"

#include "DNA_brush_types.h"
#include "DNA_mesh_types.h"
#include "DNA_meshdata_types.h"
#include "DNA_object_types.h"

#include "BKE_brush.h"
#include "BKE_ccg.h"
#include "BKE_colortools.h"
#include "BKE_context.h"
#include "BKE_mesh.h"
#include "BKE_multires.h"
#include "BKE_node.h"
#include "BKE_object.h"
#include "BKE_paint.h"
#include "BKE_pbvh.h"
#include "BKE_scene.h"

#include "paint_intern.h"
#include "sculpt_intern.h"

#include "bmesh.h"

#include <math.h>
#include <stdlib.h>

static void pose_solve_ik_chain(SculptPoseIKChain *ik_chain,
                                const float initial_target[3],
                                const bool use_anchor)
{
  SculptPoseIKChainSegment *segments = ik_chain->segments;
  int tot_segments = ik_chain->tot_segments;

  float target[3];

  /* Set the initial target. */
  copy_v3_v3(target, initial_target);

  /* Solve the positions and rotations of all segments in the chain. */
  for (int i = 0; i < tot_segments; i++) {
    float initial_orientation[3];
    float current_orientation[3];
    float current_head_position[3];
    float current_origin_position[3];

    /* Calculate the rotation to orientate the segment to the target from its initial state. */
    sub_v3_v3v3(current_orientation, target, segments[i].orig);
    normalize_v3(current_orientation);
    sub_v3_v3v3(initial_orientation, segments[i].initial_head, segments[i].initial_orig);
    normalize_v3(initial_orientation);
    rotation_between_vecs_to_quat(segments[i].rot, initial_orientation, current_orientation);

    /* Rotate the segment by calculating a new head position. */
    madd_v3_v3v3fl(current_head_position, segments[i].orig, current_orientation, segments[i].len);

    /* Move the origin of the segment towards the target. */
    sub_v3_v3v3(current_origin_position, target, current_head_position);

    /* Store the new head and origin positions to the segment. */
    copy_v3_v3(segments[i].head, current_head_position);
    add_v3_v3(segments[i].orig, current_origin_position);

    /* Use the origin of this segment as target for the next segment in the chain. */
    copy_v3_v3(target, segments[i].orig);
  }

  /* Move back the whole chain to preserve the anchor point. */
  if (use_anchor) {
    float anchor_diff[3];
    sub_v3_v3v3(
        anchor_diff, segments[tot_segments - 1].initial_orig, segments[tot_segments - 1].orig);

    for (int i = 0; i < tot_segments; i++) {
      add_v3_v3(segments[i].orig, anchor_diff);
      add_v3_v3(segments[i].head, anchor_diff);
    }
  }
}

static void pose_solve_roll_chain(SculptPoseIKChain *ik_chain,
                                  const Brush *brush,
                                  const float roll)
{
  SculptPoseIKChainSegment *segments = ik_chain->segments;
  int tot_segments = ik_chain->tot_segments;

  for (int i = 0; i < tot_segments; i++) {
    float initial_orientation[3];
    float initial_rotation[4];
    float current_rotation[4];

    sub_v3_v3v3(initial_orientation, segments[i].initial_head, segments[i].initial_orig);
    normalize_v3(initial_orientation);

    /* Calculate the current roll angle using the brush curve. */
    float current_roll = roll * BKE_brush_curve_strength(brush, i, tot_segments);

    axis_angle_normalized_to_quat(initial_rotation, initial_orientation, 0.0f);
    axis_angle_normalized_to_quat(current_rotation, initial_orientation, current_roll);

    /* Store the difference of the rotations in the segment rotation. */
    rotation_between_quats_to_quat(segments[i].rot, current_rotation, initial_rotation);
  }
}

static void pose_solve_translate_chain(SculptPoseIKChain *ik_chain, const float delta[3])
{
  SculptPoseIKChainSegment *segments = ik_chain->segments;
  const int tot_segments = ik_chain->tot_segments;

  for (int i = 0; i < tot_segments; i++) {
    /* Move the origin and head of each segment by delta. */
    add_v3_v3v3(segments[i].head, segments[i].initial_head, delta);
    add_v3_v3v3(segments[i].orig, segments[i].initial_orig, delta);

    /* Reset the segment rotation. */
    unit_qt(segments[i].rot);
  }
}

static void pose_solve_scale_chain(SculptPoseIKChain *ik_chain, const float scale[3])
{
  SculptPoseIKChainSegment *segments = ik_chain->segments;
  const int tot_segments = ik_chain->tot_segments;

  for (int i = 0; i < tot_segments; i++) {
    /* Assign the scale to each segment. */
    copy_v3_v3(segments[i].scale, scale);
  }
}

static void do_pose_brush_bend_task_cb_ex(void *__restrict userdata,
                                          const int n,
                                          const TaskParallelTLS *__restrict UNUSED(tls))
{
  SculptThreadedTaskData *data = userdata;
  SculptSession *ss = data->ob->sculpt;
  SculptPoseIKChain *ik_chain = ss->cache->pose_ik_chain;
  SculptPoseIKChainSegment *segments = ik_chain->segments;
  const Brush *brush = data->brush;

  if (fabsf(ik_chain->bend_factor) <= 0.00001f) {
    return;
  }

  float final_pos[3];

  SculptOrigVertData orig_data;
  SCULPT_orig_vert_data_init(&orig_data, data->ob, data->nodes[n], SCULPT_UNDO_COORDS);

  PBVHVertexIter vd;
  BKE_pbvh_vertex_iter_begin (ss->pbvh, data->nodes[n], vd, PBVH_ITER_UNIQUE) {
    SCULPT_orig_vert_data_update(&orig_data, vd.vertex);

    const float ik_chain_weight = segments[0].weights[vd.index] *
                                  (1.0f - SCULPT_vertex_mask_get(ss, vd.vertex));
    if (ik_chain_weight == 0.0f) {
      continue;
    }

    float orig_co[3];
    mul_v3_m4v3(orig_co, ik_chain->bend_mat_inv, orig_data.co);

    const float bend_factor = ik_chain->bend_factor;

    if (fabsf(bend_factor) <= 0.0000001f) {
      continue;
    }

    if (orig_co[0] < 0.0f) {
      continue;
    }

    const float theta = orig_co[0] * bend_factor;
    const float sint = sinf(theta);
    const float cost = cosf(theta);

    float new_co[3];
    new_co[0] = -(orig_co[1] - 1.0f / bend_factor) * sint;
    new_co[1] = (orig_co[1] - 1.0f / bend_factor) * cost + 1.0f / bend_factor;
    new_co[2] = orig_co[2];

    float final_co[3];
    float disp[3];
    mul_v3_m4v3(final_co, ik_chain->bend_mat, new_co);

    sub_v3_v3v3(disp, final_co, orig_data.co);
    mul_v3_fl(disp, ik_chain_weight);
    add_v3_v3v3(final_pos, orig_data.co, disp);

    float *target_co = SCULPT_brush_deform_target_vertex_co_get(ss, brush->deform_target, &vd);
    copy_v3_v3(target_co, final_pos);

    if (vd.mvert) {
      BKE_pbvh_vert_tag_update_normal(ss->pbvh, vd.vertex);
    }
  }
  BKE_pbvh_vertex_iter_end;
}

static void do_pose_brush_task_cb_ex(void *__restrict userdata,
                                     const int n,
                                     const TaskParallelTLS *__restrict UNUSED(tls))
{
  SculptThreadedTaskData *data = userdata;
  SculptSession *ss = data->ob->sculpt;
  SculptPoseIKChain *ik_chain = ss->cache->pose_ik_chain;
  SculptPoseIKChainSegment *segments = ik_chain->segments;
  const Brush *brush = data->brush;

  PBVHVertexIter vd;
  float disp[3], new_co[3];
  float final_pos[3];

  SculptOrigVertData orig_data;
  SCULPT_orig_vert_data_init(&orig_data, data->ob, data->nodes[n], SCULPT_UNDO_COORDS);
  AutomaskingNodeData automask_data;
  SCULPT_automasking_node_begin(
      data->ob, ss, ss->cache->automasking, &automask_data, data->nodes[n]);

  BKE_pbvh_vertex_iter_begin (ss->pbvh, data->nodes[n], vd, PBVH_ITER_UNIQUE) {
<<<<<<< HEAD
    SCULPT_orig_vert_data_update(&orig_data, vd.vertex);
=======
    SCULPT_orig_vert_data_update(&orig_data, &vd);
    SCULPT_automasking_node_update(ss, &automask_data, &vd);
>>>>>>> 46076e48

    float total_disp[3];
    zero_v3(total_disp);

    ePaintSymmetryAreas symm_area = SCULPT_get_vertex_symm_area(orig_data.co);

    /* Calculate the displacement of each vertex for all the segments in the chain. */
    for (int ik = 0; ik < ik_chain->tot_segments; ik++) {
      copy_v3_v3(new_co, orig_data.co);

      /* Get the transform matrix for the vertex symmetry area to calculate a displacement in the
       * vertex. */
      mul_m4_v3(segments[ik].pivot_mat_inv[(int)symm_area], new_co);
      mul_m4_v3(segments[ik].trans_mat[(int)symm_area], new_co);
      mul_m4_v3(segments[ik].pivot_mat[(int)symm_area], new_co);

      /* Apply the segment weight of the vertex to the displacement. */
      sub_v3_v3v3(disp, new_co, orig_data.co);
      mul_v3_fl(disp, segments[ik].weights[vd.index]);

      /* Apply the vertex mask to the displacement. */
      const float mask = vd.mask ? 1.0f - *vd.mask : 1.0f;
      const float automask = SCULPT_automasking_factor_get(
          ss->cache->automasking, ss, vd.vertex, &automask_data);
      mul_v3_fl(disp, mask * automask);

      /* Accumulate the displacement. */
      add_v3_v3(total_disp, disp);
    }

    /* Apply the accumulated displacement to the vertex. */
    add_v3_v3v3(final_pos, orig_data.co, total_disp);

    float *target_co = SCULPT_brush_deform_target_vertex_co_get(ss, brush->deform_target, &vd);
    copy_v3_v3(target_co, final_pos);

    if (vd.mvert) {
      BKE_pbvh_vert_tag_update_normal(ss->pbvh, vd.vertex);
    }
  }
  BKE_pbvh_vertex_iter_end;
}

typedef struct PoseGrowFactorTLSData {
  float pos_avg[3];
  int pos_count;
} PoseGrowFactorTLSData;

static void pose_brush_grow_factor_task_cb_ex(void *__restrict userdata,
                                              const int n,
                                              const TaskParallelTLS *__restrict tls)
{
  SculptThreadedTaskData *data = userdata;
  PoseGrowFactorTLSData *gftd = tls->userdata_chunk;
  SculptSession *ss = data->ob->sculpt;
  const char symm = SCULPT_mesh_symmetry_xyz_get(data->ob);
  PBVHVertexIter vd;
  BKE_pbvh_vertex_iter_begin (ss->pbvh, data->nodes[n], vd, PBVH_ITER_UNIQUE) {
    SculptVertexNeighborIter ni;
    float max = 0.0f;

    /* Grow the factor. */
    SCULPT_VERTEX_NEIGHBORS_ITER_BEGIN (ss, vd.vertex, ni) {
      float vmask_f = data->prev_mask[ni.index];
      max = MAX2(vmask_f, max);
    }
    SCULPT_VERTEX_NEIGHBORS_ITER_END(ni);

    /* Keep the count of the vertices that where added to the factors in this grow iteration. */
    if (max > data->prev_mask[vd.index]) {
      data->pose_factor[vd.index] = max;
      if (SCULPT_check_vertex_pivot_symmetry(vd.co, data->pose_initial_co, symm)) {
        add_v3_v3(gftd->pos_avg, vd.co);
        gftd->pos_count++;
      }
    }
  }

  BKE_pbvh_vertex_iter_end;
}

static void pose_brush_grow_factor_reduce(const void *__restrict UNUSED(userdata),
                                          void *__restrict chunk_join,
                                          void *__restrict chunk)
{
  PoseGrowFactorTLSData *join = chunk_join;
  PoseGrowFactorTLSData *gftd = chunk;
  add_v3_v3(join->pos_avg, gftd->pos_avg);
  join->pos_count += gftd->pos_count;
}

/* Grow the factor until its boundary is near to the offset pose origin or outside the target
 * distance. */
static void sculpt_pose_grow_pose_factor(Sculpt *sd,
                                         Object *ob,
                                         SculptSession *ss,
                                         float pose_origin[3],
                                         float pose_target[3],
                                         float max_len,
                                         float *r_pose_origin,
                                         float *pose_factor)
{
  PBVHNode **nodes;
  PBVH *pbvh = ob->sculpt->pbvh;
  int totnode;

  BKE_pbvh_search_gather(pbvh, NULL, NULL, &nodes, &totnode);
  SculptThreadedTaskData data = {
      .sd = sd,
      .ob = ob,
      .nodes = nodes,
      .totnode = totnode,
      .pose_factor = pose_factor,
  };

  data.pose_initial_co = pose_target;
  TaskParallelSettings settings;
  PoseGrowFactorTLSData gftd;
  gftd.pos_count = 0;
  zero_v3(gftd.pos_avg);
  BKE_pbvh_parallel_range_settings(&settings, true, totnode);
  settings.func_reduce = pose_brush_grow_factor_reduce;
  settings.userdata_chunk = &gftd;
  settings.userdata_chunk_size = sizeof(PoseGrowFactorTLSData);

  bool grow_next_iteration = true;
  float prev_len = FLT_MAX;
  data.prev_mask = MEM_mallocN(SCULPT_vertex_count_get(ss) * sizeof(float), "prev mask");
  while (grow_next_iteration) {
    zero_v3(gftd.pos_avg);
    gftd.pos_count = 0;
    memcpy(data.prev_mask, pose_factor, SCULPT_vertex_count_get(ss) * sizeof(float));
    BLI_task_parallel_range(0, totnode, &data, pose_brush_grow_factor_task_cb_ex, &settings);

    if (gftd.pos_count != 0) {
      mul_v3_fl(gftd.pos_avg, 1.0f / (float)gftd.pos_count);
      if (pose_origin) {
        /* Test with pose origin. Used when growing the factors to compensate the Origin Offset. */
        /* Stop when the factor's avg_pos starts moving away from the origin instead of getting
         * closer to it. */
        float len = len_v3v3(gftd.pos_avg, pose_origin);
        if (len < prev_len) {
          prev_len = len;
          grow_next_iteration = true;
        }
        else {
          grow_next_iteration = false;
          memcpy(pose_factor, data.prev_mask, SCULPT_vertex_count_get(ss) * sizeof(float));
        }
      }
      else {
        /* Test with length. Used to calculate the origin positions of the IK chain. */
        /* Stops when the factors have grown enough to generate a new segment origin. */
        float len = len_v3v3(gftd.pos_avg, pose_target);
        if (len < max_len) {
          prev_len = len;
          grow_next_iteration = true;
        }
        else {
          grow_next_iteration = false;
          if (r_pose_origin) {
            copy_v3_v3(r_pose_origin, gftd.pos_avg);
          }
          memcpy(pose_factor, data.prev_mask, SCULPT_vertex_count_get(ss) * sizeof(float));
        }
      }
    }
    else {
      if (r_pose_origin) {
        copy_v3_v3(r_pose_origin, pose_target);
      }
      grow_next_iteration = false;
    }
  }
  MEM_freeN(data.prev_mask);

  MEM_SAFE_FREE(nodes);
}

static bool sculpt_pose_brush_is_vertex_inside_brush_radius(const float vertex[3],
                                                            const float br_co[3],
                                                            float radius,
                                                            char symm)
{
  for (char i = 0; i <= symm; ++i) {
    if (SCULPT_is_symmetry_iteration_valid(i, symm)) {
      float location[3];
      flip_v3_v3(location, br_co, (char)i);
      if (len_v3v3(location, vertex) < radius) {
        return true;
      }
    }
  }
  return false;
}

typedef struct PoseFloodFillData {
  float pose_initial_co[3];
  float radius;
  int symm;

  float *pose_factor;
  float pose_origin[3];
  int tot_co;

  int current_face_set;
  int next_face_set;
  int prev_face_set;
  PBVHVertRef next_vertex;

  bool next_face_set_found;

  /* Store the visited face sets to avoid going back when calculating the chain. */
  GSet *visited_face_sets;

  /* In face sets origin mode, each vertex can only be assigned to one face set. */
  BLI_bitmap *is_weighted;

  bool is_first_iteration;

  /* In topology mode this stores the furthest point from the stroke origin for cases when a pose
   * origin based on the brush radius can't be set. */
  float fallback_floodfill_origin[3];

  /* Fallback origin. If we can't find any face set to continue, use the position of all vertices
   * that have the current face set. */
  float fallback_origin[3];
  int fallback_count;

  /* Face Set FK mode. */
  int *floodfill_it;
  float *fk_weights;
  int initial_face_set;
  int masked_face_set_it;
  int masked_face_set;
  int target_face_set;
} PoseFloodFillData;

static bool pose_topology_floodfill_cb(SculptSession *ss,
                                       PBVHVertRef UNUSED(from_v),
                                       PBVHVertRef to_v,
                                       bool is_duplicate,
                                       void *userdata)
{
  int to_v_i = BKE_pbvh_vertex_to_index(ss->pbvh, to_v);

  PoseFloodFillData *data = userdata;
  const float *co = SCULPT_vertex_co_get(ss, to_v);

  if (data->pose_factor) {
    data->pose_factor[to_v_i] = 1.0f;
  }

  if (len_squared_v3v3(data->pose_initial_co, data->fallback_floodfill_origin) <
      len_squared_v3v3(data->pose_initial_co, co)) {
    copy_v3_v3(data->fallback_floodfill_origin, co);
  }

  if (sculpt_pose_brush_is_vertex_inside_brush_radius(
          co, data->pose_initial_co, data->radius, data->symm)) {
    return true;
  }
  if (SCULPT_check_vertex_pivot_symmetry(co, data->pose_initial_co, data->symm)) {
    if (!is_duplicate) {
      add_v3_v3(data->pose_origin, co);
      data->tot_co++;
    }
  }

  return false;
}

static bool pose_face_sets_floodfill_cb(SculptSession *ss,
                                        PBVHVertRef UNUSED(from_v),
                                        PBVHVertRef to_v,
                                        bool is_duplicate,
                                        void *userdata)
{
  PoseFloodFillData *data = userdata;

  const int index = BKE_pbvh_vertex_to_index(ss->pbvh, to_v);
  const PBVHVertRef vertex = to_v;
  bool visit_next = false;

  const float *co = SCULPT_vertex_co_get(ss, vertex);
  const bool symmetry_check = SCULPT_check_vertex_pivot_symmetry(
                                  co, data->pose_initial_co, data->symm) &&
                              !is_duplicate;

  /* First iteration. Continue expanding using topology until a vertex is outside the brush radius
   * to determine the first face set. */
  if (data->current_face_set == SCULPT_FACE_SET_NONE) {

    data->pose_factor[index] = 1.0f;
    BLI_BITMAP_ENABLE(data->is_weighted, index);

    if (sculpt_pose_brush_is_vertex_inside_brush_radius(
            co, data->pose_initial_co, data->radius, data->symm)) {
      const int visited_face_set = SCULPT_vertex_face_set_get(ss, vertex);
      BLI_gset_add(data->visited_face_sets, POINTER_FROM_INT(visited_face_set));
    }
    else if (symmetry_check) {
      data->current_face_set = SCULPT_vertex_face_set_get(ss, vertex);
      BLI_gset_add(data->visited_face_sets, POINTER_FROM_INT(data->current_face_set));
    }
    return true;
  }

  /* We already have a current face set, so we can start checking the face sets of the vertices. */
  /* In the first iteration we need to check all face sets we already visited as the flood fill may
   * still not be finished in some of them. */
  bool is_vertex_valid = false;
  if (data->is_first_iteration) {
    GSetIterator gs_iter;
    GSET_ITER (gs_iter, data->visited_face_sets) {
      const int visited_face_set = POINTER_AS_INT(BLI_gsetIterator_getKey(&gs_iter));
      is_vertex_valid |= SCULPT_vertex_has_face_set(ss, vertex, visited_face_set);
    }
  }
  else {
    is_vertex_valid = SCULPT_vertex_has_face_set(ss, vertex, data->current_face_set);
  }

  if (!is_vertex_valid) {
    return visit_next;
  }

  if (!BLI_BITMAP_TEST(data->is_weighted, index)) {
    data->pose_factor[index] = 1.0f;
    BLI_BITMAP_ENABLE(data->is_weighted, index);
    visit_next = true;
  }

  /* Fallback origin accumulation. */
  if (symmetry_check) {
    add_v3_v3(data->fallback_origin, SCULPT_vertex_co_get(ss, vertex));
    data->fallback_count++;
  }

  if (!symmetry_check || SCULPT_vertex_has_unique_face_set(ss, vertex)) {
    return visit_next;
  }

  /* We only add coordinates for calculating the origin when it is possible to go from this
   * vertex to another vertex in a valid face set for the next iteration. */
  bool count_as_boundary = false;

  SculptVertexNeighborIter ni;
  SCULPT_VERTEX_NEIGHBORS_ITER_BEGIN (ss, vertex, ni) {
    int next_face_set_candidate = SCULPT_vertex_face_set_get(ss, ni.vertex);

    /* Check if we can get a valid face set for the next iteration from this neighbor. */
    if (SCULPT_vertex_has_unique_face_set(ss, ni.vertex) &&
        !BLI_gset_haskey(data->visited_face_sets, POINTER_FROM_INT(next_face_set_candidate))) {
      if (!data->next_face_set_found) {
        data->next_face_set = next_face_set_candidate;
        data->next_vertex = ni.vertex;
        data->next_face_set_found = true;
      }
      count_as_boundary = true;
    }
  }
  SCULPT_VERTEX_NEIGHBORS_ITER_END(ni);

  /* Origin accumulation. */
  if (count_as_boundary) {
    add_v3_v3(data->pose_origin, SCULPT_vertex_co_get(ss, vertex));
    data->tot_co++;
  }
  return visit_next;
}

/* Public functions. */

void SCULPT_pose_calc_pose_data(Sculpt *sd,
                                Object *ob,
                                SculptSession *ss,
                                float initial_location[3],
                                float radius,
                                float pose_offset,
                                float *r_pose_origin,
                                float *r_pose_factor)
{
  /* Calculate the pose rotation point based on the boundaries of the brush factor. */
  SculptFloodFill flood;
  SCULPT_floodfill_init(ss, &flood);
  SCULPT_floodfill_add_active(sd, ob, ss, &flood, (r_pose_factor) ? radius : 0.0f);

  PoseFloodFillData fdata = {
      .radius = radius,
      .symm = SCULPT_mesh_symmetry_xyz_get(ob),
      .pose_factor = r_pose_factor,
      .tot_co = 0,
  };
  zero_v3(fdata.pose_origin);
  copy_v3_v3(fdata.pose_initial_co, initial_location);
  copy_v3_v3(fdata.fallback_floodfill_origin, initial_location);
  SCULPT_floodfill_execute(ss, &flood, pose_topology_floodfill_cb, &fdata);
  SCULPT_floodfill_free(&flood);

  if (fdata.tot_co > 0) {
    mul_v3_fl(fdata.pose_origin, 1.0f / (float)fdata.tot_co);
  }
  else {
    copy_v3_v3(fdata.pose_origin, fdata.fallback_floodfill_origin);
  }

  /* Offset the pose origin. */
  float pose_d[3];
  sub_v3_v3v3(pose_d, fdata.pose_origin, fdata.pose_initial_co);
  normalize_v3(pose_d);
  madd_v3_v3fl(fdata.pose_origin, pose_d, radius * pose_offset);
  copy_v3_v3(r_pose_origin, fdata.pose_origin);

  /* Do the initial grow of the factors to get the first segment of the chain with Origin Offset.
   */
  if (pose_offset != 0.0f && r_pose_factor) {
    sculpt_pose_grow_pose_factor(
        sd, ob, ss, fdata.pose_origin, fdata.pose_origin, 0, NULL, r_pose_factor);
  }
}

static void pose_brush_init_task_cb_ex(void *__restrict userdata,
                                       const int n,
                                       const TaskParallelTLS *__restrict UNUSED(tls))
{
  SculptThreadedTaskData *data = userdata;
  SculptSession *ss = data->ob->sculpt;
  PBVHVertexIter vd;
  BKE_pbvh_vertex_iter_begin (ss->pbvh, data->nodes[n], vd, PBVH_ITER_UNIQUE) {
    SculptVertexNeighborIter ni;
    float avg = 0.0f;
    int total = 0;
    SCULPT_VERTEX_NEIGHBORS_ITER_BEGIN (ss, vd.vertex, ni) {
      avg += data->pose_factor[ni.index];
      total++;
    }
    SCULPT_VERTEX_NEIGHBORS_ITER_END(ni);

    if (total > 0) {
      data->pose_factor[vd.index] = avg / total;
    }
  }
  BKE_pbvh_vertex_iter_end;
}

/* Init the IK chain with empty weights. */
static SculptPoseIKChain *pose_ik_chain_new(const int totsegments, const int totverts)
{
  SculptPoseIKChain *ik_chain = MEM_callocN(sizeof(SculptPoseIKChain), "Pose IK Chain");
  ik_chain->tot_segments = totsegments;
  ik_chain->segments = MEM_callocN(totsegments * sizeof(SculptPoseIKChainSegment),
                                   "Pose IK Chain Segments");
  for (int i = 0; i < totsegments; i++) {
    ik_chain->segments[i].weights = MEM_callocN(totverts * sizeof(float), "Pose IK weights");
  }
  return ik_chain;
}

/* Init the origin/head pairs of all the segments from the calculated origins. */
static void pose_ik_chain_origin_heads_init(SculptPoseIKChain *ik_chain,
                                            const float initial_location[3])
{
  float origin[3];
  float head[3];
  for (int i = 0; i < ik_chain->tot_segments; i++) {
    if (i == 0) {
      copy_v3_v3(head, initial_location);
      copy_v3_v3(origin, ik_chain->segments[i].orig);
    }
    else {
      copy_v3_v3(head, ik_chain->segments[i - 1].orig);
      copy_v3_v3(origin, ik_chain->segments[i].orig);
    }
    copy_v3_v3(ik_chain->segments[i].orig, origin);
    copy_v3_v3(ik_chain->segments[i].initial_orig, origin);
    copy_v3_v3(ik_chain->segments[i].head, head);
    copy_v3_v3(ik_chain->segments[i].initial_head, head);
    ik_chain->segments[i].len = len_v3v3(head, origin);
    copy_v3_fl(ik_chain->segments[i].scale, 1.0f);
  }
}

static int pose_brush_num_effective_segments(const Brush *brush)
{
  /* Scaling multiple segments at the same time is not supported as the IK solver can't handle
   * changes in the segment's length. It will also required a better weight distribution to avoid
   * artifacts in the areas affected by multiple segments. */
  if (ELEM(brush->pose_deform_type,
           BRUSH_POSE_DEFORM_SCALE_TRASLATE,
           BRUSH_POSE_DEFORM_BEND,
           BRUSH_POSE_DEFORM_SQUASH_STRETCH)) {
    return 1;
  }
  return brush->pose_ik_segments;
}

static SculptPoseIKChain *pose_ik_chain_init_topology(Sculpt *sd,
                                                      Object *ob,
                                                      SculptSession *ss,
                                                      Brush *br,
                                                      const float initial_location[3],
                                                      const float radius)
{
  SCULPT_vertex_random_access_ensure(ss);

  const float chain_segment_len = radius * (1.0f + br->pose_offset);
  float next_chain_segment_target[3];

  int totvert = SCULPT_vertex_count_get(ss);
  PBVHVertRef nearest_vertex = SCULPT_nearest_vertex_get(sd, ob, initial_location, FLT_MAX, true);
  int nearest_vertex_index = BKE_pbvh_vertex_to_index(ss->pbvh, nearest_vertex);

  /* Init the buffers used to keep track of the changes in the pose factors as more segments are
   * added to the IK chain. */

  /* This stores the whole pose factors values as they grow through the mesh. */
  float *pose_factor_grow = MEM_callocN(totvert * sizeof(float), "Pose Factor Grow");

  /* This stores the previous status of the factors when growing a new iteration. */
  float *pose_factor_grow_prev = MEM_callocN(totvert * sizeof(float),
                                             "Pose Factor Grow Prev Iteration");

  pose_factor_grow[nearest_vertex_index] = 1.0f;

  const int tot_segments = pose_brush_num_effective_segments(br);
  SculptPoseIKChain *ik_chain = pose_ik_chain_new(tot_segments, totvert);

  /* Calculate the first segment in the chain using the brush radius and the pose origin offset. */
  copy_v3_v3(next_chain_segment_target, initial_location);
  SCULPT_pose_calc_pose_data(sd,
                             ob,
                             ss,
                             next_chain_segment_target,
                             radius,
                             br->pose_offset,
                             ik_chain->segments[0].orig,
                             pose_factor_grow);

  copy_v3_v3(next_chain_segment_target, ik_chain->segments[0].orig);

  /* Init the weights of this segment and store the status of the pose factors to start calculating
   * new segment origins. */
  for (int j = 0; j < totvert; j++) {
    ik_chain->segments[0].weights[j] = pose_factor_grow[j];
    pose_factor_grow_prev[j] = pose_factor_grow[j];
  }

  /* Calculate the next segments in the chain growing the pose factors. */
  for (int i = 1; i < ik_chain->tot_segments; i++) {

    /* Grow the factors to get the new segment origin. */
    sculpt_pose_grow_pose_factor(sd,
                                 ob,
                                 ss,
                                 NULL,
                                 next_chain_segment_target,
                                 chain_segment_len,
                                 ik_chain->segments[i].orig,
                                 pose_factor_grow);
    copy_v3_v3(next_chain_segment_target, ik_chain->segments[i].orig);

    /* Create the weights for this segment from the difference between the previous grow factor
     * iteration an the current iteration. */
    for (int j = 0; j < totvert; j++) {
      ik_chain->segments[i].weights[j] = pose_factor_grow[j] - pose_factor_grow_prev[j];
      /* Store the current grow factor status for the next iteration. */
      pose_factor_grow_prev[j] = pose_factor_grow[j];
    }
  }

  pose_ik_chain_origin_heads_init(ik_chain, initial_location);

  MEM_freeN(pose_factor_grow);
  MEM_freeN(pose_factor_grow_prev);

  return ik_chain;
}

static SculptPoseIKChain *pose_ik_chain_init_face_sets(
    Sculpt *sd, Object *ob, SculptSession *ss, Brush *br, const float radius)
{

  int totvert = SCULPT_vertex_count_get(ss);

  const int tot_segments = pose_brush_num_effective_segments(br);

  SculptPoseIKChain *ik_chain = pose_ik_chain_new(tot_segments, totvert);

  GSet *visited_face_sets = BLI_gset_int_new_ex("visited_face_sets", ik_chain->tot_segments);

  BLI_bitmap *is_weighted = BLI_BITMAP_NEW(totvert, "weighted");

  int current_face_set = SCULPT_FACE_SET_NONE;
  int prev_face_set = SCULPT_FACE_SET_NONE;

  PBVHVertRef current_vertex = SCULPT_active_vertex_get(ss);

  for (int s = 0; s < ik_chain->tot_segments; s++) {

    SculptFloodFill flood;
    SCULPT_floodfill_init(ss, &flood);
    SCULPT_floodfill_add_initial_with_symmetry(sd, ob, ss, &flood, current_vertex, FLT_MAX);

    BLI_gset_add(visited_face_sets, POINTER_FROM_INT(current_face_set));

    PoseFloodFillData fdata = {
        .radius = radius,
        .symm = SCULPT_mesh_symmetry_xyz_get(ob),
        .pose_factor = ik_chain->segments[s].weights,
        .tot_co = 0,
        .fallback_count = 0,
        .current_face_set = current_face_set,
        .prev_face_set = prev_face_set,
        .visited_face_sets = visited_face_sets,
        .is_weighted = is_weighted,
        .next_face_set_found = false,
        .is_first_iteration = s == 0,
    };
    zero_v3(fdata.pose_origin);
    zero_v3(fdata.fallback_origin);
    copy_v3_v3(fdata.pose_initial_co, SCULPT_vertex_co_get(ss, current_vertex));
    SCULPT_floodfill_execute(ss, &flood, pose_face_sets_floodfill_cb, &fdata);
    SCULPT_floodfill_free(&flood);

    if (!fdata.next_face_set_found) {
      for (int i = s; i < ik_chain->tot_segments; i++) {
        zero_v3(ik_chain->segments[i].orig);
      }
      break;
    }

    if (fdata.tot_co > 0) {
      mul_v3_fl(fdata.pose_origin, 1.0f / (float)fdata.tot_co);
      copy_v3_v3(ik_chain->segments[s].orig, fdata.pose_origin);
    }
    else if (fdata.fallback_count > 0) {
      mul_v3_fl(fdata.fallback_origin, 1.0f / (float)fdata.fallback_count);
      copy_v3_v3(ik_chain->segments[s].orig, fdata.fallback_origin);
    }
    else {
      zero_v3(ik_chain->segments[s].orig);
    }

    prev_face_set = fdata.current_face_set;
    current_face_set = fdata.next_face_set;
    current_vertex = fdata.next_vertex;
  }

  BLI_gset_free(visited_face_sets, NULL);

  pose_ik_chain_origin_heads_init(ik_chain, SCULPT_active_vertex_co_get(ss));

  MEM_SAFE_FREE(is_weighted);

  return ik_chain;
}

static bool pose_face_sets_fk_find_masked_floodfill_cb(
    SculptSession *ss, PBVHVertRef from_v, PBVHVertRef to_v, bool is_duplicate, void *userdata)
{
  PoseFloodFillData *data = userdata;

  int from_v_i = BKE_pbvh_vertex_to_index(ss->pbvh, from_v);
  int to_v_i = BKE_pbvh_vertex_to_index(ss->pbvh, to_v);

  if (!is_duplicate) {
    data->floodfill_it[to_v_i] = data->floodfill_it[from_v_i] + 1;
  }
  else {
    data->floodfill_it[to_v_i] = data->floodfill_it[from_v_i];
  }

  const int to_face_set = SCULPT_vertex_face_set_get(ss, to_v);
  if (!BLI_gset_haskey(data->visited_face_sets, POINTER_FROM_INT(to_face_set))) {
    if (SCULPT_vertex_has_unique_face_set(ss, to_v) &&
        !SCULPT_vertex_has_unique_face_set(ss, from_v) &&
        SCULPT_vertex_has_face_set(ss, from_v, to_face_set)) {

      BLI_gset_add(data->visited_face_sets, POINTER_FROM_INT(to_face_set));

      if (data->floodfill_it[to_v_i] >= data->masked_face_set_it) {
        data->masked_face_set = to_face_set;
        data->masked_face_set_it = data->floodfill_it[to_v_i];
      }

      if (data->target_face_set == SCULPT_FACE_SET_NONE) {
        data->target_face_set = to_face_set;
      }
    }
  }

  return SCULPT_vertex_has_face_set(ss, to_v, data->initial_face_set);
}

static bool pose_face_sets_fk_set_weights_floodfill_cb(SculptSession *ss,
                                                       PBVHVertRef UNUSED(from_v),
                                                       PBVHVertRef to_v,
                                                       bool UNUSED(is_duplicate),
                                                       void *userdata)
{
  PoseFloodFillData *data = userdata;

  int to_v_i = BKE_pbvh_vertex_to_index(ss->pbvh, to_v);

  data->fk_weights[to_v_i] = 1.0f;
  return !SCULPT_vertex_has_face_set(ss, to_v, data->masked_face_set);
}

static SculptPoseIKChain *pose_ik_chain_init_face_sets_fk(
    Sculpt *sd, Object *ob, SculptSession *ss, const float radius, const float *initial_location)
{
  const int totvert = SCULPT_vertex_count_get(ss);

  SculptPoseIKChain *ik_chain = pose_ik_chain_new(1, totvert);

  const PBVHVertRef active_vertex = SCULPT_active_vertex_get(ss);
  int active_vertex_index = BKE_pbvh_vertex_to_index(ss->pbvh, active_vertex);

  const int active_face_set = SCULPT_active_face_set_get(ss);

  SculptFloodFill flood;
  SCULPT_floodfill_init(ss, &flood);
  SCULPT_floodfill_add_initial(&flood, active_vertex);
  PoseFloodFillData fdata;
  fdata.floodfill_it = MEM_calloc_arrayN(totvert, sizeof(int), "floodfill iteration");
  fdata.floodfill_it[active_vertex_index] = 1;
  fdata.initial_face_set = active_face_set;
  fdata.masked_face_set = SCULPT_FACE_SET_NONE;
  fdata.target_face_set = SCULPT_FACE_SET_NONE;
  fdata.masked_face_set_it = 0;
  fdata.visited_face_sets = BLI_gset_int_new_ex("visited_face_sets", 3);
  SCULPT_floodfill_execute(ss, &flood, pose_face_sets_fk_find_masked_floodfill_cb, &fdata);
  SCULPT_floodfill_free(&flood);
  BLI_gset_free(fdata.visited_face_sets, NULL);

  int origin_count = 0;
  float origin_acc[3] = {0.0f};
  for (int i = 0; i < totvert; i++) {
    PBVHVertRef vertex = BKE_pbvh_index_to_vertex(ss->pbvh, i);

    if (fdata.floodfill_it[i] != 0 &&
        SCULPT_vertex_has_face_set(ss, vertex, fdata.initial_face_set) &&
        SCULPT_vertex_has_face_set(ss, vertex, fdata.masked_face_set)) {
      add_v3_v3(origin_acc, SCULPT_vertex_co_get(ss, vertex));
      origin_count++;
    }
  }

  int target_count = 0;
  float target_acc[3] = {0.0f};
  if (fdata.target_face_set != fdata.masked_face_set) {
    for (int i = 0; i < totvert; i++) {
      PBVHVertRef vertex = BKE_pbvh_index_to_vertex(ss->pbvh, i);

      if (fdata.floodfill_it[i] != 0 &&
          SCULPT_vertex_has_face_set(ss, vertex, fdata.initial_face_set) &&
          SCULPT_vertex_has_face_set(ss, vertex, fdata.target_face_set)) {
        add_v3_v3(target_acc, SCULPT_vertex_co_get(ss, vertex));
        target_count++;
      }
    }
  }

  MEM_freeN(fdata.floodfill_it);

  if (origin_count > 0) {
    copy_v3_v3(ik_chain->segments[0].orig, origin_acc);
    mul_v3_fl(ik_chain->segments[0].orig, 1.0f / origin_count);
  }
  else {
    zero_v3(ik_chain->segments[0].orig);
  }

  if (target_count > 0) {
    copy_v3_v3(ik_chain->segments[0].head, target_acc);
    mul_v3_fl(ik_chain->segments[0].head, 1.0f / target_count);
    sub_v3_v3v3(ik_chain->grab_delta_offset, ik_chain->segments[0].head, initial_location);
  }
  else {
    copy_v3_v3(ik_chain->segments[0].head, initial_location);
  }

  SCULPT_floodfill_init(ss, &flood);
  SCULPT_floodfill_add_active(sd, ob, ss, &flood, radius);
  fdata.fk_weights = ik_chain->segments[0].weights;
  SCULPT_floodfill_execute(ss, &flood, pose_face_sets_fk_set_weights_floodfill_cb, &fdata);
  SCULPT_floodfill_free(&flood);

  pose_ik_chain_origin_heads_init(ik_chain, ik_chain->segments[0].head);
  return ik_chain;
}

SculptPoseIKChain *SCULPT_pose_ik_chain_init(Sculpt *sd,
                                             Object *ob,
                                             SculptSession *ss,
                                             Brush *br,
                                             const float initial_location[3],
                                             const float radius)
{
  SculptPoseIKChain *ik_chain = NULL;

  const bool use_fake_neighbors = !(br->flag2 & BRUSH_USE_CONNECTED_ONLY);

  SCULPT_boundary_info_ensure(ob);

  if (use_fake_neighbors) {
    SCULPT_fake_neighbors_ensure(sd, ob, br->disconnected_distance_max);
    SCULPT_fake_neighbors_enable(ob);
  }

  switch (br->pose_origin_type) {
    case BRUSH_POSE_ORIGIN_TOPOLOGY:
      ik_chain = pose_ik_chain_init_topology(sd, ob, ss, br, initial_location, radius);
      break;
    case BRUSH_POSE_ORIGIN_FACE_SETS:
      ik_chain = pose_ik_chain_init_face_sets(sd, ob, ss, br, radius);
      break;
    case BRUSH_POSE_ORIGIN_FACE_SETS_FK:
      ik_chain = pose_ik_chain_init_face_sets_fk(sd, ob, ss, radius, initial_location);
      break;
  }

  if (use_fake_neighbors) {
    SCULPT_fake_neighbors_disable(ob);
  }

  return ik_chain;
}

void SCULPT_pose_brush_init(Sculpt *sd, Object *ob, SculptSession *ss, Brush *br)
{
  PBVHNode **nodes;
  PBVH *pbvh = ob->sculpt->pbvh;
  int totnode;

  BKE_pbvh_search_gather(pbvh, NULL, NULL, &nodes, &totnode);

  SculptThreadedTaskData data = {
      .sd = sd,
      .ob = ob,
      .brush = br,
      .nodes = nodes,
  };

  /* Init the IK chain that is going to be used to deform the vertices. */
  ss->cache->pose_ik_chain = SCULPT_pose_ik_chain_init(
      sd, ob, ss, br, ss->cache->true_location, ss->cache->radius);

  /* Smooth the weights of each segment for cleaner deformation. */
  for (int ik = 0; ik < ss->cache->pose_ik_chain->tot_segments; ik++) {
    data.pose_factor = ss->cache->pose_ik_chain->segments[ik].weights;
    for (int i = 0; i < br->pose_smooth_iterations; i++) {
      TaskParallelSettings settings;
      BKE_pbvh_parallel_range_settings(&settings, true, totnode);
      BLI_task_parallel_range(0, totnode, &data, pose_brush_init_task_cb_ex, &settings);
    }
  }

  MEM_SAFE_FREE(nodes);
}

static void sculpt_pose_do_translate_deform(SculptSession *ss, Brush *brush)
{
  SculptPoseIKChain *ik_chain = ss->cache->pose_ik_chain;
  BKE_curvemapping_init(brush->curve);
  pose_solve_translate_chain(ik_chain, ss->cache->grab_delta);
}

/* Calculate a scale factor based on the grab delta. */
static float sculpt_pose_get_scale_from_grab_delta(SculptSession *ss, const float ik_target[3])
{
  SculptPoseIKChain *ik_chain = ss->cache->pose_ik_chain;
  float plane[4];
  float segment_dir[3];
  sub_v3_v3v3(segment_dir, ik_chain->segments[0].initial_head, ik_chain->segments[0].initial_orig);
  normalize_v3(segment_dir);
  plane_from_point_normal_v3(plane, ik_chain->segments[0].initial_head, segment_dir);
  const float segment_len = ik_chain->segments[0].len;
  return segment_len / (segment_len - dist_signed_to_plane_v3(ik_target, plane));
}

static void sculpt_pose_do_scale_deform(SculptSession *ss, Brush *brush)
{
  float ik_target[3];
  SculptPoseIKChain *ik_chain = ss->cache->pose_ik_chain;

  copy_v3_v3(ik_target, ss->cache->true_location);
  add_v3_v3(ik_target, ss->cache->grab_delta);

  /* Solve the IK for the first segment to include rotation as part of scale if enabled. */
  if (!(brush->flag2 & BRUSH_POSE_USE_LOCK_ROTATION)) {
    pose_solve_ik_chain(ik_chain, ik_target, brush->flag2 & BRUSH_POSE_IK_ANCHORED);
  }

  float scale[3];
  copy_v3_fl(scale, sculpt_pose_get_scale_from_grab_delta(ss, ik_target));

  /* Write the scale into the segments. */
  pose_solve_scale_chain(ik_chain, scale);
}

static void sculpt_pose_do_twist_deform(SculptSession *ss, Brush *brush)
{
  SculptPoseIKChain *ik_chain = ss->cache->pose_ik_chain;

  /* Calculate the maximum roll. 0.02 radians per pixel works fine. */
  float roll = (ss->cache->initial_mouse[0] - ss->cache->mouse[0]) * ss->cache->bstrength * 0.02f;
  BKE_curvemapping_init(brush->curve);
  pose_solve_roll_chain(ik_chain, brush, roll);
}

static void sculpt_pose_do_rotate_deform(SculptSession *ss, Brush *brush)
{
  float ik_target[3];
  SculptPoseIKChain *ik_chain = ss->cache->pose_ik_chain;

  /* Calculate the IK target. */
  copy_v3_v3(ik_target, ss->cache->true_location);
  add_v3_v3(ik_target, ss->cache->grab_delta);
  add_v3_v3(ik_target, ik_chain->grab_delta_offset);

  /* Solve the IK positions. */
  pose_solve_ik_chain(ik_chain, ik_target, brush->flag2 & BRUSH_POSE_IK_ANCHORED);
}

static void sculpt_pose_do_rotate_twist_deform(SculptSession *ss, Brush *brush)
{
  if (ss->cache->invert) {
    sculpt_pose_do_twist_deform(ss, brush);
  }
  else {
    sculpt_pose_do_rotate_deform(ss, brush);
  }
}

static void sculpt_pose_do_scale_translate_deform(SculptSession *ss, Brush *brush)
{
  if (ss->cache->invert) {
    sculpt_pose_do_translate_deform(ss, brush);
  }
  else {
    sculpt_pose_do_scale_deform(ss, brush);
  }
}

static void sculpt_pose_do_squash_stretch_deform(SculptSession *ss, Brush *UNUSED(brush))
{
  float ik_target[3];
  SculptPoseIKChain *ik_chain = ss->cache->pose_ik_chain;

  copy_v3_v3(ik_target, ss->cache->true_location);
  add_v3_v3(ik_target, ss->cache->grab_delta);

  float scale[3];
  scale[2] = sculpt_pose_get_scale_from_grab_delta(ss, ik_target);
  scale[0] = scale[1] = sqrtf(1.0f / scale[2]);

  /* Write the scale into the segments. */
  pose_solve_scale_chain(ik_chain, scale);
}

static void sculpt_pose_do_bend_deform(SculptSession *ss, Brush *UNUSED(brush))
{
  const int totvert = SCULPT_vertex_count_get(ss);
  SculptPoseIKChain *ik_chain = ss->cache->pose_ik_chain;

  if (SCULPT_stroke_is_first_brush_step_of_symmetry_pass(ss->cache)) {
    sub_v3_v3v3(ik_chain->bend_mat[0],
                ik_chain->segments[0].initial_head,
                ik_chain->segments[0].initial_orig);
    normalize_v3(ik_chain->bend_mat[0]);
    copy_v3_v3(ik_chain->bend_mat[2], ss->cache->view_normal);
    normalize_v3(ik_chain->bend_mat[2]);
    cross_v3_v3v3(ik_chain->bend_mat[1], ik_chain->bend_mat[0], ik_chain->bend_mat[2]);
    normalize_v3(ik_chain->bend_mat[1]);
    copy_v3_v3(ik_chain->bend_mat[3], ik_chain->segments[0].initial_orig);
    ik_chain->bend_mat[3][3] = 1.0f;
    invert_m4_m4(ik_chain->bend_mat_inv, ik_chain->bend_mat);

    float lower = FLT_MAX;
    float upper = -FLT_MAX;

    float smd_limit[2];

    for (int i = 0; i < totvert; i++) {
      PBVHVertRef vertex = BKE_pbvh_index_to_vertex(ss->pbvh, i);

      if (ik_chain->segments[0].weights[i] == 0.0f) {
        continue;
      }
      float bend_space_vert_co[3];
      mul_v3_m4v3(bend_space_vert_co, ik_chain->bend_mat_inv, SCULPT_vertex_co_get(ss, vertex));
      lower = min_ff(lower, bend_space_vert_co[0]);
      upper = max_ff(upper, bend_space_vert_co[0]);
    }

    ik_chain->bend_upper_limit = upper;
    smd_limit[1] = lower + (upper - lower) * 1.0f;
    smd_limit[0] = lower + (upper - lower) * 0.0f;
    ik_chain->bend_limit = max_ff(FLT_EPSILON, smd_limit[1] - smd_limit[0]);
  }

  float *original_dir = ik_chain->bend_mat[0];
  float current_dir[3];
  float brush_location[3];
  add_v3_v3v3(brush_location, ss->cache->initial_location, ss->cache->grab_delta);
  sub_v3_v3v3(current_dir, brush_location, ik_chain->segments[0].initial_orig);
  ik_chain->bend_factor = angle_signed_on_axis_v3v3_v3(
      original_dir, current_dir, ss->cache->view_normal);
  if (ik_chain->bend_factor > M_PI) {
    ik_chain->bend_factor = ik_chain->bend_factor - (M_PI * 2.0f);
  }

  ik_chain->bend_factor = 2.0f * (ik_chain->bend_factor / ik_chain->bend_limit);
}

static void sculpt_pose_align_pivot_local_space(float r_mat[4][4],
                                                ePaintSymmetryFlags symm,
                                                ePaintSymmetryAreas symm_area,
                                                SculptPoseIKChainSegment *segment,
                                                const float grab_location[3])
{
  float segment_origin_head[3];
  float symm_head[3];
  float symm_orig[3];

  copy_v3_v3(symm_head, segment->head);
  copy_v3_v3(symm_orig, segment->orig);

  SCULPT_flip_v3_by_symm_area(symm_head, symm, symm_area, grab_location);
  SCULPT_flip_v3_by_symm_area(symm_orig, symm, symm_area, grab_location);

  sub_v3_v3v3(segment_origin_head, symm_head, symm_orig);
  normalize_v3(segment_origin_head);

  copy_v3_v3(r_mat[2], segment_origin_head);
  ortho_basis_v3v3_v3(r_mat[0], r_mat[1], r_mat[2]);
}

void SCULPT_do_pose_brush(Sculpt *sd, Object *ob, PBVHNode **nodes, int totnode)
{
  SculptSession *ss = ob->sculpt;
  Brush *brush = BKE_paint_brush(&sd->paint);
  const ePaintSymmetryFlags symm = SCULPT_mesh_symmetry_xyz_get(ob);

  /* The pose brush applies all enabled symmetry axis in a single iteration, so the rest can be
   * ignored. */
  if (ss->cache->mirror_symmetry_pass != 0) {
    return;
  }

  SculptPoseIKChain *ik_chain = ss->cache->pose_ik_chain;

  switch (brush->pose_deform_type) {
    case BRUSH_POSE_DEFORM_ROTATE_TWIST:
      sculpt_pose_do_rotate_twist_deform(ss, brush);
      break;
    case BRUSH_POSE_DEFORM_SCALE_TRASLATE:
      sculpt_pose_do_scale_translate_deform(ss, brush);
      break;
    case BRUSH_POSE_DEFORM_SQUASH_STRETCH:
      sculpt_pose_do_squash_stretch_deform(ss, brush);
      break;
    case BRUSH_POSE_DEFORM_BEND:
      sculpt_pose_do_bend_deform(ss, brush);
      break;
  }

  /* Flip the segment chain in all symmetry axis and calculate the transform matrices for each
   * possible combination. */
  /* This can be optimized by skipping the calculation of matrices where the symmetry is not
   * enabled. */
  for (int symm_it = 0; symm_it < PAINT_SYMM_AREAS; symm_it++) {
    for (int i = 0; i < ik_chain->tot_segments; i++) {
      float symm_rot[4];
      float symm_orig[3];
      float symm_initial_orig[3];

      ePaintSymmetryAreas symm_area = symm_it;

      copy_qt_qt(symm_rot, ik_chain->segments[i].rot);
      copy_v3_v3(symm_orig, ik_chain->segments[i].orig);
      copy_v3_v3(symm_initial_orig, ik_chain->segments[i].initial_orig);

      /* Flip the origins and rotation quats of each segment. */
      SCULPT_flip_quat_by_symm_area(symm_rot, symm, symm_area, ss->cache->orig_grab_location);
      SCULPT_flip_v3_by_symm_area(symm_orig, symm, symm_area, ss->cache->orig_grab_location);
      SCULPT_flip_v3_by_symm_area(
          symm_initial_orig, symm, symm_area, ss->cache->orig_grab_location);

      float pivot_local_space[4][4];
      unit_m4(pivot_local_space);

      /* Align the segment pivot local space to the Z axis. */
      if (brush->pose_deform_type == BRUSH_POSE_DEFORM_SQUASH_STRETCH) {
        sculpt_pose_align_pivot_local_space(pivot_local_space,
                                            symm,
                                            symm_area,
                                            &ik_chain->segments[i],
                                            ss->cache->orig_grab_location);
        unit_m4(ik_chain->segments[i].trans_mat[symm_it]);
      }
      else {
        quat_to_mat4(ik_chain->segments[i].trans_mat[symm_it], symm_rot);
      }

      /* Apply segment scale to the transform. */
      for (int scale_i = 0; scale_i < 3; scale_i++) {
        mul_v3_fl(ik_chain->segments[i].trans_mat[symm_it][scale_i],
                  ik_chain->segments[i].scale[scale_i]);
      }

      translate_m4(ik_chain->segments[i].trans_mat[symm_it],
                   symm_orig[0] - symm_initial_orig[0],
                   symm_orig[1] - symm_initial_orig[1],
                   symm_orig[2] - symm_initial_orig[2]);

      unit_m4(ik_chain->segments[i].pivot_mat[symm_it]);
      translate_m4(
          ik_chain->segments[i].pivot_mat[symm_it], symm_orig[0], symm_orig[1], symm_orig[2]);
      mul_m4_m4_post(ik_chain->segments[i].pivot_mat[symm_it], pivot_local_space);

      invert_m4_m4(ik_chain->segments[i].pivot_mat_inv[symm_it],
                   ik_chain->segments[i].pivot_mat[symm_it]);
    }
  }

  SculptThreadedTaskData data = {
      .sd = sd,
      .ob = ob,
      .brush = brush,
      .nodes = nodes,
  };

  TaskParallelSettings settings;
  BKE_pbvh_parallel_range_settings(&settings, true, totnode);

  if (brush->pose_deform_type == BRUSH_POSE_DEFORM_BEND) {
    BLI_task_parallel_range(0, totnode, &data, do_pose_brush_bend_task_cb_ex, &settings);
  }
  else {
    BLI_task_parallel_range(0, totnode, &data, do_pose_brush_task_cb_ex, &settings);
  }
}

void SCULPT_pose_ik_chain_free(SculptPoseIKChain *ik_chain)
{
  for (int i = 0; i < ik_chain->tot_segments; i++) {
    MEM_SAFE_FREE(ik_chain->segments[i].weights);
  }
  MEM_SAFE_FREE(ik_chain->segments);
  MEM_SAFE_FREE(ik_chain);
}<|MERGE_RESOLUTION|>--- conflicted
+++ resolved
@@ -231,12 +231,8 @@
       data->ob, ss, ss->cache->automasking, &automask_data, data->nodes[n]);
 
   BKE_pbvh_vertex_iter_begin (ss->pbvh, data->nodes[n], vd, PBVH_ITER_UNIQUE) {
-<<<<<<< HEAD
     SCULPT_orig_vert_data_update(&orig_data, vd.vertex);
-=======
-    SCULPT_orig_vert_data_update(&orig_data, &vd);
     SCULPT_automasking_node_update(ss, &automask_data, &vd);
->>>>>>> 46076e48
 
     float total_disp[3];
     zero_v3(total_disp);
