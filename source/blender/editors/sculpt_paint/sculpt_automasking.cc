/* SPDX-License-Identifier: GPL-2.0-or-later
 * Copyright 2020 Blender Foundation. All rights reserved. */

/** \file
 * \ingroup edsculpt
 */

#include "MEM_guardedalloc.h"

#include "BLI_blenlib.h"
#include "BLI_hash.h"
#include "BLI_index_range.hh"
#include "BLI_math.h"
#include "BLI_task.h"

#include "DNA_brush_types.h"
#include "DNA_mesh_types.h"
#include "DNA_meshdata_types.h"

#include "BKE_brush.h"
#include "BKE_context.h"
#include "BKE_mesh.h"
#include "BKE_mesh_mapping.h"
#include "BKE_object.h"
#include "BKE_paint.h"
#include "BKE_pbvh.h"
#include "BKE_scene.h"

#include "DEG_depsgraph.h"

#include "WM_api.h"
#include "WM_message.h"
#include "WM_toolsystem.h"
#include "WM_types.h"

#include "ED_object.h"
#include "ED_screen.h"
#include "ED_sculpt.h"
#include "paint_intern.h"
#include "sculpt_intern.h"

#include "RNA_access.h"
#include "RNA_define.h"

#include "bmesh.h"

#include <cmath>
#include <cstdlib>

using blender::IndexRange;

AutomaskingCache *SCULPT_automasking_active_cache_get(SculptSession *ss)
{
  if (ss->cache) {
    return ss->cache->automasking;
  }
  if (ss->filter_cache) {
    return ss->filter_cache->automasking;
  }
  return nullptr;
}

bool SCULPT_is_automasking_mode_enabled(const SculptSession *ss,
                                        const Sculpt *sd,
                                        const Brush *br,
                                        const eAutomasking_flag mode)
{
  int flag = SCULPT_get_int(ss, automasking, sd, br);

  return flag & mode;
}

bool SCULPT_is_automasking_enabled(Sculpt *sd, const SculptSession *ss, const Brush *br)
{
  /*
  if (br && SCULPT_stroke_is_dynamic_topology(ss, br)) {
    return false;
  }*/

  int flag = SCULPT_get_int(ss, automasking, sd, br);

  if (flag == BRUSH_AUTOMASKING_CONCAVITY) {
    return SCULPT_get_float(ss, concave_mask_factor, sd, br) > 0.0f;
  }

  return flag != 0;
}

static int sculpt_automasking_mode_effective_bits(SculptSession *ss,
                                                  Sculpt *sculpt,
                                                  const Brush *brush)
{
  return SCULPT_get_int(ss, automasking, sculpt, brush);
}

static float sculpt_concavity_factor(AutomaskingCache *automasking, float fac)
{
  if (automasking->settings.flags & BRUSH_AUTOMASKING_INVERT_CONCAVITY) {
    fac = 1.0 - fac;
  }

  fac = pow(fac * 1.5f, (0.5f + automasking->settings.concave_factor) * 8.0);
  CLAMP(fac, 0.0f, 1.0f);

  return fac;
}

static int automasking_get_propegation(SculptSession *ss, Sculpt *sd, const Brush *brush)
{
  return SCULPT_get_int(ss, automasking_boundary_edges_propagation_steps, sd, brush);
}

static bool SCULPT_automasking_needs_factors_cache(SculptSession *ss,
                                                   Sculpt *sd,
                                                   const Brush *brush)
{

  const int automasking_flags = sculpt_automasking_mode_effective_bits(ss, sd, brush);
  if (automasking_flags & BRUSH_AUTOMASKING_TOPOLOGY) {
    return true;
  }
  if (automasking_flags & BRUSH_AUTOMASKING_BOUNDARY_EDGES) {
    return brush && automasking_get_propegation(ss, sd, brush) != 1;
  }
  if (automasking_flags & BRUSH_AUTOMASKING_BOUNDARY_FACE_SETS) {
    return brush && automasking_get_propegation(ss, sd, brush) != 1;
  }
  return false;
}

bool SCULPT_automasking_needs_normal(const SculptSession *ss, const Brush *brush)
{
  int flags = SCULPT_get_int(ss, automasking, NULL, brush);

  return flags & (BRUSH_AUTOMASKING_BRUSH_NORMAL | BRUSH_AUTOMASKING_VIEW_NORMAL);
}

static float sculpt_automasking_normal_calc(AutomaskingCache *automasking,
                                            SculptSession *ss,
                                            PBVHVertRef vert,
                                            float normal[3],
                                            float limit,
                                            float falloff)
{
  float normal_v[3];

  if (automasking->settings.original_normal) {
    SCULPT_vertex_check_origdata(ss, vert);
    copy_v3_v3(normal_v, SCULPT_vertex_origno_get(ss, vert));
  }
  else {
    SCULPT_vertex_normal_get(ss, vert, normal_v);
  }

  float angle = saacos(dot_v3v3(normal, normal_v)) / M_PI;
  falloff *= 0.5;

  /* note that limit is pre-divided by M_PI */

  if (angle > limit - falloff && angle < limit + falloff) {
    float t = 1.0f - (angle - (limit - falloff)) / (2.0 * falloff);

    /* smoothstep */
    t = t * t * (3.0 - 2.0 * t);

    return t;
  }
  else if (angle > limit) {
    return 0.0f;
  }

  return 1.0f;
}

float SCULPT_automasking_factor_get(AutomaskingCache *automasking,
                                    SculptSession *ss,
                                    PBVHVertRef vert)
{
  float mask = 1.0f;
  bool do_concave;

  if (!automasking) {
    return mask;
  }

<<<<<<< HEAD
  float concave_factor = automasking->settings.concave_factor;

  do_concave = ss->cache && concave_factor > 0.0f &&
               (automasking->settings.flags & BRUSH_AUTOMASKING_CONCAVITY);

  /* If the cache is initialized with valid info, use the cache. This is used when the
   * automasking information can't be computed in real time per vertex and needs to be
   * initialized for the whole mesh when the stroke starts. */
  if (automasking->factorlayer) {
    mask = *(float *)SCULPT_attr_vertex_data(vert, automasking->factorlayer);
=======
  /* If the cache is initialized with valid info, use the cache. This is used when the
   * automasking information can't be computed in real time per vertex and needs to be
   * initialized for the whole mesh when the stroke starts. */
  if (ss->attrs.automasking_factor) {
    return *(float *)SCULPT_vertex_attr_get(vert, ss->attrs.automasking_factor);
>>>>>>> b37954d0
  }

  if (automasking->settings.flags & BRUSH_AUTOMASKING_BOUNDARY_EDGES) {
    if (SCULPT_vertex_is_boundary(ss, vert, SCULPT_BOUNDARY_MESH)) {
      return 0.0f;
    }
  }

  if (automasking->settings.flags & BRUSH_AUTOMASKING_BOUNDARY_FACE_SETS) {
    if (SCULPT_vertex_is_boundary(ss, vert, SCULPT_BOUNDARY_FACE_SET)) {
      return 0.0f;
    }
  }

  if (ss->cache && (automasking->settings.flags & BRUSH_AUTOMASKING_BRUSH_NORMAL)) {
    float normal[3];

    copy_v3_v3(normal, ss->cache->initial_normal);

    mask *= sculpt_automasking_normal_calc(automasking,
                                           ss,
                                           vert,
                                           normal,
                                           automasking->settings.normal_limit,
                                           automasking->settings.normal_falloff);
  }

  if (ss->cache && (automasking->settings.flags & BRUSH_AUTOMASKING_VIEW_NORMAL)) {
    float normal[3];

    copy_v3_v3(normal, ss->cache->view_normal);

    mask *= sculpt_automasking_normal_calc(automasking,
                                           ss,
                                           vert,
                                           normal,
                                           automasking->settings.view_normal_limit,
                                           automasking->settings.view_normal_falloff);
  }

  // don't used cached automasking factors for facesets or concave in
  // dyntopo
  if (automasking->factorlayer && !ss->bm) {
    return mask;
  }

  if (do_concave) {
    float fac = SCULPT_calc_concavity(ss, vert);

    mask *= sculpt_concavity_factor(automasking, fac);
  }

  if (automasking->settings.flags & BRUSH_AUTOMASKING_FACE_SETS) {
    if (!SCULPT_vertex_has_face_set(ss, vert, automasking->settings.initial_face_set)) {
      return 0.0f;
    }
  }

  return mask;
}

void SCULPT_automasking_cache_free(SculptSession *ss, Object *ob, AutomaskingCache *automasking)
{
  if (!automasking) {
    return;
  }

<<<<<<< HEAD
  /* Not worth reallocating bmesh customdata blocks here. */
  if (ss->scl.automasking_factor && (!ss->pbvh || BKE_pbvh_type(ss->pbvh) != PBVH_BMESH)) {
    SCULPT_attr_release_layer(ss, ob, ss->scl.automasking_factor);
    ss->scl.automasking_factor = nullptr;
  }

=======
>>>>>>> b37954d0
  MEM_SAFE_FREE(automasking);
}

static bool sculpt_automasking_is_constrained_by_radius(const Brush *br)
{
  /* 2D falloff is not constrained by radius. */
  if (br->falloff_shape == PAINT_FALLOFF_SHAPE_TUBE) {
    return false;
  }

  if (ELEM(br->sculpt_tool, SCULPT_TOOL_GRAB, SCULPT_TOOL_THUMB, SCULPT_TOOL_ROTATE)) {
    return true;
  }
  return false;
}

struct AutomaskFloodFillData {
<<<<<<< HEAD
  SculptCustomLayer *factorlayer;
=======
>>>>>>> b37954d0
  float radius;
  bool use_radius;
  float location[3];
  char symm;
};

static bool automask_floodfill_cb(SculptSession *ss,
                                  PBVHVertRef from_v,
                                  PBVHVertRef to_v,
                                  bool UNUSED(is_duplicate),
                                  void *userdata)
{
  AutomaskFloodFillData *data = (AutomaskFloodFillData *)userdata;

<<<<<<< HEAD
  *(float *)SCULPT_attr_vertex_data(to_v, data->factorlayer) = 1.0f;
  *(float *)SCULPT_attr_vertex_data(from_v, data->factorlayer) = 1.0f;

=======
  *(float *)SCULPT_vertex_attr_get(to_v, ss->attrs.automasking_factor) = 1.0f;
  *(float *)SCULPT_vertex_attr_get(from_v, ss->attrs.automasking_factor) = 1.0f;
>>>>>>> b37954d0
  return (!data->use_radius ||
          SCULPT_is_vertex_inside_brush_radius_symm(
              SCULPT_vertex_co_get(ss, to_v), data->location, data->radius, data->symm));
}

<<<<<<< HEAD
static void SCULPT_topology_automasking_init(Sculpt *sd,
                                             Object *ob,
                                             SculptCustomLayer *factorlayer)
=======
static void SCULPT_topology_automasking_init(Sculpt *sd, Object *ob)
>>>>>>> b37954d0
{
  SculptSession *ss = ob->sculpt;
  const Brush *brush = BKE_paint_brush(&sd->paint);

  if (BKE_pbvh_type(ss->pbvh) == PBVH_FACES && !ss->pmap) {
    BLI_assert_msg(0, "Topology masking: pmap missing");
    return;
  }

  const int totvert = SCULPT_vertex_count_get(ss);
<<<<<<< HEAD
  for (int i = 0; i < totvert; i++) {
    PBVHVertRef vertex = BKE_pbvh_index_to_vertex(ss->pbvh, i);

    float *fac = (float *)SCULPT_attr_vertex_data(vertex, factorlayer);
    *fac = 0.0f;
=======
  for (int i : IndexRange(totvert)) {
    PBVHVertRef vertex = BKE_pbvh_index_to_vertex(ss->pbvh, i);

    (*(float *)SCULPT_vertex_attr_get(vertex, ss->attrs.automasking_factor)) = 0.0f;
>>>>>>> b37954d0
  }

  /* Flood fill automask to connected vertices. Limited to vertices inside
   * the brush radius if the tool requires it. */
  SculptFloodFill flood;
  SCULPT_floodfill_init(ss, &flood);
  const float radius = ss->cache ? ss->cache->radius : FLT_MAX;

  if (brush->sculpt_tool == SCULPT_TOOL_ARRAY) {
    SCULPT_floodfill_add_initial(&flood, SCULPT_active_vertex_get(ss));
  }
  else {
    SCULPT_floodfill_add_active(sd, ob, ss, &flood, radius);
  }

  AutomaskFloodFillData fdata = {0};

<<<<<<< HEAD
  fdata.factorlayer = factorlayer;
=======
>>>>>>> b37954d0
  fdata.radius = radius;
  fdata.use_radius = ss->cache && sculpt_automasking_is_constrained_by_radius(brush);
  fdata.symm = SCULPT_mesh_symmetry_xyz_get(ob);

  copy_v3_v3(fdata.location, SCULPT_active_vertex_co_get(ss));
  SCULPT_floodfill_execute(ss, &flood, automask_floodfill_cb, &fdata);
  SCULPT_floodfill_free(&flood);
}

<<<<<<< HEAD
static void sculpt_face_sets_automasking_init(Sculpt *sd,
                                              Object *ob,
                                              SculptCustomLayer *factorlayer)
=======
static void sculpt_face_sets_automasking_init(Sculpt *sd, Object *ob)
>>>>>>> b37954d0
{
  SculptSession *ss = ob->sculpt;
  Brush *brush = BKE_paint_brush(&sd->paint);

  if (!SCULPT_is_automasking_enabled(sd, ss, brush)) {
    return;
  }

  if (BKE_pbvh_type(ss->pbvh) == PBVH_FACES && !ss->pmap) {
    BLI_assert_msg(0, "Face Sets automasking: pmap missing");
    return;
  }

  int tot_vert = SCULPT_vertex_count_get(ss);
  int active_face_set = SCULPT_active_face_set_get(ss);

  for (int i : IndexRange(tot_vert)) {
    PBVHVertRef vertex = BKE_pbvh_index_to_vertex(ss->pbvh, i);

    if (!SCULPT_vertex_has_face_set(ss, vertex, active_face_set)) {
<<<<<<< HEAD
      *(float *)SCULPT_attr_vertex_data(vertex, factorlayer) = 0.0f;
=======
      *(float *)SCULPT_vertex_attr_get(vertex, ss->attrs.automasking_factor) = 0.0f;
>>>>>>> b37954d0
    }
  }
}

#define EDGE_DISTANCE_INF -1

<<<<<<< HEAD
void SCULPT_boundary_automasking_init(Object *ob,
                                      eBoundaryAutomaskMode mode,
                                      int propagation_steps,
                                      SculptCustomLayer *factorlayer)
=======
static void SCULPT_boundary_automasking_init(Object *ob,
                                             eBoundaryAutomaskMode mode,
                                             int propagation_steps)
>>>>>>> b37954d0
{
  SculptSession *ss = ob->sculpt;

  if (!ss->pmap) {
    BLI_assert_msg(0, "Boundary Edges masking: pmap missing");
    return;
  }

  const int totvert = SCULPT_vertex_count_get(ss);
  int *edge_distance = (int *)MEM_callocN(sizeof(int) * totvert, "automask_factor");

  for (int i : IndexRange(totvert)) {
    PBVHVertRef vertex = BKE_pbvh_index_to_vertex(ss->pbvh, i);

    edge_distance[i] = EDGE_DISTANCE_INF;

    switch (mode) {
      case AUTOMASK_INIT_BOUNDARY_EDGES:
        if (SCULPT_vertex_is_boundary(ss, vertex, SCULPT_BOUNDARY_MESH)) {
          edge_distance[i] = 0;
        }
        break;
      case AUTOMASK_INIT_BOUNDARY_FACE_SETS:
        if (!SCULPT_vertex_has_unique_face_set(ss, vertex)) {
          edge_distance[i] = 0;
        }
        break;
    }
  }

  for (int propagation_it : IndexRange(propagation_steps)) {
    for (int i : IndexRange(totvert)) {
      PBVHVertRef vertex = BKE_pbvh_index_to_vertex(ss->pbvh, i);

      if (edge_distance[i] != EDGE_DISTANCE_INF) {
        continue;
      }
      SculptVertexNeighborIter ni;
      SCULPT_VERTEX_NEIGHBORS_ITER_BEGIN (ss, vertex, ni) {
        if (edge_distance[ni.index] == propagation_it) {
          edge_distance[i] = propagation_it + 1;
        }
      }
      SCULPT_VERTEX_NEIGHBORS_ITER_END(ni);
    }
  }

  for (int i : IndexRange(totvert)) {
    PBVHVertRef vertex = BKE_pbvh_index_to_vertex(ss->pbvh, i);

    if (edge_distance[i] == EDGE_DISTANCE_INF) {
      continue;
    }
    const float p = 1.0f - ((float)edge_distance[i] / (float)propagation_steps);
    const float edge_boundary_automask = pow2f(p);

<<<<<<< HEAD
    *(float *)SCULPT_attr_vertex_data(vertex, factorlayer) *= (1.0f - edge_boundary_automask);
=======
    *(float *)SCULPT_vertex_attr_get(
        vertex, ss->attrs.automasking_factor) *= (1.0f - edge_boundary_automask);
>>>>>>> b37954d0
  }

  MEM_SAFE_FREE(edge_distance);
}

static void SCULPT_automasking_cache_settings_update(AutomaskingCache *automasking,
                                                     SculptSession *ss,
                                                     Sculpt *sd,
                                                     const Brush *brush)
{
  automasking->settings.flags = sculpt_automasking_mode_effective_bits(ss, sd, brush);

  automasking->settings.initial_face_set = SCULPT_active_face_set_get(ss);
  automasking->settings.concave_factor = SCULPT_get_float(ss, concave_mask_factor, sd, brush);

  /* pre-divide by M_PI */
  automasking->settings.normal_limit = SCULPT_get_float(ss, normal_mask_limit, sd, brush) / M_PI;
  automasking->settings.normal_falloff = SCULPT_get_float(ss, normal_mask_falloff, sd, brush);

  automasking->settings.view_normal_limit = SCULPT_get_float(
                                                ss, view_normal_mask_limit, sd, brush) /
                                            M_PI;
  automasking->settings.view_normal_falloff = SCULPT_get_float(
      ss, view_normal_mask_falloff, sd, brush);

  automasking->settings.original_normal = SCULPT_get_bool(
      ss, automasking_use_original_normal, sd, brush);
}

void SCULPT_automasking_step_update(AutomaskingCache *automasking,
                                    SculptSession *ss,
                                    Sculpt *sd,
                                    const Brush *brush)
{
  automasking->settings.concave_factor = SCULPT_get_float(ss, concave_mask_factor, sd, brush);
}

float SCULPT_calc_concavity(SculptSession *ss, PBVHVertRef vref)
{
  SculptVertexNeighborIter ni;
  float co[3], tot = 0.0, elen = 0.0;
  const float *vco = SCULPT_vertex_co_get(ss, vref);

  zero_v3(co);

  SCULPT_VERTEX_NEIGHBORS_ITER_BEGIN (ss, vref, ni) {
    const float *vco2 = SCULPT_vertex_co_get(ss, ni.vertex);

    elen += len_v3v3(vco, vco2);
    add_v3_v3(co, vco2);
    tot += 1.0f;
  }
  SCULPT_VERTEX_NEIGHBORS_ITER_END(ni);

  if (tot == 0.0f) {
    return 0.5f;
  }

  elen /= tot;
  mul_v3_fl(co, 1.0 / tot);
  sub_v3_v3(co, vco);
  mul_v3_fl(co, -1.0 / elen);

  float no[3];
  SCULPT_vertex_normal_get(ss, vref, no);

  float f = dot_v3v3(co, no) * 0.5 + 0.5;
  return 1.0 - f;
}

static void SCULPT_concavity_automasking_init(Object *ob,
                                              const Brush *brush,
                                              AutomaskingCache *automasking,
                                              SculptCustomLayer *factorlayer)
{
  SculptSession *ss = ob->sculpt;

  if (!ss) {
    return;
  }

  const int totvert = SCULPT_vertex_count_get(ss);

  for (int i = 0; i < totvert; i++) {
    PBVHVertRef vref = BKE_pbvh_index_to_vertex(ss->pbvh, i);
    float f = SCULPT_calc_concavity(ss, vref);
    f = sculpt_concavity_factor(automasking, f);

    *(float *)SCULPT_attr_vertex_data(vref, factorlayer) *= f;
  }
  // BKE_pbvh_vertex_iter_begin
}

AutomaskingCache *SCULPT_automasking_cache_init(Sculpt *sd, const Brush *brush, Object *ob)
{
  SculptSession *ss = ob->sculpt;
  const int totvert = SCULPT_vertex_count_get(ss);

  if (!SCULPT_is_automasking_enabled(sd, ss, brush)) {
    return nullptr;
  }

  AutomaskingCache *automasking = (AutomaskingCache *)MEM_callocN(sizeof(AutomaskingCache),
                                                                  "automasking cache");

  SCULPT_automasking_cache_settings_update(automasking, ss, sd, brush);
  SCULPT_boundary_info_ensure(ob);

  if (!SCULPT_automasking_needs_factors_cache(ss, sd, brush)) {
    return automasking;
  }

<<<<<<< HEAD
  SCULPT_vertex_random_access_ensure(ss);
  SCULPT_face_random_access_ensure(ss);

  if (!ss->scl.automasking_factor) {
    SculptLayerParams params;
    params.permanent = false;
    params.simple_array = false;

    ss->scl.automasking_factor = SCULPT_attr_get_layer(ss,
                                                       ob,
                                                       ATTR_DOMAIN_POINT,
                                                       CD_PROP_FLOAT,
                                                       SCULPT_SCL_GET_NAME(SCULPT_SCL_AUTOMASKING),
                                                       &params);
  }

  automasking->factorlayer = ss->scl.automasking_factor;

  for (int i : IndexRange(totvert)) {
    PBVHVertRef vertex = BKE_pbvh_index_to_vertex(ss->pbvh, i);
    float *f = (float *)SCULPT_attr_vertex_data(vertex, automasking->factorlayer);

    *f = 1.0f;
=======
  SculptAttributeParams params = {0};
  params.stroke_only = true;

  ss->attrs.automasking_factor = BKE_sculpt_attribute_ensure(
      ob, ATTR_DOMAIN_POINT, CD_PROP_FLOAT, SCULPT_ATTRIBUTE_NAME(automasking_factor), &params);

  for (int i : IndexRange(totvert)) {
    PBVHVertRef vertex = BKE_pbvh_index_to_vertex(ss->pbvh, i);

    (*(float *)SCULPT_vertex_attr_get(vertex, ss->attrs.automasking_factor)) = 0.0f;
>>>>>>> b37954d0
  }

  const int boundary_propagation_steps = automasking_get_propegation(ss, sd, brush);

  if (SCULPT_is_automasking_mode_enabled(ss, sd, brush, BRUSH_AUTOMASKING_TOPOLOGY)) {
    SCULPT_vertex_random_access_ensure(ss);
<<<<<<< HEAD
    SCULPT_topology_automasking_init(sd, ob, automasking->factorlayer);
=======
    SCULPT_topology_automasking_init(sd, ob);
>>>>>>> b37954d0
  }

  if (SCULPT_is_automasking_mode_enabled(ss, sd, brush, BRUSH_AUTOMASKING_BOUNDARY_FACE_SETS)) {
    SCULPT_vertex_random_access_ensure(ss);
    SCULPT_boundary_automasking_init(ob,
                                     AUTOMASK_INIT_BOUNDARY_FACE_SETS,
                                     boundary_propagation_steps,
                                     automasking->factorlayer);
  }

  // for dyntopo, only topology and fset boundary area initialized here
  if (ss->bm) {
    return automasking;
  }

  if (SCULPT_is_automasking_mode_enabled(ss, sd, brush, BRUSH_AUTOMASKING_FACE_SETS)) {
    SCULPT_vertex_random_access_ensure(ss);
<<<<<<< HEAD
    sculpt_face_sets_automasking_init(sd, ob, automasking->factorlayer);
=======
    sculpt_face_sets_automasking_init(sd, ob);
>>>>>>> b37954d0
  }

  if (SCULPT_is_automasking_mode_enabled(ss, sd, brush, BRUSH_AUTOMASKING_BOUNDARY_EDGES)) {
    SCULPT_vertex_random_access_ensure(ss);
<<<<<<< HEAD
    SCULPT_boundary_automasking_init(
        ob, AUTOMASK_INIT_BOUNDARY_EDGES, boundary_propagation_steps, automasking->factorlayer);
=======
    SCULPT_boundary_automasking_init(ob, AUTOMASK_INIT_BOUNDARY_EDGES, boundary_propagation_steps);
>>>>>>> b37954d0
  }
  if (SCULPT_is_automasking_mode_enabled(ss, sd, brush, BRUSH_AUTOMASKING_CONCAVITY)) {
    SCULPT_vertex_random_access_ensure(ss);
<<<<<<< HEAD
    SCULPT_concavity_automasking_init(ob, brush, automasking, automasking->factorlayer);
=======
    SCULPT_boundary_automasking_init(
        ob, AUTOMASK_INIT_BOUNDARY_FACE_SETS, boundary_propagation_steps);
>>>>>>> b37954d0
  }

  return automasking;
}<|MERGE_RESOLUTION|>--- conflicted
+++ resolved
@@ -183,24 +183,16 @@
     return mask;
   }
 
-<<<<<<< HEAD
   float concave_factor = automasking->settings.concave_factor;
 
   do_concave = ss->cache && concave_factor > 0.0f &&
                (automasking->settings.flags & BRUSH_AUTOMASKING_CONCAVITY);
 
-  /* If the cache is initialized with valid info, use the cache. This is used when the
-   * automasking information can't be computed in real time per vertex and needs to be
-   * initialized for the whole mesh when the stroke starts. */
-  if (automasking->factorlayer) {
-    mask = *(float *)SCULPT_attr_vertex_data(vert, automasking->factorlayer);
-=======
   /* If the cache is initialized with valid info, use the cache. This is used when the
    * automasking information can't be computed in real time per vertex and needs to be
    * initialized for the whole mesh when the stroke starts. */
   if (ss->attrs.automasking_factor) {
-    return *(float *)SCULPT_vertex_attr_get(vert, ss->attrs.automasking_factor);
->>>>>>> b37954d0
+    mask = *(float *)SCULPT_vertex_attr_get(vert, ss->attrs.automasking_factor);
   }
 
   if (automasking->settings.flags & BRUSH_AUTOMASKING_BOUNDARY_EDGES) {
@@ -243,7 +235,7 @@
 
   // don't used cached automasking factors for facesets or concave in
   // dyntopo
-  if (automasking->factorlayer && !ss->bm) {
+  if (ss->attrs.automasking_factor && !ss->bm) {
     return mask;
   }
 
@@ -268,15 +260,11 @@
     return;
   }
 
-<<<<<<< HEAD
   /* Not worth reallocating bmesh customdata blocks here. */
-  if (ss->scl.automasking_factor && (!ss->pbvh || BKE_pbvh_type(ss->pbvh) != PBVH_BMESH)) {
-    SCULPT_attr_release_layer(ss, ob, ss->scl.automasking_factor);
-    ss->scl.automasking_factor = nullptr;
-  }
-
-=======
->>>>>>> b37954d0
+  if (ss->attrs.automasking_factor && (!ss->pbvh || BKE_pbvh_type(ss->pbvh) != PBVH_BMESH)) {
+    BKE_sculpt_attribute_destroy(ob, ss->attrs.automasking_factor);
+  }
+
   MEM_SAFE_FREE(automasking);
 }
 
@@ -294,10 +282,6 @@
 }
 
 struct AutomaskFloodFillData {
-<<<<<<< HEAD
-  SculptCustomLayer *factorlayer;
-=======
->>>>>>> b37954d0
   float radius;
   bool use_radius;
   float location[3];
@@ -312,26 +296,14 @@
 {
   AutomaskFloodFillData *data = (AutomaskFloodFillData *)userdata;
 
-<<<<<<< HEAD
-  *(float *)SCULPT_attr_vertex_data(to_v, data->factorlayer) = 1.0f;
-  *(float *)SCULPT_attr_vertex_data(from_v, data->factorlayer) = 1.0f;
-
-=======
   *(float *)SCULPT_vertex_attr_get(to_v, ss->attrs.automasking_factor) = 1.0f;
   *(float *)SCULPT_vertex_attr_get(from_v, ss->attrs.automasking_factor) = 1.0f;
->>>>>>> b37954d0
   return (!data->use_radius ||
           SCULPT_is_vertex_inside_brush_radius_symm(
               SCULPT_vertex_co_get(ss, to_v), data->location, data->radius, data->symm));
 }
 
-<<<<<<< HEAD
-static void SCULPT_topology_automasking_init(Sculpt *sd,
-                                             Object *ob,
-                                             SculptCustomLayer *factorlayer)
-=======
 static void SCULPT_topology_automasking_init(Sculpt *sd, Object *ob)
->>>>>>> b37954d0
 {
   SculptSession *ss = ob->sculpt;
   const Brush *brush = BKE_paint_brush(&sd->paint);
@@ -342,18 +314,10 @@
   }
 
   const int totvert = SCULPT_vertex_count_get(ss);
-<<<<<<< HEAD
-  for (int i = 0; i < totvert; i++) {
-    PBVHVertRef vertex = BKE_pbvh_index_to_vertex(ss->pbvh, i);
-
-    float *fac = (float *)SCULPT_attr_vertex_data(vertex, factorlayer);
-    *fac = 0.0f;
-=======
   for (int i : IndexRange(totvert)) {
     PBVHVertRef vertex = BKE_pbvh_index_to_vertex(ss->pbvh, i);
 
     (*(float *)SCULPT_vertex_attr_get(vertex, ss->attrs.automasking_factor)) = 0.0f;
->>>>>>> b37954d0
   }
 
   /* Flood fill automask to connected vertices. Limited to vertices inside
@@ -371,10 +335,6 @@
 
   AutomaskFloodFillData fdata = {0};
 
-<<<<<<< HEAD
-  fdata.factorlayer = factorlayer;
-=======
->>>>>>> b37954d0
   fdata.radius = radius;
   fdata.use_radius = ss->cache && sculpt_automasking_is_constrained_by_radius(brush);
   fdata.symm = SCULPT_mesh_symmetry_xyz_get(ob);
@@ -384,13 +344,7 @@
   SCULPT_floodfill_free(&flood);
 }
 
-<<<<<<< HEAD
-static void sculpt_face_sets_automasking_init(Sculpt *sd,
-                                              Object *ob,
-                                              SculptCustomLayer *factorlayer)
-=======
 static void sculpt_face_sets_automasking_init(Sculpt *sd, Object *ob)
->>>>>>> b37954d0
 {
   SculptSession *ss = ob->sculpt;
   Brush *brush = BKE_paint_brush(&sd->paint);
@@ -411,27 +365,16 @@
     PBVHVertRef vertex = BKE_pbvh_index_to_vertex(ss->pbvh, i);
 
     if (!SCULPT_vertex_has_face_set(ss, vertex, active_face_set)) {
-<<<<<<< HEAD
-      *(float *)SCULPT_attr_vertex_data(vertex, factorlayer) = 0.0f;
-=======
       *(float *)SCULPT_vertex_attr_get(vertex, ss->attrs.automasking_factor) = 0.0f;
->>>>>>> b37954d0
     }
   }
 }
 
 #define EDGE_DISTANCE_INF -1
 
-<<<<<<< HEAD
-void SCULPT_boundary_automasking_init(Object *ob,
-                                      eBoundaryAutomaskMode mode,
-                                      int propagation_steps,
-                                      SculptCustomLayer *factorlayer)
-=======
 static void SCULPT_boundary_automasking_init(Object *ob,
                                              eBoundaryAutomaskMode mode,
                                              int propagation_steps)
->>>>>>> b37954d0
 {
   SculptSession *ss = ob->sculpt;
 
@@ -488,12 +431,8 @@
     const float p = 1.0f - ((float)edge_distance[i] / (float)propagation_steps);
     const float edge_boundary_automask = pow2f(p);
 
-<<<<<<< HEAD
-    *(float *)SCULPT_attr_vertex_data(vertex, factorlayer) *= (1.0f - edge_boundary_automask);
-=======
     *(float *)SCULPT_vertex_attr_get(
         vertex, ss->attrs.automasking_factor) *= (1.0f - edge_boundary_automask);
->>>>>>> b37954d0
   }
 
   MEM_SAFE_FREE(edge_distance);
@@ -566,8 +505,7 @@
 
 static void SCULPT_concavity_automasking_init(Object *ob,
                                               const Brush *brush,
-                                              AutomaskingCache *automasking,
-                                              SculptCustomLayer *factorlayer)
+                                              AutomaskingCache *automasking)
 {
   SculptSession *ss = ob->sculpt;
 
@@ -582,7 +520,7 @@
     float f = SCULPT_calc_concavity(ss, vref);
     f = sculpt_concavity_factor(automasking, f);
 
-    *(float *)SCULPT_attr_vertex_data(vref, factorlayer) *= f;
+    *(float *)SCULPT_vertex_attr_get(vref, ss->attrs.automasking_factor) *= f;
   }
   // BKE_pbvh_vertex_iter_begin
 }
@@ -606,61 +544,29 @@
     return automasking;
   }
 
-<<<<<<< HEAD
-  SCULPT_vertex_random_access_ensure(ss);
-  SCULPT_face_random_access_ensure(ss);
-
-  if (!ss->scl.automasking_factor) {
-    SculptLayerParams params;
-    params.permanent = false;
-    params.simple_array = false;
-
-    ss->scl.automasking_factor = SCULPT_attr_get_layer(ss,
-                                                       ob,
-                                                       ATTR_DOMAIN_POINT,
-                                                       CD_PROP_FLOAT,
-                                                       SCULPT_SCL_GET_NAME(SCULPT_SCL_AUTOMASKING),
-                                                       &params);
-  }
-
-  automasking->factorlayer = ss->scl.automasking_factor;
+  SculptAttributeParams params = {0};
+  params.stroke_only = true;
+
+  ss->attrs.automasking_factor = BKE_sculpt_attribute_ensure(
+      ob, ATTR_DOMAIN_POINT, CD_PROP_FLOAT, SCULPT_ATTRIBUTE_NAME(automasking_factor), &params);
 
   for (int i : IndexRange(totvert)) {
     PBVHVertRef vertex = BKE_pbvh_index_to_vertex(ss->pbvh, i);
-    float *f = (float *)SCULPT_attr_vertex_data(vertex, automasking->factorlayer);
-
-    *f = 1.0f;
-=======
-  SculptAttributeParams params = {0};
-  params.stroke_only = true;
-
-  ss->attrs.automasking_factor = BKE_sculpt_attribute_ensure(
-      ob, ATTR_DOMAIN_POINT, CD_PROP_FLOAT, SCULPT_ATTRIBUTE_NAME(automasking_factor), &params);
-
-  for (int i : IndexRange(totvert)) {
-    PBVHVertRef vertex = BKE_pbvh_index_to_vertex(ss->pbvh, i);
 
     (*(float *)SCULPT_vertex_attr_get(vertex, ss->attrs.automasking_factor)) = 0.0f;
->>>>>>> b37954d0
   }
 
   const int boundary_propagation_steps = automasking_get_propegation(ss, sd, brush);
 
   if (SCULPT_is_automasking_mode_enabled(ss, sd, brush, BRUSH_AUTOMASKING_TOPOLOGY)) {
     SCULPT_vertex_random_access_ensure(ss);
-<<<<<<< HEAD
-    SCULPT_topology_automasking_init(sd, ob, automasking->factorlayer);
-=======
     SCULPT_topology_automasking_init(sd, ob);
->>>>>>> b37954d0
   }
 
   if (SCULPT_is_automasking_mode_enabled(ss, sd, brush, BRUSH_AUTOMASKING_BOUNDARY_FACE_SETS)) {
     SCULPT_vertex_random_access_ensure(ss);
-    SCULPT_boundary_automasking_init(ob,
-                                     AUTOMASK_INIT_BOUNDARY_FACE_SETS,
-                                     boundary_propagation_steps,
-                                     automasking->factorlayer);
+    SCULPT_boundary_automasking_init(
+        ob, AUTOMASK_INIT_BOUNDARY_FACE_SETS, boundary_propagation_steps);
   }
 
   // for dyntopo, only topology and fset boundary area initialized here
@@ -670,30 +576,21 @@
 
   if (SCULPT_is_automasking_mode_enabled(ss, sd, brush, BRUSH_AUTOMASKING_FACE_SETS)) {
     SCULPT_vertex_random_access_ensure(ss);
-<<<<<<< HEAD
-    sculpt_face_sets_automasking_init(sd, ob, automasking->factorlayer);
-=======
     sculpt_face_sets_automasking_init(sd, ob);
->>>>>>> b37954d0
   }
 
   if (SCULPT_is_automasking_mode_enabled(ss, sd, brush, BRUSH_AUTOMASKING_BOUNDARY_EDGES)) {
     SCULPT_vertex_random_access_ensure(ss);
-<<<<<<< HEAD
-    SCULPT_boundary_automasking_init(
-        ob, AUTOMASK_INIT_BOUNDARY_EDGES, boundary_propagation_steps, automasking->factorlayer);
-=======
     SCULPT_boundary_automasking_init(ob, AUTOMASK_INIT_BOUNDARY_EDGES, boundary_propagation_steps);
->>>>>>> b37954d0
   }
   if (SCULPT_is_automasking_mode_enabled(ss, sd, brush, BRUSH_AUTOMASKING_CONCAVITY)) {
     SCULPT_vertex_random_access_ensure(ss);
-<<<<<<< HEAD
-    SCULPT_concavity_automasking_init(ob, brush, automasking, automasking->factorlayer);
-=======
+    SCULPT_concavity_automasking_init(ob, brush, automasking);
+  }
+
+  if (SCULPT_is_automasking_mode_enabled(ss, sd, brush, BRUSH_AUTOMASKING_BOUNDARY_FACE_SETS)) {
     SCULPT_boundary_automasking_init(
         ob, AUTOMASK_INIT_BOUNDARY_FACE_SETS, boundary_propagation_steps);
->>>>>>> b37954d0
   }
 
   return automasking;
