--- conflicted
+++ resolved
@@ -104,18 +104,12 @@
   Object *ob = CTX_data_active_object(C);
   SculptSession *ss = ob->sculpt;
 
-<<<<<<< HEAD
-  if (!ss) {
-=======
   const View3D *v3d = CTX_wm_view3d(C);
   const Base *base = CTX_data_active_base(C);
   if (!BKE_base_is_visible(v3d, base)) {
     return OPERATOR_CANCELLED;
   }
-
-  /* Do not allow in DynTopo just yet. */
-  if (!ss || (ss && ss->bm)) {
->>>>>>> ee1fa8e1
+  if (!ss) {
     return OPERATOR_FINISHED;
   }
   SCULPT_vertex_random_access_ensure(ss);
