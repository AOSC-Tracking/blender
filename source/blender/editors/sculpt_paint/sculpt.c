--- conflicted
+++ resolved
@@ -3478,7 +3478,7 @@
                                                                 vd.no,
                                                                 vd.fno,
                                                                 vd.mask ? *vd.mask : 0.0f,
-                                                                vd.index,
+                                                                vd.vertex,
                                                                 thread_id);
 
     float current_disp[3];
@@ -3505,11 +3505,11 @@
     float weights_accum = 1.0f;
 
     SculptVertexNeighborIter ni;
-    SCULPT_VERTEX_NEIGHBORS_ITER_BEGIN (ss, vd.index, ni) {
+    SCULPT_VERTEX_NEIGHBORS_ITER_BEGIN (ss, vd.vertex, ni) {
       float vertex_disp[3];
       float vertex_disp_norm[3];
       float neighbor_limit_co[3];
-      SCULPT_vertex_limit_surface_get(ss, ni.index, neighbor_limit_co);
+      SCULPT_vertex_limit_surface_get(ss, ni.vertex, neighbor_limit_co);
       sub_v3_v3v3(vertex_disp,
                   ss->cache->limit_surface_co[ni.index],
                   ss->cache->limit_surface_co[vd.index]);
@@ -3547,7 +3547,7 @@
   BKE_pbvh_vertex_iter_begin(ss->pbvh, data->nodes[n], vd, PBVH_ITER_UNIQUE)
   {
     sub_v3_v3v3(ss->cache->prev_displacement[vd.index],
-                SCULPT_vertex_co_get(ss, vd.index),
+                SCULPT_vertex_co_get(ss, vd.vertex),
                 ss->cache->limit_surface_co[vd.index]);
   }
   BKE_pbvh_vertex_iter_end;
@@ -3559,16 +3559,20 @@
   SculptSession *ss = ob->sculpt;
 
   BKE_curvemapping_init(brush->curve);
+  SCULPT_vertex_random_access_ensure(ss);
 
   const int totvert = SCULPT_vertex_count_get(ss);
   if (!ss->cache->prev_displacement) {
     ss->cache->prev_displacement = MEM_malloc_arrayN(
         totvert, sizeof(float[3]), "prev displacement");
     ss->cache->limit_surface_co = MEM_malloc_arrayN(totvert, sizeof(float[3]), "limit surface co");
+
     for (int i = 0; i < totvert; i++) {
-      SCULPT_vertex_limit_surface_get(ss, i, ss->cache->limit_surface_co[i]);
+      SculptVertRef vref = BKE_pbvh_table_index_to_vertex(ss->pbvh, i);
+
+      SCULPT_vertex_limit_surface_get(ss, vref, ss->cache->limit_surface_co[i]);
       sub_v3_v3v3(ss->cache->prev_displacement[i],
-                  SCULPT_vertex_co_get(ss, i),
+                  SCULPT_vertex_co_get(ss, vref),
                   ss->cache->limit_surface_co[i]);
     }
   }
@@ -4735,18 +4739,6 @@
 
   BKE_pbvh_vertex_iter_begin(ss->pbvh, data->nodes[n], vd, PBVH_ITER_UNIQUE)
   {
-<<<<<<< HEAD
-    if (sculpt_brush_test_sq_fn(&test, vd.co)) {
-      const float fade = bstrength * SCULPT_brush_strength_factor(ss,
-                                                                  brush,
-                                                                  vd.co,
-                                                                  sqrtf(test.dist),
-                                                                  vd.no,
-                                                                  vd.fno,
-                                                                  vd.mask ? *vd.mask : 0.0f,
-                                                                  vd.vertex,
-                                                                  thread_id);
-=======
     if (do_elastic || sculpt_brush_test_sq_fn(&test, vd.co)) {
 
       float fade;
@@ -4761,10 +4753,9 @@
                                                         vd.no,
                                                         vd.fno,
                                                         vd.mask ? *vd.mask : 0.0f,
-                                                        vd.index,
+                                                        vd.vertex,
                                                         thread_id);
       }
->>>>>>> 84cc00f3
 
       mul_v3_v3fl(proxy[vd.i], grab_delta, fade);
 
@@ -4810,7 +4801,7 @@
         if (vd.mask) {
           mul_v3_fl(disp, 1.0f - *vd.mask);
         }
-        mul_v3_fl(disp, SCULPT_automasking_factor_get(ss->cache->automasking, ss, vd.index));
+        mul_v3_fl(disp, SCULPT_automasking_factor_get(ss->cache->automasking, ss, vd.vertex));
         copy_v3_v3(proxy[vd.i], disp);
       }
 
@@ -6200,7 +6191,8 @@
                                      ss->cache->radius,
                                      (brush->flag & BRUSH_FRONTFACE) != 0,
                                      (brush->falloff_shape != PAINT_FALLOFF_SHAPE_SPHERE),
-                                     symidx, brush->sculpt_tool != SCULPT_TOOL_DRAW_SHARP);
+                                     symidx,
+                                     brush->sculpt_tool != SCULPT_TOOL_DRAW_SHARP);
     }
 
     MEM_SAFE_FREE(nodes);
