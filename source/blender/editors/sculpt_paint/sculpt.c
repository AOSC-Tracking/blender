--- conflicted
+++ resolved
@@ -1457,11 +1457,6 @@
 				
 	sculpt_restore_mesh(sd);
 	do_symmetrical_brush_actions(sd, cache);
-<<<<<<< HEAD
-				
-	sculpt_post_stroke_free(sd->session);
-=======
->>>>>>> 46f6cdcd
 }
 
 /* For brushes with stroke spacing enabled, moves mouse in steps
@@ -1529,13 +1524,9 @@
 			}
 			else
 				sculpt_brush_stroke_add_step(C, op, event, mouse);
-<<<<<<< HEAD
-			sculpt_flush_update(C);
-=======
 
 			sculpt_flush_update(C);
 			sculpt_post_stroke_free(sd->session);
->>>>>>> 46f6cdcd
 		}
 		else
 			ED_region_tag_redraw(ar);
