/* SPDX-FileCopyrightText: 2020 Blender Authors
 *
 * SPDX-License-Identifier: GPL-2.0-or-later */

/** \file
 * \ingroup edsculpt
 */

#include <cmath>
#include <cstdlib>

#include "MEM_guardedalloc.h"

#include "BLI_alloca.h"
#include "BLI_blenlib.h"
#include "BLI_index_range.hh"
#include "BLI_linklist_stack.h"
#include "BLI_map.hh"
#include "BLI_math_geom.h"
#include "BLI_math_vector.h"
#include "BLI_math_vector_types.hh"
#include "BLI_memarena.h"
#include "BLI_mempool.h"
#include "BLI_set.hh"
#include "BLI_sort_utils.h"
#include "BLI_task.h"
#include "BLI_utildefines.h"
#include "BLI_vector.hh"

#include "DNA_brush_types.h"
#include "DNA_mesh_types.h"
#include "DNA_object_types.h"

#include "BKE_ccg.h"
#include "BKE_context.hh"
#include "BKE_mesh.hh"
#include "BKE_mesh_mapping.hh"
#include "BKE_object.hh"
#include "BKE_paint.hh"
#include "BKE_pbvh_api.hh"

#include "paint_intern.hh"
#include "sculpt_intern.hh"

#include "bmesh.hh"

#define SCULPT_GEODESIC_VERTEX_NONE -1

namespace blender::ed::sculpt_paint::geodesic {

/* Propagate distance from v1 and v2 to v0. */
static bool sculpt_geodesic_mesh_test_dist_add(Span<float3> vert_positions,
                                               const int v0,
                                               const int v1,
                                               const int v2,
                                               float *dists,
                                               GSet *initial_verts,
                                               PBVHVertRef *r_closest_verts)
{
  if (BLI_gset_haskey(initial_verts, POINTER_FROM_INT(v0))) {
    return false;
  }

  BLI_assert(dists[v1] != FLT_MAX);
  if (dists[v0] <= dists[v1]) {
    return false;
  }

  const float *co0 = vert_positions[v0];
  const float *co1 = vert_positions[v1];
  const float *co2 = v2 != SCULPT_GEODESIC_VERTEX_NONE ? vert_positions[v2] : nullptr;

  float dist0;
  if (v2 != SCULPT_GEODESIC_VERTEX_NONE) {
    BLI_assert(dists[v2] != FLT_MAX);
    if (dists[v0] <= dists[v2]) {
      return false;
    }
    dist0 = geodesic_distance_propagate_across_triangle(co0, co1, co2, dists[v1], dists[v2]);
  }
  else {
    float vec[3];
    sub_v3_v3v3(vec, co1, co0);
    dist0 = dists[v1] + len_v3(vec);
  }

  if (dist0 < dists[v0]) {
    dists[v0] = dist0;

    if (r_closest_verts) {
      bool tag1 = r_closest_verts[v1].i != -1LL;
      bool tag2 = v2 != SCULPT_GEODESIC_VERTEX_NONE && r_closest_verts[v2].i != -1LL;

      float l1 = len_v3v3(co0, co1);
      float l2 = v2 != SCULPT_GEODESIC_VERTEX_NONE ? len_v3v3(co0, co2) : 0.0f;

      if (tag1 && tag2) {
        if (l1 < l2) {
          r_closest_verts[v0] = r_closest_verts[v1];
        }
        else {
          r_closest_verts[v0] = r_closest_verts[v2];
        }
      }
      else if (tag2) {
        r_closest_verts[v0] = r_closest_verts[v2];
      }
      else if (tag1) {
        r_closest_verts[v0] = r_closest_verts[v1];
      }
    }
    return true;
  }

  return false;
}

/* Propagate distance from v1 and v2 to v0. */
static bool sculpt_geodesic_grids_test_dist_add(SculptSession *ss,
                                                const int v0,
                                                const int v1,
                                                const int v2,
                                                float *dists,
                                                GSet *initial_verts,
                                                PBVHVertRef *r_closest_verts,
                                                const Span<float3> vert_positions)
{
  if (BLI_gset_haskey(initial_verts, POINTER_FROM_INT(v0))) {
    return false;
  }

  BLI_assert(dists[v1] != FLT_MAX);
  if (dists[v0] <= dists[v1]) {
    return false;
  }

  const float *co0 = !vert_positions.is_empty() ?
                         &vert_positions[v0][0] :
                         SCULPT_vertex_co_get(ss, BKE_pbvh_index_to_vertex(ss->pbvh, v0));
  const float *co1 = !vert_positions.is_empty() ?
                         &vert_positions[v1][0] :
                         SCULPT_vertex_co_get(ss, BKE_pbvh_index_to_vertex(ss->pbvh, v1));
  const float *co2 = v2 != SCULPT_GEODESIC_VERTEX_NONE ?
                         (!vert_positions.is_empty() ?
                              &vert_positions[v2][0] :
                              SCULPT_vertex_co_get(ss, BKE_pbvh_index_to_vertex(ss->pbvh, v2))) :
                         nullptr;

  float dist0;
  if (v2 != SCULPT_GEODESIC_VERTEX_NONE) {
    BLI_assert(dists[v2] != FLT_MAX);
    if (dists[v0] <= dists[v2]) {
      return false;
    }
    dist0 = geodesic_distance_propagate_across_triangle(co0, co1, co2, dists[v1], dists[v2]);
  }
  else {
    float vec[3];
    sub_v3_v3v3(vec, co1, co0);
    dist0 = dists[v1] + len_v3(vec);
  }

  if (dist0 < dists[v0]) {
    dists[v0] = dist0;

    if (r_closest_verts) {
      bool tag1 = r_closest_verts[v1].i != -1LL;
      bool tag2 = v2 != SCULPT_GEODESIC_VERTEX_NONE && r_closest_verts[v2].i != -1LL;

      float l1 = len_v3v3(co0, co1);
      float l2 = v2 != SCULPT_GEODESIC_VERTEX_NONE ? len_v3v3(co0, co2) : 0.0f;

      if (tag1 && tag2) {
        if (l1 < l2) {
          r_closest_verts[v0] = r_closest_verts[v1];
        }
        else {
          r_closest_verts[v0] = r_closest_verts[v2];
        }
      }
      else if (tag2) {
        r_closest_verts[v0] = r_closest_verts[v2];
      }
      else if (tag1) {
        r_closest_verts[v0] = r_closest_verts[v1];
      }
    }
    return true;
  }

  return false;
}

#define BMESH_INITIAL_VERT_TAG BM_ELEM_TAG_ALT

static bool sculpt_geodesic_mesh_test_dist_add_bmesh(BMVert *v0,
                                                     BMVert *v1,
                                                     BMVert *v2,
                                                     float *dists,
                                                     GSet * /*initial_verts*/,
                                                     PBVHVertRef *r_closest_verts,
                                                     const Span<float3> vert_positions)
{
  const int v0_i = BM_elem_index_get(v0);
  const int v1_i = BM_elem_index_get(v1);
  const int v2_i = v2 ? BM_elem_index_get(v2) : SCULPT_GEODESIC_VERTEX_NONE;

  const float *v0co = !vert_positions.is_empty() ? vert_positions[BM_elem_index_get(v0)] : v0->co;
  const float *v1co = !vert_positions.is_empty() ? vert_positions[BM_elem_index_get(v1)] : v1->co;
  const float *v2co = v2 ? (!vert_positions.is_empty() ? vert_positions[BM_elem_index_get(v2)] :
                                                         v2->co) :
                           nullptr;

  if (BM_elem_flag_test(v0, BMESH_INITIAL_VERT_TAG)) {
    return false;
  }

  BLI_assert(dists[v1_i] != FLT_MAX);
  if (dists[v0_i] <= dists[v1_i]) {
    return false;
  }

  float dist0;
  if (v2_i != SCULPT_GEODESIC_VERTEX_NONE) {
    BLI_assert(dists[v2_i] != FLT_MAX);
    if (dists[v0_i] <= dists[v2_i]) {
      return false;
    }

    dist0 = geodesic_distance_propagate_across_triangle(
        v0co, v1co, v2co, dists[v1_i], dists[v2_i]);
  }
  else {
    float vec[3];
    sub_v3_v3v3(vec, v1co, v0co);
    dist0 = dists[v1_i] + len_v3(vec);
  }

  if (dist0 < dists[v0_i]) {
    dists[v0_i] = dist0;

    if (r_closest_verts) {
      bool tag1 = r_closest_verts[v1_i].i != -1LL;
      bool tag2 = v2 && r_closest_verts[v2_i].i != -1LL;

      float l1 = len_v3v3(v0co, v1co);
      float l2 = v2 ? len_v3v3(v0co, v2co) : 0.0f;

      if (!tag1 && !tag2) {
        printf("bad\n");
      }

      if (tag1 && tag2) {
        if (l1 < l2) {  // dists[v1_i] < dists[v2_i]) {
          r_closest_verts[v0_i] = r_closest_verts[v1_i];
        }
        else {
          r_closest_verts[v0_i] = r_closest_verts[v2_i];
        }
      }
      else if (tag2) {
        r_closest_verts[v0_i] = r_closest_verts[v2_i];
      }
      else if (tag1) {
        r_closest_verts[v0_i] = r_closest_verts[v1_i];
      }
    }

    return true;
  }

  return false;
}

static float *geodesic_mesh_create(Object *ob,
                                   GSet *initial_verts,
                                   const float limit_radius,
                                   PBVHVertRef *r_closest_verts,
                                   Span<float3> vert_positions)
{
  SculptSession *ss = ob->sculpt;
  Mesh *mesh = BKE_object_get_original_mesh(ob);

  const int totvert = mesh->verts_num;
  const int totedge = mesh->edges_num;

  const float limit_radius_sq = limit_radius * limit_radius;

  if (vert_positions.is_empty()) {
    vert_positions = SCULPT_mesh_deformed_positions_get(ss);
  }

  const Span<int2> edges = mesh->edges();
  const OffsetIndices faces = mesh->faces();
  const Span<int> corner_verts = mesh->corner_verts();
  const Span<int> corner_edges = mesh->corner_edges();
  const bke::AttributeAccessor attributes = mesh->attributes();
  const VArraySpan<bool> hide_poly = *attributes.lookup<bool>(".hide_poly", bke::AttrDomain::Face);

  float *dists = static_cast<float *>(MEM_malloc_arrayN(totvert, sizeof(float), __func__));
  BitVector<> edge_tag(totedge);

  if (ss->edge_to_face_map.is_empty()) {
    ss->edge_to_face_map = bke::mesh::build_edge_to_face_map(
        faces, corner_edges, edges.size(), ss->edge_to_face_offsets, ss->edge_to_face_indices);
  }
  if (ss->vert_to_edge_map.is_empty()) {
    ss->vert_to_edge_map = bke::mesh::build_vert_to_edge_map(
        edges, mesh->verts_num, ss->vert_to_edge_offsets, ss->vert_to_edge_indices);
  }

  /* Both contain edge indices encoded as *void. */
  BLI_LINKSTACK_DECLARE(queue, void *);
  BLI_LINKSTACK_DECLARE(queue_next, void *);

  BLI_LINKSTACK_INIT(queue);
  BLI_LINKSTACK_INIT(queue_next);

  for (int i = 0; i < totvert; i++) {
    if (BLI_gset_haskey(initial_verts, POINTER_FROM_INT(i))) {
      if (r_closest_verts) {
        r_closest_verts[i] = BKE_pbvh_index_to_vertex(ss->pbvh, i);
      }

      dists[i] = 0.0f;
    }
    else {
      if (r_closest_verts) {
        r_closest_verts[i].i = -1LL;
      }

      dists[i] = FLT_MAX;
    }
  }

  /* Masks verts that are further than limit radius from an initial vertex. As there is no need
   * to define a distance to them the algorithm can stop earlier by skipping them. */
  BitVector<> affected_vert(totvert);
  GSetIterator gs_iter;

  if (limit_radius == FLT_MAX) {
    /* In this case, no need to loop through all initial verts to check distances as they are
     * all going to be affected. */
    affected_vert.fill(true);
  }
  else {
    /* This is an O(n^2) loop used to limit the geodesic distance calculation to a radius. When
     * this optimization is needed, it is expected for the tool to request the distance to a low
     * number of verts (usually just 1 or 2). */
    GSET_ITER (gs_iter, initial_verts) {
      const int v = POINTER_AS_INT(BLI_gsetIterator_getKey(&gs_iter));
      const float *v_co = vert_positions[v];
      for (int i = 0; i < totvert; i++) {
        if (len_squared_v3v3(v_co, vert_positions[i]) <= limit_radius_sq) {
          affected_vert[i].set();
        }
      }
    }
  }

  /* Add edges adjacent to an initial vertex to the queue. */
  for (int i = 0; i < totedge; i++) {
    const int v1 = edges[i][0];
    const int v2 = edges[i][1];
    if (!affected_vert[v1] && !affected_vert[v2]) {
      continue;
    }
    if (dists[v1] != FLT_MAX || dists[v2] != FLT_MAX) {
      BLI_LINKSTACK_PUSH(queue, POINTER_FROM_INT(i));
    }
  }

  do {
    while (BLI_LINKSTACK_SIZE(queue)) {
      const int e = POINTER_AS_INT(BLI_LINKSTACK_POP(queue));
      int v1 = edges[e][0];
      int v2 = edges[e][1];

      if (dists[v1] == FLT_MAX || dists[v2] == FLT_MAX) {
        if (dists[v1] > dists[v2]) {
          SWAP(int, v1, v2);
        }
        sculpt_geodesic_mesh_test_dist_add(vert_positions,
                                           v2,
                                           v1,
                                           SCULPT_GEODESIC_VERTEX_NONE,
                                           dists,
                                           initial_verts,
                                           r_closest_verts);
      }

      for (const int face : ss->edge_to_face_map[e]) {
        if (!hide_poly.is_empty() && hide_poly[face]) {
          continue;
        }
        for (const int v_other : corner_verts.slice(faces[face])) {
          if (ELEM(v_other, v1, v2)) {
            continue;
          }
<<<<<<< HEAD
          for (const int v_other : corner_verts.slice(faces[face])) {
            if (ELEM(v_other, v1, v2)) {
              continue;
            }
            if (sculpt_geodesic_mesh_test_dist_add(
                    vert_positions, v_other, v1, v2, dists, initial_verts, nullptr))
            {
              for (int edge_map_index = 0; edge_map_index < ss->vemap[v_other].size();
                   edge_map_index++) {
                const int e_other = ss->vemap[v_other][edge_map_index];
                int ev_other;
                if (edges[e_other][0] == v_other) {
                  ev_other = edges[e_other][1];
                }
                else {
                  ev_other = edges[e_other][0];
                }
=======
          if (sculpt_geodesic_mesh_test_dist_add(
                  vert_positions, v_other, v1, v2, dists, initial_verts))
          {
            for (const int e_other : ss->vert_to_edge_map[v_other]) {
              int ev_other;
              if (edges[e_other][0] == v_other) {
                ev_other = edges[e_other][1];
              }
              else {
                ev_other = edges[e_other][0];
              }
>>>>>>> 5b9dcbdb

              if (e_other != e && !edge_tag[e_other] &&
                  (ss->edge_to_face_map[e_other].is_empty() || dists[ev_other] != FLT_MAX))
              {
                if (affected_vert[v_other] || affected_vert[ev_other]) {
                  edge_tag[e_other].set();
                  BLI_LINKSTACK_PUSH(queue_next, POINTER_FROM_INT(e_other));
                }
              }
            }
          }
        }
      }
    }

    for (LinkNode *lnk = queue_next; lnk; lnk = lnk->next) {
      const int e = POINTER_AS_INT(lnk->link);
      edge_tag[e].reset();
    }

    BLI_LINKSTACK_SWAP(queue, queue_next);
  } while (BLI_LINKSTACK_SIZE(queue));

  BLI_LINKSTACK_FREE(queue);
  BLI_LINKSTACK_FREE(queue_next);
  MEM_SAFE_FREE(edge_tag);
  MEM_SAFE_FREE(affected_vertex);

  return dists;
}

static float *geodesic_bmesh_create(Object *ob,
                                    GSet *initial_verts,
                                    const float limit_radius,
                                    PBVHVertRef *r_closest_verts,
                                    const Span<float3> vert_positions)
{
  SculptSession *ss = ob->sculpt;

  bool pos_override = !vert_positions.is_empty();

  if (!ss->bm) {
    return nullptr;
  }

  BM_mesh_elem_index_ensure(ss->bm, BM_VERT | BM_EDGE | BM_FACE);

  const int totvert = ss->bm->totvert;
  const int totedge = ss->bm->totedge;

  if (r_closest_verts) {
    for (int i = 0; i < totvert; i++) {
      r_closest_verts[i].i = -1LL;
    }
  }

  const float limit_radius_sq = limit_radius * limit_radius;

  float *dists = static_cast<float *>(MEM_malloc_arrayN(totvert, sizeof(float), "distances"));
  BLI_bitmap *edge_tag = BLI_BITMAP_NEW(totedge, "edge tag");

  BLI_LINKSTACK_DECLARE(queue, BMEdge *);
  BLI_LINKSTACK_DECLARE(queue_next, BMEdge *);

  BLI_LINKSTACK_INIT(queue);
  BLI_LINKSTACK_INIT(queue_next);

  for (int i = 0; i < totvert; i++) {
    if (BLI_gset_haskey(initial_verts, POINTER_FROM_INT(i))) {
      dists[i] = 0.0f;

      if (r_closest_verts) {
        r_closest_verts[i] = BKE_pbvh_index_to_vertex(ss->pbvh, i);
      }
    }
    else {
      dists[i] = FLT_MAX;
    }
  }

  /* Masks verts that are further than limit radius from an initial vertex. As there is no
   * need to define a distance to them the algorithm can stop earlier by skipping them. */
  BLI_bitmap *affected_vertex = BLI_BITMAP_NEW(totvert, "affected vertex");
  GSetIterator gs_iter;

  BMVert *v;
  BMIter iter;

  BM_ITER_MESH (v, &iter, ss->bm, BM_VERTS_OF_MESH) {
    BM_elem_flag_disable(v, BMESH_INITIAL_VERT_TAG);
  }

  if (limit_radius == FLT_MAX) {
    /* In this case, no need to loop through all initial verts to check distances as they are
     * all going to be affected. */
    BLI_bitmap_set_all(affected_vertex, true, totvert);
  }
  else {
    /* This is an O(n^2) loop used to limit the geodesic distance calculation to a radius.
     * When this optimization is needed, it is expected for the tool to request the distance
     * to a low number of verts (usually just 1 or 2). */
    GSET_ITER (gs_iter, initial_verts) {
      const int v_i = POINTER_AS_INT(BLI_gsetIterator_getKey(&gs_iter));
      BMVert *v = (BMVert *)BKE_pbvh_index_to_vertex(ss->pbvh, v_i).i;
      const float *co1 = pos_override ? vert_positions[BM_elem_index_get(v)] : v->co;

      BM_elem_flag_enable(v, BMESH_INITIAL_VERT_TAG);

      for (int i = 0; i < totvert; i++) {
        BMVert *v2 = (BMVert *)BKE_pbvh_index_to_vertex(ss->pbvh, i).i;
        const float *co2 = pos_override ? vert_positions[BM_elem_index_get(v2)] : v2->co;

        if (len_squared_v3v3(co1, co2) <= limit_radius_sq) {
          BLI_BITMAP_ENABLE(affected_vertex, i);
        }
      }
    }
  }

  BMEdge *e;

  BM_ITER_MESH (e, &iter, ss->bm, BM_EDGES_OF_MESH) {
    const int v1_i = BM_elem_index_get(e->v1);
    const int v2_i = BM_elem_index_get(e->v2);

    if (!BLI_BITMAP_TEST(affected_vertex, v1_i) && !BLI_BITMAP_TEST(affected_vertex, v2_i)) {
      continue;
    }
    if (dists[v1_i] != FLT_MAX || dists[v2_i] != FLT_MAX) {
      BLI_LINKSTACK_PUSH(queue, e);
    }
  }

  do {
    while (BLI_LINKSTACK_SIZE(queue)) {
      BMEdge *e = (BMEdge *)BLI_LINKSTACK_POP(queue);

      BMVert *v1 = e->v1, *v2 = e->v2;
      int v1_i = BM_elem_index_get(e->v1);
      int v2_i = BM_elem_index_get(e->v2);

      if ((dists[v1_i] == FLT_MAX || dists[v2_i] == FLT_MAX) && v1 && v2) {
        if (dists[v1_i] > dists[v2_i]) {
          SWAP(BMVert *, v1, v2);
          SWAP(int, v1_i, v2_i);
        }
        sculpt_geodesic_mesh_test_dist_add_bmesh(
            v2, v1, nullptr, dists, initial_verts, r_closest_verts, vert_positions);
      }

      BMLoop *l = e->l;
      if (l) {
        do {
          BMFace *f = l->f;
          BMLoop *l2 = f->l_first;

          if (BM_ELEM_CD_GET_INT(f, ss->cd_faceset_offset) < 0) {
            l = l->radial_next;
            continue;
          }

          do {
            BMVert *v_other = l2->v;

            if (ELEM(v_other, v1, v2)) {
              l2 = l2->next;
              continue;
            }

            const int v_other_i = BM_elem_index_get(v_other);

            if (sculpt_geodesic_mesh_test_dist_add_bmesh(
                    v_other, v1, v2, dists, initial_verts, r_closest_verts, vert_positions))
            {
              BMIter eiter;
              BMEdge *e_other;

              BM_ITER_ELEM (e_other, &eiter, v_other, BM_EDGES_OF_VERT) {
                BMVert *ev_other;

                if (e_other->v1 == v_other) {
                  ev_other = e_other->v2;
                }
                else {
                  ev_other = e_other->v1;
                }

                const int ev_other_i = BM_elem_index_get(ev_other);
                const int e_other_i = BM_elem_index_get(e_other);

                bool ok = e_other != e && !BLI_BITMAP_TEST(edge_tag, e_other_i);
                ok = ok && (!e_other->l || dists[ev_other_i] != FLT_MAX);
                ok = ok && (BLI_BITMAP_TEST(affected_vertex, v_other_i) ||
                            BLI_BITMAP_TEST(affected_vertex, ev_other_i));

                if (ok) {
                  BLI_BITMAP_ENABLE(edge_tag, e_other_i);
                  BLI_LINKSTACK_PUSH(queue_next, e_other);
                }
              }
            }

            l2 = l2->next;
          } while (l2 != f->l_first);

          l = l->radial_next;
        } while (l != e->l);
      }
    }

    for (LinkNode *lnk = queue_next; lnk; lnk = lnk->next) {
      BMEdge *e = (BMEdge *)lnk->link;
      const int e_i = BM_elem_index_get(e);

      BLI_BITMAP_DISABLE(edge_tag, e_i);
    }

    BLI_LINKSTACK_SWAP(queue, queue_next);

  } while (BLI_LINKSTACK_SIZE(queue));

  BLI_LINKSTACK_FREE(queue);
  BLI_LINKSTACK_FREE(queue_next);
  MEM_SAFE_FREE(edge_tag);
  MEM_SAFE_FREE(affected_vertex);

  return dists;
}

BLI_INLINE void *hash_edge(int v1, int v2, int totvert)
{
  if (v1 > v2) {
    SWAP(int, v1, v2);
  }

  intptr_t ret = (intptr_t)v1 + (intptr_t)v2 * (intptr_t)totvert;
  return (void *)ret;
}

typedef struct TempEdge {
  int v1, v2;
} TempEdge;

int find_quad(TempEdge *edges, MeshElemMap *vmap, int v1, int v2, int v3)
{
  for (int i = 0; i < vmap[v1].count; i++) {
    TempEdge *te = edges + vmap[v1].indices[i];
    int v = v1 == te->v1 ? te->v2 : te->v1;

    if (v == v2) {
      continue;
    }

    for (int j = 0; j < vmap[v].count; j++) {
      TempEdge *te2 = edges + vmap[v].indices[j];
      int v4 = v == te2->v1 ? te2->v2 : te2->v1;

      if (v4 == v3) {
        return v;
      }
    }
  }

  return -1;
}

static float *geodesic_grids_create(Object *ob,
                                    GSet *initial_verts,
                                    const float limit_radius,
                                    PBVHVertRef *r_closest_verts,
                                    const Span<float3> vert_positions)
{
  SculptSession *ss = ob->sculpt;

  const bool pos_override = !vert_positions.is_empty();

  const int totvert = SCULPT_vertex_count_get(ss);

  const float limit_radius_sq = limit_radius * limit_radius;

  float *dists = static_cast<float *>(MEM_malloc_arrayN(totvert, sizeof(float), "distances"));

  /* Both contain edge indices encoded as *void. */
  BLI_LINKSTACK_DECLARE(queue, void *);
  BLI_LINKSTACK_DECLARE(queue_next, void *);

  BLI_LINKSTACK_INIT(queue);
  BLI_LINKSTACK_INIT(queue_next);

  for (int i = 0; i < totvert; i++) {
    if (BLI_gset_haskey(initial_verts, POINTER_FROM_INT(i))) {
      if (r_closest_verts) {
        r_closest_verts[i] = BKE_pbvh_index_to_vertex(ss->pbvh, i);
      }

      dists[i] = 0.0f;
    }
    else {
      if (r_closest_verts) {
        r_closest_verts[i].i = -1LL;
      }

      dists[i] = FLT_MAX;
    }
  }

  /* Masks verts that are further than limit radius from an initial vertex. As there is no
   * need to define a distance to them the algorithm can stop earlier by skipping them. */
  BLI_bitmap *affected_vertex = BLI_BITMAP_NEW(totvert, "affected vertex");
  GSetIterator gs_iter;

  if (limit_radius == FLT_MAX) {
    /* In this case, no need to loop through all initial verts to check distances as they are
     * all going to be affected. */
    BLI_bitmap_set_all(affected_vertex, true, totvert);
  }
  else {
    /* This is an O(n^2) loop used to limit the geodesic distance calculation to a radius.
     * When this optimization is needed, it is expected for the tool to request the distance
     * to a low number of verts (usually just 1 or 2). */
    GSET_ITER (gs_iter, initial_verts) {
      const int v = POINTER_AS_INT(BLI_gsetIterator_getKey(&gs_iter));
      PBVHVertRef vertex = BKE_pbvh_index_to_vertex(ss->pbvh, v);
      const float *v_co = pos_override ? &vert_positions[v][0] : SCULPT_vertex_co_get(ss, vertex);

      for (int i = 0; i < totvert; i++) {
        const float *v_co2 = pos_override ?
                                 &vert_positions[i][0] :
                                 SCULPT_vertex_co_get(ss, BKE_pbvh_index_to_vertex(ss->pbvh, i));
        if (len_squared_v3v3(v_co, v_co2) <= limit_radius_sq) {
          BLI_BITMAP_ENABLE(affected_vertex, i);
        }
      }
    }
  }

  SculptVertexNeighborIter ni;

  Vector<TempEdge> edges;

  GHash *ehash = BLI_ghash_ptr_new("geodesic multigrids ghash");

  MeshElemMap *vmap = static_cast<MeshElemMap *>(
      MEM_calloc_arrayN(totvert, sizeof(*vmap), "geodesic grids vmap"));

  int totedge = 0;
  MemArena *ma = BLI_memarena_new(BLI_MEMARENA_STD_BUFSIZE, "geodesic grids memarena");

  for (int i = 0; i < totvert; i++) {
    PBVHVertRef vertex = BKE_pbvh_index_to_vertex(ss->pbvh, i);
    MeshElemMap *map = vmap + i;

    int val = SCULPT_vertex_valence_get(ss, vertex);
    map->count = val;
    map->indices = (int *)BLI_memarena_alloc(ma, sizeof(int) * val);

    int j = 0;

    SCULPT_VERTEX_NEIGHBORS_ITER_BEGIN (ss, vertex, ni) {
      void *ekey = hash_edge(i, ni.index, totvert);
      void **val;

      if (!BLI_ghash_ensure_p(ehash, ekey, &val)) {
        *val = POINTER_FROM_INT(totedge);

        TempEdge te = {i, ni.index};
        edges.append(te);
        totedge++;
      }

      map->indices[j] = POINTER_AS_INT(*val);
      j++;
    }
    SCULPT_VERTEX_NEIGHBORS_ITER_END(ni);
  }

  int(*e_otherv_map)[4] = static_cast<int(*)[4]>(
      MEM_malloc_arrayN(totedge, sizeof(*e_otherv_map), "e_otherv_map"));

  // create an edge map of opposite edge verts in (up to 2) adjacent faces
  for (int i = 0; i < totedge; i++) {
    int v1a = -1, v2a = -1;
    int v1b = -1, v2b = -1;

    TempEdge *te = &edges[i];

    for (int j = 0; j < vmap[te->v1].count; j++) {
      TempEdge *te2 = &edges[vmap[te->v1].indices[j]];
      int v3 = te->v1 == te2->v1 ? te2->v2 : te2->v1;

      if (v3 == te->v2) {
        continue;
      }

      int p = find_quad(edges.data(), vmap, te->v1, te->v2, v3);

      if (p != -1) {
        v1a = p;
        v1b = v3;
      }
    }

    for (int j = 0; j < vmap[te->v2].count; j++) {
      TempEdge *te2 = &edges[vmap[te->v2].indices[j]];
      int v3 = te->v2 == te2->v1 ? te2->v2 : te2->v1;

      if (v3 == te->v1) {
        continue;
      }

      int p = find_quad(edges.data(), vmap, te->v1, te->v2, v3);

      if (p != -1) {
        if (v1a != -1) {
          v2a = p;
          v2b = v3;
        }
        else {
          v1a = p;
          v1b = v3;
        }
      }
    }

    e_otherv_map[i][0] = v1a;
    e_otherv_map[i][1] = v1b;
    e_otherv_map[i][2] = v2a;
    e_otherv_map[i][3] = v2b;
  }

  BLI_bitmap *edge_tag = BLI_BITMAP_NEW(totedge, "edge tag");

  /* Add edges adjacent to an initial vertex to the queue. */
  for (int i = 0; i < totedge; i++) {
    const int v1 = edges[i].v1;
    const int v2 = edges[i].v2;

    if (!BLI_BITMAP_TEST(affected_vertex, v1) && !BLI_BITMAP_TEST(affected_vertex, v2)) {
      continue;
    }
    if (dists[v1] != FLT_MAX || dists[v2] != FLT_MAX) {
      BLI_LINKSTACK_PUSH(queue, POINTER_FROM_INT(i));
    }
  }

  do {
    while (BLI_LINKSTACK_SIZE(queue)) {
      const int e = POINTER_AS_INT(BLI_LINKSTACK_POP(queue));
      int v1 = edges[e].v1;
      int v2 = edges[e].v2;

      if (dists[v1] == FLT_MAX || dists[v2] == FLT_MAX) {
        if (dists[v1] > dists[v2]) {
          SWAP(int, v1, v2);
        }
        sculpt_geodesic_grids_test_dist_add(ss,
                                            v2,
                                            v1,
                                            SCULPT_GEODESIC_VERTEX_NONE,
                                            dists,
                                            initial_verts,
                                            r_closest_verts,
                                            vert_positions);
      }

      for (int pi = 0; pi < 4; pi++) {
        int v_other = e_otherv_map[e][pi];

        if (v_other == -1) {
          continue;
        }

        // XXX not sure how to handle face sets here - joeedh
        // if (ss->face_sets[poly] <= 0) {
        //  continue;
        //}

        if (sculpt_geodesic_grids_test_dist_add(
                ss, v_other, v1, v2, dists, initial_verts, r_closest_verts, vert_positions))
        {
          for (int edge_map_index = 0; edge_map_index < vmap[v_other].count; edge_map_index++) {
            const int e_other = vmap[v_other].indices[edge_map_index];
            int ev_other;
            if (edges[e_other].v1 == (uint)v_other) {
              ev_other = edges[e_other].v2;
            }
            else {
              ev_other = edges[e_other].v1;
            }

            if (e_other != e && !BLI_BITMAP_TEST(edge_tag, e_other) &&
                (dists[ev_other] != FLT_MAX)) {
              if (BLI_BITMAP_TEST(affected_vertex, v_other) ||
                  BLI_BITMAP_TEST(affected_vertex, ev_other)) {
                BLI_BITMAP_ENABLE(edge_tag, e_other);
                BLI_LINKSTACK_PUSH(queue_next, POINTER_FROM_INT(e_other));
              }
            }
          }
        }
      }
    }

    for (LinkNode *lnk = queue_next; lnk; lnk = lnk->next) {
      const int e = POINTER_AS_INT(lnk->link);
      BLI_BITMAP_DISABLE(edge_tag, e);
    }

    BLI_LINKSTACK_SWAP(queue, queue_next);

  } while (BLI_LINKSTACK_SIZE(queue));

  BLI_LINKSTACK_FREE(queue);
  BLI_LINKSTACK_FREE(queue_next);

  BLI_memarena_free(ma);
  BLI_ghash_free(ehash, nullptr, nullptr);
  MEM_SAFE_FREE(vmap);
  MEM_SAFE_FREE(e_otherv_map);

  return dists;
}

/* For sculpt mesh data that does not support a geodesic distances algorithm, fallback to the
 * distance to each vertex. In this case, only one of the initial verts will be used to
 * calculate the distance. */
static float *geodesic_fallback_create(Object *ob, GSet *initial_verts)
{
  SculptSession *ss = ob->sculpt;
  Mesh *mesh = BKE_object_get_original_mesh(ob);
  const int totvert = mesh->verts_num;
  float *dists = static_cast<float *>(MEM_malloc_arrayN(totvert, sizeof(float), __func__));
  int first_affected = SCULPT_GEODESIC_VERTEX_NONE;

  GSetIterator gs_iter;
  GSET_ITER (gs_iter, initial_verts) {
    first_affected = POINTER_AS_INT(BLI_gsetIterator_getKey(&gs_iter));
    break;
  }

  if (first_affected == SCULPT_GEODESIC_VERTEX_NONE) {
    for (int i = 0; i < totvert; i++) {
      dists[i] = FLT_MAX;
    }
    return dists;
  }

  const float *first_affected_co = SCULPT_vertex_co_get(
      ss, BKE_pbvh_index_to_vertex(ss->pbvh, first_affected));
  for (int i = 0; i < totvert; i++) {
    dists[i] = len_v3v3(first_affected_co,
                        SCULPT_vertex_co_get(ss, BKE_pbvh_index_to_vertex(ss->pbvh, i)));
  }

  return dists;
}

float *distances_create(Object *ob,
                        GSet *initial_verts,
                        const float limit_radius,
                        PBVHVertRef *r_closest_verts,
                        Span<float3> vertco_override)
{
  SculptSession *ss = ob->sculpt;
  switch (BKE_pbvh_type(ss->pbvh)) {
    case PBVH_FACES:
      return geodesic_mesh_create(
          ob, initial_verts, limit_radius, r_closest_verts, vertco_override);
    case PBVH_BMESH:
      return geodesic_bmesh_create(
          ob, initial_verts, limit_radius, r_closest_verts, vertco_override);
    case PBVH_GRIDS:
      return geodesic_grids_create(
          ob, initial_verts, limit_radius, r_closest_verts, vertco_override);
      // return SCULPT_geodesic_fallback_create(ob, initial_verts);
  }
  BLI_assert_unreachable();
  return nullptr;
}

float *distances_create_from_vert_and_symm(Sculpt *sd,
                                           Object *ob,
                                           const PBVHVertRef vertex,
                                           const float limit_radius)
{
  SculptSession *ss = ob->sculpt;
  GSet *initial_verts = BLI_gset_int_new("initial_verts");

  const char symm = SCULPT_mesh_symmetry_xyz_get(ob);
  for (char i = 0; i <= symm; ++i) {
    if (SCULPT_is_symmetry_iteration_valid(i, symm)) {
      PBVHVertRef v = {PBVH_REF_NONE};

      if (i == 0) {
        v = vertex;
      }
      else {
        float location[3];
        flip_v3_v3(location, SCULPT_vertex_co_get(ss, vertex), ePaintSymmetryFlags(i));
        v = SCULPT_nearest_vertex_get(sd, ob, location, FLT_MAX, false);
      }
      if (v.i != PBVH_REF_NONE) {
        BLI_gset_add(initial_verts, POINTER_FROM_INT(BKE_pbvh_vertex_to_index(ss->pbvh, v)));
      }
    }
  }

  float *dists = distances_create(ob, initial_verts, limit_radius, nullptr, {});
  BLI_gset_free(initial_verts, nullptr);
  return dists;
}

float *SCULPT_geodesic_from_vertex(Object *ob, const PBVHVertRef vertex, const float limit_radius)
{
  SculptSession *ss = ob->sculpt;

  SCULPT_vertex_random_access_ensure(ss);

  GSet *initial_verts = BLI_gset_int_new("initial_verts");

  BLI_gset_add(initial_verts, POINTER_FROM_INT(BKE_pbvh_vertex_to_index(ss->pbvh, vertex)));

  float *dists = geodesic::distances_create(ob, initial_verts, limit_radius, nullptr, {});
  BLI_gset_free(initial_verts, nullptr);

  return dists;
}

}  // namespace blender::ed::sculpt_paint::geodesic<|MERGE_RESOLUTION|>--- conflicted
+++ resolved
@@ -289,7 +289,6 @@
   if (vert_positions.is_empty()) {
     vert_positions = SCULPT_mesh_deformed_positions_get(ss);
   }
-
   const Span<int2> edges = mesh->edges();
   const OffsetIndices faces = mesh->faces();
   const Span<int> corner_verts = mesh->corner_verts();
@@ -309,6 +308,12 @@
         edges, mesh->verts_num, ss->vert_to_edge_offsets, ss->vert_to_edge_indices);
   }
 
+  if (r_closest_verts) {
+    for (int i = 0; i < totvert; i++) {
+      r_closest_verts[i].i = -1LL;
+    }
+  }
+
   /* Both contain edge indices encoded as *void. */
   BLI_LINKSTACK_DECLARE(queue, void *);
   BLI_LINKSTACK_DECLARE(queue_next, void *);
@@ -318,35 +323,31 @@
 
   for (int i = 0; i < totvert; i++) {
     if (BLI_gset_haskey(initial_verts, POINTER_FROM_INT(i))) {
+      dists[i] = 0.0f;
+
       if (r_closest_verts) {
         r_closest_verts[i] = BKE_pbvh_index_to_vertex(ss->pbvh, i);
       }
-
-      dists[i] = 0.0f;
     }
     else {
-      if (r_closest_verts) {
-        r_closest_verts[i].i = -1LL;
-      }
-
       dists[i] = FLT_MAX;
     }
   }
 
-  /* Masks verts that are further than limit radius from an initial vertex. As there is no need
+  /* Masks vertices that are further than limit radius from an initial vertex. As there is no need
    * to define a distance to them the algorithm can stop earlier by skipping them. */
   BitVector<> affected_vert(totvert);
   GSetIterator gs_iter;
 
   if (limit_radius == FLT_MAX) {
-    /* In this case, no need to loop through all initial verts to check distances as they are
+    /* In this case, no need to loop through all initial vertices to check distances as they are
      * all going to be affected. */
     affected_vert.fill(true);
   }
   else {
     /* This is an O(n^2) loop used to limit the geodesic distance calculation to a radius. When
      * this optimization is needed, it is expected for the tool to request the distance to a low
-     * number of verts (usually just 1 or 2). */
+     * number of vertices (usually just 1 or 2). */
     GSET_ITER (gs_iter, initial_verts) {
       const int v = POINTER_AS_INT(BLI_gsetIterator_getKey(&gs_iter));
       const float *v_co = vert_positions[v];
@@ -397,27 +398,8 @@
           if (ELEM(v_other, v1, v2)) {
             continue;
           }
-<<<<<<< HEAD
-          for (const int v_other : corner_verts.slice(faces[face])) {
-            if (ELEM(v_other, v1, v2)) {
-              continue;
-            }
-            if (sculpt_geodesic_mesh_test_dist_add(
-                    vert_positions, v_other, v1, v2, dists, initial_verts, nullptr))
-            {
-              for (int edge_map_index = 0; edge_map_index < ss->vemap[v_other].size();
-                   edge_map_index++) {
-                const int e_other = ss->vemap[v_other][edge_map_index];
-                int ev_other;
-                if (edges[e_other][0] == v_other) {
-                  ev_other = edges[e_other][1];
-                }
-                else {
-                  ev_other = edges[e_other][0];
-                }
-=======
           if (sculpt_geodesic_mesh_test_dist_add(
-                  vert_positions, v_other, v1, v2, dists, initial_verts))
+                  vert_positions, v_other, v1, v2, dists, initial_verts, r_closest_verts))
           {
             for (const int e_other : ss->vert_to_edge_map[v_other]) {
               int ev_other;
@@ -427,7 +409,6 @@
               else {
                 ev_other = edges[e_other][0];
               }
->>>>>>> 5b9dcbdb
 
               if (e_other != e && !edge_tag[e_other] &&
                   (ss->edge_to_face_map[e_other].is_empty() || dists[ev_other] != FLT_MAX))
@@ -449,12 +430,11 @@
     }
 
     BLI_LINKSTACK_SWAP(queue, queue_next);
+
   } while (BLI_LINKSTACK_SIZE(queue));
 
   BLI_LINKSTACK_FREE(queue);
   BLI_LINKSTACK_FREE(queue_next);
-  MEM_SAFE_FREE(edge_tag);
-  MEM_SAFE_FREE(affected_vertex);
 
   return dists;
 }
@@ -487,7 +467,7 @@
   const float limit_radius_sq = limit_radius * limit_radius;
 
   float *dists = static_cast<float *>(MEM_malloc_arrayN(totvert, sizeof(float), "distances"));
-  BLI_bitmap *edge_tag = BLI_BITMAP_NEW(totedge, "edge tag");
+  BitVector<> edge_tag(totedge);
 
   BLI_LINKSTACK_DECLARE(queue, BMEdge *);
   BLI_LINKSTACK_DECLARE(queue_next, BMEdge *);
@@ -510,7 +490,7 @@
 
   /* Masks verts that are further than limit radius from an initial vertex. As there is no
    * need to define a distance to them the algorithm can stop earlier by skipping them. */
-  BLI_bitmap *affected_vertex = BLI_BITMAP_NEW(totvert, "affected vertex");
+  BitVector<> affected_vertex(totvert);
   GSetIterator gs_iter;
 
   BMVert *v;
@@ -523,7 +503,7 @@
   if (limit_radius == FLT_MAX) {
     /* In this case, no need to loop through all initial verts to check distances as they are
      * all going to be affected. */
-    BLI_bitmap_set_all(affected_vertex, true, totvert);
+    affected_vertex.fill(true);
   }
   else {
     /* This is an O(n^2) loop used to limit the geodesic distance calculation to a radius.
@@ -541,7 +521,7 @@
         const float *co2 = pos_override ? vert_positions[BM_elem_index_get(v2)] : v2->co;
 
         if (len_squared_v3v3(co1, co2) <= limit_radius_sq) {
-          BLI_BITMAP_ENABLE(affected_vertex, i);
+          affected_vertex[i].set();
         }
       }
     }
@@ -553,7 +533,7 @@
     const int v1_i = BM_elem_index_get(e->v1);
     const int v2_i = BM_elem_index_get(e->v2);
 
-    if (!BLI_BITMAP_TEST(affected_vertex, v1_i) && !BLI_BITMAP_TEST(affected_vertex, v2_i)) {
+    if (!affected_vertex[v1_i].test() && !affected_vertex[v2_i].test()) {
       continue;
     }
     if (dists[v1_i] != FLT_MAX || dists[v2_i] != FLT_MAX) {
@@ -618,13 +598,13 @@
                 const int ev_other_i = BM_elem_index_get(ev_other);
                 const int e_other_i = BM_elem_index_get(e_other);
 
-                bool ok = e_other != e && !BLI_BITMAP_TEST(edge_tag, e_other_i);
+                bool ok = e_other != e && !edge_tag[e_other_i].test();
                 ok = ok && (!e_other->l || dists[ev_other_i] != FLT_MAX);
-                ok = ok && (BLI_BITMAP_TEST(affected_vertex, v_other_i) ||
-                            BLI_BITMAP_TEST(affected_vertex, ev_other_i));
+                ok = ok &&
+                     (affected_vertex[v_other_i].test() || affected_vertex[ev_other_i].test());
 
                 if (ok) {
-                  BLI_BITMAP_ENABLE(edge_tag, e_other_i);
+                  edge_tag[e_other_i].set();
                   BLI_LINKSTACK_PUSH(queue_next, e_other);
                 }
               }
@@ -642,7 +622,7 @@
       BMEdge *e = (BMEdge *)lnk->link;
       const int e_i = BM_elem_index_get(e);
 
-      BLI_BITMAP_DISABLE(edge_tag, e_i);
+      edge_tag[e_i].reset();
     }
 
     BLI_LINKSTACK_SWAP(queue, queue_next);
@@ -651,8 +631,6 @@
 
   BLI_LINKSTACK_FREE(queue);
   BLI_LINKSTACK_FREE(queue_next);
-  MEM_SAFE_FREE(edge_tag);
-  MEM_SAFE_FREE(affected_vertex);
 
   return dists;
 }
@@ -736,13 +714,13 @@
 
   /* Masks verts that are further than limit radius from an initial vertex. As there is no
    * need to define a distance to them the algorithm can stop earlier by skipping them. */
-  BLI_bitmap *affected_vertex = BLI_BITMAP_NEW(totvert, "affected vertex");
+  BitVector<> affected_vertex(totvert);
   GSetIterator gs_iter;
 
   if (limit_radius == FLT_MAX) {
     /* In this case, no need to loop through all initial verts to check distances as they are
      * all going to be affected. */
-    BLI_bitmap_set_all(affected_vertex, true, totvert);
+    affected_vertex.fill(true);
   }
   else {
     /* This is an O(n^2) loop used to limit the geodesic distance calculation to a radius.
@@ -758,7 +736,7 @@
                                  &vert_positions[i][0] :
                                  SCULPT_vertex_co_get(ss, BKE_pbvh_index_to_vertex(ss->pbvh, i));
         if (len_squared_v3v3(v_co, v_co2) <= limit_radius_sq) {
-          BLI_BITMAP_ENABLE(affected_vertex, i);
+          affected_vertex[i].set();
         }
       }
     }
@@ -858,14 +836,14 @@
     e_otherv_map[i][3] = v2b;
   }
 
-  BLI_bitmap *edge_tag = BLI_BITMAP_NEW(totedge, "edge tag");
+  BitVector<> edge_tag(totedge);
 
   /* Add edges adjacent to an initial vertex to the queue. */
   for (int i = 0; i < totedge; i++) {
     const int v1 = edges[i].v1;
     const int v2 = edges[i].v2;
 
-    if (!BLI_BITMAP_TEST(affected_vertex, v1) && !BLI_BITMAP_TEST(affected_vertex, v2)) {
+    if (!affected_vertex[v1].test() && !affected_vertex[v2].test()) {
       continue;
     }
     if (dists[v1] != FLT_MAX || dists[v2] != FLT_MAX) {
@@ -918,11 +896,9 @@
               ev_other = edges[e_other].v1;
             }
 
-            if (e_other != e && !BLI_BITMAP_TEST(edge_tag, e_other) &&
-                (dists[ev_other] != FLT_MAX)) {
-              if (BLI_BITMAP_TEST(affected_vertex, v_other) ||
-                  BLI_BITMAP_TEST(affected_vertex, ev_other)) {
-                BLI_BITMAP_ENABLE(edge_tag, e_other);
+            if (e_other != e && !edge_tag[e_other].test() && (dists[ev_other] != FLT_MAX)) {
+              if (affected_vertex[v_other].test() || affected_vertex[ev_other].test()) {
+                edge_tag[e_other].set();
                 BLI_LINKSTACK_PUSH(queue_next, POINTER_FROM_INT(e_other));
               }
             }
@@ -933,7 +909,7 @@
 
     for (LinkNode *lnk = queue_next; lnk; lnk = lnk->next) {
       const int e = POINTER_AS_INT(lnk->link);
-      BLI_BITMAP_DISABLE(edge_tag, e);
+      edge_tag[e].reset();
     }
 
     BLI_LINKSTACK_SWAP(queue, queue_next);
