--- conflicted
+++ resolved
@@ -9,9 +9,6 @@
 #pragma once
 
 #include "DNA_brush_enums.h" /* For eAttrCorrectMode. */
-#include <memory>
-#include <queue>
-
 #include "DNA_brush_types.h"
 #include "DNA_key_types.h"
 #include "DNA_listBase.h"
@@ -20,10 +17,7 @@
 
 #include "BKE_attribute.h"
 #include "BKE_attribute.hh"
-<<<<<<< HEAD
 #include "BKE_dyntopo.hh"
-=======
->>>>>>> 203f5f9f
 #include "BKE_paint.hh"
 #include "BKE_pbvh_api.hh"
 #include "BKE_sculpt.h"
@@ -40,16 +34,17 @@
 #include "BLI_utildefines.h"
 #include "BLI_vector.hh"
 
-#include "DNA_brush_enums.h"
-
 #include "ED_view3d.hh"
 
 #include "bmesh.hh"
 
 #include <functional>
-
-namespace blender::ed::sculpt_paint::undo {
-
+#include <memory>
+#include <queue>
+
+namespace blender::ed::sculpt_paint {
+
+namespace undo {
 enum class Type {
   None = 0,
   Position = 1 << 0,
@@ -66,7 +61,6 @@
 ENUM_OPERATORS(Type, Type::Color);
 }
 
-namespace blender::ed::sculpt_paint {
 namespace auto_mask {
 struct NodeData;
 struct Cache;
@@ -108,10 +102,6 @@
 */
 #define SCULPT_MAX_SYMMETRY_PASSES 255
 
-using blender::float3;
-using blender::Span;
-using blender::Vector;
-
 /* Updates */
 
 /* -------------------------------------------------------------------- */
@@ -328,7 +318,7 @@
   /* Set of Dyntopo nodes, indexed by node id and type, that've
    * already been undo pushed.
    */
-  blender::Set<NodeUndoKey> dyntopo_undo_set;
+  ::blender::Set<NodeUndoKey> dyntopo_undo_set;
   int typemask;
 
   Vector<int> face_indices;
@@ -381,7 +371,6 @@
 
 using SculptBrushTestFn = bool (*)(SculptBrushTest *test, const float co[3]);
 
-<<<<<<< HEAD
 struct SculptSearchSphereData {
   const Sculpt *sd;
   SculptSession *ss;
@@ -403,8 +392,6 @@
   DistRayAABB_Precalc *dist_ray_to_aabb_precalc;
 };
 
-=======
->>>>>>> 203f5f9f
 /* Sculpt Filters */
 enum SculptFilterOrientation {
   SCULPT_FILTER_ORIENTATION_LOCAL = 0,
@@ -787,17 +774,10 @@
    */
   bool all_enabled;
 
-<<<<<<< HEAD
-  /* Initial mouse and cursor data from where the current falloff started. This data can be
-   * changed during the execution of Expand by moving the origin. */
-  float initial_mouse_move[2];
-  float initial_mouse[2];
-=======
   /* Initial mouse and cursor data from where the current falloff started. This data can be changed
    * during the execution of Expand by moving the origin. */
   float2 initial_mouse_move;
   float2 initial_mouse;
->>>>>>> 203f5f9f
   PBVHVertRef initial_active_vertex;
   int initial_active_face_set;
 
@@ -1148,7 +1128,8 @@
 #define SCULPT_VERTEX_NEIGHBORS_ITER_BEGIN(ss, vertex_ref, neighbor_iterator) \
   SCULPT_vertex_neighbors_get(ss, vertex_ref, false, &neighbor_iterator); \
   for (neighbor_iterator.i = 0; neighbor_iterator.i < neighbor_iterator.size; \
-       neighbor_iterator.i++) { \
+       neighbor_iterator.i++) \
+  { \
     neighbor_iterator.vertex = neighbor_iterator.neighbors[neighbor_iterator.i].vertex; \
     neighbor_iterator.edge = neighbor_iterator.neighbors[neighbor_iterator.i].edge; \
     neighbor_iterator.index = neighbor_iterator.neighbor_indices[neighbor_iterator.i];
@@ -1195,11 +1176,7 @@
 
 #define FAKE_NEIGHBOR_NONE -1
 
-<<<<<<< HEAD
-void SCULPT_fake_neighbors_ensure(Sculpt *sd, Object *ob, const float max_dist);
-=======
 void SCULPT_fake_neighbors_ensure(Object *ob, float max_dist);
->>>>>>> 203f5f9f
 void SCULPT_fake_neighbors_enable(Object *ob);
 void SCULPT_fake_neighbors_disable(Object *ob);
 void SCULPT_fake_neighbors_free(Object *ob);
@@ -1255,7 +1232,7 @@
 SculptFaceSetIsland *SCULPT_face_set_island_get(SculptSession *ss, PBVHFaceRef face, int fset);
 void SCULPT_face_set_island_free(SculptFaceSetIsland *island);
 
-void face_normal_get(const SculptSession *ss, PBVHFaceRef face, float no[3]);
+void face_normal_get(const Object *ob, PBVHFaceRef face, float no[3]);
 
 /** \} */
 
@@ -1371,15 +1348,10 @@
                              blender::Span<PBVHNode *> nodes,
                              float r_area_co[3]);
 
-<<<<<<< HEAD
-PBVHVertRef SCULPT_nearest_vertex_get(
-    const Sculpt *sd, Object *ob, const float co[3], float max_distance, bool use_original);
-=======
 PBVHVertRef SCULPT_nearest_vertex_get(Object *ob,
                                       const float co[3],
                                       float max_distance,
                                       bool use_original);
->>>>>>> 203f5f9f
 
 int SCULPT_plane_point_side(const float co[3], const float plane[4]);
 int SCULPT_plane_trim(const blender::ed::sculpt_paint::StrokeCache *cache,
@@ -1422,7 +1394,7 @@
 float SCULPT_calc_radius(ViewContext *vc,
                          const Brush *brush,
                          const Scene *scene,
-                         const float3 location);
+                         const blender::float3 location);
 
 SculptBrushTestFn SCULPT_brush_test_init(const SculptSession *ss, SculptBrushTest *test);
 SculptBrushTestFn SCULPT_brush_test_init_ex(const SculptSession *ss,
@@ -1430,6 +1402,7 @@
                                             char falloff_shape,
                                             float tip_roundness,
                                             float tip_scale_x);
+bool SCULPT_brush_test(SculptBrushTest *test, const float co[3]);
 
 bool SCULPT_brush_test_sphere_sq(SculptBrushTest *test, const float co[3]);
 bool SCULPT_brush_test_cube(SculptBrushTest *test,
@@ -1440,17 +1413,6 @@
                             bool test_z);
 
 bool SCULPT_brush_test_circle_sq(SculptBrushTest *test, const float co[3]);
-<<<<<<< HEAD
-bool SCULPT_brush_test(SculptBrushTest *test, const float co[3]);
-/**
- * Test AABB against sphere.
- */
-bool SCULPT_search_sphere(PBVHNode *node, SculptSearchSphereData *data);
-/**
- * 2D projection (distance to line).
- */
-bool SCULPT_search_circle(PBVHNode *node, SculptSearchCircleData *data);
-=======
 
 namespace blender::ed::sculpt_paint {
 
@@ -1462,7 +1424,6 @@
                       bool original);
 
 }
->>>>>>> 203f5f9f
 
 void SCULPT_combine_transform_proxies(Sculpt *sd, Object *ob);
 
@@ -1541,20 +1502,9 @@
 namespace blender::ed::sculpt_paint::flood_fill {
 
 void init_fill(SculptSession *ss, SculptFloodFill *flood);
-<<<<<<< HEAD
-void add_active(
-    const Sculpt *sd, Object *ob, SculptSession *ss, SculptFloodFill *flood, float radius);
-void add_initial_with_symmetry(const Sculpt *sd,
-                               Object *ob,
-                               SculptSession *ss,
-                               SculptFloodFill *flood,
-                               PBVHVertRef vertex,
-                               float radius);
-=======
 void add_active(Object *ob, SculptSession *ss, SculptFloodFill *flood, float radius);
 void add_initial_with_symmetry(
     Object *ob, SculptSession *ss, SculptFloodFill *flood, PBVHVertRef vertex, float radius);
->>>>>>> 203f5f9f
 void add_initial(SculptFloodFill *flood, PBVHVertRef vertex);
 void add_and_skip_initial(SculptSession *ss, SculptFloodFill *flood, PBVHVertRef vertex);
 void execute(SculptSession *ss,
@@ -1653,10 +1603,6 @@
  * brushes and filter. */
 Cache *active_cache_get(SculptSession *ss);
 
-<<<<<<< HEAD
-/* Brush can be null. */
-Cache *cache_init(const Sculpt *sd, const Brush *brush, Object *ob);
-=======
 /**
  * Creates and initializes an automasking cache.
  *
@@ -1665,7 +1611,6 @@
  */
 std::unique_ptr<Cache> cache_init(const Sculpt *sd, Object *ob);
 std::unique_ptr<Cache> cache_init(const Sculpt *sd, const Brush *brush, Object *ob);
->>>>>>> 203f5f9f
 void cache_free(Cache *automasking);
 bool needs_original(Sculpt *sd, Brush *brush);
 
@@ -1693,21 +1638,12 @@
  * distances will only work when used with PBVH_FACES, for other types of PBVH it will fallback
  * to euclidean distances to one of the initial vertices in the set.
  */
-<<<<<<< HEAD
 float *distances_create(Object *ob,
                         GSet *initial_verts,
                         float limit_radius,
                         PBVHVertRef *r_closest_verts = nullptr,
                         blender::Span<blender::float3> vertco_override = {});
-float *distances_create_from_vert_and_symm(Sculpt *sd,
-                                           Object *ob,
-                                           PBVHVertRef vertex,
-                                           float limit_radius);
-=======
-float *distances_create(Object *ob, GSet *initial_verts, float limit_radius);
 float *distances_create_from_vert_and_symm(Object *ob, PBVHVertRef vertex, float limit_radius);
->>>>>>> 203f5f9f
-
 }
 
 /** \} */
@@ -1911,7 +1847,9 @@
                              float hard_corner_pin,
                              bool weighted,
                              float factor = 1.0f);
-float neighbor_mask_average(SculptSession *ss, PBVHVertRef index);
+float neighbor_mask_average(SculptSession *ss,
+                            const SculptMaskWriteInfo write_info,
+                            PBVHVertRef index);
 void neighbor_color_average(SculptSession *ss, float result[4], PBVHVertRef index);
 
 /* Mask the mesh boundaries smoothing only the mesh surface without using automasking. */
@@ -2192,8 +2130,7 @@
  * Main function to get #SculptBoundary data both for brush deformation and viewport preview.
  * Can return NULL if there is no boundary from the given vertex using the given radius.
  */
-SculptBoundary *data_init(
-    const Sculpt *sd, Object *object, Brush *brush, PBVHVertRef initial_vertex, float radius);
+SculptBoundary *data_init(Object *object, Brush *brush, PBVHVertRef initial_vertex, float radius);
 void data_free(SculptBoundary *boundary);
 
 /* Main Brush Function. */
@@ -2297,7 +2234,6 @@
 
 }
 
-<<<<<<< HEAD
 eSculptBoundary SCULPT_edge_is_boundary(const SculptSession *ss,
                                         const PBVHEdgeRef edge,
                                         eSculptBoundary typemask);
@@ -2411,7 +2347,7 @@
                                      Sculpt *sd,
                                      const Brush *br,
                                      Object *ob,
-                                     blender::bke::dyntopo::DyntopoMaskCB *r_mask_cb,
+                                     ::blender::bke::dyntopo::DyntopoMaskCB *r_mask_cb,
                                      void **r_mask_cb_data);
 void SCULPT_dyntopo_automasking_end(void *mask_data);
 
@@ -2437,10 +2373,7 @@
 #define BOUNDARY_SMOOTH_EXP 2.0
 
 bool SCULPT_needs_area_normal(SculptSession *ss, Sculpt *sd, Brush *brush);
-BLI_INLINE bool SCULPT_tool_is_paint(int tool)
-=======
 inline bool SCULPT_tool_is_paint(int tool)
->>>>>>> 203f5f9f
 {
   return ELEM(tool, SCULPT_TOOL_PAINT, SCULPT_TOOL_SMEAR);
 }
@@ -2461,7 +2394,6 @@
 
 namespace blender::ed::sculpt_paint {
 void ensure_valid_pivot(const Object *ob, Scene *scene);
-}
 
 /* -------------------------------------------------------------------- */
 /** \name Topology island API
@@ -2484,6 +2416,7 @@
 int SCULPT_vertex_island_get(const SculptSession *ss, PBVHVertRef vertex);
 
 /** \} */
+}
 
 int SCULPT_get_symmetry_pass(const struct SculptSession *ss);
 void SCULPT_update_object_bounding_box(Object *ob);
