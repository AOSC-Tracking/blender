--- conflicted
+++ resolved
@@ -16,13 +16,9 @@
 #include "DNA_scene_types.h"
 #include "DNA_vec_types.h"
 
-<<<<<<< HEAD
 #include "BKE_attribute.h"
 #include "BKE_dyntopo.hh"
-#include "BKE_paint.h"
-=======
 #include "BKE_paint.hh"
->>>>>>> dd9a9278
 #include "BKE_pbvh_api.hh"
 #include "BKE_sculpt.h"
 #include "BKE_sculpt.hh"
@@ -47,7 +43,6 @@
 
 struct AutomaskingCache;
 struct AutomaskingNodeData;
-struct BMLog;
 struct Dial;
 struct DistRayAABB_Precalc;
 struct Image;
@@ -166,11 +161,7 @@
 };
 
 struct SculptOrigFaceData {
-<<<<<<< HEAD
-  struct SculptUndoNode *unode;
-=======
   SculptUndoNode *unode;
->>>>>>> dd9a9278
   BMLog *bm_log;
   const int *face_sets;
   int face_set;
@@ -2469,8 +2460,4 @@
 /* Some tools need original coordinates to be smoothed during
  * autosmooth.
  */
-#define SCULPT_tool_needs_smooth_origco(tool) ELEM(tool, SCULPT_TOOL_DRAW_SHARP)
-
-#ifdef DEBUG_SHOW_SCULPT_BM_UV_EDGES
-void SCULPT_tag_uveditor_update(bContext *C, Depsgraph *depsgraph, Object *ob);
-#endif+#define SCULPT_tool_needs_smooth_origco(tool) ELEM(tool, SCULPT_TOOL_DRAW_SHARP)