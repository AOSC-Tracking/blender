--- conflicted
+++ resolved
@@ -85,7 +85,6 @@
                                                                 thread_id);
 
     float smooth_color[4];
-<<<<<<< HEAD
     float color[4];
 
     SCULPT_neighbor_color_average(ss, smooth_color, vd.vertex);
@@ -93,14 +92,6 @@
     SCULPT_vertex_color_get(ss, vd.vertex, color);
     blend_color_interpolate_float(color, color, smooth_color, fade);
     SCULPT_vertex_color_set(ss, vd.vertex, color);
-=======
-    SCULPT_neighbor_color_average(ss, smooth_color, vd.vertex);
-    float col[4];
-
-    SCULPT_vertex_color_get(ss, vd.vertex, col);
-    blend_color_interpolate_float(col, col, smooth_color, fade);
-    SCULPT_vertex_color_set(ss, vd.vertex, col);
->>>>>>> e6b1e97d
 
     if (vd.mvert) {
       BKE_pbvh_vert_mark_update(ss->pbvh, vd.vertex);
@@ -228,7 +219,6 @@
     /* Final mix over the color/original-color using brush alpha. */
     mul_v4_v4fl(buffer_color, color_buffer, alpha);
 
-<<<<<<< HEAD
     float vcolor[4];
     SCULPT_vertex_color_get(ss, vd.vertex, vcolor);
 
@@ -245,13 +235,6 @@
 
     CLAMP4(vcolor, 0.0f, 1.0f);
     SCULPT_vertex_color_set(ss, vd.vertex, vcolor);
-=======
-    float col[4];
-    SCULPT_vertex_color_get(ss, vd.vertex, col);
-    IMB_blend_color_float(col, orig_data.col, buffer_color, brush->blend);
-    CLAMP4(col, 0.0f, 1.0f);
-    SCULPT_vertex_color_set(ss, vd.vertex, col);
->>>>>>> e6b1e97d
 
     if (vd.mvert) {
       BKE_pbvh_vert_mark_update(ss->pbvh, vd.vertex);
@@ -612,12 +595,8 @@
 
     float col[4];
     SCULPT_vertex_color_get(ss, vd.vertex, col);
-<<<<<<< HEAD
 
     blend_color_interpolate_float(col, prev_color, interp_color, fade * blend);
-=======
-    blend_color_interpolate_float(col, ss->cache->prev_colors[vd.index], interp_color, fade);
->>>>>>> e6b1e97d
     SCULPT_vertex_color_set(ss, vd.vertex, col);
 
     if (vd.mvert) {
@@ -636,11 +615,7 @@
 
   PBVHVertexIter vd;
   BKE_pbvh_vertex_iter_begin (ss->pbvh, data->nodes[n], vd, PBVH_ITER_UNIQUE) {
-<<<<<<< HEAD
     SCULPT_vertex_color_get(ss, vd.vertex, (float *)SCULPT_attr_vertex_data(vd.vertex, data->scl));
-=======
-    SCULPT_vertex_color_get(ss, vd.vertex, ss->cache->prev_colors[vd.index]);
->>>>>>> e6b1e97d
   }
   BKE_pbvh_vertex_iter_end;
 }
@@ -656,20 +631,9 @@
 
   SCULPT_vertex_random_access_ensure(ss);
 
-<<<<<<< HEAD
   SculptLayerParams params = {.permanent = false, .simple_array = false};
   SculptCustomLayer *prev_scl = SCULPT_attr_get_layer(
       ss, ob, ATTR_DOMAIN_POINT, CD_PROP_COLOR, "_sculpt_smear_previous", &params);
-=======
-  if (!ss->cache->prev_colors) {
-    ss->cache->prev_colors = MEM_callocN(sizeof(float[4]) * totvert, "prev colors");
-    for (int i = 0; i < totvert; i++) {
-      PBVHVertRef vertex = BKE_pbvh_index_to_vertex(ss->pbvh, i);
-
-      SCULPT_vertex_color_get(ss, vertex, ss->cache->prev_colors[i]);
-    }
-  }
->>>>>>> e6b1e97d
 
   BKE_curvemapping_init(brush->curve);
 
