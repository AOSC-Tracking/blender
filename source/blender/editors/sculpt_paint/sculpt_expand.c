/*
 * This program is free software; you can redistribute it and/or
 * modify it under the terms of the GNU General Public License
 * as published by the Free Software Foundation; either version 2
 * of the License, or (at your option) any later version.
 *
 * This program is distributed in the hope that it will be useful,
 * but WITHOUT ANY WARRANTY; without even the implied warranty of
 * MERCHANTABILITY or FITNESS FOR A PARTICULAR PURPOSE.  See the
 * GNU General Public License for more details.
 *
 * You should have received a copy of the GNU General Public License
 * along with this program; if not, write to the Free Software Foundation,
 * Inc., 51 Franklin Street, Fifth Floor, Boston, MA 02110-1301, USA.
 *
 * The Original Code is Copyright (C) 2021 Blender Foundation.
 * All rights reserved.
 */

/** \file
 * \ingroup edsculpt
 */

#include "MEM_guardedalloc.h"

#include "BLI_blenlib.h"
#include "BLI_linklist_stack.h"
#include "BLI_math.h"
#include "BLI_task.h"

#include "BLT_translation.h"

#include "DNA_brush_types.h"
#include "DNA_mesh_types.h"
#include "DNA_meshdata_types.h"
#include "DNA_object_types.h"

#include "BKE_brush.h"
#include "BKE_ccg.h"
#include "BKE_colortools.h"
#include "BKE_context.h"
#include "BKE_image.h"
#include "BKE_mesh.h"
#include "BKE_mesh_mapping.h"
#include "BKE_multires.h"
#include "BKE_node.h"
#include "BKE_object.h"
#include "BKE_paint.h"
#include "BKE_pbvh.h"
#include "BKE_report.h"
#include "BKE_scene.h"
#include "BKE_subdiv_ccg.h"

#include "DEG_depsgraph.h"

#include "WM_api.h"
#include "WM_message.h"
#include "WM_toolsystem.h"
#include "WM_types.h"

#include "RNA_access.h"
#include "RNA_define.h"

#include "ED_object.h"
#include "ED_screen.h"
#include "ED_sculpt.h"
#include "ED_view3d.h"
#include "paint_intern.h"
#include "sculpt_intern.h"

#include "IMB_colormanagement.h"
#include "IMB_imbuf.h"

#include "bmesh.h"

#include <math.h>
#include <stdlib.h>

/* Sculpt Expand. */
/* Operator for creating selections and patterns in Sculpt Mode. Expand can create masks, face sets
 * and fill vertex colors. */
/* The main functionality of the operator
 * - The operator initializes a value per vertex, called "falloff". There are multiple algorithms
 * to generate these falloff values which will create different patterns in the result when using
 * the operator. These falloff values require algorithms that rely on mesh connectivity, so they
 * are only valid on parts of the mesh that are in the same connected component as the given
 * initial vertices. If needed, these falloff values are propagated from vertex or grids into the
 * base mesh faces.
 *
 * - On each modal callback, the operator gets the active vertex and face and gets its falloff
 *   value from its precalculated falloff. This is now the active falloff value.
 * - Using the active falloff value and the settings of the expand operation (which can be modified
 *   during execution using the modal key-map), the operator loops over all elements in the mesh to
 *   check if they are enabled of not.
 * - Based on each element state after evaluating the settings, the desired mesh data (mask, face
 *   sets, colors...) is updated.
 */

/**
 * Used for defining an invalid vertex state (for example, when the cursor is not over the mesh).
 */
#define SCULPT_EXPAND_VERTEX_NONE -1

/** Used for defining an uninitialized active component index for an unused symmetry pass. */
#define EXPAND_ACTIVE_COMPONENT_NONE -1
/**
 * Defines how much each time the texture distortion is increased/decreased
 * when using the modal key-map.
 */
#define SCULPT_EXPAND_TEXTURE_DISTORTION_STEP 0.01f

/**
 * This threshold offsets the required falloff value to start a new loop. This is needed because in
 * some situations, vertices which have the same falloff value as max_falloff will start a new
 * loop, which is undesired.
 */
#define SCULPT_EXPAND_LOOP_THRESHOLD 0.00001f

/**
 * Defines how much changes in curvature in the mesh affect the falloff shape when using normal
 * falloff. This default was found experimentally and it works well in most cases, but can be
 * exposed for tweaking if needed.
 */
#define SCULPT_EXPAND_NORMALS_FALLOFF_EDGE_SENSITIVITY 300

/* Expand Modal Key-map. */
enum {
  SCULPT_EXPAND_MODAL_CONFIRM = 1,
  SCULPT_EXPAND_MODAL_CANCEL,
  SCULPT_EXPAND_MODAL_INVERT,
  SCULPT_EXPAND_MODAL_PRESERVE_TOGGLE,
  SCULPT_EXPAND_MODAL_GRADIENT_TOGGLE,
  SCULPT_EXPAND_MODAL_FALLOFF_CYCLE,
  SCULPT_EXPAND_MODAL_RECURSION_STEP_GEODESIC,
  SCULPT_EXPAND_MODAL_RECURSION_STEP_TOPOLOGY,
  SCULPT_EXPAND_MODAL_MOVE_TOGGLE,
  SCULPT_EXPAND_MODAL_FALLOFF_GEODESIC,
  SCULPT_EXPAND_MODAL_FALLOFF_TOPOLOGY,
  SCULPT_EXPAND_MODAL_FALLOFF_TOPOLOGY_DIAGONALS,
  SCULPT_EXPAND_MODAL_FALLOFF_SPHERICAL,
  SCULPT_EXPAND_MODAL_SNAP_ENABLE,
  SCULPT_EXPAND_MODAL_SNAP_DISABLE,
  SCULPT_EXPAND_MODAL_LOOP_COUNT_INCREASE,
  SCULPT_EXPAND_MODAL_LOOP_COUNT_DECREASE,
  SCULPT_EXPAND_MODAL_BRUSH_GRADIENT_TOGGLE,
  SCULPT_EXPAND_MODAL_TEXTURE_DISTORTION_INCREASE,
  SCULPT_EXPAND_MODAL_TEXTURE_DISTORTION_DECREASE,
};

/* Functions for getting the state of mesh elements (vertices and base mesh faces). When the main
 * functions for getting the state of an element return true it means that data associated to that
 * element will be modified by expand. */

/**
 * Returns true if the vertex is in a connected component with correctly initialized falloff
 * values.
 */
static bool sculpt_expand_is_vert_in_active_component(SculptSession *ss,
                                                      ExpandCache *expand_cache,
                                                      const SculptVertRef v)
{
  const int v_i = BKE_pbvh_vertex_index_to_table(ss->pbvh, v);

  for (int i = 0; i < EXPAND_SYMM_AREAS; i++) {
    if (ss->vertex_info.connected_component[v_i] == expand_cache->active_connected_components[i]) {
      return true;
    }
  }
  return false;
}

/**
 * Returns true if the face is in a connected component with correctly initialized falloff values.
 */
static bool sculpt_expand_is_face_in_active_component(SculptSession *ss,
                                                      ExpandCache *expand_cache,
                                                      const SculptFaceRef f)
{
  if (ss->bm) {
    BMFace *bf = (BMFace *)f.i;
    BMLoop *l = bf->l_first;
    SculptVertRef v = {(intptr_t)l->v};

    return sculpt_expand_is_vert_in_active_component(ss, expand_cache, v);
  }
  else {
    const MLoop *loop = &ss->mloop[ss->mpoly[f.i].loopstart];
    return sculpt_expand_is_vert_in_active_component(
        ss, expand_cache, BKE_pbvh_table_index_to_vertex(ss->pbvh, loop->v));
  }
}

/**
 * Returns the falloff value of a vertex. This function includes texture distortion, which is not
 * precomputed into the initial falloff values.
 */
static float sculpt_expand_falloff_value_vertex_get(SculptSession *ss,
                                                    ExpandCache *expand_cache,
                                                    const SculptVertRef v)
{
  const int v_i = BKE_pbvh_vertex_index_to_table(ss->pbvh, v);

  if (expand_cache->texture_distortion_strength == 0.0f) {
    return expand_cache->vert_falloff[v_i];
  }

  if (!expand_cache->brush->mtex.tex) {
    return expand_cache->vert_falloff[v_i];
  }

  float rgba[4];
  const float *vertex_co = SCULPT_vertex_co_get(ss, v);
  const float avg = BKE_brush_sample_tex_3d(
      expand_cache->scene, expand_cache->brush, vertex_co, rgba, 0, ss->tex_pool);

  const float distortion = (avg - 0.5f) * expand_cache->texture_distortion_strength *
                           expand_cache->max_vert_falloff;
  return expand_cache->vert_falloff[v_i] + distortion;
}

/**
 * Returns the maximum valid falloff value stored in the falloff array, taking the maximum possible
 * texture distortion into account.
 */
static float sculpt_expand_max_vertex_falloff_get(ExpandCache *expand_cache)
{
  if (expand_cache->texture_distortion_strength == 0.0f) {
    return expand_cache->max_vert_falloff;
  }

  if (!expand_cache->brush->mtex.tex) {
    return expand_cache->max_vert_falloff;
  }

  return expand_cache->max_vert_falloff +
         (0.5f * expand_cache->texture_distortion_strength * expand_cache->max_vert_falloff);
}

/**
 * Main function to get the state of a vertex for the current state and settings of a #ExpandCache.
 * Returns true when the target data should be modified by expand.
 */
static bool sculpt_expand_state_get(SculptSession *ss,
                                    ExpandCache *expand_cache,
                                    const SculptVertRef v)
{
  if (!SCULPT_vertex_visible_get(ss, v)) {
    return false;
  }

  if (!sculpt_expand_is_vert_in_active_component(ss, expand_cache, v)) {
    return false;
  }

  if (expand_cache->all_enabled) {
    return true;
  }

  bool enabled = false;

  if (expand_cache->snap) {
    /* Face Sets are not being modified when using this function, so it is ok to get this directly
     * from the Sculpt API instead of implementing a custom function to get them from
     * expand_cache->original_face_sets. */
    const int face_set = SCULPT_vertex_face_set_get(ss, v);
    enabled = BLI_gset_haskey(expand_cache->snap_enabled_face_sets, POINTER_FROM_INT(face_set));
  }
  else {
    const float max_falloff_factor = sculpt_expand_max_vertex_falloff_get(expand_cache);
    const float loop_len = (max_falloff_factor / expand_cache->loop_count) +
                           SCULPT_EXPAND_LOOP_THRESHOLD;

    const float vertex_falloff_factor = sculpt_expand_falloff_value_vertex_get(
        ss, expand_cache, v);
    const float active_factor = fmod(expand_cache->active_falloff, loop_len);
    const float falloff_factor = fmod(vertex_falloff_factor, loop_len);

    enabled = falloff_factor < active_factor;
  }

  if (expand_cache->invert) {
    enabled = !enabled;
  }
  return enabled;
}

/**
 * Main function to get the state of a face for the current state and settings of a #ExpandCache.
 * Returns true when the target data should be modified by expand.
 */
static bool sculpt_expand_face_state_get(SculptSession *ss,
                                         ExpandCache *expand_cache,
                                         const SculptFaceRef f)
{
  const int f_i = BKE_pbvh_face_index_to_table(ss->pbvh, f);

  if (expand_cache->original_face_sets[f_i] <= 0) {
    return false;
  }

  if (!sculpt_expand_is_face_in_active_component(ss, expand_cache, f)) {
    return false;
  }

  if (expand_cache->all_enabled) {
    return true;
  }

  bool enabled = false;

  if (expand_cache->snap_enabled_face_sets) {
    const int face_set = expand_cache->original_face_sets[f_i];
    enabled = BLI_gset_haskey(expand_cache->snap_enabled_face_sets, POINTER_FROM_INT(face_set));
  }
  else {
    const float loop_len = (expand_cache->max_face_falloff / expand_cache->loop_count) +
                           SCULPT_EXPAND_LOOP_THRESHOLD;

    const float active_factor = fmod(expand_cache->active_falloff, loop_len);
    const float falloff_factor = fmod(expand_cache->face_falloff[f_i], loop_len);
    enabled = falloff_factor <= active_factor;
  }

  if (expand_cache->falloff_type == SCULPT_EXPAND_FALLOFF_ACTIVE_FACE_SET) {
    if (SCULPT_face_set_get(ss, f) == expand_cache->initial_active_face_set) {
      enabled = false;
    }
  }

  if (expand_cache->invert) {
    enabled = !enabled;
  }

  return enabled;
}

/**
 * For target modes that support gradients (such as sculpt masks or colors), this function returns
 * the corresponding gradient value for an enabled vertex.
 */
static float sculpt_expand_gradient_value_get(SculptSession *ss,
                                              ExpandCache *expand_cache,
                                              const SculptVertRef v)
{
  if (!expand_cache->falloff_gradient) {
    return 1.0f;
  }

  const float max_falloff_factor = sculpt_expand_max_vertex_falloff_get(expand_cache);
  const float loop_len = (max_falloff_factor / expand_cache->loop_count) +
                         SCULPT_EXPAND_LOOP_THRESHOLD;

  const float vertex_falloff_factor = sculpt_expand_falloff_value_vertex_get(ss, expand_cache, v);
  const float active_factor = fmod(expand_cache->active_falloff, loop_len);
  const float falloff_factor = fmod(vertex_falloff_factor, loop_len);

  float linear_falloff;

  if (expand_cache->invert) {
    /* Active factor is the result of a modulus operation using loop_len, so they will never be
     * equal and loop_len - active_factor should never be 0. */
    BLI_assert((loop_len - active_factor) != 0.0f);
    linear_falloff = (falloff_factor - active_factor) / (loop_len - active_factor);
  }
  else {
    linear_falloff = 1.0f - (falloff_factor / active_factor);
  }

  if (!expand_cache->brush_gradient) {
    return linear_falloff;
  }

  return BKE_brush_curve_strength(expand_cache->brush, linear_falloff, 1.0f);
}

/* Utility functions for getting all vertices state during expand. */

/**
 * Returns a bitmap indexed by vertex index which contains if the vertex was enabled or not for a
 * give expand_cache state.
 */
static BLI_bitmap *sculpt_expand_bitmap_from_enabled(SculptSession *ss, ExpandCache *expand_cache)
{
  const int totvert = SCULPT_vertex_count_get(ss);
  BLI_bitmap *enabled_vertices = BLI_BITMAP_NEW(totvert, "enabled vertices");
  for (int i = 0; i < totvert; i++) {
    const bool enabled = sculpt_expand_state_get(
        ss, expand_cache, BKE_pbvh_table_index_to_vertex(ss->pbvh, i));
    BLI_BITMAP_SET(enabled_vertices, i, enabled);
  }
  return enabled_vertices;
}

/**
 * Returns a bitmap indexed by vertex index which contains if the vertex is in the boundary of the
 * enabled vertices. This is defined as vertices that are enabled and at least have one connected
 * vertex that is not enabled.
 */
static BLI_bitmap *sculpt_expand_boundary_from_enabled(SculptSession *ss,
                                                       const BLI_bitmap *enabled_vertices,
                                                       const bool use_mesh_boundary)
{
  const int totvert = SCULPT_vertex_count_get(ss);
  BLI_bitmap *boundary_vertices = BLI_BITMAP_NEW(totvert, "boundary vertices");
  for (int i = 0; i < totvert; i++) {
    SculptVertRef vertex = BKE_pbvh_table_index_to_vertex(ss->pbvh, i);

    if (!BLI_BITMAP_TEST(enabled_vertices, i)) {
      continue;
    }

    bool is_expand_boundary = false;
    SculptVertexNeighborIter ni;
    SCULPT_VERTEX_NEIGHBORS_ITER_BEGIN (ss, vertex, ni) {
      if (!BLI_BITMAP_TEST(enabled_vertices, ni.index)) {
        is_expand_boundary = true;
      }
    }
    SCULPT_VERTEX_NEIGHBORS_ITER_END(ni);

    if (use_mesh_boundary && SCULPT_vertex_is_boundary(ss, vertex, SCULPT_BOUNDARY_MESH)) {
      is_expand_boundary = true;
    }

    BLI_BITMAP_SET(boundary_vertices, i, is_expand_boundary);
  }

  return boundary_vertices;
}

/* Functions implementing different algorithms for initializing falloff values. */

/**
 * Utility function to get the closet vertex after flipping an original vertex position based on
 * an symmetry pass iteration index.
 */
static SculptVertRef sculpt_expand_get_vertex_index_for_symmetry_pass(
    Object *ob, const char symm_it, const SculptVertRef original_vertex)
{
  SculptSession *ss = ob->sculpt;
  SculptVertRef symm_vertex = {SCULPT_EXPAND_VERTEX_NONE};

  if (symm_it == 0) {
    symm_vertex = original_vertex;
  }
  else {
    float location[3];
    flip_v3_v3(location, SCULPT_vertex_co_get(ss, original_vertex), symm_it);
    symm_vertex = SCULPT_nearest_vertex_get(NULL, ob, location, FLT_MAX, false);
  }
  return symm_vertex;
}

/**
 * Geodesic: Initializes the falloff with geodesic distances from the given active vertex, taking
 * symmetry into account.
 */
static float *sculpt_expand_geodesic_falloff_create(Sculpt *sd, Object *ob, const SculptVertRef v)
{
  return SCULPT_geodesic_from_vertex_and_symm(sd, ob, v, FLT_MAX);
}

/**
 * Topology: Initializes the falloff using a flood-fill operation,
 * increasing the falloff value by 1 when visiting a new vertex.
 */
typedef struct ExpandFloodFillData {
  float original_normal[3];
  float edge_sensitivity;
  float *dists;
  float *edge_factor;
} ExpandFloodFillData;

static bool expand_topology_floodfill_cb(
    SculptSession *ss, SculptVertRef from_v, SculptVertRef to_v, bool is_duplicate, void *userdata)
{
  ExpandFloodFillData *data = userdata;
  int from_v_i = BKE_pbvh_vertex_index_to_table(ss->pbvh, from_v);
  int to_v_i = BKE_pbvh_vertex_index_to_table(ss->pbvh, to_v);

  if (!is_duplicate) {
    const float to_it = data->dists[from_v_i] + 1.0f;
    data->dists[to_v_i] = to_it;
  }
  else {
    data->dists[to_v_i] = data->dists[from_v_i];
  }
  return true;
}

static float *sculpt_expand_topology_falloff_create(Sculpt *sd, Object *ob, const SculptVertRef v)
{
  SculptSession *ss = ob->sculpt;
  const int totvert = SCULPT_vertex_count_get(ss);
  float *dists = MEM_calloc_arrayN(totvert, sizeof(float), "topology dist");

  SculptFloodFill flood;
  SCULPT_floodfill_init(ss, &flood);
  SCULPT_floodfill_add_initial_with_symmetry(sd, ob, ss, &flood, v, FLT_MAX);

  ExpandFloodFillData fdata;
  fdata.dists = dists;

  SCULPT_floodfill_execute(ss, &flood, expand_topology_floodfill_cb, &fdata);
  SCULPT_floodfill_free(&flood);

  return dists;
}

/**
 * Normals: Flood-fills the mesh and reduces the falloff depending on the normal difference between
 * each vertex and the previous one.
 * This creates falloff patterns that follow and snap to the hard edges of the object.
 */
static bool mask_expand_normal_floodfill_cb(
    SculptSession *ss, SculptVertRef from_v, SculptVertRef to_v, bool is_duplicate, void *userdata)
{
  ExpandFloodFillData *data = userdata;
  int from_v_i = BKE_pbvh_vertex_index_to_table(ss->pbvh, from_v);
  int to_v_i = BKE_pbvh_vertex_index_to_table(ss->pbvh, to_v);

  if (!is_duplicate) {
    float current_normal[3], prev_normal[3];
    SCULPT_vertex_normal_get(ss, to_v, current_normal);
    SCULPT_vertex_normal_get(ss, from_v, prev_normal);
    const float from_edge_factor = data->edge_factor[from_v_i];
    data->edge_factor[to_v_i] = dot_v3v3(current_normal, prev_normal) * from_edge_factor;
    data->dists[to_v_i] = dot_v3v3(data->original_normal, current_normal) *
                          powf(from_edge_factor, data->edge_sensitivity);
    CLAMP(data->dists[to_v_i], 0.0f, 1.0f);
  }
  else {
    /* PBVH_GRIDS duplicate handling. */
    data->edge_factor[to_v_i] = data->edge_factor[from_v_i];
    data->dists[to_v_i] = data->dists[from_v_i];
  }

  return true;
}

static float *sculpt_expand_normal_falloff_create(Sculpt *sd,
                                                  Object *ob,
                                                  const SculptVertRef v,
                                                  const float edge_sensitivity)
{
  SculptSession *ss = ob->sculpt;
  const int totvert = SCULPT_vertex_count_get(ss);
  float *dists = MEM_malloc_arrayN(totvert, sizeof(float), "normal dist");
  float *edge_factor = MEM_callocN(sizeof(float) * totvert, "mask edge factor");
  for (int i = 0; i < totvert; i++) {
    edge_factor[i] = 1.0f;
  }

  SculptFloodFill flood;
  SCULPT_floodfill_init(ss, &flood);
  SCULPT_floodfill_add_initial_with_symmetry(sd, ob, ss, &flood, v, FLT_MAX);

  ExpandFloodFillData fdata;
  fdata.dists = dists;
  fdata.edge_factor = edge_factor;
  fdata.edge_sensitivity = edge_sensitivity;
  SCULPT_vertex_normal_get(ss, v, fdata.original_normal);

  SCULPT_floodfill_execute(ss, &flood, mask_expand_normal_floodfill_cb, &fdata);
  SCULPT_floodfill_free(&flood);

  for (int repeat = 0; repeat < 2; repeat++) {
    for (int i = 0; i < totvert; i++) {
      float avg = 0.0f;
      SculptVertRef vref = BKE_pbvh_table_index_to_vertex(ss->pbvh, i);

      SculptVertexNeighborIter ni;
      SCULPT_VERTEX_NEIGHBORS_ITER_BEGIN (ss, vref, ni) {
        avg += dists[ni.index];
      }
      SCULPT_VERTEX_NEIGHBORS_ITER_END(ni);
      dists[i] = avg / ni.size;
    }
  }

  MEM_SAFE_FREE(edge_factor);

  return dists;
}

/**
 * Spherical: Initializes the falloff based on the distance from a vertex, taking symmetry into
 * account.
 */
static float *sculpt_expand_spherical_falloff_create(Object *ob, const SculptVertRef v)
{
  SculptSession *ss = ob->sculpt;
  const int totvert = SCULPT_vertex_count_get(ss);

  float *dists = MEM_malloc_arrayN(totvert, sizeof(float), "spherical dist");
  for (int i = 0; i < totvert; i++) {
    dists[i] = FLT_MAX;
  }
  const char symm = SCULPT_mesh_symmetry_xyz_get(ob);

  for (char symm_it = 0; symm_it <= symm; symm_it++) {
    if (!SCULPT_is_symmetry_iteration_valid(symm_it, symm)) {
      continue;
    }
    const SculptVertRef symm_vertex = sculpt_expand_get_vertex_index_for_symmetry_pass(
        ob, symm_it, v);
    if (symm_vertex.i != -1) {
      const float *co = SCULPT_vertex_co_get(ss, symm_vertex);
      for (int i = 0; i < totvert; i++) {
        dists[i] = min_ff(
            dists[i],
            len_v3v3(co, SCULPT_vertex_co_get(ss, BKE_pbvh_table_index_to_vertex(ss->pbvh, i))));
      }
    }
  }

  return dists;
}

/**
 * Boundary: This falloff mode uses the code from sculpt_boundary to initialize the closest mesh
 * boundary to a falloff value of 0. Then, it propagates that falloff to the rest of the mesh so it
 * stays parallel to the boundary, increasing the falloff value by 1 on each step.
 */
static float *sculpt_expand_boundary_topology_falloff_create(Sculpt *sd,
                                                             Object *ob,
                                                             const SculptVertRef v)
{
  SculptSession *ss = ob->sculpt;
  const int totvert = SCULPT_vertex_count_get(ss);
  float *dists = MEM_calloc_arrayN(totvert, sizeof(float), "spherical dist");
  BLI_bitmap *visited_vertices = BLI_BITMAP_NEW(totvert, "visited vertices");
  GSQueue *queue = BLI_gsqueue_new(sizeof(SculptVertRef));

  /* Search and initialize a boundary per symmetry pass, then mark those vertices as visited. */
  const char symm = SCULPT_mesh_symmetry_xyz_get(ob);
  for (char symm_it = 0; symm_it <= symm; symm_it++) {
    if (!SCULPT_is_symmetry_iteration_valid(symm_it, symm)) {
      continue;
    }

    const SculptVertRef symm_vertex = sculpt_expand_get_vertex_index_for_symmetry_pass(
        ob, symm_it, v);

    SculptBoundary *boundary = SCULPT_boundary_data_init(sd, ob, NULL, symm_vertex, FLT_MAX);
    if (!boundary) {
      continue;
    }

    for (int i = 0; i < boundary->num_vertices; i++) {
      BLI_gsqueue_push(queue, &boundary->vertices[i]);
      BLI_BITMAP_ENABLE(visited_vertices,
                        BKE_pbvh_vertex_index_to_table(ss->pbvh, boundary->vertices[i]));
    }
    SCULPT_boundary_data_free(boundary);
  }

  /* If there are no boundaries, return a falloff with all values set to 0. */
  if (BLI_gsqueue_is_empty(queue)) {
    return dists;
  }

  /* Propagate the values from the boundaries to the rest of the mesh. */
  while (!BLI_gsqueue_is_empty(queue)) {
    SculptVertRef v_next;
    BLI_gsqueue_pop(queue, &v_next);

    SculptVertexNeighborIter ni;
    SCULPT_VERTEX_NEIGHBORS_ITER_BEGIN (ss, v_next, ni) {
      if (BLI_BITMAP_TEST(visited_vertices, ni.index)) {
        continue;
      }

      const int v_next_i = BKE_pbvh_vertex_index_to_table(ss->pbvh, v_next);

      dists[ni.index] = dists[v_next_i] + 1.0f;
      BLI_BITMAP_ENABLE(visited_vertices, ni.index);
      BLI_gsqueue_push(queue, &ni.index);
    }
    SCULPT_VERTEX_NEIGHBORS_ITER_END(ni);
  }

  BLI_gsqueue_free(queue);
  MEM_freeN(visited_vertices);
  return dists;
}

/**
 * Topology diagonals. This falloff is similar to topology, but it also considers the diagonals of
 * the base mesh faces when checking a vertex neighbor. For this reason, this is not implement
 * using the general flood-fill and sculpt neighbors accessors.
 */
static float *sculpt_expand_diagonals_falloff_create(Object *ob, const SculptVertRef v)
{
  SculptSession *ss = ob->sculpt;
  const int totvert = SCULPT_vertex_count_get(ss);
  float *dists = MEM_calloc_arrayN(totvert, sizeof(float), "spherical dist");

  /* This algorithm uses mesh data (polys and loops), so this falloff type can't be initialized for
   * Multires. Also supports non-tri PBVH_BMESH, though untested until we implement that properly*/
  if (BKE_pbvh_type(ss->pbvh) != PBVH_FACES ||
      (ss->bm && ss->bm->totloop != ss->bm->totvert * 3)) {
    return dists;
  }

  if (ss->bm) {
    BM_mesh_elem_index_ensure(ss->bm, BM_VERT);
    BM_mesh_elem_table_ensure(ss->bm, BM_VERT);
  }

  /* Search and mask as visited the initial vertices using the enabled symmetry passes. */
  BLI_bitmap *visited_vertices = BLI_BITMAP_NEW(totvert, "visited vertices");
  GSQueue *queue = BLI_gsqueue_new(sizeof(SculptVertRef));
  const char symm = SCULPT_mesh_symmetry_xyz_get(ob);
  for (char symm_it = 0; symm_it <= symm; symm_it++) {
    if (!SCULPT_is_symmetry_iteration_valid(symm_it, symm)) {
      continue;
    }

    const SculptVertRef symm_vertex = sculpt_expand_get_vertex_index_for_symmetry_pass(
        ob, symm_it, v);

    BLI_gsqueue_push(queue, &symm_vertex);
    BLI_BITMAP_ENABLE(visited_vertices, BKE_pbvh_vertex_index_to_table(ss->pbvh, symm_vertex));
  }

  if (BLI_gsqueue_is_empty(queue)) {
    return dists;
  }

  /* Propagate the falloff increasing the value by 1 each time a new vertex is visited. */
  Mesh *mesh = ob->data;
  while (!BLI_gsqueue_is_empty(queue)) {
    SculptVertRef v_next;
    BLI_gsqueue_pop(queue, &v_next);

    int v_next_i = BKE_pbvh_vertex_index_to_table(ss->pbvh, v_next);

    if (ss->bm) {
      BMIter iter;
      BMFace *f;
      BMVert *v = (BMVert *)v_next.i;

      BM_ITER_ELEM (f, &iter, v, BM_FACES_OF_VERT) {
        BMLoop *l = f->l_first;

        do {
          BMVert *neighbor_v = l->next->v;
          const int neighbor_v_i = BM_elem_index_get(neighbor_v);

          if (BLI_BITMAP_TEST(visited_vertices, neighbor_v_i)) {
            l = l->next;
            continue;
          }

          dists[neighbor_v_i] = dists[v_next_i] + 1.0f;
          BLI_BITMAP_ENABLE(visited_vertices, neighbor_v_i);
          BLI_gsqueue_push(queue, &neighbor_v);

          l = l->next;
        } while (l != f->l_first);
      }
    }
    else {
      for (int j = 0; j < ss->pmap[v_next_i].count; j++) {
        MPoly *p = &ss->mpoly[ss->pmap[v_next_i].indices[j]];
        for (int l = 0; l < p->totloop; l++) {
          const int neighbor_v = mesh->mloop[p->loopstart + l].v;

          if (BLI_BITMAP_TEST(visited_vertices, neighbor_v)) {
            continue;
          }

          dists[neighbor_v] = dists[v_next_i] + 1.0f;
          BLI_BITMAP_ENABLE(visited_vertices, neighbor_v);
          BLI_gsqueue_push(queue, &neighbor_v);
        }
      }
    }
  }

  BLI_gsqueue_free(queue);
  MEM_freeN(visited_vertices);
  return dists;
}

/**
 * Poly Loop:
 */
static float *sculpt_expand_poly_loop_falloff_create(Object *ob, const SculptVertRef v)
{
  SculptSession *ss = ob->sculpt;
  const int totvert = SCULPT_vertex_count_get(ss);
  float *dists = MEM_calloc_arrayN(sizeof(float), totvert, "spherical dist");
  BLI_bitmap *visited_vertices = BLI_BITMAP_NEW(totvert, "visited vertices");
  GSQueue *queue = BLI_gsqueue_new(sizeof(int));

  printf("POLY LOOP FALLOFF\n");

  /* Search and initialize a boundary per symmetry pass, then mark those vertices as visited. */
  const char symm = SCULPT_mesh_symmetry_xyz_get(ob);
  for (char symm_it = 0; symm_it <= symm; symm_it++) {
    if (!SCULPT_is_symmetry_iteration_valid(symm_it, symm)) {
      continue;
    }

    const SculptVertRef symm_vertex = sculpt_expand_get_vertex_index_for_symmetry_pass(
        ob, symm_it, v);
    // const int symm_vertex_i = BKE_pbvh_vertex_index_to_table(ss->pbvh, symm_vertex);

    BLI_bitmap *poly_loop = sculpt_poly_loop_from_cursor(ob);

    for (int i = 0; i < ss->totfaces; i++) {
      if (!BLI_BITMAP_TEST(poly_loop, i)) {
        continue;
      }
      MPoly *poly = &ss->mpoly[i];
      for (int l = 0; l < poly->totloop; l++) {
        const int vertex = ss->mloop[poly->loopstart + l].v;
        BLI_gsqueue_push(queue, &vertex);
        BLI_BITMAP_ENABLE(visited_vertices, vertex);
      }
    }
    MEM_freeN(poly_loop);
  }

  /* If there are no boundaries, return a falloff with all values set to 0. */
  if (BLI_gsqueue_is_empty(queue)) {
    return dists;
  }

  /* Propagate the values from the boundaries to the rest of the mesh. */
  while (!BLI_gsqueue_is_empty(queue)) {
    int v_next_i;
    BLI_gsqueue_pop(queue, &v_next_i);

    SculptVertRef v_next = BKE_pbvh_table_index_to_vertex(ss->pbvh, v_next_i);

    SculptVertexNeighborIter ni;
    SCULPT_VERTEX_NEIGHBORS_ITER_BEGIN (ss, v_next, ni) {
      if (BLI_BITMAP_TEST(visited_vertices, ni.index)) {
        continue;
      }
      dists[ni.index] = dists[v_next_i] + 1.0f;
      BLI_BITMAP_ENABLE(visited_vertices, ni.index);
      BLI_gsqueue_push(queue, &ni.index);
    }
    SCULPT_VERTEX_NEIGHBORS_ITER_END(ni);
  }

  BLI_gsqueue_free(queue);
  MEM_freeN(visited_vertices);
  return dists;
}

/* Functions to update the max_falloff value in the #ExpandCache. These functions are called after
 * initializing a new falloff to make sure that this value is always updated. */

/**
 * Updates the max_falloff value for vertices in a #ExpandCache based on the current values of the
 * falloff, skipping any invalid values initialized to FLT_MAX and not initialized components.
 */
static void sculpt_expand_update_max_vert_falloff_value(SculptSession *ss,
                                                        ExpandCache *expand_cache)
{
  const int totvert = SCULPT_vertex_count_get(ss);
  expand_cache->max_vert_falloff = -FLT_MAX;

  for (int i = 0; i < totvert; i++) {
    if (expand_cache->vert_falloff[i] == FLT_MAX) {
      continue;
    }

    SculptVertRef v = BKE_pbvh_table_index_to_vertex(ss->pbvh, i);

    if (!sculpt_expand_is_vert_in_active_component(ss, expand_cache, v)) {
      continue;
    }

    expand_cache->max_vert_falloff = max_ff(expand_cache->max_vert_falloff,
                                            expand_cache->vert_falloff[i]);
  }
}

/**
 * Updates the max_falloff value for faces in a ExpandCache based on the current values of the
 * falloff, skipping any invalid values initialized to FLT_MAX and not initialized components.
 */
static void sculpt_expand_update_max_face_falloff_factor(SculptSession *ss,
                                                         ExpandCache *expand_cache)
{
  const int totface = ss->totfaces;
  expand_cache->max_face_falloff = -FLT_MAX;
  for (int i = 0; i < totface; i++) {
    SculptFaceRef f = BKE_pbvh_table_index_to_face(ss->pbvh, i);

    if (expand_cache->face_falloff[i] == FLT_MAX) {
      continue;
    }

    if (!sculpt_expand_is_face_in_active_component(ss, expand_cache, f)) {
      continue;
    }

    expand_cache->max_face_falloff = max_ff(expand_cache->max_face_falloff,
                                            expand_cache->face_falloff[i]);
  }
}

/**
 * Functions to get falloff values for faces from the values from the vertices. This is used for
 * expanding Face Sets. Depending on the data type of the #SculptSession, this needs to get the per
 * face falloff value from the connected vertices of each face or from the grids stored per loops
 * for each face.
 */
static void sculpt_expand_grids_to_faces_falloff(SculptSession *ss,
                                                 Mesh *mesh,
                                                 ExpandCache *expand_cache)
{

  const CCGKey *key = BKE_pbvh_get_grid_key(ss->pbvh);

  for (int p = 0; p < mesh->totpoly; p++) {
    MPoly *poly = &mesh->mpoly[p];
    float accum = 0.0f;
    for (int l = 0; l < poly->totloop; l++) {
      const int grid_loop_index = (poly->loopstart + l) * key->grid_area;
      for (int g = 0; g < key->grid_area; g++) {
        accum += expand_cache->vert_falloff[grid_loop_index + g];
      }
    }
    expand_cache->face_falloff[p] = accum / (poly->totloop * key->grid_area);
  }
}

static void sculpt_expand_vertex_to_faces_falloff(Mesh *mesh, ExpandCache *expand_cache)
{
  for (int p = 0; p < mesh->totpoly; p++) {
    MPoly *poly = &mesh->mpoly[p];
    float accum = 0.0f;
    for (int l = 0; l < poly->totloop; l++) {
      MLoop *loop = &mesh->mloop[l + poly->loopstart];
      accum += expand_cache->vert_falloff[loop->v];
    }
    expand_cache->face_falloff[p] = accum / poly->totloop;
  }
}

static void sculpt_expand_vertex_to_faces_falloff_bmesh(BMesh *bm, ExpandCache *expand_cache)
{
  BMIter iter;
  BMFace *f;
  BM_ITER_MESH (f, &iter, bm, BM_FACES_OF_MESH) {
    BMLoop *l = f->l_first;

    float accum = 0.0f;

    do {
      accum += expand_cache->vert_falloff[BM_elem_index_get(l->v)];
      l = l->next;
    } while (l != f->l_first);

    expand_cache->face_falloff[BM_elem_index_get(f)] = accum / f->len;
  }
}
/**
 * Main function to update the faces falloff from a already calculated vertex falloff.
 */
static void sculpt_expand_mesh_face_falloff_from_vertex_falloff(SculptSession *ss,
                                                                Mesh *mesh,
                                                                ExpandCache *expand_cache)
{
  BLI_assert(expand_cache->vert_falloff != NULL);

  if (!expand_cache->face_falloff) {
    expand_cache->face_falloff = MEM_malloc_arrayN(
        mesh->totpoly, sizeof(float), "face falloff factors");
  }

  switch (BKE_pbvh_type(ss->pbvh)) {
    case PBVH_FACES:
      sculpt_expand_vertex_to_faces_falloff(mesh, expand_cache);
      break;
    case PBVH_GRIDS:
      sculpt_expand_grids_to_faces_falloff(ss, mesh, expand_cache);
      break;
    case PBVH_BMESH:
      sculpt_expand_vertex_to_faces_falloff_bmesh(ss->bm, expand_cache);
      break;
  }
}

/* Recursions. These functions will generate new falloff values based on the state of the vertices
 * from the current ExpandCache options and falloff values. */

/**
 * Geodesic recursion: Initializes falloff values using geodesic distances from the boundary of the
 * current vertices state.
 */
static void sculpt_expand_geodesics_from_state_boundary(Object *ob,
                                                        ExpandCache *expand_cache,
                                                        BLI_bitmap *enabled_vertices)
{
  SculptSession *ss = ob->sculpt;
  BLI_assert(ELEM(BKE_pbvh_type(ss->pbvh), PBVH_GRIDS, PBVH_FACES, PBVH_BMESH));

  GSet *initial_vertices = BLI_gset_int_new("initial_vertices");
  BLI_bitmap *boundary_vertices = sculpt_expand_boundary_from_enabled(ss, enabled_vertices, false);
  const int totvert = SCULPT_vertex_count_get(ss);
  for (int i = 0; i < totvert; i++) {
    if (!BLI_BITMAP_TEST(boundary_vertices, i)) {
      continue;
    }
    BLI_gset_add(initial_vertices, POINTER_FROM_INT(i));
  }
  MEM_freeN(boundary_vertices);

  MEM_SAFE_FREE(expand_cache->vert_falloff);
  MEM_SAFE_FREE(expand_cache->face_falloff);

  expand_cache->vert_falloff = SCULPT_geodesic_distances_create(
      ob, initial_vertices, FLT_MAX, NULL, NULL);
  BLI_gset_free(initial_vertices, NULL);
}

/**
 * Topology recursion: Initializes falloff values using topology steps from the boundary of the
 * current vertices state, increasing the value by 1 each time a new vertex is visited.
 */
static void sculpt_expand_topology_from_state_boundary(Object *ob,
                                                       ExpandCache *expand_cache,
                                                       BLI_bitmap *enabled_vertices)
{
  MEM_SAFE_FREE(expand_cache->vert_falloff);
  MEM_SAFE_FREE(expand_cache->face_falloff);

  SculptSession *ss = ob->sculpt;
  const int totvert = SCULPT_vertex_count_get(ss);

  float *dists = MEM_calloc_arrayN(totvert, sizeof(float), "topology dist");
  BLI_bitmap *boundary_vertices = sculpt_expand_boundary_from_enabled(ss, enabled_vertices, false);

  SculptFloodFill flood;
  SCULPT_floodfill_init(ss, &flood);
  for (int i = 0; i < totvert; i++) {
    if (!BLI_BITMAP_TEST(boundary_vertices, i)) {
      continue;
    }

    SCULPT_floodfill_add_and_skip_initial(ss, &flood, BKE_pbvh_table_index_to_vertex(ss->pbvh, i));
  }
  MEM_freeN(boundary_vertices);

  ExpandFloodFillData fdata;
  fdata.dists = dists;
  SCULPT_floodfill_execute(ss, &flood, expand_topology_floodfill_cb, &fdata);
  SCULPT_floodfill_free(&flood);

  expand_cache->vert_falloff = dists;
}

/**
 * Main function to create a recursion step from the current #ExpandCache state.
 */
static void sculpt_expand_resursion_step_add(Object *ob,
                                             ExpandCache *expand_cache,
                                             const eSculptExpandRecursionType recursion_type)
{
  SculptSession *ss = ob->sculpt;
  if (BKE_pbvh_type(ss->pbvh) != PBVH_FACES) {
    return;
  }

  BLI_bitmap *enabled_vertices = sculpt_expand_bitmap_from_enabled(ss, expand_cache);

  /* Each time a new recursion step is created, reset the distortion strength. This is the expected
   * result from the recursion, as otherwise the new falloff will render with undesired distortion
   * from the beginning. */
  expand_cache->texture_distortion_strength = 0.0f;

  switch (recursion_type) {
    case SCULPT_EXPAND_RECURSION_GEODESICS:
      sculpt_expand_geodesics_from_state_boundary(ob, expand_cache, enabled_vertices);
      break;
    case SCULPT_EXPAND_RECURSION_TOPOLOGY:
      sculpt_expand_topology_from_state_boundary(ob, expand_cache, enabled_vertices);
      break;
  }

  sculpt_expand_update_max_vert_falloff_value(ss, expand_cache);
  if (expand_cache->target == SCULPT_EXPAND_TARGET_FACE_SETS) {
    sculpt_expand_mesh_face_falloff_from_vertex_falloff(ss, ob->data, expand_cache);
    sculpt_expand_update_max_face_falloff_factor(ss, expand_cache);
  }

  MEM_freeN(enabled_vertices);
}

/* Face Set Boundary falloff. */

/**
 * When internal falloff is set to true, the falloff will fill the active Face Set with a gradient,
 * otherwise the active Face Set will be filled with a constant falloff of 0.0f.
 */
static void sculpt_expand_initialize_from_face_set_boundary(Object *ob,
                                                            ExpandCache *expand_cache,
                                                            const int active_face_set,
                                                            const bool internal_falloff)
{
  SculptSession *ss = ob->sculpt;
  const int totvert = SCULPT_vertex_count_get(ss);

  BLI_bitmap *enabled_vertices = BLI_BITMAP_NEW(totvert, "enabled vertices");
  for (int i = 0; i < totvert; i++) {
    SculptVertRef vref = BKE_pbvh_table_index_to_vertex(ss->pbvh, i);

    if (!SCULPT_vertex_has_unique_face_set(ss, vref)) {
      continue;
    }
    if (!SCULPT_vertex_has_face_set(ss, vref, active_face_set)) {
      continue;
    }
    BLI_BITMAP_ENABLE(enabled_vertices, i);
  }

  /* TODO: Default to topology. */
  if (BKE_pbvh_type(ss->pbvh) == PBVH_FACES) {
    sculpt_expand_geodesics_from_state_boundary(ob, expand_cache, enabled_vertices);
  }
  else {
    sculpt_expand_topology_from_state_boundary(ob, expand_cache, enabled_vertices);
  }

  MEM_freeN(enabled_vertices);

  if (internal_falloff) {
    for (int i = 0; i < totvert; i++) {
      SculptVertRef vref = BKE_pbvh_table_index_to_vertex(ss->pbvh, i);

      if (!(SCULPT_vertex_has_face_set(ss, vref, active_face_set) &&
            SCULPT_vertex_has_unique_face_set(ss, vref))) {
        continue;
      }
      expand_cache->vert_falloff[i] *= -1.0f;
    }

    float min_factor = FLT_MAX;
    for (int i = 0; i < totvert; i++) {
      min_factor = min_ff(expand_cache->vert_falloff[i], min_factor);
    }

    const float additional_falloff = fabsf(min_factor);
    for (int i = 0; i < totvert; i++) {
      expand_cache->vert_falloff[i] += additional_falloff;
    }
  }
  else {
    for (int i = 0; i < totvert; i++) {
      SculptVertRef vref = BKE_pbvh_table_index_to_vertex(ss->pbvh, i);

      if (!SCULPT_vertex_has_face_set(ss, vref, active_face_set)) {
        continue;
      }
      expand_cache->vert_falloff[i] = 0.0f;
    }
  }
}

/**
 * Main function to initialize new falloff values in a #ExpandCache given an initial vertex and a
 * falloff type.
 */
static void sculpt_expand_falloff_factors_from_vertex_and_symm_create(
    ExpandCache *expand_cache,
    Sculpt *sd,
    Object *ob,
    const SculptVertRef v,
    eSculptExpandFalloffType falloff_type)
{
  MEM_SAFE_FREE(expand_cache->vert_falloff);
  expand_cache->falloff_type = falloff_type;

  SculptSession *ss = ob->sculpt;
  const bool has_topology_info = ELEM(BKE_pbvh_type(ss->pbvh), PBVH_FACES, PBVH_BMESH);

  switch (falloff_type) {
    case SCULPT_EXPAND_FALLOFF_GEODESIC:
      expand_cache->vert_falloff = sculpt_expand_geodesic_falloff_create(sd, ob, v);
      /*
      expand_cache->vert_falloff = has_topology_info ?
                                       sculpt_expand_geodesic_falloff_create(sd, ob, v) :
                                       sculpt_expand_spherical_falloff_create(ob, v);
                                       */
      break;
    case SCULPT_EXPAND_FALLOFF_TOPOLOGY:
      expand_cache->vert_falloff = sculpt_expand_topology_falloff_create(sd, ob, v);
      break;
    case SCULPT_EXPAND_FALLOFF_TOPOLOGY_DIAGONALS:
      expand_cache->vert_falloff = has_topology_info ?
                                       sculpt_expand_diagonals_falloff_create(ob, v) :
                                       sculpt_expand_topology_falloff_create(sd, ob, v);
      break;
    case SCULPT_EXPAND_FALLOFF_NORMALS:
      expand_cache->vert_falloff = sculpt_expand_normal_falloff_create(
          sd, ob, v, SCULPT_EXPAND_NORMALS_FALLOFF_EDGE_SENSITIVITY);
      break;
    case SCULPT_EXPAND_FALLOFF_SPHERICAL:
      expand_cache->vert_falloff = sculpt_expand_spherical_falloff_create(ob, v);
      break;
    case SCULPT_EXPAND_FALLOFF_BOUNDARY_TOPOLOGY:
      expand_cache->vert_falloff = sculpt_expand_boundary_topology_falloff_create(sd, ob, v);
      break;
    case SCULPT_EXPAND_FALLOFF_BOUNDARY_FACE_SET:
      sculpt_expand_initialize_from_face_set_boundary(
          ob, expand_cache, expand_cache->initial_active_face_set, true);
      break;
    case SCULPT_EXPAND_FALLOFF_ACTIVE_FACE_SET:
      sculpt_expand_initialize_from_face_set_boundary(
          ob, expand_cache, expand_cache->initial_active_face_set, false);
      break;
    case SCULPT_EXPAND_FALLOFF_POLY_LOOP:
      expand_cache->vert_falloff = has_topology_info ?
                                       sculpt_expand_poly_loop_falloff_create(ob, v) :
                                       sculpt_expand_spherical_falloff_create(ob, v);
      break;
  }

  /* Update max falloff values and propagate to base mesh faces if needed. */
  sculpt_expand_update_max_vert_falloff_value(ss, expand_cache);
  if (expand_cache->target == SCULPT_EXPAND_TARGET_FACE_SETS) {
    sculpt_expand_mesh_face_falloff_from_vertex_falloff(ss, ob->data, expand_cache);
    sculpt_expand_update_max_face_falloff_factor(ss, expand_cache);
  }
}

/**
 * Adds to the snapping Face Set `gset` all Face Sets which contain all enabled vertices for the
 * current #ExpandCache state. This improves the usability of snapping, as already enabled elements
 * won't switch their state when toggling snapping with the modal key-map.
 */
static void sculpt_expand_snap_initialize_from_enabled(SculptSession *ss,
                                                       ExpandCache *expand_cache)
{
  if (BKE_pbvh_type(ss->pbvh) != PBVH_FACES) {
    return;
  }

  /* Make sure this code runs with snapping and invert disabled. This simplifies the code and
   * prevents using this function with snapping already enabled. */
  const bool prev_snap_state = expand_cache->snap;
  const bool prev_invert_state = expand_cache->invert;
  expand_cache->snap = false;
  expand_cache->invert = false;

  BLI_bitmap *enabled_vertices = sculpt_expand_bitmap_from_enabled(ss, expand_cache);

  const int totface = ss->totfaces;
  for (int i = 0; i < totface; i++) {
    const int face_set = expand_cache->original_face_sets[i];
    BLI_gset_add(expand_cache->snap_enabled_face_sets, POINTER_FROM_INT(face_set));
  }

  for (int p = 0; p < totface; p++) {
    MPoly *poly = &ss->mpoly[p];
    bool any_disabled = false;
    for (int l = 0; l < poly->totloop; l++) {
      MLoop *loop = &ss->mloop[l + poly->loopstart];
      if (!BLI_BITMAP_TEST(enabled_vertices, loop->v)) {
        any_disabled = true;
        break;
      }
    }
    if (any_disabled) {
      const int face_set = expand_cache->original_face_sets[p];
      BLI_gset_remove(expand_cache->snap_enabled_face_sets, POINTER_FROM_INT(face_set), NULL);
    }
  }

  MEM_freeN(enabled_vertices);
  expand_cache->snap = prev_snap_state;
  expand_cache->invert = prev_invert_state;
}

/**
 * Functions to free a #ExpandCache.
 */
static void sculpt_expand_cache_data_free(ExpandCache *expand_cache)
{
  if (expand_cache->snap_enabled_face_sets) {
    BLI_gset_free(expand_cache->snap_enabled_face_sets, NULL);
  }
  MEM_SAFE_FREE(expand_cache->nodes);
  MEM_SAFE_FREE(expand_cache->vert_falloff);
  MEM_SAFE_FREE(expand_cache->face_falloff);
  MEM_SAFE_FREE(expand_cache->original_mask);
  MEM_SAFE_FREE(expand_cache->original_face_sets);
  MEM_SAFE_FREE(expand_cache->initial_face_sets);
  MEM_SAFE_FREE(expand_cache->original_colors);
  MEM_SAFE_FREE(expand_cache);
}

static void sculpt_expand_cache_free(SculptSession *ss)
{
  sculpt_expand_cache_data_free(ss->expand_cache);
  /* Needs to be set to NULL as the paint cursor relies on checking this pointer detecting if an
   * expand operation is running. */
  ss->expand_cache = NULL;
}

/**
 * Functions to restore the original state from the #ExpandCache when canceling the operator.
 */
static void sculpt_expand_restore_face_set_data(SculptSession *ss, ExpandCache *expand_cache)
{
  PBVHNode **nodes;
  int totnode;
  BKE_pbvh_search_gather(ss->pbvh, NULL, NULL, &nodes, &totnode);
  for (int n = 0; n < totnode; n++) {
    PBVHNode *node = nodes[n];
    BKE_pbvh_node_mark_redraw(node);
  }
  MEM_freeN(nodes);
  for (int i = 0; i < ss->totfaces; i++) {
    SculptFaceRef f = BKE_pbvh_table_index_to_face(ss->pbvh, i);

    SCULPT_face_set_set(ss, f, expand_cache->original_face_sets[i]);
  }
}

static void sculpt_expand_restore_color_data(SculptSession *ss, ExpandCache *expand_cache)
{
  PBVHNode **nodes;
  int totnode;
  BKE_pbvh_search_gather(ss->pbvh, NULL, NULL, &nodes, &totnode);
  for (int n = 0; n < totnode; n++) {
    PBVHNode *node = nodes[n];
    PBVHVertexIter vd;
    BKE_pbvh_vertex_iter_begin (ss->pbvh, node, vd, PBVH_ITER_UNIQUE) {
      SCULPT_vertex_color_set(ss, vd.index, expand_cache->original_colors[vd.index]);
    }
    BKE_pbvh_vertex_iter_end;
    BKE_pbvh_node_mark_redraw(node);
  }
  MEM_freeN(nodes);
}

static void sculpt_expand_restore_mask_data(SculptSession *ss, ExpandCache *expand_cache)
{
  PBVHNode **nodes;
  int totnode;
  BKE_pbvh_search_gather(ss->pbvh, NULL, NULL, &nodes, &totnode);
  for (int n = 0; n < totnode; n++) {
    PBVHNode *node = nodes[n];
    PBVHVertexIter vd;
    BKE_pbvh_vertex_iter_begin (ss->pbvh, node, vd, PBVH_ITER_UNIQUE) {
      *vd.mask = expand_cache->original_mask[vd.index];
    }
    BKE_pbvh_vertex_iter_end;
    BKE_pbvh_node_mark_redraw(node);
  }
  MEM_freeN(nodes);
}

/* Main function to restore the original state of the data to how it was before starting the expand
 * operation. */
static void sculpt_expand_restore_original_state(bContext *C,
                                                 Object *ob,
                                                 ExpandCache *expand_cache)
{

  SculptSession *ss = ob->sculpt;
  switch (expand_cache->target) {
    case SCULPT_EXPAND_TARGET_MASK:
      sculpt_expand_restore_mask_data(ss, expand_cache);
      SCULPT_flush_update_step(C, SCULPT_UPDATE_MASK);
      SCULPT_flush_update_done(C, ob, SCULPT_UPDATE_MASK);
      SCULPT_tag_update_overlays(C);
      break;
    case SCULPT_EXPAND_TARGET_FACE_SETS:
      sculpt_expand_restore_face_set_data(ss, expand_cache);
      SCULPT_flush_update_step(C, SCULPT_UPDATE_MASK);
      SCULPT_flush_update_done(C, ob, SCULPT_UPDATE_MASK);
      SCULPT_tag_update_overlays(C);
      break;
    case SCULPT_EXPAND_TARGET_COLORS:
      sculpt_expand_restore_color_data(ss, expand_cache);
      SCULPT_flush_update_step(C, SCULPT_UPDATE_COLOR);
      SCULPT_flush_update_done(C, ob, SCULPT_UPDATE_COLOR);
      break;
  }
}

/**
 * Cancel operator callback.
 */
static void sculpt_expand_cancel(bContext *C, wmOperator *UNUSED(op))
{
  Object *ob = CTX_data_active_object(C);
  SculptSession *ss = ob->sculpt;

  sculpt_expand_restore_original_state(C, ob, ss->expand_cache);

  SCULPT_undo_push_end(ob);
  sculpt_expand_cache_free(ss);
}

/* Functions to update the sculpt mesh data. */

/**
 * Callback to update mask data per PBVH node.
 */
static void sculpt_expand_mask_update_task_cb(void *__restrict userdata,
                                              const int i,
                                              const TaskParallelTLS *__restrict UNUSED(tls))
{
  SculptThreadedTaskData *data = userdata;
  SculptSession *ss = data->ob->sculpt;
  PBVHNode *node = data->nodes[i];
  ExpandCache *expand_cache = ss->expand_cache;

  bool any_changed = false;

  PBVHVertexIter vd;
  BKE_pbvh_vertex_iter_begin (ss->pbvh, node, vd, PBVH_ITER_ALL) {
    const float initial_mask = *vd.mask;
    const bool enabled = sculpt_expand_state_get(ss, expand_cache, vd.vertex);

    float new_mask;

    if (enabled) {
      new_mask = sculpt_expand_gradient_value_get(ss, expand_cache, vd.vertex);
    }
    else {
      new_mask = 0.0f;
    }

    if (expand_cache->preserve) {
      if (expand_cache->invert && expand_cache->preserve_flip_inverse) {
        new_mask = min_ff(new_mask, expand_cache->original_mask[vd.index]);
      }
      else {
        new_mask = max_ff(new_mask, expand_cache->original_mask[vd.index]);
      }
    }

    if (new_mask == initial_mask) {
      continue;
    }

    *vd.mask = clamp_f(new_mask, 0.0f, 1.0f);
    any_changed = true;
    if (vd.mvert) {
      vd.mvert->flag |= ME_VERT_PBVH_UPDATE;
    }
  }
  BKE_pbvh_vertex_iter_end;
  if (any_changed) {
    BKE_pbvh_node_mark_update_mask(node);
  }
}

/**
 * Update Face Set data. Not multi-threaded per node as nodes don't contain face arrays.
 */
static void sculpt_expand_face_sets_update(SculptSession *ss, ExpandCache *expand_cache)
{
  const int totface = ss->totfaces;

  for (int f_i = 0; f_i < totface; f_i++) {
    SculptFaceRef f = BKE_pbvh_table_index_to_face(ss->pbvh, f_i);
    int fset = SCULPT_face_set_get(ss, f);

    const bool enabled = sculpt_expand_face_state_get(ss, expand_cache, f);
    if (!enabled) {
      continue;
    }
    if (expand_cache->preserve) {
      SCULPT_face_set_set(ss, f, fset + expand_cache->next_face_set);
    }
    else {
      SCULPT_face_set_set(ss, f, expand_cache->next_face_set);
    }
  }

  for (int i = 0; i < expand_cache->totnode; i++) {
    BKE_pbvh_node_mark_redraw(ss->expand_cache->nodes[i]);
  }
}

/**
 * Callback to update vertex colors per PBVH node.
 */
static void sculpt_expand_colors_update_task_cb(void *__restrict userdata,
                                                const int i,
                                                const TaskParallelTLS *__restrict UNUSED(tls))
{
  SculptThreadedTaskData *data = userdata;
  SculptSession *ss = data->ob->sculpt;
  PBVHNode *node = data->nodes[i];
  ExpandCache *expand_cache = ss->expand_cache;

  bool any_changed = false;

  PBVHVertexIter vd;
  BKE_pbvh_vertex_iter_begin (ss->pbvh, node, vd, PBVH_ITER_ALL) {
    float initial_color[4];
    SCULPT_vertex_color_get(ss, vd.index, initial_color);

    const bool enabled = sculpt_expand_state_get(ss, expand_cache, vd.vertex);
    float fade;

    if (enabled) {
      fade = sculpt_expand_gradient_value_get(ss, expand_cache, vd.vertex);
    }
    else {
      fade = 0.0f;
    }

    fade *= 1.0f - *vd.mask;
    fade = clamp_f(fade, 0.0f, 1.0f);

    float final_color[4];
    float final_fill_color[4];
    mul_v4_v4fl(final_fill_color, expand_cache->fill_color, fade);
    IMB_blend_color_float(final_color,
                          expand_cache->original_colors[vd.index],
                          final_fill_color,
                          expand_cache->blend_mode);

    if (equals_v4v4(initial_color, final_color)) {
      continue;
    }

    SCULPT_vertex_color_set(ss, vd.index, final_color);

    any_changed = true;
    if (vd.mvert) {
      vd.mvert->flag |= ME_VERT_PBVH_UPDATE;
    }
  }
  BKE_pbvh_vertex_iter_end;
  if (any_changed) {
    BKE_pbvh_node_mark_update_color(node);
  }
}

static void sculpt_expand_flush_updates(bContext *C)
{
  Object *ob = CTX_data_active_object(C);
  SculptSession *ss = ob->sculpt;
  switch (ss->expand_cache->target) {
    case SCULPT_EXPAND_TARGET_MASK:
      SCULPT_flush_update_step(C, SCULPT_UPDATE_MASK);
      break;
    case SCULPT_EXPAND_TARGET_FACE_SETS:
      SCULPT_flush_update_step(C, SCULPT_UPDATE_MASK);
      break;
    case SCULPT_EXPAND_TARGET_COLORS:
      SCULPT_flush_update_step(C, SCULPT_UPDATE_COLOR);
      break;
    default:
      break;
  }
}

/* Store the original mesh data state in the expand cache. */
static void sculpt_expand_original_state_store(Object *ob, ExpandCache *expand_cache)
{
  SculptSession *ss = ob->sculpt;
  const int totvert = SCULPT_vertex_count_get(ss);
  const int totface = ss->totfaces;

  /* Face Sets are always stored as they are needed for snapping. */
  expand_cache->initial_face_sets = MEM_malloc_arrayN(totface, sizeof(int), "initial face set");
  expand_cache->original_face_sets = MEM_malloc_arrayN(totface, sizeof(int), "original face set");

  for (int i = 0; i < totface; i++) {
    const SculptFaceRef fref = BKE_pbvh_table_index_to_face(ss->pbvh, i);
    const int fset = SCULPT_face_set_get(ss, fref);

    expand_cache->initial_face_sets[i] = fset;
    expand_cache->original_face_sets[i] = fset;
  }

  if (expand_cache->target == SCULPT_EXPAND_TARGET_MASK) {
    expand_cache->original_mask = MEM_malloc_arrayN(totvert, sizeof(float), "initial mask");
    for (int i = 0; i < totvert; i++) {
      expand_cache->original_mask[i] = SCULPT_vertex_mask_get(
          ss, BKE_pbvh_table_index_to_vertex(ss->pbvh, i));
    }
  }

  if (expand_cache->target == SCULPT_EXPAND_TARGET_COLORS) {
    expand_cache->original_colors = MEM_malloc_arrayN(totvert, sizeof(float[4]), "initial colors");
    for (int i = 0; i < totvert; i++) {
<<<<<<< HEAD
      copy_v4_v4(expand_cache->original_colors[i],
                 SCULPT_vertex_color_get(ss, BKE_pbvh_table_index_to_vertex(ss->pbvh, i)));
=======
      SCULPT_vertex_color_get(ss, i, expand_cache->original_colors[i]);
>>>>>>> 6c0da7cc
    }
  }
}

/**
 * Restore the state of the Face Sets before a new update.
 */
static void sculpt_expand_face_sets_restore(SculptSession *ss, ExpandCache *expand_cache)
{
  const int totfaces = ss->totfaces;

  for (int i = 0; i < totfaces; i++) {
    SculptFaceRef fref = BKE_pbvh_table_index_to_face(ss->pbvh, i);

    if (expand_cache->original_face_sets[i] <= 0) {
      /* Do not modify hidden Face Sets, even when restoring the IDs state. */
      continue;
    }
    if (!sculpt_expand_is_face_in_active_component(ss, expand_cache, fref)) {
      continue;
    }

    SCULPT_face_set_set(ss, fref, expand_cache->initial_face_sets[i]);
  }
}

static void sculpt_expand_update_for_vertex(bContext *C, Object *ob, const SculptVertRef vertex)
{
  SculptSession *ss = ob->sculpt;
  const int vertex_i = BKE_pbvh_vertex_index_to_table(ss->pbvh, vertex);

  Sculpt *sd = CTX_data_tool_settings(C)->sculpt;
  ExpandCache *expand_cache = ss->expand_cache;

  /* Update the active factor in the cache. */
  if (vertex.i == SCULPT_EXPAND_VERTEX_NONE) {
    /* This means that the cursor is not over the mesh, so a valid active falloff can't be
     * determined. In this situations, don't evaluate enabled states and default all vertices in
     * connected components to enabled. */
    expand_cache->active_falloff = expand_cache->max_vert_falloff;
    expand_cache->all_enabled = true;
  }
  else {
    expand_cache->active_falloff = expand_cache->vert_falloff[vertex_i];
    expand_cache->all_enabled = false;
  }

  if (expand_cache->target == SCULPT_EXPAND_TARGET_FACE_SETS) {
    /* Face sets needs to be restored their initial state on each iteration as the overwrite
     * existing data. */
    sculpt_expand_face_sets_restore(ss, expand_cache);
  }

  /* Update the mesh sculpt data. */
  SculptThreadedTaskData data = {
      .sd = sd,
      .ob = ob,
      .nodes = expand_cache->nodes,
  };

  TaskParallelSettings settings;
  BKE_pbvh_parallel_range_settings(&settings, true, expand_cache->totnode);

  switch (expand_cache->target) {
    case SCULPT_EXPAND_TARGET_MASK:
      BLI_task_parallel_range(
          0, expand_cache->totnode, &data, sculpt_expand_mask_update_task_cb, &settings);
      break;
    case SCULPT_EXPAND_TARGET_FACE_SETS:
      sculpt_expand_face_sets_update(ss, expand_cache);
      break;
    case SCULPT_EXPAND_TARGET_COLORS:
      BLI_task_parallel_range(
          0, expand_cache->totnode, &data, sculpt_expand_colors_update_task_cb, &settings);
      break;
  }

  sculpt_expand_flush_updates(C);
}

/**
 * Updates the #SculptSession cursor data and gets the active vertex
 * if the cursor is over the mesh.
 */
static SculptVertRef sculpt_expand_target_vertex_update_and_get(bContext *C,
                                                                Object *ob,
                                                                const float mouse[2])
{
  SculptSession *ss = ob->sculpt;
  SculptCursorGeometryInfo sgi;
  if (SCULPT_cursor_geometry_info_update(C, &sgi, mouse, false, false)) {
    return SCULPT_active_vertex_get(ss);
  }

  SculptVertRef ret = {SCULPT_EXPAND_VERTEX_NONE};
  return ret;
}

/**
 * Moves the sculpt pivot to the average point of the boundary enabled vertices of the current
 * expand state. Take symmetry and active components into account.
 */
static void sculpt_expand_reposition_pivot(bContext *C, Object *ob, ExpandCache *expand_cache)
{
  SculptSession *ss = ob->sculpt;
  const char symm = SCULPT_mesh_symmetry_xyz_get(ob);
  const int totvert = SCULPT_vertex_count_get(ss);

  const bool initial_invert_state = expand_cache->invert;
  expand_cache->invert = false;
  BLI_bitmap *enabled_vertices = sculpt_expand_bitmap_from_enabled(ss, expand_cache);

  /* For boundary topology, position the pivot using only the boundary of the enabled vertices,
   * without taking mesh boundary into account. This allows to create deformations like bending the
   * mesh from the boundary of the mask that was just created. */
  const bool use_mesh_boundary = expand_cache->falloff_type !=
                                 SCULPT_EXPAND_FALLOFF_BOUNDARY_TOPOLOGY;

  BLI_bitmap *boundary_vertices = sculpt_expand_boundary_from_enabled(
      ss, enabled_vertices, use_mesh_boundary);

  /* Ignore invert state, as this is the expected behavior in most cases and mask are created in
   * inverted state by default. */
  expand_cache->invert = initial_invert_state;

  int total = 0;
  float avg[3] = {0.0f};

  const float *expand_init_co = SCULPT_vertex_co_get(ss, expand_cache->initial_active_vertex);

  for (int i = 0; i < totvert; i++) {
    if (!BLI_BITMAP_TEST(boundary_vertices, i)) {
      continue;
    }

    SculptVertRef v = BKE_pbvh_table_index_to_vertex(ss->pbvh, i);

    if (!sculpt_expand_is_vert_in_active_component(ss, expand_cache, v)) {
      continue;
    }

    const float *vertex_co = SCULPT_vertex_co_get(ss, v);

    if (!SCULPT_check_vertex_pivot_symmetry(vertex_co, expand_init_co, symm)) {
      continue;
    }

    add_v3_v3(avg, vertex_co);
    total++;
  }

  MEM_freeN(enabled_vertices);
  MEM_freeN(boundary_vertices);

  if (total > 0) {
    mul_v3_v3fl(ss->pivot_pos, avg, 1.0f / total);
  }

  WM_event_add_notifier(C, NC_GEOM | ND_SELECT, ob->data);
}

static void sculpt_expand_finish(bContext *C)
{
  Object *ob = CTX_data_active_object(C);
  SculptSession *ss = ob->sculpt;
  SCULPT_undo_push_end(ob);

  /* Tag all nodes to redraw to avoid artifacts after the fast partial updates. */
  PBVHNode **nodes;
  int totnode;
  BKE_pbvh_search_gather(ss->pbvh, NULL, NULL, &nodes, &totnode);
  for (int n = 0; n < totnode; n++) {
    BKE_pbvh_node_mark_update_mask(nodes[n]);
  }
  MEM_freeN(nodes);

  switch (ss->expand_cache->target) {
    case SCULPT_EXPAND_TARGET_MASK:
      SCULPT_flush_update_done(C, ob, SCULPT_UPDATE_MASK);
      break;
    case SCULPT_EXPAND_TARGET_FACE_SETS:
      SCULPT_flush_update_done(C, ob, SCULPT_UPDATE_MASK);
      break;
    case SCULPT_EXPAND_TARGET_COLORS:
      SCULPT_flush_update_done(C, ob, SCULPT_UPDATE_COLOR);
      break;
  }

  sculpt_expand_cache_free(ss);
  ED_workspace_status_text(C, NULL);
}

/**
 * Finds and stores in the #ExpandCache the sculpt connected component index for each symmetry pass
 * needed for expand.
 */
static void sculpt_expand_find_active_connected_components_from_vert(
    Object *ob, ExpandCache *expand_cache, const SculptVertRef initial_vertex)
{
  SculptSession *ss = ob->sculpt;
  for (int i = 0; i < EXPAND_SYMM_AREAS; i++) {
    expand_cache->active_connected_components[i] = EXPAND_ACTIVE_COMPONENT_NONE;
  }

  const char symm = SCULPT_mesh_symmetry_xyz_get(ob);
  for (char symm_it = 0; symm_it <= symm; symm_it++) {
    if (!SCULPT_is_symmetry_iteration_valid(symm_it, symm)) {
      continue;
    }

    const SculptVertRef symm_vertex = sculpt_expand_get_vertex_index_for_symmetry_pass(
        ob, symm_it, initial_vertex);
    const int symm_vertex_i = BKE_pbvh_vertex_index_to_table(ss->pbvh, symm_vertex);

    expand_cache->active_connected_components[(int)symm_it] =
        ss->vertex_info.connected_component[symm_vertex_i];
  }
}

/**
 * Stores the active vertex, Face Set and mouse coordinates in the #ExpandCache based on the
 * current cursor position.
 */
static void sculpt_expand_set_initial_components_for_mouse(bContext *C,
                                                           Object *ob,
                                                           ExpandCache *expand_cache,
                                                           const float mouse[2])
{
  SculptSession *ss = ob->sculpt;
  SculptVertRef initial_vertex = sculpt_expand_target_vertex_update_and_get(C, ob, mouse);

  if (initial_vertex.i == SCULPT_EXPAND_VERTEX_NONE) {
    /* Cursor not over the mesh, for creating valid initial falloffs, fallback to the last active
     * vertex in the sculpt session. */
    initial_vertex = SCULPT_active_vertex_get(ss);
  }
  copy_v2_v2(ss->expand_cache->initial_mouse, mouse);
  expand_cache->initial_active_vertex = initial_vertex;
  expand_cache->initial_active_face_set = SCULPT_active_face_set_get(ss);

  if (expand_cache->next_face_set == SCULPT_FACE_SET_NONE) {
    /* Only set the next face set once, otherwise this ID will constantly update to a new one each
     * time this function is called for using a new initial vertex from a different cursor
     * position. */
    if (expand_cache->modify_active_face_set) {
      expand_cache->next_face_set = SCULPT_active_face_set_get(ss);
    }
    else {
      expand_cache->next_face_set = ED_sculpt_face_sets_find_next_available_id(ob->data);
    }
  }

  /* The new mouse position can be over a different connected component, so this needs to be
   * updated. */
  sculpt_expand_find_active_connected_components_from_vert(ob, expand_cache, initial_vertex);
}

/**
 * Displaces the initial mouse coordinates using the new mouse position to get a new active vertex.
 * After that, initializes a new falloff of the same type with the new active vertex.
 */
static void sculpt_expand_move_propagation_origin(bContext *C,
                                                  Object *ob,
                                                  const wmEvent *event,
                                                  ExpandCache *expand_cache)
{
  Sculpt *sd = CTX_data_tool_settings(C)->sculpt;

  const float mouse[2] = {event->mval[0], event->mval[1]};
  float move_disp[2];
  sub_v2_v2v2(move_disp, mouse, expand_cache->initial_mouse_move);

  float new_mouse[2];
  add_v2_v2v2(new_mouse, move_disp, expand_cache->original_mouse_move);

  sculpt_expand_set_initial_components_for_mouse(C, ob, expand_cache, new_mouse);
  sculpt_expand_falloff_factors_from_vertex_and_symm_create(
      expand_cache,
      sd,
      ob,
      expand_cache->initial_active_vertex,
      expand_cache->move_preview_falloff_type);
}

/**
 * Ensures that the #SculptSession contains the required data needed for Expand.
 */
static void sculpt_expand_ensure_sculptsession_data(Object *ob)
{
  SculptSession *ss = ob->sculpt;
  SCULPT_vertex_random_access_ensure(ss);
  SCULPT_connected_components_ensure(ob);
  SCULPT_boundary_info_ensure(ob);
  if (!ss->tex_pool) {
    ss->tex_pool = BKE_image_pool_new();
  }
}

/**
 * Returns the active Face Sets ID from the enabled face or grid in the #SculptSession.
 */
static int sculpt_expand_active_face_set_id_get(SculptSession *ss, ExpandCache *expand_cache)
{
  switch (BKE_pbvh_type(ss->pbvh)) {
    case PBVH_BMESH:
    case PBVH_FACES:
      return expand_cache
          ->original_face_sets[BKE_pbvh_vertex_index_to_table(ss->pbvh, ss->active_face_index)];
    case PBVH_GRIDS: {
      const int face_index = BKE_subdiv_ccg_grid_to_face_index(ss->subdiv_ccg,
                                                               ss->active_grid_index);
      return expand_cache->original_face_sets[face_index];
    }
  }
  return SCULPT_FACE_SET_NONE;
}

static int sculpt_expand_modal(bContext *C, wmOperator *op, const wmEvent *event)
{
  Object *ob = CTX_data_active_object(C);
  SculptSession *ss = ob->sculpt;
  Sculpt *sd = CTX_data_tool_settings(C)->sculpt;

  /* Skips INBETWEEN_MOUSEMOVE events and other events that may cause unnecessary updates. */
  if (!ELEM(event->type, MOUSEMOVE, EVT_MODAL_MAP)) {
    return OPERATOR_RUNNING_MODAL;
  }

  /* Update SculptSession data. */
  Depsgraph *depsgraph = CTX_data_depsgraph_pointer(C);
  BKE_sculpt_update_object_for_edit(depsgraph, ob, true, true, false);
  sculpt_expand_ensure_sculptsession_data(ob);

  /* Update and get the active vertex (and face) from the cursor. */
  const float mouse[2] = {event->mval[0], event->mval[1]};
  const SculptVertRef target_expand_vertex = sculpt_expand_target_vertex_update_and_get(
      C, ob, mouse);

  /* Handle the modal keymap state changes. */
  ExpandCache *expand_cache = ss->expand_cache;
  if (event->type == EVT_MODAL_MAP) {
    switch (event->val) {
      case SCULPT_EXPAND_MODAL_CANCEL: {
        sculpt_expand_cancel(C, op);
        return OPERATOR_FINISHED;
      }
      case SCULPT_EXPAND_MODAL_INVERT: {
        expand_cache->invert = !expand_cache->invert;
        break;
      }
      case SCULPT_EXPAND_MODAL_PRESERVE_TOGGLE: {
        expand_cache->preserve = !expand_cache->preserve;
        break;
      }
      case SCULPT_EXPAND_MODAL_GRADIENT_TOGGLE: {
        expand_cache->falloff_gradient = !expand_cache->falloff_gradient;
        break;
      }
      case SCULPT_EXPAND_MODAL_BRUSH_GRADIENT_TOGGLE: {
        expand_cache->brush_gradient = !expand_cache->brush_gradient;
        if (expand_cache->brush_gradient) {
          expand_cache->falloff_gradient = true;
        }
        break;
      }
      case SCULPT_EXPAND_MODAL_SNAP_ENABLE: {
        expand_cache->snap = true;
        if (!expand_cache->snap_enabled_face_sets) {
          expand_cache->snap_enabled_face_sets = BLI_gset_int_new("snap face sets");
        }
        sculpt_expand_snap_initialize_from_enabled(ss, expand_cache);
      } break;
      case SCULPT_EXPAND_MODAL_SNAP_DISABLE: {
        expand_cache->snap = false;
        if (expand_cache->snap_enabled_face_sets) {
          BLI_gset_free(expand_cache->snap_enabled_face_sets, NULL);
          expand_cache->snap_enabled_face_sets = NULL;
        }
      } break;
      case SCULPT_EXPAND_MODAL_MOVE_TOGGLE: {
        if (expand_cache->move) {
          expand_cache->move = false;
          sculpt_expand_falloff_factors_from_vertex_and_symm_create(
              expand_cache,
              sd,
              ob,
              expand_cache->initial_active_vertex,
              expand_cache->move_original_falloff_type);
          break;
        }
        expand_cache->move = true;
        expand_cache->move_original_falloff_type = expand_cache->falloff_type;
        copy_v2_v2(expand_cache->initial_mouse_move, mouse);
        copy_v2_v2(expand_cache->original_mouse_move, expand_cache->initial_mouse);
        if (expand_cache->falloff_type == SCULPT_EXPAND_FALLOFF_GEODESIC &&
            SCULPT_vertex_count_get(ss) > expand_cache->max_geodesic_move_preview) {
          /* Set to spherical falloff for preview in high poly meshes as it is the fastest one.
           * In most cases it should match closely the preview from geodesic. */
          expand_cache->move_preview_falloff_type = SCULPT_EXPAND_FALLOFF_SPHERICAL;
        }
        else {
          expand_cache->move_preview_falloff_type = expand_cache->falloff_type;
        }
        break;
      }
      case SCULPT_EXPAND_MODAL_RECURSION_STEP_GEODESIC: {
        sculpt_expand_resursion_step_add(ob, expand_cache, SCULPT_EXPAND_RECURSION_GEODESICS);
        break;
      }
      case SCULPT_EXPAND_MODAL_RECURSION_STEP_TOPOLOGY: {
        sculpt_expand_resursion_step_add(ob, expand_cache, SCULPT_EXPAND_RECURSION_TOPOLOGY);
        break;
      }
      case SCULPT_EXPAND_MODAL_CONFIRM: {
        sculpt_expand_update_for_vertex(C, ob, target_expand_vertex);

        if (expand_cache->reposition_pivot) {
          sculpt_expand_reposition_pivot(C, ob, expand_cache);
        }

        sculpt_expand_finish(C);
        return OPERATOR_FINISHED;
      }
      case SCULPT_EXPAND_MODAL_FALLOFF_GEODESIC: {
        sculpt_expand_falloff_factors_from_vertex_and_symm_create(
            expand_cache,
            sd,
            ob,
            expand_cache->initial_active_vertex,
            SCULPT_EXPAND_FALLOFF_GEODESIC);
        break;
      }
      case SCULPT_EXPAND_MODAL_FALLOFF_TOPOLOGY: {
        sculpt_expand_falloff_factors_from_vertex_and_symm_create(
            expand_cache,
            sd,
            ob,
            expand_cache->initial_active_vertex,
            SCULPT_EXPAND_FALLOFF_TOPOLOGY);
        break;
      }
      case SCULPT_EXPAND_MODAL_FALLOFF_TOPOLOGY_DIAGONALS: {
        sculpt_expand_falloff_factors_from_vertex_and_symm_create(
            expand_cache,
            sd,
            ob,
            expand_cache->initial_active_vertex,
            SCULPT_EXPAND_FALLOFF_TOPOLOGY_DIAGONALS);
        break;
      }
      case SCULPT_EXPAND_MODAL_FALLOFF_SPHERICAL: {
        sculpt_expand_falloff_factors_from_vertex_and_symm_create(
            expand_cache,
            sd,
            ob,
            expand_cache->initial_active_vertex,
            SCULPT_EXPAND_FALLOFF_SPHERICAL);
        break;
      }
      case SCULPT_EXPAND_MODAL_LOOP_COUNT_INCREASE: {
        expand_cache->loop_count += 1;
        break;
      }
      case SCULPT_EXPAND_MODAL_LOOP_COUNT_DECREASE: {
        expand_cache->loop_count -= 1;
        expand_cache->loop_count = max_ii(expand_cache->loop_count, 1);
        break;
      }
      case SCULPT_EXPAND_MODAL_TEXTURE_DISTORTION_INCREASE: {
        if (expand_cache->texture_distortion_strength == 0.0f) {
          if (expand_cache->brush->mtex.tex == NULL) {
            BKE_report(op->reports,
                       RPT_WARNING,
                       "Active brush does not contain any texture to distort the expand boundary");
            break;
          }
          if (expand_cache->brush->mtex.brush_map_mode != MTEX_MAP_MODE_3D) {
            BKE_report(op->reports,
                       RPT_WARNING,
                       "Texture mapping not set to 3D, results may be unpredictable");
          }
        }
        expand_cache->texture_distortion_strength += SCULPT_EXPAND_TEXTURE_DISTORTION_STEP;
        break;
      }
      case SCULPT_EXPAND_MODAL_TEXTURE_DISTORTION_DECREASE: {
        expand_cache->texture_distortion_strength -= SCULPT_EXPAND_TEXTURE_DISTORTION_STEP;
        expand_cache->texture_distortion_strength = max_ff(
            expand_cache->texture_distortion_strength, 0.0f);
        break;
      }
    }
  }

  /* Handle expand origin movement if enabled. */
  if (expand_cache->move) {
    sculpt_expand_move_propagation_origin(C, ob, event, expand_cache);
  }

  /* Add new Face Sets IDs to the snapping gset if enabled. */
  if (expand_cache->snap) {
    const int active_face_set_id = sculpt_expand_active_face_set_id_get(ss, expand_cache);
    if (!BLI_gset_haskey(expand_cache->snap_enabled_face_sets,
                         POINTER_FROM_INT(active_face_set_id))) {
      BLI_gset_add(expand_cache->snap_enabled_face_sets, POINTER_FROM_INT(active_face_set_id));
    }
  }

  /* Update the sculpt data with the current state of the #ExpandCache. */
  sculpt_expand_update_for_vertex(C, ob, target_expand_vertex);

  return OPERATOR_RUNNING_MODAL;
}

/**
 * Deletes the `delete_id` Face Set ID from the mesh Face Sets
 * and stores the result in `r_face_set`.
 * The faces that were using the `delete_id` Face Set are filled
 * using the content from their neighbors.
 */
static void sculpt_expand_delete_face_set_id_bmesh(int *r_face_sets,
                                                   SculptSession *ss,
                                                   ExpandCache *expand_cache,
                                                   const int delete_id)
{
  BMIter iter;
  BMFace *f;
  int i = 0;
  const int totface = ss->totpoly;

  /* Check that all the face sets IDs in the mesh are not equal to `delete_id`
   * before attempting to delete it. */
  bool all_same_id = true;

  BM_ITER_MESH (f, &iter, ss->bm, BM_FACES_OF_MESH) {
    SculptFaceRef fref = {(intptr_t)f};
    i++;

    if (!sculpt_expand_is_face_in_active_component(ss, expand_cache, fref)) {
      continue;
    }

    if (r_face_sets[i] != delete_id) {
      all_same_id = false;
      break;
    }
  }

  if (all_same_id) {
    return;
  }

  BLI_LINKSTACK_DECLARE(queue, BMFace *);
  BLI_LINKSTACK_DECLARE(queue_next, BMFace *);

  BLI_LINKSTACK_INIT(queue);
  BLI_LINKSTACK_INIT(queue_next);

  for (int i = 0; i < totface; i++) {
    SculptFaceRef fref = BKE_pbvh_table_index_to_face(ss->pbvh, i);

    if (r_face_sets[i] == delete_id) {
      BLI_LINKSTACK_PUSH(queue, (BMFace *)(fref.i));
    }
  }

  while (BLI_LINKSTACK_SIZE(queue)) {
    bool any_updated = false;

    while (BLI_LINKSTACK_SIZE(queue)) {
      const SculptFaceRef f = {(intptr_t)(BLI_LINKSTACK_POP(queue))};
      BMFace *bf = (BMFace *)f.i;
      const int f_index = BM_elem_index_get(bf);

      int other_id = delete_id;
      BMLoop *l = bf->l_first;
      do {
        BMLoop *l2 = l->radial_next;
        do {
          const int neighbor_face_index = BM_elem_index_get(l2->f);

          if (expand_cache->original_face_sets[neighbor_face_index] <= 0) {
            /* Skip picking IDs from hidden Face Sets. */
            continue;
          }

          if (r_face_sets[neighbor_face_index] != delete_id) {
            other_id = r_face_sets[neighbor_face_index];
          }

          l2 = l2->radial_next;
        } while (l2 != l);

        l = l->next;
      } while (l != bf->l_first);

      if (other_id != delete_id) {
        any_updated = true;
        r_face_sets[f_index] = other_id;
      }
      else {
        BLI_LINKSTACK_PUSH(queue_next, bf);
      }
    }

    if (!any_updated) {
      /* No Face Sets where updated in this iteration, which means that no more content to keep
       * filling the polys of the deleted Face Set was found. Break to avoid entering an infinite
       * loop trying to search for those polys again. */
      break;
    }

    BLI_LINKSTACK_SWAP(queue, queue_next);
  }

  BLI_LINKSTACK_FREE(queue);
  BLI_LINKSTACK_FREE(queue_next);

  /* Ensure that the visibility state of the modified Face Sets is the same as the original ones.
   */
  for (int i = 0; i < totface; i++) {
    if (expand_cache->original_face_sets[i] >= 0) {
      r_face_sets[i] = abs(r_face_sets[i]);
    }
    else {
      r_face_sets[i] = -abs(r_face_sets[i]);
    }
  }
}

/**
 * Deletes the `delete_id` Face Set ID from the mesh Face Sets
 * and stores the result in `r_face_set`.
 * The faces that were using the `delete_id` Face Set are filled
 * using the content from their neighbors.
 */
static void sculpt_expand_delete_face_set_id(int *r_face_sets,
                                             SculptSession *ss,
                                             ExpandCache *expand_cache,
                                             Mesh *mesh,
                                             const int delete_id)
{
  if (ss->bm) {
    sculpt_expand_delete_face_set_id_bmesh(r_face_sets, ss, expand_cache, delete_id);
    return;
  }

  const int totface = ss->totfaces;
  MeshElemMap *pmap = ss->pmap;

  /* Check that all the face sets IDs in the mesh are not equal to `delete_id`
   * before attempting to delete it. */
  bool all_same_id = true;
  for (int i = 0; i < totface; i++) {
    if (!sculpt_expand_is_face_in_active_component(
            ss, expand_cache, BKE_pbvh_table_index_to_face(ss->pbvh, i))) {
      continue;
    }
    if (r_face_sets[i] != delete_id) {
      all_same_id = false;
      break;
    }
  }
  if (all_same_id) {
    return;
  }

  BLI_LINKSTACK_DECLARE(queue, void *);
  BLI_LINKSTACK_DECLARE(queue_next, void *);

  BLI_LINKSTACK_INIT(queue);
  BLI_LINKSTACK_INIT(queue_next);

  for (int i = 0; i < totface; i++) {
    if (r_face_sets[i] == delete_id) {
      BLI_LINKSTACK_PUSH(queue, POINTER_FROM_INT(i));
    }
  }

  while (BLI_LINKSTACK_SIZE(queue)) {
    bool any_updated = false;
    while (BLI_LINKSTACK_SIZE(queue)) {
      const int f_index = POINTER_AS_INT(BLI_LINKSTACK_POP(queue));
      int other_id = delete_id;
      const MPoly *c_poly = &mesh->mpoly[f_index];
      for (int l = 0; l < c_poly->totloop; l++) {
        const MLoop *c_loop = &mesh->mloop[c_poly->loopstart + l];
        const MeshElemMap *vert_map = &pmap[c_loop->v];
        for (int i = 0; i < vert_map->count; i++) {

          const int neighbor_face_index = vert_map->indices[i];
          if (expand_cache->original_face_sets[neighbor_face_index] <= 0) {
            /* Skip picking IDs from hidden Face Sets. */
            continue;
          }
          if (r_face_sets[neighbor_face_index] != delete_id) {
            other_id = r_face_sets[neighbor_face_index];
          }
        }
      }

      if (other_id != delete_id) {
        any_updated = true;
        r_face_sets[f_index] = other_id;
      }
      else {
        BLI_LINKSTACK_PUSH(queue_next, POINTER_FROM_INT(f_index));
      }
    }
    if (!any_updated) {
      /* No Face Sets where updated in this iteration, which means that no more content to keep
       * filling the polys of the deleted Face Set was found. Break to avoid entering an infinite
       * loop trying to search for those polys again. */
      break;
    }

    BLI_LINKSTACK_SWAP(queue, queue_next);
  }

  BLI_LINKSTACK_FREE(queue);
  BLI_LINKSTACK_FREE(queue_next);

  /* Ensure that the visibility state of the modified Face Sets is the same as the original ones.
   */
  for (int i = 0; i < totface; i++) {
    if (expand_cache->original_face_sets[i] >= 0) {
      r_face_sets[i] = abs(r_face_sets[i]);
    }
    else {
      r_face_sets[i] = -abs(r_face_sets[i]);
    }
  }
}

static void sculpt_expand_cache_initial_config_set(bContext *C,
                                                   wmOperator *op,
                                                   ExpandCache *expand_cache)
{
  /* RNA properties. */
  expand_cache->invert = RNA_boolean_get(op->ptr, "invert");
  expand_cache->preserve_flip_inverse = RNA_boolean_get(op->ptr, "use_preserve_flip_inverse");
  expand_cache->preserve = RNA_boolean_get(op->ptr, "use_mask_preserve");
  expand_cache->falloff_gradient = RNA_boolean_get(op->ptr, "use_falloff_gradient");
  expand_cache->target = RNA_enum_get(op->ptr, "target");
  expand_cache->modify_active_face_set = RNA_boolean_get(op->ptr, "use_modify_active");
  expand_cache->reposition_pivot = RNA_boolean_get(op->ptr, "use_reposition_pivot");
  expand_cache->max_geodesic_move_preview = RNA_int_get(op->ptr, "max_geodesic_move_preview");

  /* These can be exposed in RNA if needed. */
  expand_cache->loop_count = 1;
  expand_cache->brush_gradient = false;

  /* Texture and color data from the active Brush. */
  Object *ob = CTX_data_active_object(C);
  Sculpt *sd = CTX_data_tool_settings(C)->sculpt;
  SculptSession *ss = ob->sculpt;
  expand_cache->brush = BKE_paint_brush(&sd->paint);
  BKE_curvemapping_init(expand_cache->brush->curve);
  copy_v4_fl(expand_cache->fill_color, 1.0f);
  copy_v3_v3(expand_cache->fill_color, BKE_brush_color_get(ss->scene, expand_cache->brush));
  IMB_colormanagement_srgb_to_scene_linear_v3(expand_cache->fill_color);

  expand_cache->scene = CTX_data_scene(C);
  expand_cache->mtex = &expand_cache->brush->mtex;
  expand_cache->texture_distortion_strength = 0.0f;
  expand_cache->blend_mode = expand_cache->brush->blend;
}

/**
 * Does the undo sculpt push for the affected target data of the #ExpandCache.
 */
static void sculpt_expand_undo_push(Object *ob, ExpandCache *expand_cache)
{
  SculptSession *ss = ob->sculpt;
  PBVHNode **nodes;
  int totnode;
  BKE_pbvh_search_gather(ss->pbvh, NULL, NULL, &nodes, &totnode);

  switch (expand_cache->target) {
    case SCULPT_EXPAND_TARGET_MASK:
      for (int i = 0; i < totnode; i++) {
        SCULPT_undo_push_node(ob, nodes[i], SCULPT_UNDO_MASK);
      }
      break;
    case SCULPT_EXPAND_TARGET_FACE_SETS:
      SCULPT_undo_push_node(ob, nodes[0], SCULPT_UNDO_FACE_SETS);
      break;
    case SCULPT_EXPAND_TARGET_COLORS:
      for (int i = 0; i < totnode; i++) {
        SCULPT_undo_push_node(ob, nodes[i], SCULPT_UNDO_COLOR);
      }
      break;
  }

  MEM_freeN(nodes);
}

static int sculpt_expand_invoke(bContext *C, wmOperator *op, const wmEvent *event)
{
  Depsgraph *depsgraph = CTX_data_ensure_evaluated_depsgraph(C);
  Object *ob = CTX_data_active_object(C);
  SculptSession *ss = ob->sculpt;
  Sculpt *sd = CTX_data_tool_settings(C)->sculpt;

  SCULPT_vertex_random_access_ensure(ss);
  SCULPT_face_random_access_ensure(ss);

  /* Create and configure the Expand Cache. */
  ss->expand_cache = MEM_callocN(sizeof(ExpandCache), "expand cache");
  sculpt_expand_cache_initial_config_set(C, op, ss->expand_cache);

  /* Update object. */
  const bool needs_colors = ss->expand_cache->target == SCULPT_EXPAND_TARGET_COLORS;

  if (needs_colors) {
    /* CTX_data_ensure_evaluated_depsgraph should be used at the end to include the updates of
     * earlier steps modifying the data. */
    BKE_sculpt_color_layer_create_if_needed(ob);
    depsgraph = CTX_data_ensure_evaluated_depsgraph(C);
  }

  BKE_sculpt_update_object_for_edit(depsgraph, ob, true, true, needs_colors);

  /* Do nothing when the mesh has 0 vertices. */
  const int totvert = SCULPT_vertex_count_get(ss);
  if (totvert == 0) {
    sculpt_expand_cache_free(ss);
    return OPERATOR_CANCELLED;
  }

  sculpt_expand_ensure_sculptsession_data(ob);

  /* Initialize undo. */
  SCULPT_undo_push_begin(ob, "expand");
  sculpt_expand_undo_push(ob, ss->expand_cache);

  /* Set the initial element for expand from the event position. */
  const float mouse[2] = {event->mval[0], event->mval[1]};
  sculpt_expand_set_initial_components_for_mouse(C, ob, ss->expand_cache, mouse);

  /* Cache PBVH nodes. */
  BKE_pbvh_search_gather(
      ss->pbvh, NULL, NULL, &ss->expand_cache->nodes, &ss->expand_cache->totnode);

  /* Store initial state. */
  sculpt_expand_original_state_store(ob, ss->expand_cache);

  if (ss->expand_cache->modify_active_face_set) {
    sculpt_expand_delete_face_set_id(ss->expand_cache->initial_face_sets,
                                     ss,
                                     ss->expand_cache,
                                     ob->data,
                                     ss->expand_cache->next_face_set);
  }

  /* Initialize the falloff. */
  eSculptExpandFalloffType falloff_type = RNA_enum_get(op->ptr, "falloff_type");

  /* When starting from a boundary vertex, set the initial falloff to boundary. */
  if (SCULPT_vertex_is_boundary(
          ss, ss->expand_cache->initial_active_vertex, SCULPT_BOUNDARY_MESH)) {
    falloff_type = SCULPT_EXPAND_FALLOFF_BOUNDARY_TOPOLOGY;
  }

  sculpt_expand_falloff_factors_from_vertex_and_symm_create(
      ss->expand_cache, sd, ob, ss->expand_cache->initial_active_vertex, falloff_type);

  /* Initial mesh data update, resets all target data in the sculpt mesh. */
  sculpt_expand_update_for_vertex(C, ob, ss->expand_cache->initial_active_vertex);

  WM_event_add_modal_handler(C, op);
  return OPERATOR_RUNNING_MODAL;
}

void sculpt_expand_modal_keymap(wmKeyConfig *keyconf)
{
  static const EnumPropertyItem modal_items[] = {
      {SCULPT_EXPAND_MODAL_CONFIRM, "CONFIRM", 0, "Confirm", ""},
      {SCULPT_EXPAND_MODAL_CANCEL, "CANCEL", 0, "Cancel", ""},
      {SCULPT_EXPAND_MODAL_INVERT, "INVERT", 0, "Invert", ""},
      {SCULPT_EXPAND_MODAL_PRESERVE_TOGGLE, "PRESERVE", 0, "Toggle Preserve State", ""},
      {SCULPT_EXPAND_MODAL_GRADIENT_TOGGLE, "GRADIENT", 0, "Toggle Gradient", ""},
      {SCULPT_EXPAND_MODAL_RECURSION_STEP_GEODESIC,
       "RECURSION_STEP_GEODESIC",
       0,
       "Geodesic recursion step",
       ""},
      {SCULPT_EXPAND_MODAL_RECURSION_STEP_TOPOLOGY,
       "RECURSION_STEP_TOPOLOGY",
       0,
       "Topology recursion Step",
       ""},
      {SCULPT_EXPAND_MODAL_MOVE_TOGGLE, "MOVE_TOGGLE", 0, "Move Origin", ""},
      {SCULPT_EXPAND_MODAL_FALLOFF_GEODESIC, "FALLOFF_GEODESICS", 0, "Geodesic Falloff", ""},
      {SCULPT_EXPAND_MODAL_FALLOFF_TOPOLOGY, "FALLOFF_TOPOLOGY", 0, "Topology Falloff", ""},
      {SCULPT_EXPAND_MODAL_FALLOFF_TOPOLOGY_DIAGONALS,
       "FALLOFF_TOPOLOGY_DIAGONALS",
       0,
       "Diagonals Falloff",
       ""},
      {SCULPT_EXPAND_MODAL_FALLOFF_SPHERICAL, "FALLOFF_SPHERICAL", 0, "Spherical Falloff", ""},
      {SCULPT_EXPAND_MODAL_SNAP_ENABLE, "SNAP_ENABLE", 0, "Snap expand to Face Sets", ""},
      {SCULPT_EXPAND_MODAL_SNAP_DISABLE,
       "SNAP_DISABLE",
       0,
       "Disable Snap expand to Face Sets",
       ""},
      {SCULPT_EXPAND_MODAL_LOOP_COUNT_INCREASE,
       "LOOP_COUNT_INCREASE",
       0,
       "Loop Count Increase",
       ""},
      {SCULPT_EXPAND_MODAL_LOOP_COUNT_DECREASE,
       "LOOP_COUNT_DECREASE",
       0,
       "Loop Count Decrease",
       ""},
      {SCULPT_EXPAND_MODAL_BRUSH_GRADIENT_TOGGLE,
       "BRUSH_GRADIENT_TOGGLE",
       0,
       "Toggle Brush Gradient",
       ""},
      {SCULPT_EXPAND_MODAL_TEXTURE_DISTORTION_INCREASE,
       "TEXTURE_DISTORTION_INCREASE",
       0,
       "Texture Distortion Increase",
       ""},
      {SCULPT_EXPAND_MODAL_TEXTURE_DISTORTION_DECREASE,
       "TEXTURE_DISTORTION_DECREASE",
       0,
       "Texture Distortion Decrease",
       ""},
      {0, NULL, 0, NULL, NULL},
  };

  static const char *name = "Sculpt Expand Modal";
  wmKeyMap *keymap = WM_modalkeymap_find(keyconf, name);

  /* This function is called for each spacetype, only needs to add map once. */
  if (keymap && keymap->modal_items) {
    return;
  }

  keymap = WM_modalkeymap_ensure(keyconf, name, modal_items);
  WM_modalkeymap_assign(keymap, "SCULPT_OT_expand");
}

void SCULPT_OT_expand(wmOperatorType *ot)
{
  /* Identifiers. */
  ot->name = "Expand";
  ot->idname = "SCULPT_OT_expand";
  ot->description = "Generic sculpt expand operator";

  /* API callbacks. */
  ot->invoke = sculpt_expand_invoke;
  ot->modal = sculpt_expand_modal;
  ot->cancel = sculpt_expand_cancel;
  ot->poll = SCULPT_mode_poll;

  ot->flag = OPTYPE_REGISTER | OPTYPE_UNDO;

  static EnumPropertyItem prop_sculpt_expand_falloff_type_items[] = {
      {SCULPT_EXPAND_FALLOFF_GEODESIC, "GEODESIC", 0, "Geodesic", ""},
      {SCULPT_EXPAND_FALLOFF_TOPOLOGY, "TOPOLOGY", 0, "Topology", ""},
      {SCULPT_EXPAND_FALLOFF_TOPOLOGY_DIAGONALS,
       "TOPOLOGY_DIAGONALS",
       0,
       "Topology Diagonals",
       ""},
      {SCULPT_EXPAND_FALLOFF_NORMALS, "NORMALS", 0, "Normals", ""},
      {SCULPT_EXPAND_FALLOFF_SPHERICAL, "SPHERICAL", 0, "Spherical", ""},
      {SCULPT_EXPAND_FALLOFF_BOUNDARY_TOPOLOGY, "BOUNDARY_TOPOLOGY", 0, "Boundary Topology", ""},
      {SCULPT_EXPAND_FALLOFF_BOUNDARY_FACE_SET, "BOUNDARY_FACE_SET", 0, "Boundary Face Set", ""},
      {SCULPT_EXPAND_FALLOFF_ACTIVE_FACE_SET, "ACTIVE_FACE_SET", 0, "Active Face Set", ""},
      {SCULPT_EXPAND_FALLOFF_POLY_LOOP, "POLY_LOOP", 0, "POLY_LOOP", ""},
      {0, NULL, 0, NULL, NULL},
  };

  static EnumPropertyItem prop_sculpt_expand_target_type_items[] = {
      {SCULPT_EXPAND_TARGET_MASK, "MASK", 0, "Mask", ""},
      {SCULPT_EXPAND_TARGET_FACE_SETS, "FACE_SETS", 0, "Face Sets", ""},
      {SCULPT_EXPAND_TARGET_COLORS, "COLOR", 0, "Color", ""},
      {0, NULL, 0, NULL, NULL},
  };

  RNA_def_enum(ot->srna,
               "target",
               prop_sculpt_expand_target_type_items,
               SCULPT_EXPAND_TARGET_MASK,
               "Data Target",
               "Data that is going to be modified in the expand operation");

  RNA_def_enum(ot->srna,
               "falloff_type",
               prop_sculpt_expand_falloff_type_items,
               SCULPT_EXPAND_FALLOFF_GEODESIC,
               "Falloff Type",
               "Initial falloff of the expand operation");

  ot->prop = RNA_def_boolean(ot->srna,
                             "use_preserve_flip_inverse",
                             false,
                             "Preserve Inverted",
                             "Flip preserve mode in inverse mode");

  ot->prop = RNA_def_boolean(
      ot->srna, "invert", false, "Invert", "Invert the expand active elements");
  ot->prop = RNA_def_boolean(ot->srna,
                             "use_mask_preserve",
                             false,
                             "Preserve Previous",
                             "Preserve the previous state of the target data");
  ot->prop = RNA_def_boolean(ot->srna,
                             "use_falloff_gradient",
                             false,
                             "Falloff Gradient",
                             "Expand Using a linear falloff");

  ot->prop = RNA_def_boolean(ot->srna,
                             "use_modify_active",
                             false,
                             "Modify Active",
                             "Modify the active Face Set instead of creating a new one");

  ot->prop = RNA_def_boolean(
      ot->srna,
      "use_reposition_pivot",
      true,
      "Reposition Pivot",
      "Reposition the sculpt transform pivot to the boundary of the expand active area");

  ot->prop = RNA_def_int(ot->srna,
                         "max_geodesic_move_preview",
                         10000,
                         0,
                         INT_MAX,
                         "Max Vertex Count for Geodesic Move Preview",
                         "Maximum number of vertices in the mesh for using geodesic falloff when "
                         "moving the origin of expand. If the total number of vertices is greater "
                         "than this value, the falloff will be set to spherical when moving",
                         0,
                         1000000);
}<|MERGE_RESOLUTION|>--- conflicted
+++ resolved
@@ -1336,7 +1336,7 @@
     PBVHNode *node = nodes[n];
     PBVHVertexIter vd;
     BKE_pbvh_vertex_iter_begin (ss->pbvh, node, vd, PBVH_ITER_UNIQUE) {
-      SCULPT_vertex_color_set(ss, vd.index, expand_cache->original_colors[vd.index]);
+      SCULPT_vertex_color_set(ss, vd.vertex, expand_cache->original_colors[vd.index]);
     }
     BKE_pbvh_vertex_iter_end;
     BKE_pbvh_node_mark_redraw(node);
@@ -1504,7 +1504,7 @@
   PBVHVertexIter vd;
   BKE_pbvh_vertex_iter_begin (ss->pbvh, node, vd, PBVH_ITER_ALL) {
     float initial_color[4];
-    SCULPT_vertex_color_get(ss, vd.index, initial_color);
+    SCULPT_vertex_color_get(ss, vd.vertex, initial_color);
 
     const bool enabled = sculpt_expand_state_get(ss, expand_cache, vd.vertex);
     float fade;
@@ -1531,7 +1531,7 @@
       continue;
     }
 
-    SCULPT_vertex_color_set(ss, vd.index, final_color);
+    SCULPT_vertex_color_set(ss, vd.vertex, final_color);
 
     any_changed = true;
     if (vd.mvert) {
@@ -1570,6 +1570,8 @@
   const int totvert = SCULPT_vertex_count_get(ss);
   const int totface = ss->totfaces;
 
+  SCULPT_vertex_random_access_ensure(ss);
+
   /* Face Sets are always stored as they are needed for snapping. */
   expand_cache->initial_face_sets = MEM_malloc_arrayN(totface, sizeof(int), "initial face set");
   expand_cache->original_face_sets = MEM_malloc_arrayN(totface, sizeof(int), "original face set");
@@ -1593,12 +1595,9 @@
   if (expand_cache->target == SCULPT_EXPAND_TARGET_COLORS) {
     expand_cache->original_colors = MEM_malloc_arrayN(totvert, sizeof(float[4]), "initial colors");
     for (int i = 0; i < totvert; i++) {
-<<<<<<< HEAD
-      copy_v4_v4(expand_cache->original_colors[i],
-                 SCULPT_vertex_color_get(ss, BKE_pbvh_table_index_to_vertex(ss->pbvh, i)));
-=======
-      SCULPT_vertex_color_get(ss, i, expand_cache->original_colors[i]);
->>>>>>> 6c0da7cc
+      SculptVertRef vertex = BKE_pbvh_table_index_to_vertex(ss->pbvh, i);
+
+      SCULPT_vertex_color_get(ss, vertex, expand_cache->original_colors[i]);
     }
   }
 }
