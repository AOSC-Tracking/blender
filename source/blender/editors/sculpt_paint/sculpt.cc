--- conflicted
+++ resolved
@@ -2100,14 +2100,6 @@
 
   BKE_pbvh_search_gather(ss->pbvh, nullptr, nullptr, &nodes, &totnode);
 
-<<<<<<< HEAD
-=======
-  /**
-   * Disable multi-threading when dynamic-topology is enabled. Otherwise,
-   * new entries might be inserted by #SCULPT_undo_push_node() into the #GHash
-   * used internally by #BM_log_original_vert_co() by a different thread. See #33787.
-   */
->>>>>>> 9808d6ab
   SculptThreadedTaskData data{};
   data.sd = sd;
   data.ob = ob;
