/* SPDX-License-Identifier: GPL-2.0-or-later
 * Copyright 2020 Blender Foundation. All rights reserved. */

/** \file
 * \ingroup edsculpt
 */

#include "MEM_guardedalloc.h"

#include "BLI_blenlib.h"
#include "BLI_compiler_attrs.h"
#include "BLI_hash.h"
#include "BLI_math.h"
<<<<<<< HEAD
#include "BLI_smallhash.h"
=======
#include "BLI_math_vector.hh"
#include "BLI_math_vector_types.hh"
#include "BLI_span.hh"
>>>>>>> 45c4a0b1
#include "BLI_task.h"
#include "BLI_task.hh"
#include "BLI_vector.hh"

#include "DNA_brush_types.h"
#include "DNA_customdata_types.h"
#include "DNA_mesh_types.h"
#include "DNA_meshdata_types.h"
#include "DNA_object_types.h"
#include "DNA_scene_types.h"

#include "BKE_attribute.h"
#include "BKE_attribute.hh"
#include "BKE_brush.h"
#include "BKE_ccg.h"
#include "BKE_colortools.h"
#include "BKE_context.h"
#include "BKE_customdata.h"
#include "BKE_mesh.hh"
#include "BKE_mesh_fair.h"
#include "BKE_mesh_mapping.h"
#include "BKE_mesh_types.h"
#include "BKE_multires.h"
#include "BKE_node.h"
#include "BKE_object.h"
#include "BKE_paint.h"
#include "BKE_pbvh.h"
#include "BKE_scene.h"
#include "BKE_subdiv_ccg.h"

#include "DEG_depsgraph.h"

#include "WM_api.h"
#include "WM_types.h"

#include "ED_sculpt.h"

#include "sculpt_intern.hh"

#include "RNA_access.h"
#include "RNA_define.h"

#include "bmesh.h"
#include "bmesh_log.h"

#include <math.h>
#include <stdlib.h>

using blender::Vector;

static int sculpt_face_material_get(SculptSession *ss, PBVHFaceRef face)
{
  switch (BKE_pbvh_type(ss->pbvh)) {
    case PBVH_BMESH: {
      BMFace *f = (BMFace *)face.i;
      return f->mat_nr;
    }
    case PBVH_GRIDS:
    case PBVH_FACES:
      return ss->material_index[face.i];
  }

  return -1;
}

int SCULPT_face_set_get(SculptSession *ss, PBVHFaceRef face)
{
  switch (BKE_pbvh_type(ss->pbvh)) {
    case PBVH_BMESH: {
      BMFace *f = (BMFace *)face.i;
      return BM_ELEM_CD_GET_INT(f, ss->cd_faceset_offset);
    }
    case PBVH_GRIDS:
    case PBVH_FACES:
      return ss->face_sets[face.i];
  }
  return -1;
}

void SCULPT_face_check_origdata(SculptSession *ss, PBVHFaceRef face)
{
  if (!ss->attrs.orig_fsets) {
    return;
  }

  short *s = BKE_sculpt_face_attr_get<short *>(face, ss->attrs.orig_fsets);

  // pack ss->stroke_id in higher 16 bits
  if (s[1] != ss->stroke_id) {
    s[0] = SCULPT_face_set_get(ss, face);
    s[1] = ss->stroke_id;
  }
}

int SCULPT_face_set_original_get(SculptSession *ss, PBVHFaceRef face)
{
  if (!ss->attrs.orig_fsets) {
    return SCULPT_face_set_get(ss, face);
  }

  short *s = BKE_sculpt_face_attr_get<short *>(face, ss->attrs.orig_fsets);

  if (s[1] != ss->stroke_id) {
    s[0] = SCULPT_face_set_get(ss, face);
    s[1] = ss->stroke_id;
  }

  return s[0];
}

void SCULPT_face_ensure_original(SculptSession *ss, Object *ob)
{
  SculptAttributeParams params = {0};

  ss->attrs.orig_fsets = BKE_sculpt_attribute_ensure(
      ob, ATTR_DOMAIN_FACE, CD_PROP_INT32, SCULPT_ATTRIBUTE_NAME(orig_fsets), &params);
}

bool SCULPT_face_select_get(SculptSession *ss, PBVHFaceRef face)
{
  if (ss->bm) {
    BMFace *f = (BMFace *)face.i;

    return f->head.hflag & BM_ELEM_SELECT;
  }
  else {
    return ss->select_poly ? ss->select_poly[face.i] : false;
  }
}

using blender::float3;
using blender::Vector;

/* Utils. */

int ED_sculpt_face_sets_find_next_available_id(struct Mesh *mesh)
{
  const int *face_sets = static_cast<const int *>(
      CustomData_get_layer_named(&mesh->pdata, CD_PROP_INT32, ".sculpt_face_set"));
  if (!face_sets) {
    return SCULPT_FACE_SET_NONE;
  }

  int next_face_set_id = 0;
  for (int i = 0; i < mesh->totpoly; i++) {
    next_face_set_id = max_ii(next_face_set_id, abs(face_sets[i]));
  }
  next_face_set_id++;

  return next_face_set_id;
}

void ED_sculpt_face_sets_initialize_none_to_id(struct Mesh *mesh, const int new_id)
{
  int *face_sets = static_cast<int *>(CustomData_get_layer_named_for_write(
      &mesh->pdata, CD_PROP_INT32, ".sculpt_face_set", mesh->totpoly));
  if (!face_sets) {
    return;
  }

  for (int i = 0; i < mesh->totpoly; i++) {
    if (face_sets[i] == SCULPT_FACE_SET_NONE) {
      face_sets[i] = new_id;
    }
  }
}

int ED_sculpt_face_sets_active_update_and_get(bContext *C, Object *ob, const float mval[2])
{
  SculptSession *ss = ob->sculpt;
  if (!ss) {
    return SCULPT_FACE_SET_NONE;
  }

  SculptCursorGeometryInfo gi;
  if (!SCULPT_cursor_geometry_info_update(C, &gi, mval, false, false)) {
    return SCULPT_FACE_SET_NONE;
  }

  return SCULPT_active_face_set_get(ss);
}

static BMesh *sculpt_faceset_bm_begin(Object *ob, SculptSession *ss, Mesh *mesh)
{
  if (ss->bm) {
    return ss->bm;
  }

  BMeshCreateParams params = {0};
  params.use_toolflags = true;

  const BMAllocTemplate allocsize = BMALLOC_TEMPLATE_FROM_ME(mesh);
  BMesh *bm = BM_mesh_create(&allocsize, &params);

  BMeshFromMeshParams cparams = {0};

  cparams.calc_face_normal = true;
  cparams.active_shapekey = ob->shapenr;
  cparams.use_shapekey = true;
  cparams.create_shapekey_layers = true;

  BM_mesh_bm_from_me(bm, mesh, &cparams);
  return bm;
}

static void sculpt_faceset_bm_end(SculptSession *ss, BMesh *bm)
{
  if (bm != ss->bm) {
    BM_mesh_free(bm);
  }
}

/* Draw Face Sets Brush. */

static int new_fset_apply_curve(SculptSession *ss,
                                SculptFaceSetDrawData *data,
                                int new_fset,
                                float poly_center[3],
                                float no[3],
                                SculptBrushTest *test,
                                CurveMapping *curve,
                                int count)
{
  float fade2;
  float tmp[3];
  float n[3];

  sub_v3_v3v3(tmp, poly_center, test->location);

  cross_v3_v3v3(n, no, data->stroke_direction);
  normalize_v3(n);

  // find t along brush line
  float t = dot_v3v3(data->stroke_direction, tmp) / ss->cache->radius;
  CLAMP(t, -1.0f, 1.0f);
  t = t * 0.5 + 0.5;

  // find start and end points;
  float start[3], end[3];
  copy_v3_v3(start, ss->cache->last_location);
  copy_v3_v3(end, ss->cache->location);

  madd_v3_v3fl(start, data->prev_stroke_direction, 0.5f * ss->cache->radius);
  madd_v3_v3fl(end, data->next_stroke_direction, 0.5f * ss->cache->radius);

  float co[3];

  // interpolate direction and pos across stroke line
  float dir[3];
  if (t < 0.5) {
    interp_v3_v3v3(co, start, test->location, t * 2.0f);
    interp_v3_v3v3(dir, data->prev_stroke_direction, data->stroke_direction, t * 2.0f);
  }
  else {
    interp_v3_v3v3(co, test->location, end, (t - 0.5f) * 2.0f);
    interp_v3_v3v3(dir, data->stroke_direction, data->next_stroke_direction, (t - 0.5f) * 2.0f);
  }

  sub_v3_v3v3(tmp, poly_center, co);
  normalize_v3(dir);

  // get final distance from stroke curve
  cross_v3_v3v3(n, no, dir);
  normalize_v3(n);

  fade2 = fabsf(dot_v3v3(n, tmp)) / ss->cache->radius;
  CLAMP(fade2, 0.0f, 1.0f);

  if (curve) {
    fade2 = BKE_curvemapping_evaluateF(curve, 0, fade2);
  }

  new_fset += (int)((1.0f - fade2) * (float)count);

  return new_fset;
}

ATTR_NO_OPT void do_draw_face_sets_brush_task_cb_ex(void *__restrict userdata,
                                                    const int n,
                                                    const TaskParallelTLS *__restrict tls)
{
<<<<<<< HEAD
  SculptFaceSetDrawData *data = (SculptFaceSetDrawData *)userdata;
=======
  using namespace blender;
  SculptThreadedTaskData *data = static_cast<SculptThreadedTaskData *>(userdata);
>>>>>>> 45c4a0b1
  SculptSession *ss = data->ob->sculpt;
  const Brush *brush = data->brush;
  const float bstrength = data->bstrength;

  const bool use_fset_strength = data->use_fset_strength;
  const bool use_fset_curve = data->use_fset_curve;
  const int count = data->count;
  const int active_fset = data->faceset;

  PBVHVertexIter vd;

  SculptBrushTest test;
  SculptBrushTestFn sculpt_brush_test_sq_fn = SCULPT_brush_test_init(ss, &test);

  const int thread_id = BLI_task_parallel_thread_id(tls);

<<<<<<< HEAD
  float(*vert_positions)[3] = SCULPT_mesh_deformed_positions_get(ss);
  const float test_limit = 0.05f;
  int cd_mask = -1;

  if (ss->bm) {
    cd_mask = CustomData_get_offset(&ss->bm->vdata, CD_PAINT_MASK);
  }

  /*check if we need to sample the current face set*/

  bool set_active_faceset = ss->cache->automasking &&
                            (ss->cache->automasking->settings.flags & BRUSH_AUTOMASKING_FACE_SETS);
  set_active_faceset = set_active_faceset && ss->cache->invert;
  set_active_faceset = set_active_faceset && ss->cache->automasking->settings.initial_face_set ==
                                                 ss->cache->automasking->settings.current_face_set;

  int automasking_fset_flag = 0;

  if (set_active_faceset) {
    // temporarily clear faceset flag
    automasking_fset_flag = ss->cache->automasking ? ss->cache->automasking->settings.flags &
                                                         BRUSH_AUTOMASKING_FACE_SETS :
                                                     0;
    ss->cache->automasking->settings.flags &= ~BRUSH_AUTOMASKING_FACE_SETS;
  }

  bool modified = false;

=======
  const Span<float3> positions(
      reinterpret_cast<const float3 *>(SCULPT_mesh_deformed_positions_get(ss)),
      SCULPT_vertex_count_get(ss));
  const Span<MLoop> loops(ss->mloop, data->me->totloop);
>>>>>>> 45c4a0b1
  AutomaskingNodeData automask_data;
  SCULPT_automasking_node_begin(
      data->ob, ss, ss->cache->automasking, &automask_data, data->nodes[n]);

  BKE_pbvh_vertex_iter_begin (ss->pbvh, data->nodes[n], vd, PBVH_ITER_UNIQUE) {
    SCULPT_automasking_node_update(ss, &automask_data, &vd);

    if (BKE_pbvh_type(ss->pbvh) == PBVH_FACES) {
      MeshElemMap *vert_map = &ss->pmap->pmap[vd.index];
      for (int j = 0; j < ss->pmap->pmap[vd.index].count; j++) {
        const MPoly *p = &ss->polys[vert_map->indices[j]];

<<<<<<< HEAD
        float poly_center[3];
        BKE_mesh_calc_poly_center(p, &ss->loops[p->loopstart], vert_positions, poly_center);
=======
        const float3 poly_center = bke::mesh::poly_center_calc(
            positions, loops.slice(poly.loopstart, poly.totloop));
>>>>>>> 45c4a0b1

        if (!sculpt_brush_test_sq_fn(&test, poly_center)) {
          continue;
        }
        const float fade = bstrength * SCULPT_brush_strength_factor(ss,
                                                                    brush,
                                                                    vd.co,
                                                                    sqrtf(test.dist),
                                                                    vd.no,
                                                                    vd.fno,
                                                                    vd.mask ? *vd.mask : 0.0f,
                                                                    vd.vertex,
                                                                    thread_id,
                                                                    &automask_data);

        int new_fset = active_fset;

        if (use_fset_curve) {
          float no[3];
          SCULPT_vertex_normal_get(ss, vd.vertex, no);

          new_fset = new_fset_apply_curve(
              ss, data, new_fset, poly_center, no, &test, data->curve, count);
        }

        if (fade > test_limit && ss->face_sets[vert_map->indices[j]] > 0) {
          bool ok = true;

          int fset = abs(ss->face_sets[vert_map->indices[j]]);

          /* Sample faces that are within
           * 8 pixels of the center of the brush.
           */
          if (set_active_faceset &&
              fset != abs(ss->cache->automasking->settings.initial_face_set)) {

            float radius = ss->cache->radius;
            float pixels = 8;  // TODO: multiply with DPI
            radius = pixels * (radius / (float)ss->cache->dyntopo_pixel_radius);

            if (sqrtf(test.dist) < radius) {
              ss->cache->automasking->settings.initial_face_set = abs(fset);
              set_active_faceset = false;
              ss->cache->automasking->settings.flags |= BRUSH_AUTOMASKING_FACE_SETS;
            }
            else {
              ok = false;
            }
          }

          const MLoop *ml = &ss->loops[p->loopstart];

          for (int i = 0; i < p->totloop; i++, ml++) {
            float *v = vert_positions[ml->v];
            float fno[3];

            *SCULPT_vertex_attr_get<int *>(
                BKE_pbvh_make_vref(ml->v),
                ss->attrs.boundary_flags) |= SCULPT_BOUNDARY_NEEDS_UPDATE;

            copy_v3_v3(fno, ss->vert_normals[ml->v]);
            float mask = ss->vmask ? ss->vmask[ml->v] : 0.0f;

            const float fade2 = bstrength *
                                SCULPT_brush_strength_factor(ss,
                                                             brush,
                                                             v,
                                                             sqrtf(test.dist),
                                                             ss->vert_normals[ml->v],
                                                             fno,
                                                             mask,
                                                             BKE_pbvh_make_vref((intptr_t)ml->v),
                                                             thread_id,
                                                             &automask_data);

            if (fade2 < test_limit) {
              ok = false;
              break;
            }
          }

          if (ok) {
            ss->face_sets[vert_map->indices[j]] = new_fset;
            modified = true;
          }
        }
      }
    }
    else if (BKE_pbvh_type(ss->pbvh) == PBVH_BMESH) {
      BMVert *v = vd.bm_vert;
      BMIter iter;
      BMFace *f;

      BM_ITER_ELEM (f, &iter, v, BM_FACES_OF_VERT) {
        float poly_center[3];
        BM_face_calc_center_median(f, poly_center);

        if (sculpt_brush_test_sq_fn(&test, poly_center)) {
          const float fade = bstrength * SCULPT_brush_strength_factor(ss,
                                                                      brush,
                                                                      vd.co,
                                                                      sqrtf(test.dist),
                                                                      vd.no,
                                                                      vd.fno,
                                                                      vd.mask ? *vd.mask : 0.0f,
                                                                      vd.vertex,
                                                                      thread_id,
                                                                      &automask_data);

          int new_fset = active_fset;

          if (use_fset_curve) {
            float no[3];
            SCULPT_vertex_normal_get(ss, vd.vertex, no);

            new_fset = new_fset_apply_curve(
                ss, data, new_fset, poly_center, no, &test, data->curve, count);
          }

          int fset = BM_ELEM_CD_GET_INT(f, ss->cd_faceset_offset);

          if ((!use_fset_strength || fade > test_limit) && fset > 0) {
            BMLoop *l = f->l_first;

            bool ok = true;

            /* Sample faces that are within
             * 8 pixels of the center of the brush.
             */
            if (set_active_faceset &&
                abs(fset) != abs(ss->cache->automasking->settings.initial_face_set)) {

              float radius = ss->cache->radius;
              float pixels = 8;  // TODO: multiple with DPI
              radius = pixels * (radius / (float)ss->cache->dyntopo_pixel_radius);

              if (sqrtf(test.dist) < radius) {
                ss->cache->automasking->settings.initial_face_set = abs(fset);
                set_active_faceset = false;
                ss->cache->automasking->settings.flags |= BRUSH_AUTOMASKING_FACE_SETS;
              }
              else {
                ok = false;
              }
            }

            do {
              float mask = cd_mask >= 0 ? BM_ELEM_CD_GET_FLOAT(l->v, cd_mask) : 0.0f;

              const float fade2 = bstrength *
                                  SCULPT_brush_strength_factor(ss,
                                                               brush,
                                                               l->v->co,
                                                               sqrtf(test.dist),
                                                               l->v->no,
                                                               l->f->no,
                                                               mask,
                                                               BKE_pbvh_make_vref((intptr_t)l->v),
                                                               thread_id,
                                                               &automask_data);

              if (fade2 < test_limit) {
                ok = false;
                break;
              }

              *SCULPT_vertex_attr_get<int *>(
                  BKE_pbvh_make_vref((intptr_t)l->v),
                  ss->attrs.boundary_flags) |= SCULPT_BOUNDARY_NEEDS_UPDATE;
            } while ((l = l->next) != f->l_first);

            if (ok) {
              BM_ELEM_CD_SET_INT(f, ss->cd_faceset_offset, new_fset);
              modified = true;
            }
          }
        }
      }
    }
    else if (BKE_pbvh_type(ss->pbvh) == PBVH_GRIDS) {
      if (!sculpt_brush_test_sq_fn(&test, vd.co)) {
        continue;
      }
      const float fade = bstrength * SCULPT_brush_strength_factor(ss,
                                                                  brush,
                                                                  vd.co,
                                                                  sqrtf(test.dist),
                                                                  vd.no,
                                                                  vd.fno,
                                                                  vd.mask ? *vd.mask : 0.0f,
                                                                  vd.vertex,
                                                                  thread_id,
                                                                  &automask_data);
      int new_fset = active_fset;

      if (use_fset_curve) {
        float no[3];
        SCULPT_vertex_normal_get(ss, vd.vertex, no);

        new_fset = new_fset_apply_curve(
            ss, data, new_fset, ss->cache->location, no, &test, data->curve, count);
      }

      if (!use_fset_strength || fade > test_limit) {
        SCULPT_vertex_face_set_set(ss, vd.vertex, new_fset);
        modified = true;
      }
    }
  }
  BKE_pbvh_vertex_iter_end;

  if (modified) {
    BKE_pbvh_node_mark_update_index_buffer(ss->pbvh, data->nodes[n]);
  }

  // restore automasking flag
  if (set_active_faceset) {
    ss->cache->automasking->settings.flags |= automasking_fset_flag;
  }
}

static void do_relax_face_sets_brush_task_cb_ex(void *__restrict userdata,
                                                const int n,
                                                const TaskParallelTLS *__restrict tls)
{
  SculptFaceSetDrawData *data = (SculptFaceSetDrawData *)userdata;
  SculptSession *ss = data->ob->sculpt;
  const Brush *brush = data->brush;
  float bstrength = ss->cache->bstrength;

  PBVHVertexIter vd;

  SculptBrushTest test;
  SculptBrushTestFn sculpt_brush_test_sq_fn = SCULPT_brush_test_init(ss, &test);

  const bool relax_face_sets = !(ss->cache->iteration_count % 3 == 0);
  /* This operations needs a strength tweak as the relax deformation is too weak by default. */
  if (relax_face_sets && data->iteration < 2) {
    bstrength *= 1.5f;
  }

  const int thread_id = BLI_task_parallel_thread_id(tls);
  AutomaskingNodeData automask_data;
  SCULPT_automasking_node_begin(
      data->ob, ss, ss->cache->automasking, &automask_data, data->nodes[n]);

  bool do_reproject = SCULPT_need_reproject(ss);

  BKE_pbvh_vertex_iter_begin (ss->pbvh, data->nodes[n], vd, PBVH_ITER_UNIQUE) {
    SCULPT_automasking_node_update(ss, &automask_data, &vd);

    if (!sculpt_brush_test_sq_fn(&test, vd.co)) {
      continue;
    }
    if (relax_face_sets == SCULPT_vertex_has_unique_face_set(ss, vd.vertex)) {
      continue;
    }

    float fade = bstrength * SCULPT_brush_strength_factor(ss,
                                                          brush,
                                                          vd.co,
                                                          sqrtf(test.dist),
                                                          vd.no,
                                                          vd.fno,
                                                          vd.mask ? *vd.mask : 0.0f,
                                                          vd.vertex,
                                                          thread_id,
                                                          &automask_data);

    CLAMP(fade, 0.0f, 1.0f);

    float oldco[3], oldno[3];

    copy_v3_v3(oldco, vd.co);
    SCULPT_vertex_normal_get(ss, vd.vertex, oldno);

    SCULPT_relax_vertex(ss,
                        &vd,
                        fade * bstrength,
                        (eSculptBoundary)(SCULPT_BOUNDARY_DEFAULT | SCULPT_BOUNDARY_FACE_SET),
                        vd.co);
    if (vd.is_mesh) {
      BKE_pbvh_vert_tag_update_normal(ss->pbvh, vd.vertex);
    }
    if (do_reproject) {
      SCULPT_reproject_cdata(ss, vd.vertex, oldco, oldno);
    }
  }
  BKE_pbvh_vertex_iter_end;
}

ATTR_NO_OPT void SCULPT_do_draw_face_sets_brush(Sculpt *sd,
                                                Object *ob,
                                                PBVHNode **nodes,
                                                int totnode)
{
  SculptSession *ss = ob->sculpt;
  Brush *brush = ss->cache->brush ? ss->cache->brush : BKE_paint_brush(&sd->paint);

  BKE_sculpt_face_sets_ensure(ob);
  if (ss->pbvh) {
    Mesh *mesh = BKE_mesh_from_object(ob);
    BKE_pbvh_face_sets_color_set(
        ss->pbvh, mesh->face_sets_color_seed, mesh->face_sets_color_default);
  }

  BKE_curvemapping_init(brush->curve);

  /* Threaded loop over nodes. */
  SculptFaceSetDrawData data;

  data.sd = sd;
  data.ob = ob;
  data.brush = brush;
  data.nodes = nodes;
  data.faceset = abs(ss->cache->paint_face_set);
  data.use_fset_curve = false;
  data.use_fset_strength = true;
  data.bstrength = ss->cache->bstrength;
  data.count = 1;

  bool threaded = true;

  /*for ctrl invert mode we have to set the automasking initial_face_set
    to the first non-current faceset that is found*/
  int automasking_flags = brush->automasking_flags | (sd ? sd->automasking_flags : 0);

  if (SCULPT_stroke_is_first_brush_step(ss->cache)) {
    if (ss->cache->invert && ss->cache->automasking &&
        (automasking_flags & BRUSH_AUTOMASKING_FACE_SETS)) {
      ss->cache->automasking->settings.current_face_set =
          ss->cache->automasking->settings.initial_face_set;
    }
  }

  if (ss->cache->invert && !ss->cache->alt_smooth && ss->cache->automasking &&
      ss->cache->automasking->settings.initial_face_set ==
          ss->cache->automasking->settings.current_face_set) {
    threaded = false;
  }

  // ctrl-click is single threaded since the tasks will set the initial face set
  TaskParallelSettings settings;
  BKE_pbvh_parallel_range_settings(&settings, threaded, totnode);
  if (ss->cache->alt_smooth) {
    SCULPT_boundary_info_ensure(ob);
    for (int i = 0; i < 4; i++) {
      data.iteration = i;
      BLI_task_parallel_range(0, totnode, &data, do_relax_face_sets_brush_task_cb_ex, &settings);
    }
  }
  else {
    BLI_task_parallel_range(0, totnode, &data, do_draw_face_sets_brush_task_cb_ex, &settings);
  }
}

/* Face Sets Operators */

enum eSculptFaceGroupsCreateModes {
  SCULPT_FACE_SET_MASKED = 0,
  SCULPT_FACE_SET_VISIBLE = 1,
  SCULPT_FACE_SET_ALL = 2,
  SCULPT_FACE_SET_SELECTION = 3,
};

static EnumPropertyItem prop_sculpt_face_set_create_types[] = {
    {
        SCULPT_FACE_SET_MASKED,
        "MASKED",
        0,
        "Face Set from Masked",
        "Create a new Face Set from the masked faces",
    },
    {
        SCULPT_FACE_SET_VISIBLE,
        "VISIBLE",
        0,
        "Face Set from Visible",
        "Create a new Face Set from the visible vertices",
    },
    {
        SCULPT_FACE_SET_ALL,
        "ALL",
        0,
        "Face Set Full Mesh",
        "Create an unique Face Set with all faces in the sculpt",
    },
    {
        SCULPT_FACE_SET_SELECTION,
        "SELECTION",
        0,
        "Face Set from Edit Mode Selection",
        "Create an Face Set corresponding to the Edit Mode face selection",
    },
    {0, nullptr, 0, nullptr, nullptr},
};

static int sculpt_face_set_create_exec(bContext *C, wmOperator *op)
{
  using namespace blender;
  Object *ob = CTX_data_active_object(C);
  SculptSession *ss = ob->sculpt;
  Depsgraph *depsgraph = CTX_data_depsgraph_pointer(C);

  const int mode = RNA_enum_get(op->ptr, "mode");

  BKE_sculpt_update_object_for_edit(depsgraph, ob, true, mode == SCULPT_FACE_SET_MASKED, false);

  SCULPT_face_random_access_ensure(ss);
  SCULPT_vertex_random_access_ensure(ss);

  const int tot_vert = SCULPT_vertex_count_get(ss);
  float threshold = 0.5f;

  PBVH *pbvh = ob->sculpt->pbvh;
  PBVHNode **nodes;
  int totnode;
  BKE_pbvh_search_gather(pbvh, nullptr, nullptr, &nodes, &totnode);

  if (!nodes) {
    return OPERATOR_CANCELLED;
  }

  SCULPT_undo_push_begin(ob, op);
  for (const int i : blender::IndexRange(totnode)) {
    SCULPT_undo_push_node(ob, nodes[i], SCULPT_UNDO_FACE_SETS);
  }

  const int next_face_set = SCULPT_face_set_next_available_get(ss);

  if (mode == SCULPT_FACE_SET_MASKED) {
    for (int i = 0; i < tot_vert; i++) {
      PBVHVertRef vertex = BKE_pbvh_index_to_vertex(ss->pbvh, i);

      if (SCULPT_vertex_mask_get(ss, vertex) >= threshold &&
          SCULPT_vertex_visible_get(ss, vertex)) {
        SCULPT_vertex_face_set_set(ss, vertex, next_face_set);
      }
    }
  }

  if (mode == SCULPT_FACE_SET_VISIBLE) {

    /* If all vertices in the sculpt are visible, create the new face set and update the default
     * color. This way the new face set will be white, which is a quick way of disabling all face
     * sets and the performance hit of rendering the overlay. */
    bool all_visible = true;
    for (int i = 0; i < tot_vert; i++) {
      PBVHVertRef vertex = BKE_pbvh_index_to_vertex(ss->pbvh, i);

      if (!SCULPT_vertex_visible_get(ss, vertex)) {
        all_visible = false;
        break;
      }
    }

    if (all_visible) {
      Mesh *mesh = (Mesh *)ob->data;
      mesh->face_sets_color_default = next_face_set;
      BKE_pbvh_face_sets_color_set(
          ss->pbvh, mesh->face_sets_color_seed, mesh->face_sets_color_default);
    }

    for (int i = 0; i < tot_vert; i++) {
      PBVHVertRef vertex = BKE_pbvh_index_to_vertex(ss->pbvh, i);

      if (SCULPT_vertex_visible_get(ss, vertex)) {
        SCULPT_vertex_face_set_set(ss, vertex, next_face_set);
      }
    }
  }

  if (mode == SCULPT_FACE_SET_ALL) {
    for (int i = 0; i < tot_vert; i++) {
      PBVHVertRef vertex = BKE_pbvh_index_to_vertex(ss->pbvh, i);

      SCULPT_vertex_face_set_set(ss, vertex, next_face_set);
    }
  }

  if (mode == SCULPT_FACE_SET_SELECTION) {
    const int totface = ss->totfaces;

    for (int i = 0; i < totface; i++) {
      PBVHFaceRef fref = BKE_pbvh_index_to_face(ss->pbvh, i);

      // XXX check hidden?
      bool ok = true;

      if (ss->attrs.hide_poly) {
        ok = *BKE_sculpt_face_attr_get<bool *>(fref, ss->attrs.hide_poly);
      }

      ok = ok && SCULPT_face_select_get(ss, fref);

      if (ok) {
        SCULPT_face_set_set(ss, fref, next_face_set);
      }
    }
  }

  for (int i = 0; i < totnode; i++) {
    BKE_pbvh_node_mark_redraw(nodes[i]);
  }

  MEM_SAFE_FREE(nodes);

  SCULPT_undo_push_end(ob);

  SCULPT_tag_update_overlays(C);

  return OPERATOR_FINISHED;
}

void SCULPT_OT_face_sets_create(wmOperatorType *ot)
{
  /* identifiers */
  ot->name = "Create Face Set";
  ot->idname = "SCULPT_OT_face_sets_create";
  ot->description = "Create a new Face Set";

  /* api callbacks */
  ot->exec = sculpt_face_set_create_exec;
  ot->poll = SCULPT_mode_poll;

  ot->flag = OPTYPE_REGISTER | OPTYPE_UNDO;

  RNA_def_enum(
      ot->srna, "mode", prop_sculpt_face_set_create_types, SCULPT_FACE_SET_MASKED, "Mode", "");
}

enum eSculptFaceSetsInitMode {
  SCULPT_FACE_SETS_FROM_LOOSE_PARTS = 0,
  SCULPT_FACE_SETS_FROM_MATERIALS = 1,
  SCULPT_FACE_SETS_FROM_NORMALS = 2,
  SCULPT_FACE_SETS_FROM_UV_SEAMS = 3,
  SCULPT_FACE_SETS_FROM_CREASES = 4,
  SCULPT_FACE_SETS_FROM_SHARP_EDGES = 5,
  SCULPT_FACE_SETS_FROM_BEVEL_WEIGHT = 6,
  SCULPT_FACE_SETS_FROM_FACE_MAPS = 7,
  SCULPT_FACE_SETS_FROM_FACE_SET_BOUNDARIES = 8,
};

static EnumPropertyItem prop_sculpt_face_sets_init_types[] = {
    {
        SCULPT_FACE_SETS_FROM_LOOSE_PARTS,
        "LOOSE_PARTS",
        0,
        "Face Sets from Loose Parts",
        "Create a Face Set per loose part in the mesh",
    },
    {
        SCULPT_FACE_SETS_FROM_MATERIALS,
        "MATERIALS",
        0,
        "Face Sets from Material Slots",
        "Create a Face Set per Material Slot",
    },
    {
        SCULPT_FACE_SETS_FROM_NORMALS,
        "NORMALS",
        0,
        "Face Sets from Mesh Normals",
        "Create Face Sets for Faces that have similar normal",
    },
    {
        SCULPT_FACE_SETS_FROM_UV_SEAMS,
        "UV_SEAMS",
        0,
        "Face Sets from UV Seams",
        "Create Face Sets using UV Seams as boundaries",
    },
    {
        SCULPT_FACE_SETS_FROM_CREASES,
        "CREASES",
        0,
        "Face Sets from Edge Creases",
        "Create Face Sets using Edge Creases as boundaries",
    },
    {
        SCULPT_FACE_SETS_FROM_BEVEL_WEIGHT,
        "BEVEL_WEIGHT",
        0,
        "Face Sets from Bevel Weight",
        "Create Face Sets using Bevel Weights as boundaries",
    },
    {
        SCULPT_FACE_SETS_FROM_SHARP_EDGES,
        "SHARP_EDGES",
        0,
        "Face Sets from Sharp Edges",
        "Create Face Sets using Sharp Edges as boundaries",
    },
    {
        SCULPT_FACE_SETS_FROM_FACE_MAPS,
        "FACE_MAPS",
        0,
        "Face Sets from Face Maps",
        "Create a Face Set per Face Map",
    },
    {
        SCULPT_FACE_SETS_FROM_FACE_SET_BOUNDARIES,
        "FACE_SET_BOUNDARIES",
        0,
        "Face Sets from Face Set Boundaries",
        "Create a Face Set per isolated Face Set",
    },
    {0, nullptr, 0, nullptr, nullptr},
};

typedef bool (*face_sets_flood_fill_test)(
    BMesh *bm, BMFace *from_f, BMEdge *from_e, BMFace *to_f, const float threshold);

static bool sculpt_face_sets_init_loose_parts_test(BMesh * /*bm*/,
                                                   BMFace * /*from_f*/,
                                                   BMEdge * /*from_e*/,
                                                   BMFace * /*UNUSED(to_f)*/,
                                                   const float /*UNUSED(threshold)*/)
{
  return true;
}

static bool sculpt_face_sets_init_normals_test(BMesh * /*bm*/,
                                               BMFace *from_f,
                                               BMEdge * /*UNUSED(from_e)*/,
                                               BMFace *to_f,
                                               const float threshold)
{
  return fabsf(dot_v3v3(from_f->no, to_f->no)) > threshold;
}

static bool sculpt_face_sets_init_uv_seams_test(BMesh * /*UNUSED(bm)*/,
                                                BMFace * /*UNUSED(from_f)*/,
                                                BMEdge *from_e,
                                                BMFace * /*UNUSED(to_f)*/,
                                                const float /*UNUSED(threshold)*/)
{
  return !BM_elem_flag_test(from_e, BM_ELEM_SEAM);
}

static bool sculpt_face_sets_init_crease_test(BMesh *bm,
                                              BMFace * /*UNUSED(from_f)*/,
                                              BMEdge *from_e,
                                              BMFace * /*UNUSED(to_f)*/,
                                              const float threshold)
{
  return BM_elem_float_data_get(&bm->edata, from_e, CD_CREASE) < threshold;
}

static bool sculpt_face_sets_init_bevel_weight_test(BMesh *bm,
                                                    BMFace * /*UNUSED(from_f)*/,
                                                    BMEdge *from_e,
                                                    BMFace * /*UNUSED(to_f)*/,
                                                    const float threshold)
{
  return BM_elem_float_data_get(&bm->edata, from_e, CD_BWEIGHT) < threshold;
}

static bool sculpt_face_sets_init_sharp_edges_test(BMesh * /*UNUSED(bm)*/,
                                                   BMFace * /*UNUSED(from_f)*/,
                                                   BMEdge *from_e,
                                                   BMFace * /*UNUSED(to_f)*/,
                                                   const float /*UNUSED(threshold)*/)
{
  return BM_elem_flag_test(from_e, BM_ELEM_SMOOTH);
}

static bool sculpt_face_sets_init_face_set_boundary_test(BMesh *bm,
                                                         BMFace *from_f,
                                                         BMEdge * /*UNUSED(from_e)*/,
                                                         BMFace *to_f,
                                                         const float /*UNUSED(threshold)*/)
{
  const int cd_face_sets_offset = CustomData_get_offset_named(
      &bm->pdata, CD_PROP_INT32, ".sculpt_face_sets");

  return BM_ELEM_CD_GET_INT(from_f, cd_face_sets_offset) ==
         BM_ELEM_CD_GET_INT(to_f, cd_face_sets_offset);
}

static void sculpt_face_sets_init_flood_fill(Object *ob,
                                             face_sets_flood_fill_test test,
                                             const float threshold)
{
  SculptSession *ss = ob->sculpt;
  Mesh *mesh = (Mesh *)ob->data;
  BMesh *bm;

  SCULPT_vertex_random_access_ensure(ss);
  SCULPT_face_random_access_ensure(ss);

  bm = sculpt_faceset_bm_begin(ob, ss, mesh);

  BLI_bitmap *visited_faces = BLI_BITMAP_NEW(ss->totfaces, "visited faces");
  const int totfaces = ss->totfaces;  // mesh->totpoly;

  if (!ss->bm) {
    BM_mesh_elem_index_ensure(bm, BM_FACE);
    BM_mesh_elem_table_ensure(bm, BM_FACE);
  }

  int next_face_set = 1;

  for (int i = 0; i < totfaces; i++) {
    if (BLI_BITMAP_TEST(visited_faces, i)) {
      continue;
    }
    GSQueue *queue;
    queue = BLI_gsqueue_new(sizeof(int));

    PBVHFaceRef fref = BKE_pbvh_index_to_face(ss->pbvh, i);
    SCULPT_face_set_set(ss, fref, next_face_set);

    BLI_BITMAP_ENABLE(visited_faces, i);
    BLI_gsqueue_push(queue, &i);

    while (!BLI_gsqueue_is_empty(queue)) {
      int from_f;
      BLI_gsqueue_pop(queue, &from_f);

      BMFace *f, *f_neighbor;
      BMEdge *ed;
      BMIter iter_a, iter_b;

      f = BM_face_at_index(bm, from_f);

      BM_ITER_ELEM (ed, &iter_a, f, BM_EDGES_OF_FACE) {
        BM_ITER_ELEM (f_neighbor, &iter_b, ed, BM_FACES_OF_EDGE) {
          if (f_neighbor == f) {
            continue;
          }
          int neighbor_face_index = BM_elem_index_get(f_neighbor);
          if (BLI_BITMAP_TEST(visited_faces, neighbor_face_index)) {
            continue;
          }
          if (!test(bm, f, ed, f_neighbor, threshold)) {
            continue;
          }

          PBVHFaceRef fref2 = BKE_pbvh_index_to_face(ss->pbvh, neighbor_face_index);
          SCULPT_face_set_set(ss, fref2, next_face_set);

          BLI_BITMAP_ENABLE(visited_faces, neighbor_face_index);
          BLI_gsqueue_push(queue, &neighbor_face_index);
        }
      }
    }

    next_face_set += 1;

    BLI_gsqueue_free(queue);
  }

  MEM_SAFE_FREE(visited_faces);

  sculpt_faceset_bm_end(ss, bm);
}

static void sculpt_face_sets_init_loop(Object *ob, const int mode)
{
  SculptSession *ss = ob->sculpt;

  SCULPT_face_random_access_ensure(ss);

  int cd_fmaps_offset = -1;
  if (ss->bm) {
    cd_fmaps_offset = CustomData_get_offset(&ss->bm->pdata, CD_FACEMAP);
  }

  Mesh *me = nullptr;
  int *fmaps = nullptr;

  if (BKE_pbvh_type(ss->pbvh) == PBVH_GRIDS) {
    me = (Mesh *)ob->data;
    fmaps = (int *)CustomData_get_layer(&me->pdata, CD_FACEMAP);
  }
  else if (BKE_pbvh_type(ss->pbvh) == PBVH_FACES) {
    fmaps = (int *)CustomData_get_layer(ss->pdata, CD_FACEMAP);
  }

  for (int i = 0; i < ss->totfaces; i++) {
    PBVHFaceRef fref = BKE_pbvh_index_to_face(ss->pbvh, i);

    if (mode == SCULPT_FACE_SETS_FROM_MATERIALS) {
      SCULPT_face_set_set(ss, fref, (int)(sculpt_face_material_get(ss, fref) + 1));
    }
    else if (mode == SCULPT_FACE_SETS_FROM_FACE_MAPS) {
      int fmap = 1;

      switch (BKE_pbvh_type(ss->pbvh)) {
        case PBVH_BMESH: {
          BMFace *f = (BMFace *)fref.i;

          if (cd_fmaps_offset >= 0) {
            fmap = BM_ELEM_CD_GET_INT(f, cd_fmaps_offset) + 2;
          }

          break;
        }
        case PBVH_FACES:
        case PBVH_GRIDS: {
          if (fmaps) {
            fmap = fmaps[i] + 2;
          }
          break;
        }
      }

      SCULPT_face_set_set(ss, fref, fmap);
    }
  }
}

static int sculpt_face_set_init_exec(bContext *C, wmOperator *op)
{
  Object *ob = CTX_data_active_object(C);
  SculptSession *ss = ob->sculpt;
  Depsgraph *depsgraph = CTX_data_depsgraph_pointer(C);

  const int mode = RNA_enum_get(op->ptr, "mode");

  BKE_sculpt_update_object_for_edit(depsgraph, ob, true, false, false);
  ss->face_sets = BKE_sculpt_face_sets_ensure(ob);

  /* Dyntopo not supported. */
  if (BKE_pbvh_type(ss->pbvh) == PBVH_BMESH) {
    return OPERATOR_CANCELLED;
  }

  PBVH *pbvh = ob->sculpt->pbvh;
  PBVHNode **nodes;
  int totnode;
  BKE_pbvh_search_gather(pbvh, nullptr, nullptr, &nodes, &totnode);

  if (!nodes) {
    return OPERATOR_CANCELLED;
  }

  SCULPT_undo_push_begin(ob, op);
  for (const int i : blender::IndexRange(totnode)) {
    SCULPT_undo_push_node(ob, nodes[i], SCULPT_UNDO_FACE_SETS);
  }

  const float threshold = RNA_float_get(op->ptr, "threshold");

  switch (mode) {
    case SCULPT_FACE_SETS_FROM_LOOSE_PARTS:
      sculpt_face_sets_init_flood_fill(ob, sculpt_face_sets_init_loose_parts_test, threshold);
      break;
    case SCULPT_FACE_SETS_FROM_MATERIALS:
      sculpt_face_sets_init_loop(ob, SCULPT_FACE_SETS_FROM_MATERIALS);
      break;
<<<<<<< HEAD
    case SCULPT_FACE_SETS_FROM_NORMALS:
      sculpt_face_sets_init_flood_fill(ob, sculpt_face_sets_init_normals_test, threshold);
=======
    }
    case SCULPT_FACE_SETS_FROM_NORMALS: {
      const Span<float3> poly_normals = mesh->poly_normals();
      sculpt_face_sets_init_flood_fill(
          ob, [&](const int from_face, const int /*edge*/, const int to_face) -> bool {
            return std::abs(math::dot(poly_normals[from_face], poly_normals[to_face])) > threshold;
          });
>>>>>>> 45c4a0b1
      break;
    case SCULPT_FACE_SETS_FROM_UV_SEAMS:
      sculpt_face_sets_init_flood_fill(ob, sculpt_face_sets_init_uv_seams_test, threshold);
      break;
    case SCULPT_FACE_SETS_FROM_CREASES:
      sculpt_face_sets_init_flood_fill(ob, sculpt_face_sets_init_crease_test, threshold);
      break;
    case SCULPT_FACE_SETS_FROM_SHARP_EDGES:
      sculpt_face_sets_init_flood_fill(ob, sculpt_face_sets_init_sharp_edges_test, threshold);
      break;
    case SCULPT_FACE_SETS_FROM_BEVEL_WEIGHT:
      sculpt_face_sets_init_flood_fill(ob, sculpt_face_sets_init_bevel_weight_test, threshold);
      break;
    case SCULPT_FACE_SETS_FROM_FACE_SET_BOUNDARIES:
      sculpt_face_sets_init_flood_fill(
          ob, sculpt_face_sets_init_face_set_boundary_test, threshold);
      break;
    case SCULPT_FACE_SETS_FROM_FACE_MAPS:
      sculpt_face_sets_init_loop(ob, SCULPT_FACE_SETS_FROM_FACE_MAPS);
      break;
  }

  SCULPT_undo_push_end(ob);

  for (int i = 0; i < totnode; i++) {
    BKE_pbvh_node_mark_redraw(nodes[i]);
  }

  BKE_pbvh_update_vertex_data(ss->pbvh, PBVH_UpdateVisibility);

  MEM_SAFE_FREE(nodes);

  if (BKE_pbvh_type(pbvh) == PBVH_FACES) {
    BKE_mesh_flush_hidden_from_verts((Mesh *)ob->data);
  }

  SCULPT_tag_update_overlays(C);

  return OPERATOR_FINISHED;
}

void SCULPT_OT_face_sets_init(wmOperatorType *ot)
{
  /* identifiers */
  ot->name = "Init Face Sets";
  ot->idname = "SCULPT_OT_face_sets_init";
  ot->description = "Initializes all Face Sets in the mesh";

  /* api callbacks */
  ot->exec = sculpt_face_set_init_exec;
  ot->poll = SCULPT_mode_poll;

  ot->flag = OPTYPE_REGISTER | OPTYPE_UNDO;

  RNA_def_enum(
      ot->srna, "mode", prop_sculpt_face_sets_init_types, SCULPT_FACE_SET_MASKED, "Mode", "");
  RNA_def_float(
      ot->srna,
      "threshold",
      0.5f,
      0.0f,
      1.0f,
      "Threshold",
      "Minimum value to consider a certain attribute a boundary when creating the Face Sets",
      0.0f,
      1.0f);
}

enum eSculptFaceGroupVisibilityModes {
  SCULPT_FACE_SET_VISIBILITY_TOGGLE = 0,
  SCULPT_FACE_SET_VISIBILITY_SHOW_ACTIVE = 1,
  SCULPT_FACE_SET_VISIBILITY_HIDE_ACTIVE = 2,
  SCULPT_FACE_SET_VISIBILITY_INVERT = 3,
};

static EnumPropertyItem prop_sculpt_face_sets_change_visibility_types[] = {
    {
        SCULPT_FACE_SET_VISIBILITY_TOGGLE,
        "TOGGLE",
        0,
        "Toggle Visibility",
        "Hide all Face Sets except for the active one",
    },
    {
        SCULPT_FACE_SET_VISIBILITY_SHOW_ACTIVE,
        "SHOW_ACTIVE",
        0,
        "Show Active Face Set",
        "Show Active Face Set",
    },
    {
        SCULPT_FACE_SET_VISIBILITY_HIDE_ACTIVE,
        "HIDE_ACTIVE",
        0,
        "Hide Active Face Sets",
        "Hide Active Face Sets",
    },
    {
        SCULPT_FACE_SET_VISIBILITY_INVERT,
        "INVERT",
        0,
        "Invert Face Set Visibility",
        "Invert Face Set Visibility",
    },
    {0, nullptr, 0, nullptr, nullptr},
};

void SCULPT_face_sets_visibility_all_set(SculptSession *ss, bool state)
{
  for (int i = 0; i < ss->totfaces; i++) {
    PBVHFaceRef face = BKE_pbvh_index_to_face(ss->pbvh, i);

    *BKE_sculpt_face_attr_get<bool *>(face, ss->attrs.hide_poly) = !state;
  }
}

void SCULPT_face_sets_visibility_invert(SculptSession *ss)
{
  for (int i = 0; i < ss->totfaces; i++) {
    PBVHFaceRef face = BKE_pbvh_index_to_face(ss->pbvh, i);

    *BKE_sculpt_face_attr_get<bool *>(face, ss->attrs.hide_poly) ^= true;
  }
}

bool sculpt_has_face_sets(Object *ob)
{
  SculptSession *ss = ob->sculpt;

  if (ss->bm) {
    return CustomData_get_offset_named(&ss->bm->pdata, CD_PROP_INT32, ".sculpt_face_set") != -1;
  }
  else {
    Mesh *mesh = BKE_object_get_original_mesh(ob);

    return CustomData_get_layer_named(&mesh->pdata, CD_PROP_INT32, ".sculpt_face_set");
  }
}

static int sculpt_face_sets_change_visibility_exec(bContext *C, wmOperator *op)
{
  Object *ob = CTX_data_active_object(C);
  SculptSession *ss = ob->sculpt;
  Depsgraph *depsgraph = CTX_data_depsgraph_pointer(C);

  BKE_sculpt_update_object_for_edit(depsgraph, ob, true, true, false);

  const int mode = RNA_enum_get(op->ptr, "mode");
  const int tot_vert = SCULPT_vertex_count_get(ss);

  PBVH *pbvh = ob->sculpt->pbvh;
  PBVHNode **nodes;
  int totnode;

  BKE_pbvh_search_gather(pbvh, nullptr, nullptr, &nodes, &totnode);

  if (totnode == 0) {
    MEM_SAFE_FREE(nodes);
    return OPERATOR_CANCELLED;
  }

  SCULPT_vertex_random_access_ensure(ss);
  SCULPT_face_random_access_ensure(ss);

  const int active_face_set = SCULPT_active_face_set_get(ss);

  SCULPT_undo_push_begin(ob, op);
  for (int i = 0; i < totnode; i++) {
    SCULPT_undo_push_node(ob, nodes[i], SCULPT_UNDO_HIDDEN);
  }

  switch (mode) {
    case SCULPT_FACE_SET_VISIBILITY_TOGGLE: {
      bool hidden_vertex = false;

      /* This can fail with regular meshes with non-manifold geometry as the visibility state can't
       * be synced from face sets to non-manifold vertices. */
      if (BKE_pbvh_type(ss->pbvh) == PBVH_GRIDS) {
        for (int i = 0; i < tot_vert; i++) {
          PBVHVertRef vertex = BKE_pbvh_index_to_vertex(ss->pbvh, i);

          if (!SCULPT_vertex_visible_get(ss, vertex)) {
            hidden_vertex = true;
            break;
          }
        }
      }

      if (!hidden_vertex && ss->attrs.hide_poly) {
        for (int i = 0; i < ss->totfaces; i++) {
          PBVHFaceRef face = BKE_pbvh_index_to_face(ss->pbvh, i);

          if (*BKE_sculpt_face_attr_get<bool *>(face, ss->attrs.hide_poly)) {
            hidden_vertex = true;
            break;
          }
        }
      }

      if (hidden_vertex) {
        SCULPT_face_visibility_all_set(ss, true);
      }
      else {
        if (sculpt_has_face_sets(ob)) {
          SCULPT_face_visibility_all_set(ss, false);
          SCULPT_face_set_visibility_set(ss, active_face_set, true);
        }
        else {
          SCULPT_face_visibility_all_set(ss, true);
        }
      }
      break;
    }
    case SCULPT_FACE_SET_VISIBILITY_SHOW_ACTIVE:
      ss->hide_poly = BKE_sculpt_hide_poly_ensure(ob);

      if (sculpt_has_face_sets(ob)) {
        SCULPT_face_visibility_all_set(ss, false);
        SCULPT_face_set_visibility_set(ss, active_face_set, true);
      }
      else {
        SCULPT_face_set_visibility_set(ss, active_face_set, true);
      }
      break;
    case SCULPT_FACE_SET_VISIBILITY_HIDE_ACTIVE:
      ss->hide_poly = BKE_sculpt_hide_poly_ensure(ob);

      if (sculpt_has_face_sets(ob)) {
        SCULPT_face_set_visibility_set(ss, active_face_set, false);
      }
      else {
        SCULPT_face_visibility_all_set(ss, false);
      }

      break;
    case SCULPT_FACE_SET_VISIBILITY_INVERT:
      ss->hide_poly = BKE_sculpt_hide_poly_ensure(ob);
      SCULPT_face_visibility_all_invert(ss);
      break;
  }

  /* For modes that use the cursor active vertex, update the rotation origin for viewport
   * navigation.
   */
  if (ELEM(mode, SCULPT_FACE_SET_VISIBILITY_TOGGLE, SCULPT_FACE_SET_VISIBILITY_SHOW_ACTIVE)) {
    UnifiedPaintSettings *ups = &CTX_data_tool_settings(C)->unified_paint_settings;
    float location[3];
    copy_v3_v3(location, SCULPT_active_vertex_co_get(ss));
    mul_m4_v3(ob->object_to_world, location);
    copy_v3_v3(ups->average_stroke_accum, location);
    ups->average_stroke_counter = 1;
    ups->last_stroke_valid = true;
  }

  /* Sync face sets visibility and vertex visibility. */
  SCULPT_visibility_sync_all_from_faces(ob);

  SCULPT_undo_push_end(ob);
  for (int i = 0; i < totnode; i++) {
    BKE_pbvh_node_mark_update_visibility(nodes[i]);
    BKE_pbvh_bmesh_check_tris(ss->pbvh, nodes[i]);
  }

  BKE_pbvh_update_vertex_data(ss->pbvh, PBVH_UpdateVisibility);

  MEM_SAFE_FREE(nodes);

  SCULPT_tag_update_overlays(C);

  return OPERATOR_FINISHED;
}

static int sculpt_face_sets_change_visibility_invoke(bContext *C,
                                                     wmOperator *op,
                                                     const wmEvent *event)
{
  Object *ob = CTX_data_active_object(C);
  SculptSession *ss = ob->sculpt;

  /* Update the active vertex and Face Set using the cursor position to avoid relying on the
   * paint cursor updates. */
  SculptCursorGeometryInfo sgi;
  const float mval_fl[2] = {float(event->mval[0]), float(event->mval[1])};
  SCULPT_vertex_random_access_ensure(ss);
  SCULPT_cursor_geometry_info_update(C, &sgi, mval_fl, false, false);

  return sculpt_face_sets_change_visibility_exec(C, op);
}

void SCULPT_OT_face_sets_change_visibility(wmOperatorType *ot)
{
  /* Identifiers. */
  ot->name = "Face Sets Visibility";
  ot->idname = "SCULPT_OT_face_set_change_visibility";
  ot->description = "Change the visibility of the Face Sets of the sculpt";

  /* Api callbacks. */
  ot->exec = sculpt_face_sets_change_visibility_exec;
  ot->invoke = sculpt_face_sets_change_visibility_invoke;
  ot->poll = SCULPT_mode_poll;

  ot->flag = OPTYPE_REGISTER | OPTYPE_UNDO | OPTYPE_DEPENDS_ON_CURSOR;

  RNA_def_enum(ot->srna,
               "mode",
               prop_sculpt_face_sets_change_visibility_types,
               SCULPT_FACE_SET_VISIBILITY_TOGGLE,
               "Mode",
               "");
}

static int sculpt_face_sets_randomize_colors_exec(bContext *C, wmOperator * /*op*/)
{

  Object *ob = CTX_data_active_object(C);
  SculptSession *ss = ob->sculpt;

  PBVH *pbvh = ob->sculpt->pbvh;
  PBVHNode **nodes;
  int totnode;
  Mesh *mesh = (Mesh *)ob->data;

  SCULPT_face_random_access_ensure(ss);

  mesh->face_sets_color_seed += 1;
  if (ss->face_sets || (ss->bm && ss->cd_faceset_offset >= 0)) {
    const int random_index = clamp_i(ss->totfaces * BLI_hash_int_01(mesh->face_sets_color_seed),
                                     0,
                                     max_ii(0, ss->totfaces - 1));

    PBVHFaceRef fref = BKE_pbvh_index_to_face(ss->pbvh, random_index);
    mesh->face_sets_color_default = SCULPT_face_set_get(ss, fref);
  }
  BKE_pbvh_face_sets_color_set(pbvh, mesh->face_sets_color_seed, mesh->face_sets_color_default);

  BKE_pbvh_search_gather(pbvh, nullptr, nullptr, &nodes, &totnode);
  for (int i = 0; i < totnode; i++) {
    BKE_pbvh_node_mark_redraw(nodes[i]);
  }

  MEM_SAFE_FREE(nodes);

  SCULPT_tag_update_overlays(C);

  return OPERATOR_FINISHED;
}

void SCULPT_OT_face_sets_randomize_colors(wmOperatorType *ot)
{
  /* Identifiers. */
  ot->name = "Randomize Face Sets Colors";
  ot->idname = "SCULPT_OT_face_sets_randomize_colors";
  ot->description = "Generates a new set of random colors to render the Face Sets in the viewport";

  /* Api callbacks. */
  ot->exec = sculpt_face_sets_randomize_colors_exec;
  ot->poll = SCULPT_mode_poll;

  ot->flag = OPTYPE_REGISTER | OPTYPE_UNDO;
}

enum eSculptFaceSetEditMode {
  SCULPT_FACE_SET_EDIT_GROW = 0,
  SCULPT_FACE_SET_EDIT_SHRINK = 1,
  SCULPT_FACE_SET_EDIT_DELETE_GEOMETRY = 2,
  SCULPT_FACE_SET_EDIT_FAIR_POSITIONS = 3,
  SCULPT_FACE_SET_EDIT_FAIR_TANGENCY = 4,
  SCULPT_FACE_SET_EDIT_FAIR_CURVATURE = 5,
  SCULPT_FACE_SET_EDIT_FILL_COMPONENT = 6,
  SCULPT_FACE_SET_EDIT_EXTRUDE = 7,
  SCULPT_FACE_SET_EDIT_FAIR_ALL_TANGENCY = 8,
};

static EnumPropertyItem prop_sculpt_face_sets_edit_types[] = {
    {
        SCULPT_FACE_SET_EDIT_GROW,
        "GROW",
        0,
        "Grow Face Set",
        "Grows the Face Sets boundary by one face based on mesh topology",
    },
    {
        SCULPT_FACE_SET_EDIT_SHRINK,
        "SHRINK",
        0,
        "Shrink Face Set",
        "Shrinks the Face Sets boundary by one face based on mesh topology",
    },
    {
        SCULPT_FACE_SET_EDIT_DELETE_GEOMETRY,
        "DELETE_GEOMETRY",
        0,
        "Delete Geometry",
        "Deletes the faces that are assigned to the Face Set",
    },
    {
        SCULPT_FACE_SET_EDIT_FAIR_POSITIONS,
        "FAIR_POSITIONS",
        0,
        "Fair Positions",
        "Creates a smooth as possible geometry patch from the Face Set minimizing changes in "
        "vertex positions",
    },
    {
        SCULPT_FACE_SET_EDIT_FAIR_TANGENCY,
        "FAIR_TANGENCY",
        0,
        "Fair Tangency",
        "Creates a smooth as possible geometry patch from the Face Set minimizing changes in "
        "vertex tangents",
    },
    /*
    {
        SCULPT_FACE_SET_EDIT_FAIR_CURVATURE,
        "FAIR_CURVATURE",
        0,
        "Fair Curvature",
        "Creates a smooth as possible geometry patch from the Face Set minimizing changes in "
        "surface curvature",
    },
    */
    {
        SCULPT_FACE_SET_EDIT_FILL_COMPONENT,
        "FILL_COMPONENT",
        0,
        "Fill Component",
        "Expand a Face Set to fill all affected connected components",
    },
    {
        SCULPT_FACE_SET_EDIT_EXTRUDE,
        "EXTRUDE",
        0,
        "Extrude",
        "Extrude a Face Set along the normals of the faces",
    },
    {
        SCULPT_FACE_SET_EDIT_FAIR_ALL_TANGENCY,
        "ALL_TANGENCY",
        0,
        "All tangency",
        "Extrude a Face Set along the normals of the faces",
    },
    {0, nullptr, 0, nullptr, nullptr},
};

static void sculpt_face_set_grow_bmesh(Object *ob,
                                       SculptSession *ss,
                                       const int *prev_face_sets,
                                       const int active_face_set_id,
                                       const bool modify_hidden)
{
  BMesh *bm = ss->bm;
  BMIter iter;
  BMFace *f;
  Vector<BMFace *> faces;

  if (ss->cd_faceset_offset < 0) {
    return;
  }

  BM_ITER_MESH (f, &iter, bm, BM_FACES_OF_MESH) {
    if (BM_elem_flag_test(f, BM_ELEM_HIDDEN) && !modify_hidden) {
      continue;
    }

    int fset = abs(BM_ELEM_CD_GET_INT(f, ss->cd_faceset_offset));

    if (fset == active_face_set_id) {
      faces.append(f);
    }
  }

  for (BMFace *f : faces) {
    BMLoop *l = f->l_first;

    do {
      if (l->radial_next != l) {
        BM_ELEM_CD_SET_INT(l->radial_next->f, ss->cd_faceset_offset, active_face_set_id);
      }
      l = l->next;
    } while (l != f->l_first);
  }
}

static void sculpt_face_set_grow(Object *ob,
                                 SculptSession *ss,
                                 const int *prev_face_sets,
                                 const int active_face_set_id,
                                 const bool modify_hidden)
{
  if (ss && ss->bm) {
    sculpt_face_set_grow_bmesh(ob, ss, prev_face_sets, active_face_set_id, modify_hidden);
    return;
  }

  Mesh *mesh = BKE_mesh_from_object(ob);
  const blender::Span<MPoly> polys = mesh->polys();
  const blender::Span<MLoop> loops = mesh->loops();

  for (const int p : polys.index_range()) {
    if (!modify_hidden && prev_face_sets[p] <= 0) {
      continue;
    }
    const MPoly *c_poly = &polys[p];
    for (int l = 0; l < c_poly->totloop; l++) {
      const MLoop *c_loop = &loops[c_poly->loopstart + l];
      const MeshElemMap *vert_map = &ss->pmap->pmap[c_loop->v];
      for (int i = 0; i < vert_map->count; i++) {
        const int neighbor_face_index = vert_map->indices[i];
        if (neighbor_face_index == p) {
          continue;
        }
        if (abs(prev_face_sets[neighbor_face_index]) == active_face_set_id) {
          ss->face_sets[p] = active_face_set_id;
        }
      }
    }
  }
}

static void sculpt_face_set_fill_component(Object *ob,
                                           SculptSession *ss,
                                           const int active_face_set_id,
                                           const bool /*UNUSED(modify_hidden)*/)
{
  SCULPT_topology_islands_ensure(ob);
  GSet *connected_components = BLI_gset_int_new("affected_components");

  const int totvert = SCULPT_vertex_count_get(ss);
  for (int i = 0; i < totvert; i++) {
    PBVHVertRef vertex = BKE_pbvh_index_to_vertex(ss->pbvh, i);

    if (!SCULPT_vertex_has_face_set(ss, vertex, active_face_set_id)) {
      continue;
    }
    const int vertex_connected_component = SCULPT_vertex_island_get(ss, vertex);
    if (BLI_gset_haskey(connected_components, POINTER_FROM_INT(vertex_connected_component))) {
      continue;
    }
    BLI_gset_add(connected_components, POINTER_FROM_INT(vertex_connected_component));
  }

  for (int i = 0; i < totvert; i++) {
    PBVHVertRef vertex = BKE_pbvh_index_to_vertex(ss->pbvh, i);

    const int vertex_connected_component = SCULPT_vertex_island_get(ss, vertex);
    if (!BLI_gset_haskey(connected_components, POINTER_FROM_INT(vertex_connected_component))) {
      continue;
    }

    SCULPT_vertex_face_set_set(ss, vertex, active_face_set_id);
  }

  BLI_gset_free(connected_components, nullptr);
}

static void sculpt_face_set_shrink_bmesh(Object *ob,
                                         SculptSession *ss,
                                         const int *prev_face_sets,
                                         const int active_face_set_id,
                                         const bool modify_hidden)
{
  BMesh *bm = ss->bm;
  BMIter iter;
  BMFace *f;
  Vector<BMFace *> faces;

  if (ss->cd_faceset_offset < 0) {
    return;
  }

  BM_ITER_MESH (f, &iter, bm, BM_FACES_OF_MESH) {
    if (BM_elem_flag_test(f, BM_ELEM_HIDDEN) && !modify_hidden) {
      continue;
    }

    int fset = abs(BM_ELEM_CD_GET_INT(f, ss->cd_faceset_offset));

    if (fset == active_face_set_id) {
      faces.append(f);
    }
  }

  for (BMFace *f : faces) {
    BMLoop *l = f->l_first;

    do {
      if (!modify_hidden && BM_elem_flag_test(l->radial_next->f, BM_ELEM_HIDDEN)) {
        l = l->next;
        continue;
      }

      if (l->radial_next != l &&
          abs(BM_ELEM_CD_GET_INT(l->radial_next->f, ss->cd_faceset_offset)) !=
              abs(active_face_set_id)) {
        int fset = BM_ELEM_CD_GET_INT(l->radial_next->f, ss->cd_faceset_offset);
        BM_ELEM_CD_SET_INT(f, ss->cd_faceset_offset, fset);
        break;
      }
      l = l->next;
    } while (l != f->l_first);
  }
}

static void sculpt_face_set_shrink(Object *ob,
                                   SculptSession *ss,
                                   const int *prev_face_sets,
                                   const int active_face_set_id,
                                   const bool modify_hidden)
{
  if (ss && ss->bm) {
    sculpt_face_set_shrink_bmesh(ob, ss, prev_face_sets, active_face_set_id, modify_hidden);
    return;
  }

  Mesh *mesh = BKE_mesh_from_object(ob);
  const blender::Span<MPoly> polys = mesh->polys();
  const blender::Span<MLoop> loops = mesh->loops();
  for (const int p : polys.index_range()) {
    if (!modify_hidden && prev_face_sets[p] <= 0) {
      continue;
    }
    if (abs(prev_face_sets[p]) == active_face_set_id) {
      const MPoly *c_poly = &polys[p];
      for (int l = 0; l < c_poly->totloop; l++) {
        const MLoop *c_loop = &loops[c_poly->loopstart + l];
        const MeshElemMap *vert_map = &ss->pmap->pmap[c_loop->v];
        for (int i = 0; i < vert_map->count; i++) {
          const int neighbor_face_index = vert_map->indices[i];
          if (neighbor_face_index == p) {
            continue;
          }
          if (abs(prev_face_sets[neighbor_face_index]) != active_face_set_id) {
            ss->face_sets[p] = prev_face_sets[neighbor_face_index];
          }
        }
      }
    }
  }
}

static bool check_single_face_set(SculptSession *ss, const bool check_visible_only)
{
  if (!ss->totfaces) {
    return true;
  }

  int first_face_set = SCULPT_FACE_SET_NONE;

  if (check_visible_only) {
    for (int f = 0; f < ss->totfaces; f++) {
      PBVHFaceRef fref = BKE_pbvh_index_to_face(ss->pbvh, f);
      int fset = SCULPT_face_set_get(ss, fref);

      if (fset > 0) {
        first_face_set = fset;
        break;
      }
    }
  }
  else {
    PBVHFaceRef fref = BKE_pbvh_index_to_face(ss->pbvh, 0);
    first_face_set = abs(SCULPT_face_set_get(ss, fref));
  }

  if (first_face_set == SCULPT_FACE_SET_NONE) {
    return true;
  }

  for (int f = 0; f < ss->totfaces; f++) {
    PBVHFaceRef fref = BKE_pbvh_index_to_face(ss->pbvh, f);

    int fset = SCULPT_face_set_get(ss, fref);
    fset = check_visible_only ? abs(fset) : fset;

    if (fset != first_face_set) {
      return false;
    }
  }
  return true;
}

static void sculpt_face_set_delete_geometry(Object *ob,
                                            SculptSession *ss,
                                            const int active_face_set_id,
                                            const bool modify_hidden)
{

  Mesh *mesh = (Mesh *)ob->data;
  const BMAllocTemplate allocsize = BMALLOC_TEMPLATE_FROM_ME(mesh);

  if (ss->bm) {
    Vector<BMFace *> faces;

    BMIter iter;
    BMFace *f;

    BM_ITER_MESH (f, &iter, ss->bm, BM_FACES_OF_MESH) {
      const int face_set_id = modify_hidden ? abs(BM_ELEM_CD_GET_INT(f, ss->cd_faceset_offset)) :
                                              BM_ELEM_CD_GET_INT(f, ss->cd_faceset_offset);
      if (face_set_id == active_face_set_id) {
        faces.append(f);
      }
    }

    for (BMFace *f : faces) {
      BKE_pbvh_bmesh_remove_face(ss->pbvh, f, true);
    }
  }
  else {
    BMeshCreateParams params = {0};
    params.use_toolflags = true;

    BMesh *bm = BM_mesh_create(&allocsize, &params);

    BMeshFromMeshParams cparams = {0};
    cparams.calc_face_normal = true;
    cparams.active_shapekey = ob->shapenr;
    cparams.use_shapekey = true;
    cparams.create_shapekey_layers = true;

    BM_mesh_bm_from_me(bm, mesh, &cparams);

    BM_mesh_elem_table_init(bm, BM_FACE);
    BM_mesh_elem_table_ensure(bm, BM_FACE);
    BM_mesh_elem_hflag_disable_all(bm, BM_VERT | BM_EDGE | BM_FACE, BM_ELEM_TAG, false);
    BMIter iter;
    BMFace *f;
    BM_ITER_MESH (f, &iter, bm, BM_FACES_OF_MESH) {
      const int face_index = BM_elem_index_get(f);
      const int face_set_id = modify_hidden ? abs(ss->face_sets[face_index]) :
                                              ss->face_sets[face_index];
      BM_elem_flag_set(f, BM_ELEM_TAG, face_set_id == active_face_set_id);
    }
    BM_mesh_delete_hflag_context(bm, BM_ELEM_TAG, DEL_FACES);
    BM_mesh_elem_hflag_disable_all(bm, BM_VERT | BM_EDGE | BM_FACE, BM_ELEM_TAG, false);

    BMeshToMeshParams tparams = {0};

    BM_mesh_bm_to_me(nullptr, bm, (Mesh *)ob->data, &tparams);

    BM_mesh_free(bm);
  }
}

static void sculpt_face_set_edit_fair_face_set(Object *ob,
                                               const int active_face_set_id,
<<<<<<< HEAD
                                               const int fair_order)
=======
                                               const eMeshFairingDepth fair_order,
                                               const float strength)
>>>>>>> 45c4a0b1
{
  SculptSession *ss = ob->sculpt;

  const int totvert = SCULPT_vertex_count_get(ss);

<<<<<<< HEAD
  Mesh *mesh = (Mesh *)ob->data;
  bool *fair_vertices = (bool *)MEM_malloc_arrayN(totvert, sizeof(bool), "fair vertices");
=======
  Mesh *mesh = static_cast<Mesh *>(ob->data);
  Vector<float3> orig_positions;
  Vector<bool> fair_verts;

  orig_positions.resize(totvert);
  fair_verts.resize(totvert);
>>>>>>> 45c4a0b1

  SCULPT_vertex_random_access_ensure(ss);
  SCULPT_boundary_info_ensure(ob);

  for (int i = 0; i < totvert; i++) {
    PBVHVertRef vref = BKE_pbvh_index_to_vertex(ss->pbvh, i);

    fair_vertices[i] = !SCULPT_vertex_is_boundary(ss, vref, SCULPT_BOUNDARY_MESH) &&
                       SCULPT_vertex_has_face_set(ss, vref, active_face_set_id) &&
                       SCULPT_vertex_has_unique_face_set(ss, vref);
  }

<<<<<<< HEAD
  if (ss->bm) {
    BKE_bmesh_prefair_and_fair_verts(ss->bm, fair_vertices, (eMeshFairingDepth)fair_order);
=======
    orig_positions[i] = SCULPT_vertex_co_get(ss, vertex);
    fair_verts[i] = !SCULPT_vertex_is_boundary(ss, vertex) &&
                    SCULPT_vertex_has_face_set(ss, vertex, active_face_set_id) &&
                    SCULPT_vertex_has_unique_face_set(ss, vertex);
>>>>>>> 45c4a0b1
  }
  else {
    float(*vert_positions)[3] = SCULPT_mesh_deformed_positions_get(ss);
    BKE_mesh_prefair_and_fair_verts(
        mesh, vert_positions, fair_vertices, (eMeshFairingDepth)fair_order);

<<<<<<< HEAD
    MEM_freeN(fair_vertices);
=======
  float(*positions)[3] = SCULPT_mesh_deformed_positions_get(ss);
  BKE_mesh_prefair_and_fair_verts(mesh, positions, fair_verts.data(), fair_order);

  for (int i = 0; i < totvert; i++) {
    if (fair_verts[i]) {
      interp_v3_v3v3(positions[i], orig_positions[i], positions[i], strength);
    }
>>>>>>> 45c4a0b1
  }
}

static void sculpt_face_set_apply_edit(Object *ob,
                                       const int active_face_set_id,
                                       const int mode,
                                       const bool modify_hidden,
                                       const float strength = 0.0f)
{
  SculptSession *ss = ob->sculpt;

  switch (mode) {
    case SCULPT_FACE_SET_EDIT_GROW: {
      int *prev_face_sets = ss->face_sets ? (int *)MEM_dupallocN(ss->face_sets) : nullptr;
      sculpt_face_set_grow(ob, ss, prev_face_sets, active_face_set_id, modify_hidden);
      MEM_SAFE_FREE(prev_face_sets);
      break;
    }
    case SCULPT_FACE_SET_EDIT_SHRINK: {
      int *prev_face_sets = ss->face_sets ? (int *)MEM_dupallocN(ss->face_sets) : nullptr;
      sculpt_face_set_shrink(ob, ss, prev_face_sets, active_face_set_id, modify_hidden);
      MEM_SAFE_FREE(prev_face_sets);
      break;
    }
    case SCULPT_FACE_SET_EDIT_FILL_COMPONENT: {
      sculpt_face_set_fill_component(ob, ss, active_face_set_id, modify_hidden);
      break;
    }
    case SCULPT_FACE_SET_EDIT_DELETE_GEOMETRY:
      sculpt_face_set_delete_geometry(ob, ss, active_face_set_id, modify_hidden);
      break;
    case SCULPT_FACE_SET_EDIT_FAIR_POSITIONS:
      sculpt_face_set_edit_fair_face_set(
          ob, active_face_set_id, MESH_FAIRING_DEPTH_POSITION, strength);
      break;
    case SCULPT_FACE_SET_EDIT_FAIR_TANGENCY:
      sculpt_face_set_edit_fair_face_set(
          ob, active_face_set_id, MESH_FAIRING_DEPTH_TANGENCY, strength);
      break;
    case SCULPT_FACE_SET_EDIT_FAIR_ALL_TANGENCY: {
      GSet *face_sets_ids = BLI_gset_int_new("ids");
      for (int i = 0; i < ss->totfaces; i++) {
        BLI_gset_add(face_sets_ids, POINTER_FROM_INT(ss->face_sets[i]));
      }

      GSetIterator gs_iter;
      GSET_ITER (gs_iter, face_sets_ids) {
        const int face_set_id = POINTER_AS_INT(BLI_gsetIterator_getKey(&gs_iter));
        sculpt_face_set_edit_fair_face_set(ob, face_set_id, MESH_FAIRING_DEPTH_TANGENCY);
      }

      BLI_gset_free(face_sets_ids, nullptr);
    } break;
    case SCULPT_FACE_SET_EDIT_FAIR_CURVATURE:
      sculpt_face_set_edit_fair_face_set(ob, active_face_set_id, MESH_FAIRING_DEPTH_CURVATURE);
      break;
  }
}

static bool sculpt_face_set_edit_is_operation_valid(SculptSession *ss,
                                                    const eSculptFaceSetEditMode mode,
                                                    const bool modify_hidden)
{
  SCULPT_vertex_random_access_ensure(ss);
  SCULPT_face_random_access_ensure(ss);

  if (ELEM(mode, SCULPT_FACE_SET_EDIT_DELETE_GEOMETRY, SCULPT_FACE_SET_EDIT_EXTRUDE)) {
    if (BKE_pbvh_type(ss->pbvh) == PBVH_GRIDS) {
      /* Modification of base mesh geometry requires special remapping of multires displacement,
       * which does not happen here.
       * Disable delete operation. It can be supported in the future by doing similar
       * displacement data remapping as what happens in the mesh edit mode. */
      return false;
    }
    if (check_single_face_set(ss, !modify_hidden)) {
      /* Cancel the operator if the mesh only contains one Face Set to avoid deleting the
       * entire object. */
      return false;
    }
  }

  if (ELEM(mode, SCULPT_FACE_SET_EDIT_FAIR_POSITIONS, SCULPT_FACE_SET_EDIT_FAIR_TANGENCY)) {
    if (BKE_pbvh_type(ss->pbvh) == PBVH_GRIDS) {
      /* TODO: Multi-resolution topology representation using grids and duplicates can't be used
       * directly by the fair algorithm. Multi-resolution topology needs to be exposed in a
       * different way or converted to a mesh for this operation. */
      return false;
    }
  }

  return true;
}

static void sculpt_face_set_edit_modify_geometry(bContext *C,
                                                 Object *ob,
                                                 const int active_face_set,
                                                 const eSculptFaceSetEditMode mode,
                                                 const bool modify_hidden,
                                                 wmOperator *op)
{
  ED_sculpt_undo_geometry_begin(ob, op);
  sculpt_face_set_apply_edit(ob, abs(active_face_set), mode, modify_hidden);
  ED_sculpt_undo_geometry_end(ob);
  BKE_mesh_batch_cache_dirty_tag((Mesh *)ob->data, BKE_MESH_BATCH_DIRTY_ALL);
  DEG_id_tag_update(&ob->id, ID_RECALC_GEOMETRY);
  WM_event_add_notifier(C, NC_GEOM | ND_DATA, ob->data);
}

static void face_set_edit_do_post_visibility_updates(Object *ob, PBVHNode **nodes, int totnode)
{
  SculptSession *ss = ob->sculpt;
  PBVH *pbvh = ss->pbvh;

  BKE_pbvh_update_vertex_data(ss->pbvh, PBVH_UpdateVisibility);

  if (BKE_pbvh_type(pbvh) == PBVH_FACES) {
    BKE_mesh_flush_hidden_from_verts((Mesh *)ob->data);
  }
}

static void sculpt_face_set_edit_modify_face_sets(Object *ob,
                                                  const int active_face_set,
                                                  const eSculptFaceSetEditMode mode,
                                                  const bool modify_hidden,
                                                  wmOperator *op)
{
  PBVH *pbvh = ob->sculpt->pbvh;
  PBVHNode **nodes;
  int totnode;
  BKE_pbvh_search_gather(pbvh, nullptr, nullptr, &nodes, &totnode);

  if (!nodes) {
    return;
  }
  SCULPT_undo_push_begin(ob, op);
  for (const int i : blender::IndexRange(totnode)) {
    SCULPT_undo_push_node(ob, nodes[i], SCULPT_UNDO_FACE_SETS);
  }
  sculpt_face_set_apply_edit(ob, abs(active_face_set), mode, modify_hidden);
  SCULPT_undo_push_end(ob);
  face_set_edit_do_post_visibility_updates(ob, nodes, totnode);
  MEM_freeN(nodes);
}

static void sculpt_face_set_edit_modify_coordinates(bContext *C,
                                                    Object *ob,
                                                    const int active_face_set,
                                                    const eSculptFaceSetEditMode mode,
                                                    wmOperator *op)
{
  Sculpt *sd = CTX_data_tool_settings(C)->sculpt;
  SculptSession *ss = ob->sculpt;
  PBVH *pbvh = ss->pbvh;
  PBVHNode **nodes;
  int totnode;

  BKE_pbvh_search_gather(pbvh, nullptr, nullptr, &nodes, &totnode);

  const float strength = RNA_float_get(op->ptr, "strength");

  SCULPT_undo_push_begin(ob, op);
  for (int i = 0; i < totnode; i++) {
    BKE_pbvh_node_mark_update(nodes[i]);
    SCULPT_undo_push_node(ob, nodes[i], SCULPT_UNDO_COORDS);
  }
  sculpt_face_set_apply_edit(ob, abs(active_face_set), mode, false, strength);

  if (ss->deform_modifiers_active || ss->shapekey_active) {
    SCULPT_flush_stroke_deform(sd, ob, true);
  }
  SCULPT_flush_update_step(C, SCULPT_UPDATE_COORDS);
  SCULPT_flush_update_done(C, ob, SCULPT_UPDATE_COORDS);
  SCULPT_undo_push_end(ob);
  MEM_freeN(nodes);
}

<<<<<<< HEAD
typedef struct FaceSetExtrudeCD {
  int active_face_set;
  float cursor_location[3];
  float (*orig_co)[3];
  float init_mval[2];
  float (*orig_no)[3];
  int *verts;
  int totvert;
  float start_no[3];
} FaceSetExtrudeCD;

static void sculpt_bm_mesh_elem_hflag_disable_all(BMesh *bm, char htype, char hflag)
{
  static int iters[3] = {BM_VERTS_OF_MESH, BM_EDGES_OF_MESH, BM_FACES_OF_MESH};
  static int types[3] = {BM_VERT, BM_EDGE, BM_FACE};

  for (int i = 0; i < 3; i++) {
    int type = types[i];

    if (!(htype & type)) {
      continue;
    }

    BMIter iter;
    BMElem *elem;

    BM_ITER_MESH (elem, &iter, bm, iters[i]) {
      // do not call bm selection api
      // BM_elem_select_set(bm, elem, false);

      elem->head.hflag &= ~hflag;
    }
  }
}

static void sculpt_face_set_extrude_id(Object *ob,
                                       bool no_islands,
                                       SculptSession *ss,
                                       const int active_face_set_id,
                                       FaceSetExtrudeCD *fsecd)
{

  Mesh *mesh = (Mesh *)ob->data;
  int next_face_set_id = SCULPT_face_set_next_available_get(ss) + 1;

  SculptFaceSetIsland *island = nullptr;

  if (no_islands && ss->active_face.i != PBVH_REF_NONE) {
    island = SCULPT_face_set_island_get(ss, ss->active_face, active_face_set_id);

    /* convert PBVHFaceRef list into simple integers, only need to do for pbvh_bmesh*/
    if (island && ss->bm) {
      SCULPT_face_random_access_ensure(ss);

      for (int i = 0; i < island->totface; i++) {
        BMFace *f = (BMFace *)island->faces[i].i;
        island->faces[i].i = BM_elem_index_get(f);
      }
    }
  }

  no_islands = no_islands && island != nullptr;

  BMesh *bm = sculpt_faceset_bm_begin(ob, ss, mesh);
  if (ss->bm) {
    BKE_pbvh_bmesh_set_toolflags(ss->pbvh, true);
    BKE_sculptsession_update_attr_refs(ob);
  }

  BM_mesh_elem_table_init(bm, BM_FACE);
  BM_mesh_elem_table_ensure(bm, BM_FACE);

  sculpt_bm_mesh_elem_hflag_disable_all(
      bm, BM_ALL_NOLOOP, BM_ELEM_SELECT | BM_ELEM_TAG_ALT | BM_ELEM_TAG);

  BMIter iter;
  BMFace *f;

  if (ss->bm && ss->pbvh) {
    BKE_pbvh_set_bm_log(ss->pbvh, ss->bm_log);
  }

  BM_mesh_select_mode_set(bm, SCE_SELECT_FACE);

  int mupdateflag = SCULPTVERT_NEED_DISK_SORT | SCULPTVERT_NEED_TRIANGULATE |
                    SCULPTVERT_NEED_VALENCE;

  Vector<BMVert *> retvs, vs;
  Vector<BMEdge *> es;

  int cd_faceset_offset = CustomData_get_offset_named(
      &bm->pdata, CD_PROP_INT32, ".sculpt_face_sets");

  const int tag1 = BM_ELEM_SELECT;
  const int tag2 = BM_ELEM_TAG_ALT;
  const int tag3 = BM_ELEM_TAG;

  int totface = no_islands ? island->totface : bm->totface;
  for (int i = 0; i < totface; i++) {
    BMFace *f = no_islands ? bm->ftable[island->faces[i].i] : bm->ftable[i];

    const int face_set_id = BM_ELEM_CD_GET_INT(f, cd_faceset_offset);

    if (face_set_id == active_face_set_id) {
      BM_elem_select_set(bm, (BMElem *)f, true);

      if (ss->bm) {
        BMLoop *l = f->l_first;

        do {
          if (!(BM_elem_flag_test(l->e, tag2))) {
            BM_elem_flag_enable(l->e, tag2);
            es.append(l->e);
          }

          if (!(BM_elem_flag_test(l->v, tag2))) {
            BM_elem_flag_enable(l->v, tag2);
            vs.append(l->v);
          }

        } while ((l = l->next) != f->l_first);

        if (ss->bm) {
          BKE_pbvh_bmesh_remove_face(ss->pbvh, f, true);
        }
      }
    }
    else {
      BM_elem_select_set(bm, (BMElem *)f, false);
    }

    BM_elem_flag_set(f, BM_ELEM_TAG, face_set_id == active_face_set_id);
  }

  Vector<BMFace *> borderfs;
  Vector<BMEdge *> borderes;
  Vector<BMVert *> bordervs;

  if (ss->bm) {
    for (BMEdge *e : es) {
      BMLoop *l = e->l;

      bool remove = true;
      do {
        if (!(BM_elem_flag_test(l->f, tag1))) {
          // remove = false;
          borderes.append(e);
          break;
        }
      } while ((l = l->radial_next) != e->l);

      if (remove) {
        if (!BM_elem_flag_test(e->v1, tag3)) {
          BM_log_vert_removed(ss->bm, ss->bm_log, e->v1);
          // BKE_pbvh_bmesh_remove_vertex(ss->pbvh, e->v1, true);
          BM_elem_flag_enable(e->v1, tag3);
        }

        if (!BM_elem_flag_test(e->v2, tag3)) {
          BM_log_vert_removed(ss->bm, ss->bm_log, e->v2);
          // BKE_pbvh_bmesh_remove_vertex(ss->pbvh, e->v2, true);
          BM_elem_flag_enable(e->v2, tag3);
        }

        BKE_pbvh_bmesh_remove_edge(ss->pbvh, e, true);
        e->head.hflag |= tag1;
      }
    }

    for (BMVert *v : vs) {
      BMEdge *e = v->e;
      bool remove = true;

      do {
        if (!BM_elem_flag_test(e, tag1)) {
          // remove = false;
          bordervs.append(v);
          break;
        }
      } while ((e = BM_DISK_EDGE_NEXT(e, v)) != v->e);

      if (BM_elem_flag_test(v, tag3)) {
        continue;
      }

      BM_elem_flag_enable(v, tag3);

      if (remove) {
        // BKE_pbvh_bmesh_remove_vertex(ss->pbvh, v, true);
        BM_log_vert_removed(ss->bm, ss->bm_log, v);
      }
    }
  }

  for (BMVert *v : bordervs) {
    BMFace *f2;
    BMIter iter;

    BM_ITER_ELEM (f2, &iter, v, BM_FACES_OF_VERT) {
      if (BM_elem_flag_test(f2, tag1) || BM_elem_flag_test(f2, tag2)) {
        continue;
      }

      if (ss->bm) {
        BKE_pbvh_bmesh_remove_face(ss->pbvh, f2, true);
      }

      BM_elem_flag_enable(f2, tag2);
      borderfs.append(f2);
    }
  }

  BM_mesh_select_flush(bm);
  BM_mesh_select_mode_flush(bm);

  BMOperator extop;
  BMO_op_init(bm, &extop, BMO_FLAG_DEFAULTS, "extrude_face_region");
  BMO_slot_bool_set(extop.slots_in, "use_normal_from_adjacent", true);
  BMO_slot_bool_set(extop.slots_in, "use_dissolve_ortho_edges", true);
  BMO_slot_bool_set(extop.slots_in, "use_select_history", true);
  char htype = BM_ALL_NOLOOP;
  htype &= ~(BM_VERT | BM_EDGE);
  if (htype & BM_FACE) {
    htype |= BM_EDGE;
  }

  BMO_slot_buffer_from_enabled_hflag(bm, &extop, extop.slots_in, "geom", htype, BM_ELEM_SELECT);

  BMO_op_exec(bm, &extop);
  sculpt_bm_mesh_elem_hflag_disable_all(
      bm, BM_ALL_NOLOOP, BM_ELEM_SELECT | BM_ELEM_TAG_ALT | BM_ELEM_TAG);

  int cd_sculpt_vert = CustomData_get_offset(&bm->vdata, CD_DYNTOPO_VERT);
  cd_faceset_offset = CustomData_get_offset_named(
      &bm->pdata, CD_PROP_INT32, ".sculpt_face_sets");  // recalc in case bmop changed it

  const int cd_boundary_flag = CustomData_get_offset_named(
      &bm->vdata, CD_PROP_INT32, SCULPT_ATTRIBUTE_NAME(boundary_flags));

  BMOIter siter;
  BMElem *ele;

  if (ss->bm) { /* handle some pbvh stuff */
    for (int step = 0; step < 2; step++) {
      BMO_ITER (ele, &siter, extop.slots_out, step ? "side_geom.out" : "geom.out", BM_ALL_NOLOOP) {
        if (ele->head.htype == BM_VERT) {
          BM_ELEM_CD_SET_INT(ele, ss->cd_vert_node_offset, DYNTOPO_NODE_NONE);
        }
        else if (ele->head.htype == BM_FACE) {
          BM_ELEM_CD_SET_INT(ele, ss->cd_face_node_offset, DYNTOPO_NODE_NONE);
        }
      }
    }

    /*push a log subentry*/
    BM_log_entry_add_ex(bm, ss->bm_log, true);
  }

  for (int step = 0; step < 2; step++) {
    BMO_ITER (ele, &siter, extop.slots_out, step ? "side_geom.out" : "geom.out", BM_ALL_NOLOOP) {
      if (step == 0 && ele->head.htype != BM_VERT) {
        BM_elem_flag_set(ele, BM_ELEM_TAG, true);
      }

      if (step == 1 && ele->head.htype == BM_FACE) {
        BM_ELEM_CD_SET_INT(ele, cd_faceset_offset, next_face_set_id);
      }

      if (BM_elem_flag_test(ele, tag1)) {
        continue;
      }

      BM_elem_flag_enable(ele, tag1);

      switch (ele->head.htype) {
        case BM_VERT:
          if (ss->bm) {
            BM_log_vert_added(ss->bm, ss->bm_log, (BMVert *)ele);
          }

          if (step == 0) {
            retvs.append((BMVert *)ele);
          }

          break;
        case BM_EDGE: {
          BMEdge *e = (BMEdge *)ele;

          if (ss->bm) {
            BM_log_edge_added(ss->bm, ss->bm_log, e);

            if (!BM_elem_flag_test(e->v1, tag1)) {
              BM_elem_flag_enable(e->v1, tag1);
              BM_log_vert_added(ss->bm, ss->bm_log, e->v1);
            }

            if (!BM_elem_flag_test(e->v2, tag1)) {
              BM_elem_flag_enable(e->v2, tag1);
              BM_log_vert_added(ss->bm, ss->bm_log, e->v2);
            }

            if (1 || step == 1) {
              BMLoop *l = e->l;

              if (l) {
                do {
                  if (!BM_elem_flag_test(l->f, tag1)) {
                    BKE_pbvh_bmesh_add_face(ss->pbvh, l->f, false, false);
                    BM_log_face_added(ss->bm, ss->bm_log, l->f);
                  }

                  BM_elem_flag_enable(l->f, tag1);
                } while ((l = l->radial_next) != e->l);
              }
            }
          }
          break;
        }
        case BM_FACE: {
          BMFace *f = (BMFace *)ele;

          if (cd_sculpt_vert != -1) {
            BMLoop *l = f->l_first;
            do {
              *(int *)BM_ELEM_CD_GET_VOID_P(l->v,
                                            cd_boundary_flag) |= SCULPT_BOUNDARY_NEEDS_UPDATE;
              MSculptVert *mv = BKE_PBVH_SCULPTVERT(cd_sculpt_vert, l->v);
              MV_ADD_FLAG(mv, mupdateflag);
            } while ((l = l->next) != f->l_first);
          }

          if (ss->bm) {
            BKE_pbvh_bmesh_add_face(ss->pbvh, f, true, false);
          }

          break;
        }
        default:
          break;
      }
    }
  }

#if 0 
  for (int i=0; i<BLI_array_len(flipfs); i++) {
    BMFace *f = flipfs[i];

    //BM_face_normal_flip(bm, f);

    if (ss->bm) {
      BKE_pbvh_bmesh_add_face(ss->pbvh, f, false, false);
      BM_log_face_added(ss->bm, ss->bm_log, f);
    }
  }
#endif

  BMO_op_finish(bm, &extop);

  for (BMFace *f : borderfs) {
    if (BM_elem_is_free((BMElem *)f, BM_FACE)) {
      continue;
    }

    if (cd_sculpt_vert >= 0) {
      BMLoop *l = f->l_first;
      do {
        *(int *)BM_ELEM_CD_GET_VOID_P(l->v, cd_boundary_flag) |= SCULPT_BOUNDARY_NEEDS_UPDATE;

        MSculptVert *mv = BKE_PBVH_SCULPTVERT(cd_sculpt_vert, l->v);
        MV_ADD_FLAG(mv, mupdateflag);
      } while ((l = l->next) != f->l_first);
    }

    if (ss->bm && !BM_elem_flag_test(f, tag1)) {
      BKE_pbvh_bmesh_add_face(ss->pbvh, f, true, false);
    }

    BM_elem_flag_enable(f, tag1);
  }

  for (BMVert *v : retvs) {
    BM_elem_flag_enable(v, BM_ELEM_TAG);
  }

  /* Set the new Face Set ID for the extrusion. */
  const int cd_face_sets_offset = CustomData_get_offset_named(
      &bm->pdata, CD_PROP_INT32, ".sculpt_face_sets");

  BM_mesh_elem_table_ensure(bm, BM_FACE);
  BM_ITER_MESH (f, &iter, bm, BM_FACES_OF_MESH) {
    const int face_set_id = BM_ELEM_CD_GET_INT(f, cd_face_sets_offset);
    if (abs(face_set_id) == active_face_set_id) {
      continue;
    }

    const int cd_sculpt_vert = CustomData_get_offset(&bm->vdata, CD_DYNTOPO_VERT);

    BMLoop *l = f->l_first;

    do {
      if (cd_boundary_flag != -1) {
        *(int *)BM_ELEM_CD_GET_VOID_P(l->v, cd_boundary_flag) |= SCULPT_BOUNDARY_NEEDS_UPDATE;
      }

      if (cd_sculpt_vert != -1) {
        MSculptVert *mv = (MSculptVert *)BM_ELEM_CD_GET_VOID_P(l->v, cd_sculpt_vert);

        MV_ADD_FLAG(mv, mupdateflag);
      }
    } while ((l = l->next) != f->l_first);
  }

  BM_mesh_elem_hflag_enable_all(bm, BM_FACE, BM_ELEM_TAG, false);

  /*
  BMO_op_callf(bm,
               (BMO_FLAG_DEFAULTS & ~BMO_FLAG_RESPECT_HIDE),
               "recalc_face_normals faces=%hf",
               BM_ELEM_TAG);
  */

  BM_mesh_elem_hflag_disable_all(bm, BM_VERT | BM_EDGE | BM_FACE, BM_ELEM_TAG, false);
  BM_mesh_elem_hflag_disable_all(bm, BM_VERT | BM_EDGE | BM_FACE, BM_ELEM_SELECT, false);

  fsecd->verts = (int *)MEM_malloc_arrayN(retvs.size(), sizeof(int), "face set extrude verts");
  fsecd->totvert = retvs.size();

  fsecd->orig_co = static_cast<float(*)[3]>(
      MEM_malloc_arrayN(retvs.size(), sizeof(float) * 3, "face set extrude verts"));
  fsecd->orig_no = static_cast<float(*)[3]>(
      MEM_malloc_arrayN(retvs.size(), sizeof(float) * 3, "face set extrude verts"));

  BM_mesh_elem_index_ensure(bm, BM_VERT | BM_EDGE | BM_FACE);

  for (int i = 0; i < retvs.size(); i++) {
    BMVert *v = retvs[i];

    fsecd->verts[i] = v->head.index;
    copy_v3_v3(fsecd->orig_co[i], v->co);

    BMIter iter;
    BMFace *f;

    float no[3] = {0.0f, 0.0f, 0.0f};

    BM_ITER_ELEM (f, &iter, v, BM_FACES_OF_VERT) {
      int fset = BM_ELEM_CD_GET_INT(f, cd_faceset_offset);
      if (fset == active_face_set_id) {
        add_v3_v3(no, f->no);
      }
    }

    normalize_v3(no);
    copy_v3_v3(fsecd->orig_no[i], no);
  }

  if (island) {
    SCULPT_face_set_island_free(island);
  }

  if (!ss->bm) {
    BMeshToMeshParams params = {0};

    BM_mesh_bm_to_me(nullptr, bm, (Mesh *)ob->data, &params);
  }

  sculpt_faceset_bm_end(ss, bm);

  if (ss->bm) {
    // slow! BKE_pbvh_bmesh_set_toolflags(ss->pbvh, false);
    BKE_sculptsession_update_attr_refs(ob);
  }
}

static void island_stack_bmesh_do(
    SculptSession *ss, int fset, PBVHFaceRef face, Vector<PBVHFaceRef> &faces, BLI_bitmap *visit)
{
  BMFace *f = (BMFace *)face.i;

  BMLoop *l = f->l_first;
  do {
    BMLoop *l2 = l;

    do {
      int index = BM_elem_index_get(l2->f);

      bool ok = !BLI_BITMAP_TEST(visit, index);
      ok = ok && abs(BM_ELEM_CD_GET_INT(l2->f, ss->cd_faceset_offset)) == fset;

      if (ok) {
        BLI_BITMAP_SET(visit, index, true);

        faces.append(BKE_pbvh_make_fref((intptr_t)l2->f));
      }
    } while ((l2 = l2->radial_next) != l);
  } while ((l = l->next) != f->l_first);
}

static void island_stack_mesh_do(
    SculptSession *ss, int fset, PBVHFaceRef face, Vector<PBVHFaceRef> &faces, BLI_bitmap *visit)
{
  const MPoly *mp = ss->polys + face.i;
  const MLoop *ml = ss->loops + mp->loopstart;

  for (int i = 0; i < mp->totloop; i++, ml++) {
    MeshElemMap *ep = ss->epmap + ml->e;

    for (int j = 0; j < ep->count; j++) {
      int f2 = ep->indices[j];

      if (abs(ss->face_sets[f2]) == fset && !BLI_BITMAP_TEST(visit, f2)) {
        BLI_BITMAP_SET(visit, f2, true);
        PBVHFaceRef face2 = {f2};

        faces.append(face2);
      }
    }
  }
}

SculptFaceSetIslands *SCULPT_face_set_islands_get(SculptSession *ss, int fset)
{
  if (BKE_pbvh_type(ss->pbvh) != PBVH_BMESH && !ss->epmap) {
    BKE_mesh_edge_poly_map_create(&ss->epmap,
                                  &ss->epmap_mem,
                                  ss->totedges,
                                  ss->polys,
                                  ss->totfaces,
                                  ss->loops,
                                  ss->totloops);
  }

  SculptFaceSetIslands *ret = (SculptFaceSetIslands *)MEM_callocN(sizeof(*ret), "fset islands");
  Vector<SculptFaceSetIsland> islands;

  int totface = ss->totfaces;
  BLI_bitmap *visit = BLI_BITMAP_NEW(totface, __func__);
  Vector<PBVHFaceRef> stack;

  SCULPT_face_random_access_ensure(ss);

  for (int i = 0; i < totface; i++) {
    PBVHFaceRef face = BKE_pbvh_index_to_face(ss->pbvh, i);

    if (abs(SCULPT_face_set_get(ss, face)) != fset) {
      continue;
    }

    if (BLI_BITMAP_TEST(visit, i)) {
      continue;
    }

    BLI_BITMAP_SET(visit, i, true);

    stack.resize(0);
    stack.append(face);

    Vector<PBVHFaceRef> faces;

    while (stack.size() > 0) {
      // can't use BLI_array_pop since it doesn't work with popping structures
      PBVHFaceRef face2 = stack.pop_last();
      faces.append(face2);

      int tot = stack.size();

      if (ss->bm) {
        island_stack_bmesh_do(ss, fset, face2, stack, visit);
      }
      else {
        island_stack_mesh_do(ss, fset, face2, stack, visit);
      }
    }

    PBVHFaceRef *cfaces = (PBVHFaceRef *)MEM_malloc_arrayN(
        faces.size(), sizeof(PBVHFaceRef), __func__);
    memcpy((void *)cfaces, (void *)faces.data(), sizeof(PBVHFaceRef) * faces.size());

    SculptFaceSetIsland island;

    island.faces = cfaces;
    island.totface = faces.size();

    islands.append(island);
  }

  SculptFaceSetIsland *cislands = (SculptFaceSetIsland *)MEM_malloc_arrayN(
      islands.size(), sizeof(SculptFaceSetIsland *), __func__);
  memcpy((void *)cislands, (void *)islands.data(), sizeof(SculptFaceSetIsland *) * islands.size());

  ret->islands = cislands;
  ret->totisland = islands.size();

  MEM_SAFE_FREE(visit);
  return ret;
}

void SCULPT_face_set_islands_free(SculptSession *ss, SculptFaceSetIslands *islands)
{
  for (int i = 0; i < islands->totisland; i++) {
    MEM_SAFE_FREE(islands->islands[i].faces);
  }

  MEM_SAFE_FREE(islands->islands);
  MEM_SAFE_FREE(islands);
}

SculptFaceSetIsland *SCULPT_face_set_island_get(SculptSession *ss, PBVHFaceRef face, int fset)
{
  SculptFaceSetIslands *islands = SCULPT_face_set_islands_get(ss, fset);

  for (int i = 0; i < islands->totisland; i++) {
    SculptFaceSetIsland *island = islands->islands + i;

    for (int j = 0; j < island->totface; j++) {
      if (island->faces[j].i == face.i) {
        SculptFaceSetIsland *ret = (SculptFaceSetIsland *)MEM_callocN(sizeof(SculptFaceSetIsland),
                                                                      "SculptFaceSetIsland");

        *ret = *island;

        // prevent faces from freeing
        island->faces = nullptr;

        SCULPT_face_set_islands_free(ss, islands);
        return ret;
      }
    }
  }

  SCULPT_face_set_islands_free(ss, islands);
  return nullptr;
}

void SCULPT_face_set_island_free(SculptFaceSetIsland *island)
{
  if (island) {
    MEM_SAFE_FREE(island->faces);
    MEM_freeN(island);
  }
}

static int sculpt_face_set_edit_modal(bContext *C, wmOperator *op, const wmEvent *event)
{
  Object *ob = CTX_data_active_object(C);
  SculptSession *ss = ob->sculpt;
  const int mode = RNA_enum_get(op->ptr, "mode");
  Depsgraph *depsgraph = CTX_data_ensure_evaluated_depsgraph(C);
  BKE_sculpt_update_object_for_edit(depsgraph, ob, true, false, false);

  if (mode != SCULPT_FACE_SET_EDIT_EXTRUDE) {
    return OPERATOR_FINISHED;
  }

  if (event->type == LEFTMOUSE && event->val == KM_RELEASE) {
    FaceSetExtrudeCD *fsecd = (FaceSetExtrudeCD *)op->customdata;
    MEM_SAFE_FREE(fsecd->orig_co);
    MEM_SAFE_FREE(fsecd->orig_no);
    MEM_SAFE_FREE(fsecd->verts);
    MEM_SAFE_FREE(op->customdata);

    if (ss->bm) {
      SCULPT_undo_push_end(ob);
    }
    else {
      ED_sculpt_undo_geometry_end(ob);
    }

    SCULPT_flush_update_done(C, ob, SCULPT_UPDATE_COORDS);
    return OPERATOR_FINISHED;
  }

  FaceSetExtrudeCD *fsecd = (FaceSetExtrudeCD *)op->customdata;
  ViewContext vc;
  ED_view3d_viewcontext_init(C, &vc, depsgraph);

  float depth_world_space[3];
  float new_pos[3];

  mul_v3_m4v3(depth_world_space, ob->object_to_world, fsecd->cursor_location);

  float fmval[2] = {(float)event->mval[0], (float)event->mval[1]};

  ED_view3d_win_to_3d(vc.v3d, vc.region, depth_world_space, fmval, new_pos);
  float extrude_disp = len_v3v3(depth_world_space, new_pos);

  SCULPT_vertex_random_access_ensure(ss);
  SCULPT_face_random_access_ensure(ss);

  if (dot_v3v3(fsecd->start_no, fsecd->start_no) == 0.0f && ss->active_face.i != PBVH_REF_NONE) {
    float fno[4];

    SCULPT_face_normal_get(ss, ss->active_face, fno);
    fno[3] = 0.0f;

    mul_v4_m4v4(fno, ob->object_to_world, fno);
    copy_v3_v3(fsecd->start_no, fno);
    // extrude_disp *= -1.0f;
  }

  float grabtan[3];
  sub_v3_v3v3(grabtan, new_pos, depth_world_space);
  if (dot_v3v3(fsecd->start_no, fsecd->start_no) > 0.0f &&
      dot_v3v3(grabtan, fsecd->start_no) < 0) {
    extrude_disp *= -1.0f;
  }

  if (!ss->bm) {
    float(*vert_positions)[3] = SCULPT_mesh_deformed_positions_get(ss);
    for (int i = 0; i < fsecd->totvert; i++) {
      int idx = fsecd->verts[i];

      madd_v3_v3v3fl(vert_positions[idx], fsecd->orig_co[i], fsecd->orig_no[i], extrude_disp);
      BKE_pbvh_vert_tag_update_normal(ss->pbvh, BKE_pbvh_make_vref(idx));
    }

    PBVHNode **nodes;
    int totnode;
    BKE_pbvh_search_gather(ss->pbvh, nullptr, nullptr, &nodes, &totnode);
    for (int i = 0; i < totnode; i++) {
      BKE_pbvh_node_mark_update(nodes[i]);
    }
    MEM_SAFE_FREE(nodes);
  }
  else {
    BM_mesh_elem_index_ensure(ss->bm, BM_VERT | BM_EDGE | BM_FACE);

    for (int i = 0; i < fsecd->totvert; i++) {
      PBVHVertRef vertex = BKE_pbvh_index_to_vertex(ss->pbvh, fsecd->verts[i]);

      BMVert *v = (BMVert *)vertex.i;

      int ni = BM_ELEM_CD_GET_INT(v, ss->cd_vert_node_offset);
      if (ni != DYNTOPO_NODE_NONE) {
        BKE_pbvh_node_mark_update(BKE_pbvh_node_from_index(ss->pbvh, ni));
      }

      madd_v3_v3v3fl(v->co, fsecd->orig_co[i], fsecd->orig_no[i], extrude_disp);
    }
  }

  SCULPT_flush_update_step(C, SCULPT_UPDATE_COORDS);
  return OPERATOR_RUNNING_MODAL;
}

static void sculpt_face_set_extrude(bContext *C,
                                    wmOperator *op,
                                    const wmEvent *event,
                                    Object *ob,
                                    const int active_face_set,
                                    const float cursor_location[3])
{
  FaceSetExtrudeCD *fsecd = (FaceSetExtrudeCD *)MEM_callocN(sizeof(FaceSetExtrudeCD),
                                                            "face set extrude cd");

  fsecd->active_face_set = active_face_set;
  copy_v3_v3(fsecd->cursor_location, cursor_location);
  float fmval[2] = {(float)event->mval[0], (float)event->mval[1]};
  copy_v2_v2(fsecd->init_mval, fmval);
  op->customdata = fsecd;

  bool no_islands = RNA_boolean_get(op->ptr, "single_island_only");

  if (!ob->sculpt->bm) {
    ED_sculpt_undo_geometry_begin(ob, op);
  }
  else {
    SCULPT_undo_push_begin(ob, op);
    SCULPT_undo_push_node(ob, nullptr, SCULPT_UNDO_COORDS);
  }

  sculpt_face_set_extrude_id(ob, no_islands, ob->sculpt, active_face_set, fsecd);

  if (!ob->sculpt->bm) {
    BKE_mesh_batch_cache_dirty_tag((Mesh *)ob->data, BKE_MESH_BATCH_DIRTY_ALL);
    DEG_id_tag_update(&ob->id, ID_RECALC_GEOMETRY);
  }

  WM_event_add_notifier(C, NC_GEOM | ND_DATA, ob->data);
}

static int sculpt_face_set_edit_invoke(bContext *C, wmOperator *op, const wmEvent *event)
=======
static bool sculpt_face_set_edit_init(bContext *C, wmOperator *op)
>>>>>>> 45c4a0b1
{
  Object *ob = CTX_data_active_object(C);
  SculptSession *ss = ob->sculpt;
  Depsgraph *depsgraph = CTX_data_ensure_evaluated_depsgraph(C);
<<<<<<< HEAD

  const int mode = RNA_enum_get(op->ptr, "mode");
  const bool modify_hidden = RNA_boolean_get(op->ptr, "modify_hidden");

  if (!sculpt_face_set_edit_is_operation_valid(ss, (eSculptFaceSetEditMode)mode, modify_hidden)) {
    return OPERATOR_CANCELLED;
=======
  const eSculptFaceSetEditMode mode = static_cast<eSculptFaceSetEditMode>(
      RNA_enum_get(op->ptr, "mode"));
  const bool modify_hidden = RNA_boolean_get(op->ptr, "modify_hidden");

  if (!sculpt_face_set_edit_is_operation_valid(ss, mode, modify_hidden)) {
    return false;
>>>>>>> 45c4a0b1
  }

  ss->face_sets = BKE_sculpt_face_sets_ensure(ob);
  BKE_sculpt_update_object_for_edit(depsgraph, ob, true, false, false);

<<<<<<< HEAD
  /* Update the current active Face Set and Vertex as the operator can be used directly from the
   * tool without brush cursor. */
  SculptCursorGeometryInfo sgi;
  const float mval_fl[2] = {float(event->mval[0]), float(event->mval[1])};
  if (!SCULPT_cursor_geometry_info_update(C, &sgi, mval_fl, false, false)) {
    /* The cursor is not over the mesh. Cancel to avoid editing the last updated Face Set ID. */
    return OPERATOR_CANCELLED;
  }

  const int active_face_set = SCULPT_active_face_set_get(ss);
=======
  return true;
}

static int sculpt_face_set_edit_exec(bContext *C, wmOperator *op)
{
  if (!sculpt_face_set_edit_init(C, op)) {
    return OPERATOR_CANCELLED;
  }

  Object *ob = CTX_data_active_object(C);

  const int active_face_set = RNA_int_get(op->ptr, "active_face_set");
  const eSculptFaceSetEditMode mode = static_cast<eSculptFaceSetEditMode>(
      RNA_enum_get(op->ptr, "mode"));
  const bool modify_hidden = RNA_boolean_get(op->ptr, "modify_hidden");
>>>>>>> 45c4a0b1

  switch (mode) {
    case SCULPT_FACE_SET_EDIT_EXTRUDE:
      sculpt_face_set_extrude(C, op, event, ob, active_face_set, sgi.location);

      SCULPT_tag_update_overlays(C);
      WM_event_add_modal_handler(C, op);
      return OPERATOR_RUNNING_MODAL;
    case SCULPT_FACE_SET_EDIT_DELETE_GEOMETRY:
      sculpt_face_set_edit_modify_geometry(
          C, ob, active_face_set, (eSculptFaceSetEditMode)mode, modify_hidden, op);
      break;
    case SCULPT_FACE_SET_EDIT_GROW:
    case SCULPT_FACE_SET_EDIT_SHRINK:
    case SCULPT_FACE_SET_EDIT_FILL_COMPONENT:
      sculpt_face_set_edit_modify_face_sets(
          ob, active_face_set, (eSculptFaceSetEditMode)mode, modify_hidden, op);
      break;
    case SCULPT_FACE_SET_EDIT_FAIR_POSITIONS:
    case SCULPT_FACE_SET_EDIT_FAIR_TANGENCY:
    case SCULPT_FACE_SET_EDIT_FAIR_CURVATURE:
    case SCULPT_FACE_SET_EDIT_FAIR_ALL_TANGENCY:
      sculpt_face_set_edit_modify_coordinates(
          C, ob, active_face_set, (eSculptFaceSetEditMode)mode, op);
      break;
  }

  SCULPT_tag_update_overlays(C);

  return OPERATOR_FINISHED;
}

static int sculpt_face_set_edit_invoke(bContext *C, wmOperator *op, const wmEvent *event)
{
  Depsgraph *depsgraph = CTX_data_depsgraph_pointer(C);
  Object *ob = CTX_data_active_object(C);
  SculptSession *ss = ob->sculpt;

  BKE_sculpt_update_object_for_edit(depsgraph, ob, true, false, false);

  /* Update the current active Face Set and Vertex as the operator can be used directly from the
   * tool without brush cursor. */
  SculptCursorGeometryInfo sgi;
  const float mval_fl[2] = {float(event->mval[0]), float(event->mval[1])};
  if (!SCULPT_cursor_geometry_info_update(C, &sgi, mval_fl, false)) {
    /* The cursor is not over the mesh. Cancel to avoid editing the last updated Face Set ID. */
    return OPERATOR_CANCELLED;
  }
  RNA_int_set(op->ptr, "active_face_set", SCULPT_active_face_set_get(ss));

  return sculpt_face_set_edit_exec(C, op);
}

void SCULPT_OT_face_sets_edit(struct wmOperatorType *ot)
{
  /* Identifiers. */
  ot->name = "Edit Face Set";
  ot->idname = "SCULPT_OT_face_set_edit";
  ot->description = "Edits the current active Face Set";

  /* Api callbacks. */
  ot->invoke = sculpt_face_set_edit_invoke;
<<<<<<< HEAD
  ot->modal = sculpt_face_set_edit_modal;
=======
  ot->exec = sculpt_face_set_edit_exec;
>>>>>>> 45c4a0b1
  ot->poll = SCULPT_mode_poll;

  ot->flag = OPTYPE_REGISTER | OPTYPE_UNDO | OPTYPE_DEPENDS_ON_CURSOR;

  PropertyRNA *prop = RNA_def_int(
      ot->srna, "active_face_set", 1, 0, INT_MAX, "Active Face Set", "", 0, 64);
  RNA_def_property_flag(prop, PROP_HIDDEN);

  RNA_def_enum(
      ot->srna, "mode", prop_sculpt_face_sets_edit_types, SCULPT_FACE_SET_EDIT_GROW, "Mode", "");
  RNA_def_float(ot->srna, "strength", 1.0f, 0.0f, 1.0f, "Strength", "", 0.0f, 1.0f);

  ot->prop = RNA_def_boolean(ot->srna,
                             "modify_hidden",
                             true,
                             "Modify Hidden",
                             "Apply the edit operation to hidden Face Sets");
  ot->prop = RNA_def_boolean(ot->srna,
                             "single_island_only",
                             false,
                             "Ignore Disconnected",
                             "Apply the edit operation to a single island only");
}<|MERGE_RESOLUTION|>--- conflicted
+++ resolved
@@ -11,13 +11,10 @@
 #include "BLI_compiler_attrs.h"
 #include "BLI_hash.h"
 #include "BLI_math.h"
-<<<<<<< HEAD
-#include "BLI_smallhash.h"
-=======
 #include "BLI_math_vector.hh"
 #include "BLI_math_vector_types.hh"
+#include "BLI_smallhash.h"
 #include "BLI_span.hh"
->>>>>>> 45c4a0b1
 #include "BLI_task.h"
 #include "BLI_task.hh"
 #include "BLI_vector.hh"
@@ -36,6 +33,7 @@
 #include "BKE_colortools.h"
 #include "BKE_context.h"
 #include "BKE_customdata.h"
+#include "BKE_mesh.h"
 #include "BKE_mesh.hh"
 #include "BKE_mesh_fair.h"
 #include "BKE_mesh_mapping.h"
@@ -299,12 +297,7 @@
                                                     const int n,
                                                     const TaskParallelTLS *__restrict tls)
 {
-<<<<<<< HEAD
   SculptFaceSetDrawData *data = (SculptFaceSetDrawData *)userdata;
-=======
-  using namespace blender;
-  SculptThreadedTaskData *data = static_cast<SculptThreadedTaskData *>(userdata);
->>>>>>> 45c4a0b1
   SculptSession *ss = data->ob->sculpt;
   const Brush *brush = data->brush;
   const float bstrength = data->bstrength;
@@ -321,7 +314,6 @@
 
   const int thread_id = BLI_task_parallel_thread_id(tls);
 
-<<<<<<< HEAD
   float(*vert_positions)[3] = SCULPT_mesh_deformed_positions_get(ss);
   const float test_limit = 0.05f;
   int cd_mask = -1;
@@ -350,12 +342,6 @@
 
   bool modified = false;
 
-=======
-  const Span<float3> positions(
-      reinterpret_cast<const float3 *>(SCULPT_mesh_deformed_positions_get(ss)),
-      SCULPT_vertex_count_get(ss));
-  const Span<MLoop> loops(ss->mloop, data->me->totloop);
->>>>>>> 45c4a0b1
   AutomaskingNodeData automask_data;
   SCULPT_automasking_node_begin(
       data->ob, ss, ss->cache->automasking, &automask_data, data->nodes[n]);
@@ -368,13 +354,9 @@
       for (int j = 0; j < ss->pmap->pmap[vd.index].count; j++) {
         const MPoly *p = &ss->polys[vert_map->indices[j]];
 
-<<<<<<< HEAD
         float poly_center[3];
-        BKE_mesh_calc_poly_center(p, &ss->loops[p->loopstart], vert_positions, poly_center);
-=======
-        const float3 poly_center = bke::mesh::poly_center_calc(
-            positions, loops.slice(poly.loopstart, poly.totloop));
->>>>>>> 45c4a0b1
+        BKE_mesh_calc_poly_center(
+            &ss->loops[p->loopstart], p->totloop, vert_positions, ss->totvert, poly_center);
 
         if (!sculpt_brush_test_sq_fn(&test, poly_center)) {
           continue;
@@ -1049,7 +1031,7 @@
                                                          const float /*UNUSED(threshold)*/)
 {
   const int cd_face_sets_offset = CustomData_get_offset_named(
-      &bm->pdata, CD_PROP_INT32, ".sculpt_face_sets");
+      &bm->pdata, CD_PROP_INT32, ".sculpt_face_set");
 
   return BM_ELEM_CD_GET_INT(from_f, cd_face_sets_offset) ==
          BM_ELEM_CD_GET_INT(to_f, cd_face_sets_offset);
@@ -1227,18 +1209,8 @@
     case SCULPT_FACE_SETS_FROM_MATERIALS:
       sculpt_face_sets_init_loop(ob, SCULPT_FACE_SETS_FROM_MATERIALS);
       break;
-<<<<<<< HEAD
     case SCULPT_FACE_SETS_FROM_NORMALS:
       sculpt_face_sets_init_flood_fill(ob, sculpt_face_sets_init_normals_test, threshold);
-=======
-    }
-    case SCULPT_FACE_SETS_FROM_NORMALS: {
-      const Span<float3> poly_normals = mesh->poly_normals();
-      sculpt_face_sets_init_flood_fill(
-          ob, [&](const int from_face, const int /*edge*/, const int to_face) -> bool {
-            return std::abs(math::dot(poly_normals[from_face], poly_normals[to_face])) > threshold;
-          });
->>>>>>> 45c4a0b1
       break;
     case SCULPT_FACE_SETS_FROM_UV_SEAMS:
       sculpt_face_sets_init_flood_fill(ob, sculpt_face_sets_init_uv_seams_test, threshold);
@@ -1712,6 +1684,16 @@
   }
 
   for (BMFace *f : faces) {
+    int ni = BM_ELEM_CD_GET_INT(f, ss->cd_face_node_offset);
+    if (ni != DYNTOPO_NODE_NONE) {
+      PBVHNode *node = BKE_pbvh_node_from_index(ss->pbvh, ni);
+
+      if (node) {
+        BKE_pbvh_node_mark_update(node);
+        BKE_pbvh_node_mark_rebuild_draw(node);
+      }
+    }
+
     BMLoop *l = f->l_first;
 
     do {
@@ -1823,8 +1805,17 @@
   }
 
   for (BMFace *f : faces) {
+    int ni = BM_ELEM_CD_GET_INT(f, ss->cd_face_node_offset);
+    if (ni != DYNTOPO_NODE_NONE) {
+      PBVHNode *node = BKE_pbvh_node_from_index(ss->pbvh, ni);
+
+      if (node) {
+        BKE_pbvh_node_mark_update(node);
+        BKE_pbvh_node_mark_rebuild_draw(node);
+      }
+    }
+
     BMLoop *l = f->l_first;
-
     do {
       if (!modify_hidden && BM_elem_flag_test(l->radial_next->f, BM_ELEM_HIDDEN)) {
         l = l->next;
@@ -1986,66 +1977,50 @@
 
 static void sculpt_face_set_edit_fair_face_set(Object *ob,
                                                const int active_face_set_id,
-<<<<<<< HEAD
-                                               const int fair_order)
-=======
-                                               const eMeshFairingDepth fair_order,
-                                               const float strength)
->>>>>>> 45c4a0b1
+                                               const int fair_order,
+                                               float strength)
 {
   SculptSession *ss = ob->sculpt;
 
   const int totvert = SCULPT_vertex_count_get(ss);
 
-<<<<<<< HEAD
   Mesh *mesh = (Mesh *)ob->data;
-  bool *fair_vertices = (bool *)MEM_malloc_arrayN(totvert, sizeof(bool), "fair vertices");
-=======
-  Mesh *mesh = static_cast<Mesh *>(ob->data);
   Vector<float3> orig_positions;
   Vector<bool> fair_verts;
 
+  SCULPT_vertex_random_access_ensure(ss);
+  SCULPT_boundary_info_ensure(ob);
+
   orig_positions.resize(totvert);
   fair_verts.resize(totvert);
->>>>>>> 45c4a0b1
-
-  SCULPT_vertex_random_access_ensure(ss);
-  SCULPT_boundary_info_ensure(ob);
 
   for (int i = 0; i < totvert; i++) {
-    PBVHVertRef vref = BKE_pbvh_index_to_vertex(ss->pbvh, i);
-
-    fair_vertices[i] = !SCULPT_vertex_is_boundary(ss, vref, SCULPT_BOUNDARY_MESH) &&
-                       SCULPT_vertex_has_face_set(ss, vref, active_face_set_id) &&
-                       SCULPT_vertex_has_unique_face_set(ss, vref);
-  }
-
-<<<<<<< HEAD
-  if (ss->bm) {
-    BKE_bmesh_prefair_and_fair_verts(ss->bm, fair_vertices, (eMeshFairingDepth)fair_order);
-=======
+    PBVHVertRef vertex = BKE_pbvh_index_to_vertex(ss->pbvh, i);
+
     orig_positions[i] = SCULPT_vertex_co_get(ss, vertex);
-    fair_verts[i] = !SCULPT_vertex_is_boundary(ss, vertex) &&
+    fair_verts[i] = !SCULPT_vertex_is_boundary(ss, vertex, SCULPT_BOUNDARY_MESH) &&
                     SCULPT_vertex_has_face_set(ss, vertex, active_face_set_id) &&
                     SCULPT_vertex_has_unique_face_set(ss, vertex);
->>>>>>> 45c4a0b1
+  }
+
+  if (ss->bm) {
+    BKE_bmesh_prefair_and_fair_verts(ss->bm, fair_verts.data(), (eMeshFairingDepth)fair_order);
   }
   else {
     float(*vert_positions)[3] = SCULPT_mesh_deformed_positions_get(ss);
     BKE_mesh_prefair_and_fair_verts(
-        mesh, vert_positions, fair_vertices, (eMeshFairingDepth)fair_order);
-
-<<<<<<< HEAD
-    MEM_freeN(fair_vertices);
-=======
-  float(*positions)[3] = SCULPT_mesh_deformed_positions_get(ss);
-  BKE_mesh_prefair_and_fair_verts(mesh, positions, fair_verts.data(), fair_order);
+        mesh, vert_positions, fair_verts.data(), (eMeshFairingDepth)fair_order);
+  }
 
   for (int i = 0; i < totvert; i++) {
     if (fair_verts[i]) {
-      interp_v3_v3v3(positions[i], orig_positions[i], positions[i], strength);
-    }
->>>>>>> 45c4a0b1
+      PBVHVertRef vertex = BKE_pbvh_index_to_vertex(ss->pbvh, i);
+      float3 co = SCULPT_vertex_co_get(ss, vertex);
+
+      interp_v3_v3v3(co, orig_positions[i], co, strength);
+
+      SCULPT_vertex_co_set(ss, vertex, co);
+    }
   }
 }
 
@@ -2053,7 +2028,7 @@
                                        const int active_face_set_id,
                                        const int mode,
                                        const bool modify_hidden,
-                                       const float strength = 0.0f)
+                                       const float strength = 1.0f)
 {
   SculptSession *ss = ob->sculpt;
 
@@ -2094,13 +2069,14 @@
       GSetIterator gs_iter;
       GSET_ITER (gs_iter, face_sets_ids) {
         const int face_set_id = POINTER_AS_INT(BLI_gsetIterator_getKey(&gs_iter));
-        sculpt_face_set_edit_fair_face_set(ob, face_set_id, MESH_FAIRING_DEPTH_TANGENCY);
+        sculpt_face_set_edit_fair_face_set(ob, face_set_id, MESH_FAIRING_DEPTH_TANGENCY, strength);
       }
 
       BLI_gset_free(face_sets_ids, nullptr);
     } break;
     case SCULPT_FACE_SET_EDIT_FAIR_CURVATURE:
-      sculpt_face_set_edit_fair_face_set(ob, active_face_set_id, MESH_FAIRING_DEPTH_CURVATURE);
+      sculpt_face_set_edit_fair_face_set(
+          ob, active_face_set_id, MESH_FAIRING_DEPTH_CURVATURE, strength);
       break;
   }
 }
@@ -2222,7 +2198,6 @@
   MEM_freeN(nodes);
 }
 
-<<<<<<< HEAD
 typedef struct FaceSetExtrudeCD {
   int active_face_set;
   float cursor_location[3];
@@ -2258,11 +2233,11 @@
   }
 }
 
-static void sculpt_face_set_extrude_id(Object *ob,
-                                       bool no_islands,
-                                       SculptSession *ss,
-                                       const int active_face_set_id,
-                                       FaceSetExtrudeCD *fsecd)
+ATTR_NO_OPT static void sculpt_face_set_extrude_id(Object *ob,
+                                                   bool no_islands,
+                                                   SculptSession *ss,
+                                                   const int active_face_set_id,
+                                                   FaceSetExtrudeCD *fsecd)
 {
 
   Mesh *mesh = (Mesh *)ob->data;
@@ -2314,7 +2289,7 @@
   Vector<BMEdge *> es;
 
   int cd_faceset_offset = CustomData_get_offset_named(
-      &bm->pdata, CD_PROP_INT32, ".sculpt_face_sets");
+      &bm->pdata, CD_PROP_INT32, ".sculpt_face_set");
 
   const int tag1 = BM_ELEM_SELECT;
   const int tag2 = BM_ELEM_TAG_ALT;
@@ -2457,7 +2432,7 @@
 
   int cd_sculpt_vert = CustomData_get_offset(&bm->vdata, CD_DYNTOPO_VERT);
   cd_faceset_offset = CustomData_get_offset_named(
-      &bm->pdata, CD_PROP_INT32, ".sculpt_face_sets");  // recalc in case bmop changed it
+      &bm->pdata, CD_PROP_INT32, ".sculpt_face_set");  // recalc in case bmop changed it
 
   const int cd_boundary_flag = CustomData_get_offset_named(
       &bm->vdata, CD_PROP_INT32, SCULPT_ATTRIBUTE_NAME(boundary_flags));
@@ -2609,7 +2584,7 @@
 
   /* Set the new Face Set ID for the extrusion. */
   const int cd_face_sets_offset = CustomData_get_offset_named(
-      &bm->pdata, CD_PROP_INT32, ".sculpt_face_sets");
+      &bm->pdata, CD_PROP_INT32, ".sculpt_face_set");
 
   BM_mesh_elem_table_ensure(bm, BM_FACE);
   BM_ITER_MESH (f, &iter, bm, BM_FACES_OF_MESH) {
@@ -2787,8 +2762,6 @@
       PBVHFaceRef face2 = stack.pop_last();
       faces.append(face2);
 
-      int tot = stack.size();
-
       if (ss->bm) {
         island_stack_bmesh_do(ss, fset, face2, stack, visit);
       }
@@ -2865,7 +2838,9 @@
   }
 }
 
-static int sculpt_face_set_edit_modal(bContext *C, wmOperator *op, const wmEvent *event)
+ATTR_NO_OPT static int sculpt_face_set_edit_modal(bContext *C,
+                                                  wmOperator *op,
+                                                  const wmEvent *event)
 {
   Object *ob = CTX_data_active_object(C);
   SculptSession *ss = ob->sculpt;
@@ -2895,6 +2870,10 @@
     return OPERATOR_FINISHED;
   }
 
+  if (event->type != MOUSEMOVE) {
+    return OPERATOR_RUNNING_MODAL;
+  }
+
   FaceSetExtrudeCD *fsecd = (FaceSetExtrudeCD *)op->customdata;
   ViewContext vc;
   ED_view3d_viewcontext_init(C, &vc, depsgraph);
@@ -2930,6 +2909,8 @@
     extrude_disp *= -1.0f;
   }
 
+  RNA_float_set(op->ptr, "extrude_disp", extrude_disp);
+
   if (!ss->bm) {
     float(*vert_positions)[3] = SCULPT_mesh_deformed_positions_get(ss);
     for (int i = 0; i < fsecd->totvert; i++) {
@@ -2944,11 +2925,13 @@
     BKE_pbvh_search_gather(ss->pbvh, nullptr, nullptr, &nodes, &totnode);
     for (int i = 0; i < totnode; i++) {
       BKE_pbvh_node_mark_update(nodes[i]);
+      BKE_pbvh_node_mark_rebuild_draw(nodes[i]);
     }
     MEM_SAFE_FREE(nodes);
   }
   else {
     BM_mesh_elem_index_ensure(ss->bm, BM_VERT | BM_EDGE | BM_FACE);
+    BM_mesh_elem_table_ensure(ss->bm, BM_VERT | BM_EDGE | BM_FACE);
 
     for (int i = 0; i < fsecd->totvert; i++) {
       PBVHVertRef vertex = BKE_pbvh_index_to_vertex(ss->pbvh, fsecd->verts[i]);
@@ -2957,7 +2940,12 @@
 
       int ni = BM_ELEM_CD_GET_INT(v, ss->cd_vert_node_offset);
       if (ni != DYNTOPO_NODE_NONE) {
-        BKE_pbvh_node_mark_update(BKE_pbvh_node_from_index(ss->pbvh, ni));
+        PBVHNode *node = BKE_pbvh_node_from_index(ss->pbvh, ni);
+
+        if (node) {
+          BKE_pbvh_node_mark_update(node);
+          BKE_pbvh_node_mark_rebuild_draw(node);
+        }
       }
 
       madd_v3_v3v3fl(v->co, fsecd->orig_co[i], fsecd->orig_no[i], extrude_disp);
@@ -2965,12 +2953,14 @@
   }
 
   SCULPT_flush_update_step(C, SCULPT_UPDATE_COORDS);
+  SCULPT_tag_update_overlays(C);
+
   return OPERATOR_RUNNING_MODAL;
 }
 
 static void sculpt_face_set_extrude(bContext *C,
                                     wmOperator *op,
-                                    const wmEvent *event,
+                                    const int mval[2],
                                     Object *ob,
                                     const int active_face_set,
                                     const float cursor_location[3])
@@ -2980,7 +2970,7 @@
 
   fsecd->active_face_set = active_face_set;
   copy_v3_v3(fsecd->cursor_location, cursor_location);
-  float fmval[2] = {(float)event->mval[0], (float)event->mval[1]};
+  float fmval[2] = {(float)mval[0], (float)mval[1]};
   copy_v2_v2(fsecd->init_mval, fmval);
   op->customdata = fsecd;
 
@@ -3004,35 +2994,79 @@
   WM_event_add_notifier(C, NC_GEOM | ND_DATA, ob->data);
 }
 
-static int sculpt_face_set_edit_invoke(bContext *C, wmOperator *op, const wmEvent *event)
-=======
 static bool sculpt_face_set_edit_init(bContext *C, wmOperator *op)
->>>>>>> 45c4a0b1
 {
   Object *ob = CTX_data_active_object(C);
   SculptSession *ss = ob->sculpt;
   Depsgraph *depsgraph = CTX_data_ensure_evaluated_depsgraph(C);
-<<<<<<< HEAD
-
-  const int mode = RNA_enum_get(op->ptr, "mode");
-  const bool modify_hidden = RNA_boolean_get(op->ptr, "modify_hidden");
-
-  if (!sculpt_face_set_edit_is_operation_valid(ss, (eSculptFaceSetEditMode)mode, modify_hidden)) {
-    return OPERATOR_CANCELLED;
-=======
   const eSculptFaceSetEditMode mode = static_cast<eSculptFaceSetEditMode>(
       RNA_enum_get(op->ptr, "mode"));
   const bool modify_hidden = RNA_boolean_get(op->ptr, "modify_hidden");
 
   if (!sculpt_face_set_edit_is_operation_valid(ss, mode, modify_hidden)) {
     return false;
->>>>>>> 45c4a0b1
   }
 
   ss->face_sets = BKE_sculpt_face_sets_ensure(ob);
   BKE_sculpt_update_object_for_edit(depsgraph, ob, true, false, false);
 
-<<<<<<< HEAD
+  return true;
+}
+
+static int sculpt_face_set_edit_exec(bContext *C, wmOperator *op)
+{
+  if (!sculpt_face_set_edit_init(C, op)) {
+    return OPERATOR_CANCELLED;
+  }
+
+  Object *ob = CTX_data_active_object(C);
+
+  const int active_face_set = RNA_int_get(op->ptr, "active_face_set");
+  const eSculptFaceSetEditMode mode = static_cast<eSculptFaceSetEditMode>(
+      RNA_enum_get(op->ptr, "mode"));
+  const bool modify_hidden = RNA_boolean_get(op->ptr, "modify_hidden");
+
+  int mval[2];
+  float location[3];
+
+  RNA_int_get_array(op->ptr, "mouse", mval);
+  RNA_float_get_array(op->ptr, "location", location);
+
+  switch (mode) {
+    case SCULPT_FACE_SET_EDIT_EXTRUDE:
+      sculpt_face_set_extrude(C, op, mval, ob, active_face_set, location);
+
+      SCULPT_tag_update_overlays(C);
+      return OPERATOR_RUNNING_MODAL;
+    case SCULPT_FACE_SET_EDIT_DELETE_GEOMETRY:
+      sculpt_face_set_edit_modify_geometry(C, ob, active_face_set, mode, modify_hidden, op);
+      break;
+    case SCULPT_FACE_SET_EDIT_GROW:
+    case SCULPT_FACE_SET_EDIT_SHRINK:
+    case SCULPT_FACE_SET_EDIT_FILL_COMPONENT:
+      sculpt_face_set_edit_modify_face_sets(ob, active_face_set, mode, modify_hidden, op);
+      break;
+    case SCULPT_FACE_SET_EDIT_FAIR_POSITIONS:
+    case SCULPT_FACE_SET_EDIT_FAIR_TANGENCY:
+    case SCULPT_FACE_SET_EDIT_FAIR_CURVATURE:
+    case SCULPT_FACE_SET_EDIT_FAIR_ALL_TANGENCY:
+      sculpt_face_set_edit_modify_coordinates(C, ob, active_face_set, mode, op);
+      break;
+  }
+
+  SCULPT_tag_update_overlays(C);
+
+  return OPERATOR_FINISHED;
+}
+
+static int sculpt_face_set_edit_invoke(bContext *C, wmOperator *op, const wmEvent *event)
+{
+  Depsgraph *depsgraph = CTX_data_depsgraph_pointer(C);
+  Object *ob = CTX_data_active_object(C);
+  SculptSession *ss = ob->sculpt;
+
+  BKE_sculpt_update_object_for_edit(depsgraph, ob, true, false, false);
+
   /* Update the current active Face Set and Vertex as the operator can be used directly from the
    * tool without brush cursor. */
   SculptCursorGeometryInfo sgi;
@@ -3042,73 +3076,20 @@
     return OPERATOR_CANCELLED;
   }
 
-  const int active_face_set = SCULPT_active_face_set_get(ss);
-=======
-  return true;
-}
-
-static int sculpt_face_set_edit_exec(bContext *C, wmOperator *op)
-{
-  if (!sculpt_face_set_edit_init(C, op)) {
-    return OPERATOR_CANCELLED;
-  }
-
-  Object *ob = CTX_data_active_object(C);
-
-  const int active_face_set = RNA_int_get(op->ptr, "active_face_set");
-  const eSculptFaceSetEditMode mode = static_cast<eSculptFaceSetEditMode>(
-      RNA_enum_get(op->ptr, "mode"));
-  const bool modify_hidden = RNA_boolean_get(op->ptr, "modify_hidden");
->>>>>>> 45c4a0b1
-
-  switch (mode) {
-    case SCULPT_FACE_SET_EDIT_EXTRUDE:
-      sculpt_face_set_extrude(C, op, event, ob, active_face_set, sgi.location);
-
-      SCULPT_tag_update_overlays(C);
-      WM_event_add_modal_handler(C, op);
-      return OPERATOR_RUNNING_MODAL;
-    case SCULPT_FACE_SET_EDIT_DELETE_GEOMETRY:
-      sculpt_face_set_edit_modify_geometry(
-          C, ob, active_face_set, (eSculptFaceSetEditMode)mode, modify_hidden, op);
-      break;
-    case SCULPT_FACE_SET_EDIT_GROW:
-    case SCULPT_FACE_SET_EDIT_SHRINK:
-    case SCULPT_FACE_SET_EDIT_FILL_COMPONENT:
-      sculpt_face_set_edit_modify_face_sets(
-          ob, active_face_set, (eSculptFaceSetEditMode)mode, modify_hidden, op);
-      break;
-    case SCULPT_FACE_SET_EDIT_FAIR_POSITIONS:
-    case SCULPT_FACE_SET_EDIT_FAIR_TANGENCY:
-    case SCULPT_FACE_SET_EDIT_FAIR_CURVATURE:
-    case SCULPT_FACE_SET_EDIT_FAIR_ALL_TANGENCY:
-      sculpt_face_set_edit_modify_coordinates(
-          C, ob, active_face_set, (eSculptFaceSetEditMode)mode, op);
-      break;
-  }
-
-  SCULPT_tag_update_overlays(C);
-
-  return OPERATOR_FINISHED;
-}
-
-static int sculpt_face_set_edit_invoke(bContext *C, wmOperator *op, const wmEvent *event)
-{
-  Depsgraph *depsgraph = CTX_data_depsgraph_pointer(C);
-  Object *ob = CTX_data_active_object(C);
-  SculptSession *ss = ob->sculpt;
-
-  BKE_sculpt_update_object_for_edit(depsgraph, ob, true, false, false);
-
-  /* Update the current active Face Set and Vertex as the operator can be used directly from the
-   * tool without brush cursor. */
-  SculptCursorGeometryInfo sgi;
-  const float mval_fl[2] = {float(event->mval[0]), float(event->mval[1])};
-  if (!SCULPT_cursor_geometry_info_update(C, &sgi, mval_fl, false)) {
-    /* The cursor is not over the mesh. Cancel to avoid editing the last updated Face Set ID. */
-    return OPERATOR_CANCELLED;
-  }
   RNA_int_set(op->ptr, "active_face_set", SCULPT_active_face_set_get(ss));
+  RNA_int_set_array(op->ptr, "mouse", event->mval);
+  RNA_float_set_array(op->ptr, "location", sgi.location);
+
+  const int mode = RNA_enum_get(op->ptr, "mode");
+
+  if (mode == SCULPT_FACE_SET_EDIT_EXTRUDE) {
+    const int active_face_set = RNA_int_get(op->ptr, "active_face_set");
+
+    WM_event_add_modal_handler(C, op);
+    sculpt_face_set_extrude(C, op, event->mval, ob, active_face_set, sgi.location);
+
+    return OPERATOR_RUNNING_MODAL;
+  }
 
   return sculpt_face_set_edit_exec(C, op);
 }
@@ -3122,14 +3103,11 @@
 
   /* Api callbacks. */
   ot->invoke = sculpt_face_set_edit_invoke;
-<<<<<<< HEAD
+  ot->exec = sculpt_face_set_edit_exec;
+  ot->poll = SCULPT_mode_poll;
   ot->modal = sculpt_face_set_edit_modal;
-=======
-  ot->exec = sculpt_face_set_edit_exec;
->>>>>>> 45c4a0b1
-  ot->poll = SCULPT_mode_poll;
-
-  ot->flag = OPTYPE_REGISTER | OPTYPE_UNDO | OPTYPE_DEPENDS_ON_CURSOR;
+
+  ot->flag = OPTYPE_REGISTER | OPTYPE_UNDO | OPTYPE_DEPENDS_ON_CURSOR | OPTYPE_BLOCKING;
 
   PropertyRNA *prop = RNA_def_int(
       ot->srna, "active_face_set", 1, 0, INT_MAX, "Active Face Set", "", 0, 64);
@@ -3149,4 +3127,14 @@
                              false,
                              "Ignore Disconnected",
                              "Apply the edit operation to a single island only");
+
+  prop = RNA_def_float_array(
+      ot->srna, "location", 3, nullptr, FLT_MIN, FLT_MAX, "Location", "", -100000, 100000);
+  RNA_def_property_flag(prop, PROP_HIDDEN);
+
+  prop = RNA_def_int_array(ot->srna, "mouse", 2, nullptr, 0, 16000, "Mouse", "", 0, 4000);
+  RNA_def_property_flag(prop, PROP_HIDDEN);
+
+  prop = RNA_def_float(ot->srna, "extrude_disp", 0.0, FLT_MIN, FLT_MAX, "", "", 0.0, 1.0);
+  RNA_def_property_flag(prop, PROP_HIDDEN);
 }