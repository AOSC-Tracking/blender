/* SPDX-FileCopyrightText: 2020 Blender Foundation
 *
 * SPDX-License-Identifier: GPL-2.0-or-later */

/** \file
 * \ingroup edsculpt
 */

#include <cmath>
#include <cstdlib>
#include <queue>

#include "MEM_guardedalloc.h"

#include "BLI_array.hh"
#include "BLI_bit_vector.hh"
#include "BLI_function_ref.hh"
#include "BLI_hash.h"
#include "BLI_math_matrix.h"
#include "BLI_math_vector.h"
#include "BLI_math_vector.hh"
#include "BLI_math_vector_types.hh"
#include "BLI_span.hh"
#include "BLI_task.h"
#include "BLI_task.hh"
#include "BLI_vector.hh"

#include "DNA_brush_types.h"
#include "DNA_customdata_types.h"
#include "DNA_mesh_types.h"
#include "DNA_meshdata_types.h"
#include "DNA_object_types.h"
#include "DNA_scene_types.h"

#include "BKE_attribute.hh"
#include "BKE_ccg.h"
#include "BKE_colortools.h"
#include "BKE_context.h"
#include "BKE_customdata.h"
#include "BKE_mesh.hh"
#include "BKE_mesh_fair.hh"
#include "BKE_mesh_mapping.hh"
#include "BKE_object.h"
#include "BKE_paint.hh"
#include "BKE_pbvh_api.hh"
#include "BKE_subdiv_ccg.h"

#include "DEG_depsgraph.h"

#include "WM_api.hh"
#include "WM_types.hh"

#include "ED_sculpt.hh"

#include "sculpt_intern.hh"

#include "RNA_access.hh"
#include "RNA_define.hh"

#include "../../bmesh/intern/bmesh_idmap.h"
#include "bmesh.h"

using blender::Array;
using blender::float3;
using blender::IndexRange;
using blender::Span;
using blender::Vector;

/* Utils. */

int ED_sculpt_face_sets_find_next_available_id(Mesh *mesh)
{
  const int *face_sets = static_cast<const int *>(
      CustomData_get_layer_named(&mesh->face_data, CD_PROP_INT32, ".sculpt_face_set"));
  if (!face_sets) {
    return SCULPT_FACE_SET_NONE;
  }

  int next_face_set_id = 0;
  for (int i = 0; i < mesh->faces_num; i++) {
    next_face_set_id = max_ii(next_face_set_id, face_sets[i]);
  }
  next_face_set_id++;

  return next_face_set_id;
}

void ED_sculpt_face_sets_initialize_none_to_id(Mesh *mesh, const int new_id)
{
  int *face_sets = static_cast<int *>(CustomData_get_layer_named_for_write(
      &mesh->face_data, CD_PROP_INT32, ".sculpt_face_set", mesh->faces_num));
  if (!face_sets) {
    return;
  }

  for (int i = 0; i < mesh->faces_num; i++) {
    if (face_sets[i] == SCULPT_FACE_SET_NONE) {
      face_sets[i] = new_id;
    }
  }
}

int ED_sculpt_face_sets_active_update_and_get(bContext *C, Object *ob, const float mval[2])
{
  SculptSession *ss = ob->sculpt;
  if (!ss) {
    return SCULPT_FACE_SET_NONE;
  }

  SculptCursorGeometryInfo gi;
  if (!SCULPT_cursor_geometry_info_update(C, &gi, mval, false, false)) {
    return SCULPT_FACE_SET_NONE;
  }

  return SCULPT_active_face_set_get(ss);
}

/* Draw Face Sets Brush. */
struct SculptFaceSetTaskData : public SculptThreadedTaskData {
  bool set_active_faceset;
  bool have_fset_automasking;
};

static void do_draw_face_sets_brush_task_cb_ex(void *__restrict userdata,
                                               const int n,
                                               const TaskParallelTLS *__restrict tls)
{
  using namespace blender;
  SculptFaceSetTaskData *data = static_cast<SculptFaceSetTaskData *>(userdata);
  SculptSession *ss = data->ob->sculpt;
  const Brush *brush = data->brush;
  const float bstrength = ss->cache->bstrength;

  SculptBrushTest test;
  SculptBrushTestFn sculpt_brush_test_sq_fn = SCULPT_brush_test_init_with_falloff_shape(
      ss, &test, data->brush->falloff_shape);
  const int thread_id = BLI_task_parallel_thread_id(tls);

  const Span<float3> positions(
      reinterpret_cast<const float3 *>(SCULPT_mesh_deformed_positions_get(ss)),
      SCULPT_vertex_count_get(ss));
  AutomaskingNodeData automask_data;
  SCULPT_automasking_node_begin(
      data->ob, ss, ss->cache->automasking, &automask_data, data->nodes[n]);

  const bool have_fset_automasking = data->have_fset_automasking;
  bool set_active_faceset = data->set_active_faceset;

  /* Ensure automasking data is up to date. */
  if (ss->cache->automasking) {
    PBVHVertexIter vd;

    BKE_pbvh_vertex_iter_begin (ss->pbvh, data->nodes[n], vd, PBVH_ITER_ALL) {
      SCULPT_automasking_node_update(ss, &automask_data, &vd);
    }
    BKE_pbvh_vertex_iter_end;
  }

  bool changed = false;

<<<<<<< HEAD
  PBVHFaceIter fd;
  BKE_pbvh_face_iter_begin (ss->pbvh, data->nodes[n], fd) {
    if (SCULPT_face_is_hidden(ss, fd.face)) {
      continue;
    }

    float3 poly_center = {};
    float mask = 0.0;

    for (int i = 0; i < fd.verts_num; i++) {
      poly_center += SCULPT_vertex_co_get(ss, fd.verts[i]);
      mask += SCULPT_vertex_mask_get(ss, fd.verts[i]);
    }

    poly_center /= (float)fd.verts_num;
    mask /= (float)fd.verts_num;

    if (!sculpt_brush_test_sq_fn(&test, poly_center)) {
      continue;
    }

    /* Face set automasking in inverted draw mode is tricky, we have
     * to sample the automasking face set after the stroke has started.
     */
    if (set_active_faceset &&
        *fd.face_set != abs(ss->cache->automasking->settings.initial_face_set)) {

      float radius = ss->cache->radius;
      float pixels = 8; /* TODO: multiply with DPI? */
      radius = pixels * (radius / (float)ss->cache->dyntopo_pixel_radius);

      if (sqrtf(test.dist) < radius) {
        ss->cache->automasking->settings.initial_face_set = *fd.face_set;
        set_active_faceset = data->set_active_faceset = false;
        ss->cache->automasking->settings.flags |= BRUSH_AUTOMASKING_FACE_SETS;
      }
      else {
        continue;
=======
    if (BKE_pbvh_type(ss->pbvh) == PBVH_FACES) {
      for (const int face_i : ss->pmap[vd.index]) {
        const blender::IndexRange face = ss->faces[face_i];

        const float3 poly_center = bke::mesh::face_center_calc(positions,
                                                               ss->corner_verts.slice(face));

        if (!sculpt_brush_test_sq_fn(&test, poly_center)) {
          continue;
        }
        const bool face_hidden = ss->hide_poly && ss->hide_poly[face_i];
        if (face_hidden) {
          continue;
        }
        const float fade = bstrength * SCULPT_brush_strength_factor(ss,
                                                                    brush,
                                                                    vd.co,
                                                                    sqrtf(test.dist),
                                                                    vd.no,
                                                                    vd.fno,
                                                                    vd.mask ? *vd.mask : 0.0f,
                                                                    vd.vertex,
                                                                    thread_id,
                                                                    &automask_data);

        if (fade > 0.05f) {
          ss->face_sets[face_i] = ss->cache->paint_face_set;
          changed = true;
        }
>>>>>>> dd9a9278
      }
    }

    if (have_fset_automasking) {
      if (*fd.face_set != ss->cache->automasking->settings.initial_face_set) {
        continue;
      }
    }

    float fno[3];
    SCULPT_face_normal_get(ss, fd.face, fno);

    const float fade = bstrength * SCULPT_brush_strength_factor(ss,
                                                                brush,
                                                                poly_center,
                                                                sqrtf(test.dist),
                                                                fno,
                                                                fno,
                                                                mask,
                                                                fd.verts[0],
                                                                thread_id,
                                                                &automask_data);

    if (fade > 0.05f) {
      for (int i = 0; i < fd.verts_num; i++) {
        BKE_sculpt_boundary_flag_update(ss, fd.verts[i], true);
      }

      *fd.face_set = ss->cache->paint_face_set;
      changed = true;
    }
  }
  BKE_pbvh_face_iter_end(fd);

  if (changed) {
    BKE_pbvh_vert_tag_update_normal_triangulation(data->nodes[n]);
    BKE_pbvh_node_mark_rebuild_draw(data->nodes[n]);
  }
}

static void do_relax_face_sets_brush_task_cb_ex(void *__restrict userdata,
                                                const int n,
                                                const TaskParallelTLS *__restrict tls)
{
  SculptFaceSetTaskData *data = static_cast<SculptFaceSetTaskData *>(userdata);
  SculptSession *ss = data->ob->sculpt;
  const Brush *brush = data->brush;
  float bstrength = ss->cache->bstrength;

  PBVHVertexIter vd;

  SculptBrushTest test;
  SculptBrushTestFn sculpt_brush_test_sq_fn = SCULPT_brush_test_init_with_falloff_shape(
      ss, &test, data->brush->falloff_shape);

  const bool relax_face_sets = !(ss->cache->iteration_count % 3 == 0);
  /* This operations needs a strength tweak as the relax deformation is too weak by default. */
  if (relax_face_sets && data->iteration < 2) {
    bstrength *= 1.5f;
  }

  const int thread_id = BLI_task_parallel_thread_id(tls);
  AutomaskingNodeData automask_data;
  SCULPT_automasking_node_begin(
      data->ob, ss, ss->cache->automasking, &automask_data, data->nodes[n]);

  BKE_pbvh_vertex_iter_begin (ss->pbvh, data->nodes[n], vd, PBVH_ITER_UNIQUE) {
    SCULPT_automasking_node_update(ss, &automask_data, &vd);

    if (!sculpt_brush_test_sq_fn(&test, vd.co)) {
      continue;
    }
    if (relax_face_sets == SCULPT_vertex_has_unique_face_set(ss, vd.vertex)) {
      continue;
    }

    const float fade = bstrength * SCULPT_brush_strength_factor(ss,
                                                                brush,
                                                                vd.co,
                                                                sqrtf(test.dist),
                                                                vd.no,
                                                                vd.fno,
                                                                vd.mask ? *vd.mask : 0.0f,
                                                                vd.vertex,
                                                                thread_id,
                                                                &automask_data);

    SCULPT_relax_vertex(ss, &vd, fade * bstrength, SCULPT_BOUNDARY_FACE_SET, vd.co);
    if (vd.is_mesh) {
      BKE_pbvh_vert_tag_update_normal(ss->pbvh, vd.vertex);
    }
  }
  BKE_pbvh_vertex_iter_end;
}

void SCULPT_do_draw_face_sets_brush(Sculpt *sd, Object *ob, Span<PBVHNode *> nodes)
{
  SculptSession *ss = ob->sculpt;
  Brush *brush = BKE_paint_brush(&sd->paint);

  if (ss->pbvh) {
    Mesh *mesh = BKE_mesh_from_object(ob);
    BKE_pbvh_face_sets_color_set(
        ss->pbvh, mesh->face_sets_color_seed, mesh->face_sets_color_default);
  }

  BKE_curvemapping_init(brush->curve);

  /* Threaded loop over nodes. */
  SculptFaceSetTaskData data{};
  data.sd = sd;
  data.ob = ob;
  data.brush = brush;
  data.nodes = nodes;

  /* Note: face set automasking is fairly involved in this brush. */
  data.have_fset_automasking = ss->cache->automasking && ss->cache->automasking->settings.flags &
                                                             BRUSH_AUTOMASKING_FACE_SETS;

  /* In invert mode we have to set the automasking face set ourselves. */
  data.set_active_faceset = data.have_fset_automasking && ss->cache->invert &&
                            ss->cache->automasking->settings.initial_face_set ==
                                ss->cache->paint_face_set;

  TaskParallelSettings settings;
  if (ss->cache->alt_smooth) {
    BKE_pbvh_parallel_range_settings(&settings, true, nodes.size());

    SCULPT_boundary_info_ensure(ob);
    for (int i = 0; i < 4; i++) {
      data.iteration = i;
      BLI_task_parallel_range(
          0, nodes.size(), &data, do_relax_face_sets_brush_task_cb_ex, &settings);
    }
  }
  else {
    BKE_pbvh_parallel_range_settings(&settings, false, nodes.size());
    BLI_task_parallel_range(0, nodes.size(), &data, do_draw_face_sets_brush_task_cb_ex, &settings);
  }
}

/* Face Sets Operators */

enum eSculptFaceGroupsCreateModes {
  SCULPT_FACE_SET_MASKED = 0,
  SCULPT_FACE_SET_VISIBLE = 1,
  SCULPT_FACE_SET_ALL = 2,
  SCULPT_FACE_SET_SELECTION = 3,
};

static EnumPropertyItem prop_sculpt_face_set_create_types[] = {
    {
        SCULPT_FACE_SET_MASKED,
        "MASKED",
        0,
        "Face Set from Masked",
        "Create a new Face Set from the masked faces",
    },
    {
        SCULPT_FACE_SET_VISIBLE,
        "VISIBLE",
        0,
        "Face Set from Visible",
        "Create a new Face Set from the visible vertices",
    },
    {
        SCULPT_FACE_SET_ALL,
        "ALL",
        0,
        "Face Set Full Mesh",
        "Create an unique Face Set with all faces in the sculpt",
    },
    {
        SCULPT_FACE_SET_SELECTION,
        "SELECTION",
        0,
        "Face Set from Edit Mode Selection",
        "Create an Face Set corresponding to the Edit Mode face selection",
    },
    {0, nullptr, 0, nullptr, nullptr},
};

static int sculpt_face_set_create_exec(bContext *C, wmOperator *op)
{
  using namespace blender;
  Object *ob = CTX_data_active_object(C);
  SculptSession *ss = ob->sculpt;
  Depsgraph *depsgraph = CTX_data_depsgraph_pointer(C);

  const int mode = RNA_enum_get(op->ptr, "mode");

  /* Dyntopo not supported. */
  if (BKE_pbvh_type(ss->pbvh) == PBVH_BMESH) {
    return OPERATOR_CANCELLED;
  }

  Mesh *mesh = static_cast<Mesh *>(ob->data);

  BKE_sculpt_update_object_for_edit(depsgraph, ob, true, mode == SCULPT_FACE_SET_MASKED, false);
  BKE_sculpt_face_sets_ensure(ob);

  const int tot_vert = SCULPT_vertex_count_get(ss);
  float threshold = 0.5f;

  PBVH *pbvh = ob->sculpt->pbvh;
  Vector<PBVHNode *> nodes = blender::bke::pbvh::search_gather(pbvh, nullptr, nullptr);

  if (nodes.is_empty()) {
    return OPERATOR_CANCELLED;
  }

  SCULPT_undo_push_begin(ob, op);
  for (PBVHNode *node : nodes) {
    SCULPT_undo_push_node(ob, node, SCULPT_UNDO_FACE_SETS);
  }

  const int next_face_set = SCULPT_face_set_next_available_get(ss);

  if (mode == SCULPT_FACE_SET_MASKED) {
    for (int i = 0; i < tot_vert; i++) {
      PBVHVertRef vertex = BKE_pbvh_index_to_vertex(ss->pbvh, i);

      if (SCULPT_vertex_mask_get(ss, vertex) >= threshold && SCULPT_vertex_visible_get(ss, vertex))
      {
        SCULPT_vertex_face_set_set(ss, vertex, next_face_set);
      }
    }
  }

  if (mode == SCULPT_FACE_SET_VISIBLE) {

    /* If all vertices in the sculpt are visible, create the new face set and update the default
     * color. This way the new face set will be white, which is a quick way of disabling all face
     * sets and the performance hit of rendering the overlay. */
    bool all_visible = true;
    for (int i = 0; i < tot_vert; i++) {
      PBVHVertRef vertex = BKE_pbvh_index_to_vertex(ss->pbvh, i);

      if (!SCULPT_vertex_visible_get(ss, vertex)) {
        all_visible = false;
        break;
      }
    }

    if (all_visible) {
      mesh->face_sets_color_default = next_face_set;
      BKE_pbvh_face_sets_color_set(
          ss->pbvh, mesh->face_sets_color_seed, mesh->face_sets_color_default);
    }

    for (int i = 0; i < tot_vert; i++) {
      PBVHVertRef vertex = BKE_pbvh_index_to_vertex(ss->pbvh, i);

      if (SCULPT_vertex_visible_get(ss, vertex)) {
        SCULPT_vertex_face_set_set(ss, vertex, next_face_set);
      }
    }
  }

  if (mode == SCULPT_FACE_SET_ALL) {
    for (int i = 0; i < tot_vert; i++) {
      PBVHVertRef vertex = BKE_pbvh_index_to_vertex(ss->pbvh, i);

      SCULPT_vertex_face_set_set(ss, vertex, next_face_set);
    }
  }

  if (mode == SCULPT_FACE_SET_SELECTION) {
    const bke::AttributeAccessor attributes = mesh->attributes();
    const VArraySpan<bool> select_poly = *attributes.lookup_or_default<bool>(
        ".select_poly", ATTR_DOMAIN_FACE, false);
    threading::parallel_for(select_poly.index_range(), 4096, [&](const IndexRange range) {
      for (const int i : range) {
        if (select_poly[i]) {
          ss->face_sets[i] = next_face_set;
        }
      }
    });
  }

  for (PBVHNode *node : nodes) {
    BKE_pbvh_node_mark_redraw(node);
  }

  SCULPT_undo_push_end(ob);

  SCULPT_tag_update_overlays(C);

  return OPERATOR_FINISHED;
}

void SCULPT_OT_face_sets_create(wmOperatorType *ot)
{
  /* identifiers */
  ot->name = "Create Face Set";
  ot->idname = "SCULPT_OT_face_sets_create";
  ot->description = "Create a new Face Set";

  /* api callbacks */
  ot->exec = sculpt_face_set_create_exec;
  ot->poll = SCULPT_mode_poll;

  ot->flag = OPTYPE_REGISTER | OPTYPE_UNDO;

  RNA_def_enum(
      ot->srna, "mode", prop_sculpt_face_set_create_types, SCULPT_FACE_SET_MASKED, "Mode", "");
}

enum eSculptFaceSetsInitMode {
  SCULPT_FACE_SETS_FROM_LOOSE_PARTS = 0,
  SCULPT_FACE_SETS_FROM_MATERIALS = 1,
  SCULPT_FACE_SETS_FROM_NORMALS = 2,
  SCULPT_FACE_SETS_FROM_UV_SEAMS = 3,
  SCULPT_FACE_SETS_FROM_CREASES = 4,
  SCULPT_FACE_SETS_FROM_SHARP_EDGES = 5,
  SCULPT_FACE_SETS_FROM_BEVEL_WEIGHT = 6,
  SCULPT_FACE_SETS_FROM_FACE_SET_BOUNDARIES = 8,
};

static EnumPropertyItem prop_sculpt_face_sets_init_types[] = {
    {
        SCULPT_FACE_SETS_FROM_LOOSE_PARTS,
        "LOOSE_PARTS",
        0,
        "Face Sets from Loose Parts",
        "Create a Face Set per loose part in the mesh",
    },
    {
        SCULPT_FACE_SETS_FROM_MATERIALS,
        "MATERIALS",
        0,
        "Face Sets from Material Slots",
        "Create a Face Set per Material Slot",
    },
    {
        SCULPT_FACE_SETS_FROM_NORMALS,
        "NORMALS",
        0,
        "Face Sets from Mesh Normals",
        "Create Face Sets for Faces that have similar normal",
    },
    {
        SCULPT_FACE_SETS_FROM_UV_SEAMS,
        "UV_SEAMS",
        0,
        "Face Sets from UV Seams",
        "Create Face Sets using UV Seams as boundaries",
    },
    {
        SCULPT_FACE_SETS_FROM_CREASES,
        "CREASES",
        0,
        "Face Sets from Edge Creases",
        "Create Face Sets using Edge Creases as boundaries",
    },
    {
        SCULPT_FACE_SETS_FROM_BEVEL_WEIGHT,
        "BEVEL_WEIGHT",
        0,
        "Face Sets from Bevel Weight",
        "Create Face Sets using Bevel Weights as boundaries",
    },
    {
        SCULPT_FACE_SETS_FROM_SHARP_EDGES,
        "SHARP_EDGES",
        0,
        "Face Sets from Sharp Edges",
        "Create Face Sets using Sharp Edges as boundaries",
    },

    {
        SCULPT_FACE_SETS_FROM_FACE_SET_BOUNDARIES,
        "FACE_SET_BOUNDARIES",
        0,
        "Face Sets from Face Set Boundaries",
        "Create a Face Set per isolated Face Set",
    },

    {0, nullptr, 0, nullptr, nullptr},
};

using FaceSetsFloodFillFn = blender::FunctionRef<bool(int from_face, int edge, int to_face)>;

static void sculpt_face_sets_init_flood_fill(Object *ob, const FaceSetsFloodFillFn &test_fn)
{
  using namespace blender;
  SculptSession *ss = ob->sculpt;
  Mesh *mesh = static_cast<Mesh *>(ob->data);

  BitVector<> visited_faces(mesh->faces_num, false);

  int *face_sets = static_cast<int *>(CustomData_get_layer_named_for_write(
      &mesh->pdata, CD_PROP_INT32, SCULPT_ATTRIBUTE_NAME(face_set), mesh->totpoly));

  const Span<int2> edges = mesh->edges();
  const OffsetIndices faces = mesh->faces();
  const Span<int> corner_edges = mesh->corner_edges();

  if (ss->epmap.is_empty()) {
    ss->epmap = bke::mesh::build_edge_to_face_map(
        faces, corner_edges, edges.size(), ss->edge_to_face_offsets, ss->edge_to_face_indices);
  }

  int next_face_set = 1;

  for (const int i : faces.index_range()) {
    if (visited_faces[i]) {
      continue;
    }
    std::queue<int> queue;

    face_sets[i] = next_face_set;
    visited_faces[i].set(true);
    queue.push(i);

    while (!queue.empty()) {
      const int face_i = queue.front();
      queue.pop();

      for (const int edge_i : corner_edges.slice(faces[face_i])) {
        for (const int neighbor_i : ss->epmap[edge_i]) {
          if (neighbor_i == face_i) {
            continue;
          }
          if (visited_faces[neighbor_i]) {
            continue;
          }
          if (!test_fn(face_i, edge_i, neighbor_i)) {
            continue;
          }

          face_sets[neighbor_i] = next_face_set;
          visited_faces[neighbor_i].set(true);
          queue.push(neighbor_i);
        }
      }
    }

    next_face_set += 1;
  }
}

static void sculpt_face_sets_init_loop(Object *ob, const int mode)
{
  using namespace blender;
  Mesh *mesh = static_cast<Mesh *>(ob->data);
  SculptSession *ss = ob->sculpt;

  if (mode == SCULPT_FACE_SETS_FROM_MATERIALS) {
    const bke::AttributeAccessor attributes = mesh->attributes();
    const VArraySpan<int> material_indices = *attributes.lookup_or_default<int>(
        "material_index", ATTR_DOMAIN_FACE, 0);
    for (const int i : IndexRange(mesh->faces_num)) {
      ss->face_sets[i] = material_indices[i] + 1;
    }
  }
}

static int sculpt_face_set_init_exec(bContext *C, wmOperator *op)
{
  using namespace blender;
  Object *ob = CTX_data_active_object(C);
  SculptSession *ss = ob->sculpt;
  Depsgraph *depsgraph = CTX_data_depsgraph_pointer(C);

  const int mode = RNA_enum_get(op->ptr, "mode");

  BKE_sculpt_update_object_for_edit(depsgraph, ob, true, false, false);

  PBVH *pbvh = ob->sculpt->pbvh;
  Vector<PBVHNode *> nodes = blender::bke::pbvh::search_gather(pbvh, nullptr, nullptr);

  if (nodes.is_empty()) {
    return OPERATOR_CANCELLED;
  }

  const float threshold = RNA_float_get(op->ptr, "threshold");

  Mesh *mesh = static_cast<Mesh *>(ob->data);
  BKE_sculpt_face_sets_ensure(ob);

  SCULPT_undo_push_begin(ob, op);
  for (PBVHNode *node : nodes) {
    SCULPT_undo_push_node(ob, node, SCULPT_UNDO_FACE_SETS);
  }

  /* Flush bmesh to base mesh. */
  if (ss->bm) {
    BKE_sculptsession_bm_to_me_for_render(ob);

    if (!ss->epmap.is_empty()) {
      ss->epmap = {};
      ss->edge_to_poly_indices = {};
      ss->edge_to_poly_offsets = {};
    }

    if (!ss->pmap.is_empty()) {
      ss->pmap = {};
      ss->vert_to_poly_indices = {};
      ss->vert_to_poly_offsets = {};
    }
  }

  const bke::AttributeAccessor attributes = mesh->attributes();
  switch (mode) {
    case SCULPT_FACE_SETS_FROM_LOOSE_PARTS: {
      const VArray<bool> hide_poly = *attributes.lookup_or_default<bool>(
          ".hide_poly", ATTR_DOMAIN_FACE, false);
      sculpt_face_sets_init_flood_fill(
          ob, [&](const int from_face, const int /*edge*/, const int to_face) {
            return hide_poly[from_face] == hide_poly[to_face];
          });
      break;
    }
    case SCULPT_FACE_SETS_FROM_MATERIALS: {
      sculpt_face_sets_init_loop(ob, SCULPT_FACE_SETS_FROM_MATERIALS);
      break;
    }
    case SCULPT_FACE_SETS_FROM_NORMALS: {
      const Span<float3> face_normals = mesh->face_normals();
      sculpt_face_sets_init_flood_fill(
          ob, [&](const int from_face, const int /*edge*/, const int to_face) -> bool {
            return std::abs(math::dot(face_normals[from_face], face_normals[to_face])) > threshold;
          });
      break;
    }
    case SCULPT_FACE_SETS_FROM_UV_SEAMS: {
      const VArraySpan<bool> uv_seams = *mesh->attributes().lookup_or_default<bool>(
          ".uv_seam", ATTR_DOMAIN_EDGE, false);
      sculpt_face_sets_init_flood_fill(
          ob, [&](const int /*from_face*/, const int edge, const int /*to_face*/) -> bool {
            return !uv_seams[edge];
          });
      break;
    }
    case SCULPT_FACE_SETS_FROM_CREASES: {
      const float *creases = static_cast<const float *>(
          CustomData_get_layer_named(&mesh->edge_data, CD_PROP_FLOAT, "crease_edge"));
      sculpt_face_sets_init_flood_fill(
          ob, [&](const int /*from_face*/, const int edge, const int /*to_face*/) -> bool {
            return creases ? creases[edge] < threshold : true;
          });
      break;
    }
    case SCULPT_FACE_SETS_FROM_SHARP_EDGES: {
      const VArraySpan<bool> sharp_edges = *mesh->attributes().lookup_or_default<bool>(
          "sharp_edge", ATTR_DOMAIN_EDGE, false);
      sculpt_face_sets_init_flood_fill(
          ob, [&](const int /*from_face*/, const int edge, const int /*to_face*/) -> bool {
            return !sharp_edges[edge];
          });
      break;
    }
    case SCULPT_FACE_SETS_FROM_BEVEL_WEIGHT: {
      const float *bevel_weights = static_cast<const float *>(
          CustomData_get_layer_named(&mesh->edge_data, CD_PROP_FLOAT, "bevel_weight_edge"));
      sculpt_face_sets_init_flood_fill(
          ob, [&](const int /*from_face*/, const int edge, const int /*to_face*/) -> bool {
            return bevel_weights ? bevel_weights[edge] < threshold : true;
          });
      break;
    }
    case SCULPT_FACE_SETS_FROM_FACE_SET_BOUNDARIES: {
      Array<int> face_sets_copy(Span<int>(ss->face_sets, mesh->faces_num));
      sculpt_face_sets_init_flood_fill(
          ob, [&](const int from_face, const int /*edge*/, const int to_face) -> bool {
            return face_sets_copy[from_face] == face_sets_copy[to_face];
          });
      break;
    }
  }

  SCULPT_undo_push_end(ob);

  if (ss->bm) {
    SCULPT_vertex_random_access_ensure(ss);
    SCULPT_face_random_access_ensure(ss);
    BKE_sculpt_face_sets_ensure(ob);

    int cd_fset = ss->attrs.face_set->bmesh_cd_offset;
    const int *face_sets = static_cast<const int *>(
        CustomData_get_layer_named(&mesh->pdata, CD_PROP_INT32, SCULPT_ATTRIBUTE_NAME(face_set)));

    for (int i = 0; i < mesh->totpoly; i++) {
      BMFace *f = ss->bm->ftable[i];
      BM_ELEM_CD_SET_INT(f, cd_fset, face_sets[i]);
    }
  }

  int verts_num = SCULPT_vertex_count_get(ob->sculpt);
  for (int i : IndexRange(verts_num)) {
    BKE_sculpt_boundary_flag_update(ob->sculpt, BKE_pbvh_index_to_vertex(ss->pbvh, i), true);
  }

  /* Sync face sets visibility and vertex visibility as now all Face Sets are visible. */
  SCULPT_visibility_sync_all_from_faces(ob);

  for (PBVHNode *node : nodes) {
    BKE_pbvh_node_mark_update_visibility(node);
  }

  BKE_pbvh_update_vertex_data(ss->pbvh, PBVH_UpdateVisibility);

  SCULPT_tag_update_overlays(C);

  return OPERATOR_FINISHED;
}

void SCULPT_OT_face_sets_init(wmOperatorType *ot)
{
  /* identifiers */
  ot->name = "Init Face Sets";
  ot->idname = "SCULPT_OT_face_sets_init";
  ot->description = "Initializes all Face Sets in the mesh";

  /* api callbacks */
  ot->exec = sculpt_face_set_init_exec;
  ot->poll = SCULPT_mode_poll;

  ot->flag = OPTYPE_REGISTER | OPTYPE_UNDO;

  RNA_def_enum(
      ot->srna, "mode", prop_sculpt_face_sets_init_types, SCULPT_FACE_SET_MASKED, "Mode", "");
  RNA_def_float(
      ot->srna,
      "threshold",
      0.5f,
      0.0f,
      1.0f,
      "Threshold",
      "Minimum value to consider a certain attribute a boundary when creating the Face Sets",
      0.0f,
      1.0f);
}

enum eSculptFaceGroupVisibilityModes {
  SCULPT_FACE_SET_VISIBILITY_TOGGLE = 0,
  SCULPT_FACE_SET_VISIBILITY_SHOW_ACTIVE = 1,
  SCULPT_FACE_SET_VISIBILITY_HIDE_ACTIVE = 2,
};

static EnumPropertyItem prop_sculpt_face_sets_change_visibility_types[] = {
    {
        SCULPT_FACE_SET_VISIBILITY_TOGGLE,
        "TOGGLE",
        0,
        "Toggle Visibility",
        "Hide all Face Sets except for the active one",
    },
    {
        SCULPT_FACE_SET_VISIBILITY_SHOW_ACTIVE,
        "SHOW_ACTIVE",
        0,
        "Show Active Face Set",
        "Show Active Face Set",
    },
    {
        SCULPT_FACE_SET_VISIBILITY_HIDE_ACTIVE,
        "HIDE_ACTIVE",
        0,
        "Hide Active Face Sets",
        "Hide Active Face Sets",
    },
    {0, nullptr, 0, nullptr, nullptr},
};

static int sculpt_face_set_change_visibility_exec(bContext *C, wmOperator *op)
{
  Object *ob = CTX_data_active_object(C);
  SculptSession *ss = ob->sculpt;
  Depsgraph *depsgraph = CTX_data_depsgraph_pointer(C);

  BKE_sculpt_update_object_for_edit(depsgraph, ob, true, true, false);
  SCULPT_vertex_random_access_ensure(ss);
  SCULPT_face_random_access_ensure(ss);

  const int mode = RNA_enum_get(op->ptr, "mode");
  const int tot_vert = SCULPT_vertex_count_get(ss);

  PBVH *pbvh = ob->sculpt->pbvh;
  Vector<PBVHNode *> nodes = blender::bke::pbvh::search_gather(pbvh, nullptr, nullptr);

  if (nodes.is_empty()) {
    return OPERATOR_CANCELLED;
  }

  const int active_face_set = SCULPT_active_face_set_get(ss);

  SCULPT_undo_push_begin(ob, op);
  for (PBVHNode *node : nodes) {
    SCULPT_undo_push_node(ob, node, SCULPT_UNDO_HIDDEN);
  }

  switch (mode) {
    case SCULPT_FACE_SET_VISIBILITY_TOGGLE: {
      bool hidden_vertex = false;

      /* This can fail with regular meshes with non-manifold geometry as the visibility state can't
       * be synced from face sets to non-manifold vertices. */
      if (BKE_pbvh_type(ss->pbvh) == PBVH_GRIDS) {
        for (int i = 0; i < tot_vert; i++) {
          PBVHVertRef vertex = BKE_pbvh_index_to_vertex(ss->pbvh, i);

          if (!SCULPT_vertex_visible_get(ss, vertex)) {
            hidden_vertex = true;
            break;
          }
        }
      }

      if (ss->attrs.hide_poly) {
        for (int i = 0; i < ss->totfaces; i++) {
          PBVHFaceRef face = BKE_pbvh_index_to_face(ss->pbvh, i);
          if (SCULPT_face_is_hidden(ss, face)) {
            hidden_vertex = true;
            break;
          }
        }
      }

      BKE_sculpt_hide_poly_ensure(ob);

      if (hidden_vertex) {
        SCULPT_face_visibility_all_set(ob, true);
      }
      else {
        if (ss->attrs.face_set) {
          SCULPT_face_visibility_all_set(ob, false);
          SCULPT_face_set_visibility_set(ss, active_face_set, true);
        }
        else {
          SCULPT_face_visibility_all_set(ob, true);
        }
      }
      break;
    }
    case SCULPT_FACE_SET_VISIBILITY_SHOW_ACTIVE:
      BKE_sculpt_hide_poly_ensure(ob);

      if (ss->attrs.face_set) {
        SCULPT_face_visibility_all_set(ob, false);
        SCULPT_face_set_visibility_set(ss, active_face_set, true);
      }
      else {
        SCULPT_face_set_visibility_set(ss, active_face_set, true);
      }
      break;
    case SCULPT_FACE_SET_VISIBILITY_HIDE_ACTIVE:
      BKE_sculpt_hide_poly_ensure(ob);

      if (ss->attrs.face_set) {
        SCULPT_face_set_visibility_set(ss, active_face_set, false);
      }
      else {
        SCULPT_face_visibility_all_set(ob, false);
      }

      break;
  }

  /* For modes that use the cursor active vertex, update the rotation origin for viewport
   * navigation.
   */
  if (ELEM(mode, SCULPT_FACE_SET_VISIBILITY_TOGGLE, SCULPT_FACE_SET_VISIBILITY_SHOW_ACTIVE)) {
    UnifiedPaintSettings *ups = &CTX_data_tool_settings(C)->unified_paint_settings;
    float location[3];
    copy_v3_v3(location, SCULPT_active_vertex_co_get(ss));
    mul_m4_v3(ob->object_to_world, location);
    copy_v3_v3(ups->average_stroke_accum, location);
    ups->average_stroke_counter = 1;
    ups->last_stroke_valid = true;
  }

  /* Sync face sets visibility and vertex visibility. */
  SCULPT_visibility_sync_all_from_faces(ob);

  SCULPT_undo_push_end(ob);
  for (PBVHNode *node : nodes) {
    BKE_pbvh_node_mark_update_visibility(node);
  }

  BKE_pbvh_update_vertex_data(ss->pbvh, PBVH_UpdateVisibility);

  SCULPT_tag_update_overlays(C);

  return OPERATOR_FINISHED;
}

static int sculpt_face_set_change_visibility_invoke(bContext *C,
                                                    wmOperator *op,
                                                    const wmEvent *event)
{
  Object *ob = CTX_data_active_object(C);
  SculptSession *ss = ob->sculpt;

  /* Update the active vertex and Face Set using the cursor position to avoid relying on the paint
   * cursor updates. */
  SculptCursorGeometryInfo sgi;
  const float mval_fl[2] = {float(event->mval[0]), float(event->mval[1])};
  SCULPT_vertex_random_access_ensure(ss);
  SCULPT_cursor_geometry_info_update(C, &sgi, mval_fl, false, false);

  return sculpt_face_set_change_visibility_exec(C, op);
}

void SCULPT_OT_face_set_change_visibility(wmOperatorType *ot)
{
  /* Identifiers. */
  ot->name = "Face Sets Visibility";
  ot->idname = "SCULPT_OT_face_set_change_visibility";
  ot->description = "Change the visibility of the Face Sets of the sculpt";

  /* Api callbacks. */
  ot->exec = sculpt_face_set_change_visibility_exec;
  ot->invoke = sculpt_face_set_change_visibility_invoke;
  ot->poll = SCULPT_mode_poll;

  ot->flag = OPTYPE_REGISTER | OPTYPE_UNDO | OPTYPE_DEPENDS_ON_CURSOR;

  RNA_def_enum(ot->srna,
               "mode",
               prop_sculpt_face_sets_change_visibility_types,
               SCULPT_FACE_SET_VISIBILITY_TOGGLE,
               "Mode",
               "");
}

static int sculpt_face_sets_randomize_colors_exec(bContext *C, wmOperator * /*op*/)
{

  Object *ob = CTX_data_active_object(C);
  SculptSession *ss = ob->sculpt;

  if (!ss->attrs.face_set) {
    return OPERATOR_CANCELLED;
  }

  SCULPT_face_random_access_ensure(ss);

  PBVH *pbvh = ob->sculpt->pbvh;
  Mesh *mesh = static_cast<Mesh *>(ob->data);

  mesh->face_sets_color_seed += 1;
  if (ss->attrs.face_set) {
    const int random_index = clamp_i(ss->totfaces * BLI_hash_int_01(mesh->face_sets_color_seed),
                                     0,
                                     max_ii(0, ss->totfaces - 1));
    PBVHFaceRef face = BKE_pbvh_index_to_face(ss->pbvh, random_index);

    mesh->face_sets_color_default = blender::bke::paint::face_attr_get<int>(face,
                                                                            ss->attrs.face_set);
  }
  BKE_pbvh_face_sets_color_set(pbvh, mesh->face_sets_color_seed, mesh->face_sets_color_default);

  Vector<PBVHNode *> nodes = blender::bke::pbvh::search_gather(pbvh, nullptr, nullptr);
  for (PBVHNode *node : nodes) {
    BKE_pbvh_node_mark_redraw(node);
  }

  SCULPT_tag_update_overlays(C);

  return OPERATOR_FINISHED;
}

void SCULPT_OT_face_sets_randomize_colors(wmOperatorType *ot)
{
  /* Identifiers. */
  ot->name = "Randomize Face Sets Colors";
  ot->idname = "SCULPT_OT_face_sets_randomize_colors";
  ot->description = "Generates a new set of random colors to render the Face Sets in the viewport";

  /* Api callbacks. */
  ot->exec = sculpt_face_sets_randomize_colors_exec;
  ot->poll = SCULPT_mode_poll;

  ot->flag = OPTYPE_REGISTER | OPTYPE_UNDO;
}

enum eSculptFaceSetEditMode {
  SCULPT_FACE_SET_EDIT_GROW = 0,
  SCULPT_FACE_SET_EDIT_SHRINK = 1,
  SCULPT_FACE_SET_EDIT_DELETE_GEOMETRY = 2,
  SCULPT_FACE_SET_EDIT_FAIR_POSITIONS = 3,
  SCULPT_FACE_SET_EDIT_FAIR_TANGENCY = 4,
};

static EnumPropertyItem prop_sculpt_face_sets_edit_types[] = {
    {
        SCULPT_FACE_SET_EDIT_GROW,
        "GROW",
        0,
        "Grow Face Set",
        "Grows the Face Sets boundary by one face based on mesh topology",
    },
    {
        SCULPT_FACE_SET_EDIT_SHRINK,
        "SHRINK",
        0,
        "Shrink Face Set",
        "Shrinks the Face Sets boundary by one face based on mesh topology",
    },
    {
        SCULPT_FACE_SET_EDIT_DELETE_GEOMETRY,
        "DELETE_GEOMETRY",
        0,
        "Delete Geometry",
        "Deletes the faces that are assigned to the Face Set",
    },
    {
        SCULPT_FACE_SET_EDIT_FAIR_POSITIONS,
        "FAIR_POSITIONS",
        0,
        "Fair Positions",
        "Creates a smooth as possible geometry patch from the Face Set minimizing changes in "
        "vertex positions",
    },
    {
        SCULPT_FACE_SET_EDIT_FAIR_TANGENCY,
        "FAIR_TANGENCY",
        0,
        "Fair Tangency",
        "Creates a smooth as possible geometry patch from the Face Set minimizing changes in "
        "vertex tangents",
    },
    {0, nullptr, 0, nullptr, nullptr},
};

void SCULPT_face_mark_boundary_update(SculptSession *ss, PBVHFaceRef face)
{
<<<<<<< HEAD
  switch (BKE_pbvh_type(ss->pbvh)) {
    case PBVH_BMESH: {
      BMFace *f = reinterpret_cast<BMFace *>(face.i);
      BMLoop *l = f->l_first;
      do {
        PBVHVertRef vertex = {reinterpret_cast<intptr_t>(l->v)};
        BKE_sculpt_boundary_flag_update(ss, vertex, true);
      } while ((l = l->next) != f->l_first);

      break;
    }
    case PBVH_FACES: {
      for (int vert_i : ss->corner_verts.slice(ss->polys[face.i])) {
        PBVHVertRef vertex = {vert_i};
        BKE_sculpt_boundary_flag_update(ss, vertex, true);
      }
      break;
      case PBVH_GRIDS: {
        const CCGKey *key = BKE_pbvh_get_grid_key(ss->pbvh);
        int grid_index = BKE_subdiv_ccg_start_face_grid_index_get(ss->subdiv_ccg)[face.i];
        int vertex_i = grid_index * key->grid_area;
        int verts_num = ss->polys[face.i].size() * key->grid_area;

        for (int i = 0; i < verts_num; i++, vertex_i++) {
          BKE_sculpt_boundary_flag_update(ss, {vertex_i}, true);
=======
  using namespace blender;
  Mesh *mesh = BKE_mesh_from_object(ob);
  const OffsetIndices faces = mesh->faces();
  const Span<int> corner_verts = mesh->corner_verts();

  for (const int p : faces.index_range()) {
    if (!modify_hidden && prev_face_sets[p] <= 0) {
      continue;
    }
    for (const int vert : corner_verts.slice(faces[p])) {
      for (const int neighbor_face_index : ss->pmap[vert]) {
        if (neighbor_face_index == p) {
          continue;
        }
        if (prev_face_sets[neighbor_face_index] == active_face_set_id) {
          ss->face_sets[p] = active_face_set_id;
>>>>>>> dd9a9278
        }

        break;
      }
    }
  }
}

static void sculpt_face_set_grow_shrink(Object *ob,
                                        SculptSession *ss,
                                        const Array<int> prev_face_sets,
                                        const int active_face_set_id,
                                        const bool modify_hidden,
                                        bool grow)
{
  using namespace blender;

  Mesh *mesh = BKE_mesh_from_object(ob);
  const OffsetIndices faces = mesh->faces();
  const Span<int> corner_verts = mesh->corner_verts();
<<<<<<< HEAD

  Vector<PBVHFaceRef> modified_faces;

  for (int face_i = 0; face_i < ss->totfaces; face_i++) {
    PBVHFaceRef face = BKE_pbvh_index_to_face(ss->pbvh, face_i);

    if ((!modify_hidden && SCULPT_face_is_hidden(ss, face)) ||
        prev_face_sets[face_i] != active_face_set_id)
    {
      continue;
    }

    if (ss->bm) {
      BMFace *f = reinterpret_cast<BMFace *>(face.i);
      BMLoop *l = f->l_first;
      BMIter iter;
      BMFace *f2;

      do {
        BM_ITER_ELEM (f2, &iter, l->v, BM_FACES_OF_VERT) {
          if (f2 == f || (!modify_hidden && BM_elem_flag_test(f2, BM_ELEM_HIDDEN))) {
=======
  for (const int p : faces.index_range()) {
    if (!modify_hidden && prev_face_sets[p] <= 0) {
      continue;
    }
    if (prev_face_sets[p] == active_face_set_id) {
      for (const int vert_i : corner_verts.slice(faces[p])) {
        for (const int neighbor_face_index : ss->pmap[vert_i]) {
          if (neighbor_face_index == p) {
>>>>>>> dd9a9278
            continue;
          }

          PBVHFaceRef face2 = {reinterpret_cast<intptr_t>(f2)};
          int face2_i = BKE_pbvh_face_to_index(ss->pbvh, face2);

          if (grow) {
            SCULPT_face_set_set(ss, face2, active_face_set_id);
            modified_faces.append(face2);
          }
          else if (prev_face_sets[face2_i] != active_face_set_id) {
            SCULPT_face_set_set(ss, face, prev_face_sets[face2_i]);
            modified_faces.append(face);
          }
        }
      } while ((l = l->next) != f->l_first);
    }
    else {  //
      for (const int vert_i : corner_verts.slice(polys[face_i])) {
        const Span<int> vert_map = ss->pmap[vert_i];
        for (int i : vert_map.index_range()) {
          const int neighbor_face_index = vert_map[i];
          if (neighbor_face_index == face_i) {
            continue;
          }

          if (grow) {
            ss->face_sets[neighbor_face_index] = active_face_set_id;
            modified_faces.append(BKE_pbvh_index_to_face(ss->pbvh, neighbor_face_index));
          }
          else if (prev_face_sets[neighbor_face_index] != active_face_set_id) {
            ss->face_sets[face_i] = prev_face_sets[neighbor_face_index];
            modified_faces.append(face);
          }
        }
      }
    }
  }

  for (PBVHFaceRef face : modified_faces) {
    SCULPT_face_mark_boundary_update(ss, face);
  }
}

static bool check_single_face_set(SculptSession *ss, const bool check_visible_only)
{
  int first_face_set = SCULPT_FACE_SET_NONE;
  if (check_visible_only) {
    for (int f = 0; f < ss->totfaces; f++) {
      PBVHFaceRef face = BKE_pbvh_index_to_face(ss->pbvh, f);
      if (SCULPT_face_is_hidden(ss, face)) {
        continue;
      }

      first_face_set = SCULPT_face_set_get(ss, face);
      break;
    }
  }
  else if (ss->totfaces > 0) {
    PBVHFaceRef face = BKE_pbvh_index_to_face(ss->pbvh, 0);
    first_face_set = SCULPT_face_set_get(ss, face);
  }
  else {
    first_face_set = SCULPT_FACE_SET_NONE;
  }

  if (first_face_set == SCULPT_FACE_SET_NONE) {
    return true;
  }

  for (int f = 0; f < ss->totfaces; f++) {
    PBVHFaceRef face = BKE_pbvh_index_to_face(ss->pbvh, f);

    if (check_visible_only && SCULPT_face_is_hidden(ss, face)) {
      continue;
    }
    if (SCULPT_face_set_get(ss, face) != first_face_set) {
      return false;
    }
  }
  return true;
}

/* Deletes geometry without destroying the underlying PBVH. */
static void sculpt_face_set_delete_geometry_bmesh(Object *ob, BMesh *bm)
{
  SculptSession *ss = ob->sculpt;
  BMIter iter;
  int cd_face_node = ss->cd_face_node_offset;

  Vector<PBVHNode *> nodes = blender::bke::pbvh::search_gather(ss->pbvh, nullptr, nullptr);
  for (PBVHNode *node : nodes) {
    /* Only need to do this once. */
    SCULPT_ensure_dyntopo_node_undo(ob, node, SCULPT_UNDO_NO_TYPE, 0);
    break;
  }

  /* Tag verts/edges for deletion. */
  BMFace *f;
  BM_ITER_MESH (f, &iter, ss->bm, BM_FACES_OF_MESH) {
    if (!BM_elem_flag_test(f, BM_ELEM_TAG)) {
      continue;
    }

    BMLoop *l = f->l_first;
    do {
      BM_elem_flag_enable(l->v, BM_ELEM_TAG);
      BM_elem_flag_enable(l->e, BM_ELEM_TAG);
    } while ((l = l->next) != f->l_first);
  }

  /* Untag any shared verts/edges we want to keep. */
  BM_ITER_MESH (f, &iter, ss->bm, BM_FACES_OF_MESH) {
    if (BM_elem_flag_test(f, BM_ELEM_TAG)) {
      continue;
    }

    BMLoop *l = f->l_first;
    do {
      BM_elem_flag_disable(l->v, BM_ELEM_TAG);
      BM_elem_flag_disable(l->e, BM_ELEM_TAG);
    } while ((l = l->next) != f->l_first);
  }

  BMVert *v;
  BM_ITER_MESH (v, &iter, ss->bm, BM_VERTS_OF_MESH) {
    if (BM_elem_flag_test(v, BM_ELEM_TAG)) {
      BKE_pbvh_bmesh_remove_vertex(ss->pbvh, v, false);
    }
  }

  BM_ITER_MESH (f, &iter, ss->bm, BM_FACES_OF_MESH) {
    if (!BM_elem_flag_test(f, BM_ELEM_TAG)) {
      continue;
    }

    int ni = BM_ELEM_CD_GET_INT(f, cd_face_node);
    BKE_pbvh_bmesh_remove_face(ss->pbvh, f, true);

    BM_idmap_release(ss->bm_idmap, reinterpret_cast<BMElem *>(f), true);
    BM_face_kill(bm, f);
  }

  BMEdge *e;
  BM_ITER_MESH (e, &iter, ss->bm, BM_EDGES_OF_MESH) {
    if (BM_elem_flag_test(e, BM_ELEM_TAG)) {
      BM_log_edge_removed(ss->bm, ss->bm_log, e);
      BM_idmap_release(ss->bm_idmap, reinterpret_cast<BMElem *>(e), true);
      BM_edge_kill(bm, e);
    }
  }

  BM_ITER_MESH (v, &iter, ss->bm, BM_VERTS_OF_MESH) {
    if (BM_elem_flag_test(v, BM_ELEM_TAG)) {
      BM_log_vert_removed(ss->bm, ss->bm_log, v);
      BM_idmap_release(ss->bm_idmap, reinterpret_cast<BMElem *>(v), true);
      BM_vert_kill(bm, v);
    }
  }

  ss->totfaces = bm->totface;
  ss->totvert = bm->totvert;

  blender::bke::dyntopo::after_stroke(ss->pbvh, true);
  BKE_pbvh_update_bounds(ss->pbvh, PBVH_UpdateBB | PBVH_UpdateOriginalBB);
}

static void sculpt_face_set_delete_geometry(Object *ob,
                                            SculptSession *ss,
                                            const int active_face_set_id,
                                            const bool modify_hidden)
{

  Mesh *mesh = static_cast<Mesh *>(ob->data);
  BMesh *bm;

  if (ss->bm) {
    bm = ss->bm;
    BM_mesh_toolflags_set(bm, true);
    BM_idmap_check_attributes(ss->bm_idmap);
    BKE_sculptsession_update_attr_refs(ob);
  }
  else {
    const BMAllocTemplate allocsize = BMALLOC_TEMPLATE_FROM_ME(mesh);
    BMeshCreateParams create_params{};
    create_params.use_toolflags = true;

    bm = BM_mesh_create(&allocsize, &create_params);

    BMeshFromMeshParams convert_params{};
    convert_params.calc_vert_normal = true;
    convert_params.calc_face_normal = true;

    BM_mesh_bm_from_me(bm, mesh, &convert_params);
  }

  int cd_fset_offset = CustomData_get_offset_named(
      &bm->pdata, CD_PROP_INT32, SCULPT_ATTRIBUTE_NAME(face_set));

  if (cd_fset_offset == -1) {
    return;
  }

  BM_mesh_elem_table_init(bm, BM_FACE);
  BM_mesh_elem_table_ensure(bm, BM_FACE);
  BM_mesh_elem_hflag_disable_all(bm, BM_VERT | BM_EDGE | BM_FACE, BM_ELEM_TAG, false);
  BMIter iter;
  BMFace *f;
  BM_ITER_MESH (f, &iter, bm, BM_FACES_OF_MESH) {
    if (!modify_hidden && BM_elem_flag_test(f, BM_ELEM_HIDDEN)) {
      continue;
    }

    int fset = BM_ELEM_CD_GET_INT(f, cd_fset_offset);
    BM_elem_flag_set(f, BM_ELEM_TAG, fset == active_face_set_id);
  }

  if (ss->bm) {
    sculpt_face_set_delete_geometry_bmesh(ob, bm);
  }
  else {
    BM_mesh_delete_hflag_context(bm, BM_ELEM_TAG, DEL_FACES);
  }

  BM_mesh_elem_hflag_disable_all(bm, BM_VERT | BM_EDGE | BM_FACE, BM_ELEM_TAG, false);

  if (ss->bm) {
    BM_mesh_toolflags_set(bm, false);
    BM_idmap_check_attributes(ss->bm_idmap);
  }
  else {
    BMeshToMeshParams bmesh_to_mesh_params{};
    bmesh_to_mesh_params.calc_object_remap = false;
    BM_mesh_bm_to_me(nullptr, bm, mesh, &bmesh_to_mesh_params);

    BM_mesh_free(bm);
  }

  BKE_sculptsession_update_attr_refs(ob);
  SCULPT_update_all_valence_boundary(ob);
}

static void sculpt_face_set_edit_fair_face_set(Object *ob,
                                               const int active_face_set_id,
                                               const eMeshFairingDepth fair_order,
                                               const float strength)
{
  SculptSession *ss = ob->sculpt;
  const int totvert = SCULPT_vertex_count_get(ss);

  Mesh *mesh = static_cast<Mesh *>(ob->data);
  Vector<float3> orig_positions;
  Vector<bool> fair_verts;

  orig_positions.resize(totvert);
  fair_verts.resize(totvert);

  SCULPT_boundary_info_ensure(ob);
  SCULPT_vertex_random_access_ensure(ss);

  for (int i = 0; i < totvert; i++) {
    PBVHVertRef vertex = BKE_pbvh_index_to_vertex(ss->pbvh, i);

    orig_positions[i] = SCULPT_vertex_co_get(ss, vertex);
    fair_verts[i] = !SCULPT_vertex_is_boundary(ss, vertex, SCULPT_BOUNDARY_MESH) &&
                    SCULPT_vertex_has_face_set(ss, vertex, active_face_set_id) &&
                    SCULPT_vertex_has_unique_face_set(ss, vertex);
  }

  float(*positions)[3] = nullptr;

  if (ss->bm) {
    BKE_bmesh_prefair_and_fair_verts(ss->bm, fair_verts.data(), fair_order);
  }
  else {
    positions = SCULPT_mesh_deformed_positions_get(ss);
    BKE_mesh_prefair_and_fair_verts(mesh, positions, fair_verts.data(), fair_order);
  }

  for (int i = 0; i < totvert; i++) {
    PBVHVertRef vertex = BKE_pbvh_index_to_vertex(ss->pbvh, i);
    float *co = ss->bm ? reinterpret_cast<BMVert *>(vertex.i)->co : positions[i];

    if (fair_verts[i]) {
      interp_v3_v3v3(co, orig_positions[i], co, strength);
    }
  }
}

static Array<int> save_face_sets(SculptSession *ss)
{
  Array<int> prev_face_sets(ss->totfaces);

  for (int i = 0; i < ss->totfaces; i++) {
    PBVHFaceRef face = BKE_pbvh_index_to_face(ss->pbvh, i);

    prev_face_sets[i] = ss->attrs.face_set ? SCULPT_face_set_get(ss, face) : 0;
  }

  return prev_face_sets;
}

static void sculpt_face_set_apply_edit(Object *ob,
                                       const int active_face_set_id,
                                       const int mode,
                                       const bool modify_hidden,
                                       const float strength = 0.0f)
{
  SculptSession *ss = ob->sculpt;

  switch (mode) {
    case SCULPT_FACE_SET_EDIT_GROW: {
      sculpt_face_set_grow_shrink(
          ob, ss, save_face_sets(ss), active_face_set_id, modify_hidden, true);
      break;
    }
    case SCULPT_FACE_SET_EDIT_SHRINK: {
      sculpt_face_set_grow_shrink(
          ob, ss, save_face_sets(ss), active_face_set_id, modify_hidden, false);
      break;
    }
    case SCULPT_FACE_SET_EDIT_DELETE_GEOMETRY:
      sculpt_face_set_delete_geometry(ob, ss, active_face_set_id, modify_hidden);
      break;
    case SCULPT_FACE_SET_EDIT_FAIR_POSITIONS:
      sculpt_face_set_edit_fair_face_set(
          ob, active_face_set_id, MESH_FAIRING_DEPTH_POSITION, strength);
      break;
    case SCULPT_FACE_SET_EDIT_FAIR_TANGENCY:
      sculpt_face_set_edit_fair_face_set(
          ob, active_face_set_id, MESH_FAIRING_DEPTH_TANGENCY, strength);
      break;
  }
}

static bool sculpt_face_set_edit_is_operation_valid(SculptSession *ss,
                                                    const eSculptFaceSetEditMode mode,
                                                    const bool modify_hidden)
{
  if (mode == SCULPT_FACE_SET_EDIT_DELETE_GEOMETRY) {
    if (BKE_pbvh_type(ss->pbvh) == PBVH_GRIDS) {
      /* Modification of base mesh geometry requires special remapping of multi-resolution
       * displacement, which does not happen here.
       * Disable delete operation. It can be supported in the future by doing similar
       * displacement data remapping as what happens in the mesh edit mode. */
      return false;
    }
    if (check_single_face_set(ss, !modify_hidden)) {
      /* Cancel the operator if the mesh only contains one Face Set to avoid deleting the
       * entire object. */
      return false;
    }
  }

  if (ELEM(mode, SCULPT_FACE_SET_EDIT_FAIR_POSITIONS, SCULPT_FACE_SET_EDIT_FAIR_TANGENCY)) {
    if (BKE_pbvh_type(ss->pbvh) == PBVH_GRIDS) {
      /* TODO: Multi-resolution topology representation using grids and duplicates can't be used
       * directly by the fair algorithm. Multi-resolution topology needs to be exposed in a
       * different way or converted to a mesh for this operation. */
      return false;
    }
  }

  return true;
}

static void sculpt_face_set_edit_modify_geometry(bContext *C,
                                                 Object *ob,
                                                 const int active_face_set,
                                                 const eSculptFaceSetEditMode mode,
                                                 const bool modify_hidden,
                                                 wmOperator *op)
{
  SculptSession *ss = ob->sculpt;
  Mesh *mesh = static_cast<Mesh *>(ob->data);

  if (!ss->bm) {
    ED_sculpt_undo_geometry_begin(ob, op);
  }
  else {
    SCULPT_undo_push_begin(ob, op);
  }

  sculpt_face_set_apply_edit(ob, active_face_set, mode, modify_hidden);

  if (!ss->bm) {
    ED_sculpt_undo_geometry_end(ob);
  }
  else {
    SCULPT_undo_push_end(ob);
  }

  if (BKE_pbvh_type(ob->sculpt->pbvh) != PBVH_BMESH) {
    BKE_mesh_batch_cache_dirty_tag(mesh, BKE_MESH_BATCH_DIRTY_ALL);
    DEG_id_tag_update(&ob->id, ID_RECALC_GEOMETRY);
    WM_event_add_notifier(C, NC_GEOM | ND_DATA, mesh);
  }
}

static void face_set_edit_do_post_visibility_updates(Object *ob, Span<PBVHNode *> nodes)
{
  SculptSession *ss = ob->sculpt;

  /* Sync face sets visibility and vertex visibility as now all Face Sets are visible. */
  SCULPT_visibility_sync_all_from_faces(ob);

  for (PBVHNode *node : nodes) {
    BKE_pbvh_node_mark_update_visibility(node);
  }

  BKE_pbvh_update_vertex_data(ss->pbvh, PBVH_UpdateVisibility);
}

static void sculpt_face_set_edit_modify_face_sets(Object *ob,
                                                  const int active_face_set,
                                                  const eSculptFaceSetEditMode mode,
                                                  const bool modify_hidden,
                                                  wmOperator *op)
{
  PBVH *pbvh = ob->sculpt->pbvh;
  Vector<PBVHNode *> nodes = blender::bke::pbvh::search_gather(pbvh, nullptr, nullptr);

  if (nodes.is_empty()) {
    return;
  }
  SCULPT_undo_push_begin(ob, op);
  for (PBVHNode *node : nodes) {
    SCULPT_undo_push_node(ob, node, SCULPT_UNDO_FACE_SETS);
  }
  sculpt_face_set_apply_edit(ob, active_face_set, mode, modify_hidden);
  SCULPT_undo_push_end(ob);
  face_set_edit_do_post_visibility_updates(ob, nodes);
}

static void sculpt_face_set_edit_modify_coordinates(bContext *C,
                                                    Object *ob,
                                                    const int active_face_set,
                                                    const eSculptFaceSetEditMode mode,
                                                    wmOperator *op)
{
  Sculpt *sd = CTX_data_tool_settings(C)->sculpt;
  SculptSession *ss = ob->sculpt;
  PBVH *pbvh = ss->pbvh;

  Vector<PBVHNode *> nodes = blender::bke::pbvh::search_gather(pbvh, nullptr, nullptr);

  const float strength = RNA_float_get(op->ptr, "strength");

  SCULPT_undo_push_begin(ob, op);
  for (PBVHNode *node : nodes) {
    BKE_pbvh_node_mark_update(node);
    SCULPT_undo_push_node(ob, node, SCULPT_UNDO_COORDS);
  }
  sculpt_face_set_apply_edit(ob, active_face_set, mode, false, strength);

  if (ss->deform_modifiers_active || ss->shapekey_active) {
    SCULPT_flush_stroke_deform(sd, ob, true);
  }
  SCULPT_flush_update_step(C, SCULPT_UPDATE_COORDS);
  SCULPT_flush_update_done(C, ob, SCULPT_UPDATE_COORDS);
  SCULPT_undo_push_end(ob);
}

static bool sculpt_face_set_edit_init(bContext *C, wmOperator *op)
{
  Object *ob = CTX_data_active_object(C);
  SculptSession *ss = ob->sculpt;
  Depsgraph *depsgraph = CTX_data_ensure_evaluated_depsgraph(C);
  const eSculptFaceSetEditMode mode = static_cast<eSculptFaceSetEditMode>(
      RNA_enum_get(op->ptr, "mode"));
  const bool modify_hidden = RNA_boolean_get(op->ptr, "modify_hidden");

  if (!sculpt_face_set_edit_is_operation_valid(ss, mode, modify_hidden)) {
    return false;
  }

  BKE_sculpt_update_object_for_edit(depsgraph, ob, true, false, false);
  BKE_sculpt_face_sets_ensure(ob);

  return true;
}

static int sculpt_face_set_edit_exec(bContext *C, wmOperator *op)
{
  if (!sculpt_face_set_edit_init(C, op)) {
    return OPERATOR_CANCELLED;
  }

  Object *ob = CTX_data_active_object(C);

  SCULPT_vertex_random_access_ensure(ob->sculpt);
  SCULPT_face_random_access_ensure(ob->sculpt);

  const int active_face_set = RNA_int_get(op->ptr, "active_face_set");
  const eSculptFaceSetEditMode mode = static_cast<eSculptFaceSetEditMode>(
      RNA_enum_get(op->ptr, "mode"));
  const bool modify_hidden = RNA_boolean_get(op->ptr, "modify_hidden");

  switch (mode) {
    case SCULPT_FACE_SET_EDIT_DELETE_GEOMETRY:
      sculpt_face_set_edit_modify_geometry(C, ob, active_face_set, mode, modify_hidden, op);
      break;
    case SCULPT_FACE_SET_EDIT_GROW:
    case SCULPT_FACE_SET_EDIT_SHRINK:
      sculpt_face_set_edit_modify_face_sets(ob, active_face_set, mode, modify_hidden, op);
      break;
    case SCULPT_FACE_SET_EDIT_FAIR_POSITIONS:
    case SCULPT_FACE_SET_EDIT_FAIR_TANGENCY:
      sculpt_face_set_edit_modify_coordinates(C, ob, active_face_set, mode, op);
      break;
  }

  SCULPT_tag_update_overlays(C);

  return OPERATOR_FINISHED;
}

static int sculpt_face_set_edit_invoke(bContext *C, wmOperator *op, const wmEvent *event)
{
  Depsgraph *depsgraph = CTX_data_depsgraph_pointer(C);
  Object *ob = CTX_data_active_object(C);
  SculptSession *ss = ob->sculpt;

  BKE_sculpt_update_object_for_edit(depsgraph, ob, true, false, false);

  /* Update the current active Face Set and Vertex as the operator can be used directly from the
   * tool without brush cursor. */
  SculptCursorGeometryInfo sgi;
  const float mval_fl[2] = {float(event->mval[0]), float(event->mval[1])};
  if (!SCULPT_cursor_geometry_info_update(C, &sgi, mval_fl, false, false)) {
    /* The cursor is not over the mesh. Cancel to avoid editing the last updated Face Set ID. */
    return OPERATOR_CANCELLED;
  }
  RNA_int_set(op->ptr, "active_face_set", SCULPT_active_face_set_get(ss));

  return sculpt_face_set_edit_exec(C, op);
}

void SCULPT_OT_face_sets_edit(wmOperatorType *ot)
{
  /* Identifiers. */
  ot->name = "Edit Face Set";
  ot->idname = "SCULPT_OT_face_set_edit";
  ot->description = "Edits the current active Face Set";

  /* Api callbacks. */
  ot->invoke = sculpt_face_set_edit_invoke;
  ot->exec = sculpt_face_set_edit_exec;
  ot->poll = SCULPT_mode_poll;

  ot->flag = OPTYPE_REGISTER | OPTYPE_UNDO | OPTYPE_DEPENDS_ON_CURSOR;

  PropertyRNA *prop = RNA_def_int(
      ot->srna, "active_face_set", 1, 0, INT_MAX, "Active Face Set", "", 0, 64);
  RNA_def_property_flag(prop, PROP_HIDDEN);

  RNA_def_enum(
      ot->srna, "mode", prop_sculpt_face_sets_edit_types, SCULPT_FACE_SET_EDIT_GROW, "Mode", "");
  RNA_def_float(ot->srna, "strength", 1.0f, 0.0f, 1.0f, "Strength", "", 0.0f, 1.0f);

  ot->prop = RNA_def_boolean(ot->srna,
                             "modify_hidden",
                             true,
                             "Modify Hidden",
                             "Apply the edit operation to hidden Face Sets");
}

static int sculpt_face_sets_invert_visibility_exec(bContext *C, wmOperator *op)
{
  Object *ob = CTX_data_active_object(C);
  SculptSession *ss = ob->sculpt;
  Mesh *mesh = static_cast<Mesh *>(ob->data);
  Depsgraph *depsgraph = CTX_data_depsgraph_pointer(C);

  BKE_sculpt_update_object_for_edit(depsgraph, ob, true, true, false);

  /* Not supported for dyntopo. */
  if (BKE_pbvh_type(ss->pbvh) == PBVH_BMESH) {
    return OPERATOR_CANCELLED;
  }

  PBVH *pbvh = ob->sculpt->pbvh;
  Vector<PBVHNode *> nodes = blender::bke::pbvh::search_gather(pbvh, nullptr, nullptr);

  if (nodes.is_empty()) {
    return OPERATOR_CANCELLED;
  }

  ss->hide_poly = BKE_sculpt_hide_poly_ensure(ob);

  SCULPT_undo_push_begin(ob, op);
  for (PBVHNode *node : nodes) {
    SCULPT_undo_push_node(ob, node, SCULPT_UNDO_HIDDEN);
  }

  SCULPT_face_visibility_all_invert(ss);

  SCULPT_undo_push_end(ob);

  /* Sync face sets visibility and vertex visibility. */
  SCULPT_visibility_sync_all_from_faces(ob);

  for (PBVHNode *node : nodes) {
    BKE_pbvh_node_mark_update_visibility(node);
  }

  BKE_pbvh_update_vertex_data(ss->pbvh, PBVH_UpdateVisibility);

  SCULPT_tag_update_overlays(C);

  return OPERATOR_FINISHED;
}

void SCULPT_OT_face_sets_invert_visibility(wmOperatorType *ot)
{
  /* Identifiers. */
  ot->name = "Invert Face Set Visibility";
  ot->idname = "SCULPT_OT_face_set_invert_visibility";
  ot->description = "Invert the visibility of the Face Sets of the sculpt";

  /* Api callbacks. */
  ot->exec = sculpt_face_sets_invert_visibility_exec;
  ot->poll = SCULPT_mode_poll;

  ot->flag = OPTYPE_REGISTER | OPTYPE_UNDO;
}<|MERGE_RESOLUTION|>--- conflicted
+++ resolved
@@ -43,7 +43,7 @@
 #include "BKE_object.h"
 #include "BKE_paint.hh"
 #include "BKE_pbvh_api.hh"
-#include "BKE_subdiv_ccg.h"
+#include "BKE_subdiv_ccg.hh"
 
 #include "DEG_depsgraph.h"
 
@@ -158,7 +158,6 @@
 
   bool changed = false;
 
-<<<<<<< HEAD
   PBVHFaceIter fd;
   BKE_pbvh_face_iter_begin (ss->pbvh, data->nodes[n], fd) {
     if (SCULPT_face_is_hidden(ss, fd.face)) {
@@ -197,37 +196,6 @@
       }
       else {
         continue;
-=======
-    if (BKE_pbvh_type(ss->pbvh) == PBVH_FACES) {
-      for (const int face_i : ss->pmap[vd.index]) {
-        const blender::IndexRange face = ss->faces[face_i];
-
-        const float3 poly_center = bke::mesh::face_center_calc(positions,
-                                                               ss->corner_verts.slice(face));
-
-        if (!sculpt_brush_test_sq_fn(&test, poly_center)) {
-          continue;
-        }
-        const bool face_hidden = ss->hide_poly && ss->hide_poly[face_i];
-        if (face_hidden) {
-          continue;
-        }
-        const float fade = bstrength * SCULPT_brush_strength_factor(ss,
-                                                                    brush,
-                                                                    vd.co,
-                                                                    sqrtf(test.dist),
-                                                                    vd.no,
-                                                                    vd.fno,
-                                                                    vd.mask ? *vd.mask : 0.0f,
-                                                                    vd.vertex,
-                                                                    thread_id,
-                                                                    &automask_data);
-
-        if (fade > 0.05f) {
-          ss->face_sets[face_i] = ss->cache->paint_face_set;
-          changed = true;
-        }
->>>>>>> dd9a9278
       }
     }
 
@@ -620,7 +588,7 @@
   BitVector<> visited_faces(mesh->faces_num, false);
 
   int *face_sets = static_cast<int *>(CustomData_get_layer_named_for_write(
-      &mesh->pdata, CD_PROP_INT32, SCULPT_ATTRIBUTE_NAME(face_set), mesh->totpoly));
+      &mesh->face_data, CD_PROP_INT32, SCULPT_ATTRIBUTE_NAME(face_set), mesh->faces_num));
 
   const Span<int2> edges = mesh->edges();
   const OffsetIndices faces = mesh->faces();
@@ -720,14 +688,14 @@
 
     if (!ss->epmap.is_empty()) {
       ss->epmap = {};
-      ss->edge_to_poly_indices = {};
-      ss->edge_to_poly_offsets = {};
+      ss->edge_to_face_indices = {};
+      ss->edge_to_face_offsets = {};
     }
 
     if (!ss->pmap.is_empty()) {
       ss->pmap = {};
-      ss->vert_to_poly_indices = {};
-      ss->vert_to_poly_offsets = {};
+      ss->vert_to_face_indices = {};
+      ss->vert_to_face_offsets = {};
     }
   }
 
@@ -809,9 +777,9 @@
 
     int cd_fset = ss->attrs.face_set->bmesh_cd_offset;
     const int *face_sets = static_cast<const int *>(
-        CustomData_get_layer_named(&mesh->pdata, CD_PROP_INT32, SCULPT_ATTRIBUTE_NAME(face_set)));
-
-    for (int i = 0; i < mesh->totpoly; i++) {
+        CustomData_get_layer_named(&mesh->face_data, CD_PROP_INT32, SCULPT_ATTRIBUTE_NAME(face_set)));
+
+    for (int i = 0; i < mesh->faces_num; i++) {
       BMFace *f = ss->bm->ftable[i];
       BM_ELEM_CD_SET_INT(f, cd_fset, face_sets[i]);
     }
@@ -1157,7 +1125,6 @@
 
 void SCULPT_face_mark_boundary_update(SculptSession *ss, PBVHFaceRef face)
 {
-<<<<<<< HEAD
   switch (BKE_pbvh_type(ss->pbvh)) {
     case PBVH_BMESH: {
       BMFace *f = reinterpret_cast<BMFace *>(face.i);
@@ -1170,7 +1137,7 @@
       break;
     }
     case PBVH_FACES: {
-      for (int vert_i : ss->corner_verts.slice(ss->polys[face.i])) {
+      for (int vert_i : ss->corner_verts.slice(ss->faces[face.i])) {
         PBVHVertRef vertex = {vert_i};
         BKE_sculpt_boundary_flag_update(ss, vertex, true);
       }
@@ -1179,28 +1146,10 @@
         const CCGKey *key = BKE_pbvh_get_grid_key(ss->pbvh);
         int grid_index = BKE_subdiv_ccg_start_face_grid_index_get(ss->subdiv_ccg)[face.i];
         int vertex_i = grid_index * key->grid_area;
-        int verts_num = ss->polys[face.i].size() * key->grid_area;
+        int verts_num = ss->faces[face.i].size() * key->grid_area;
 
         for (int i = 0; i < verts_num; i++, vertex_i++) {
           BKE_sculpt_boundary_flag_update(ss, {vertex_i}, true);
-=======
-  using namespace blender;
-  Mesh *mesh = BKE_mesh_from_object(ob);
-  const OffsetIndices faces = mesh->faces();
-  const Span<int> corner_verts = mesh->corner_verts();
-
-  for (const int p : faces.index_range()) {
-    if (!modify_hidden && prev_face_sets[p] <= 0) {
-      continue;
-    }
-    for (const int vert : corner_verts.slice(faces[p])) {
-      for (const int neighbor_face_index : ss->pmap[vert]) {
-        if (neighbor_face_index == p) {
-          continue;
-        }
-        if (prev_face_sets[neighbor_face_index] == active_face_set_id) {
-          ss->face_sets[p] = active_face_set_id;
->>>>>>> dd9a9278
         }
 
         break;
@@ -1221,7 +1170,6 @@
   Mesh *mesh = BKE_mesh_from_object(ob);
   const OffsetIndices faces = mesh->faces();
   const Span<int> corner_verts = mesh->corner_verts();
-<<<<<<< HEAD
 
   Vector<PBVHFaceRef> modified_faces;
 
@@ -1243,16 +1191,6 @@
       do {
         BM_ITER_ELEM (f2, &iter, l->v, BM_FACES_OF_VERT) {
           if (f2 == f || (!modify_hidden && BM_elem_flag_test(f2, BM_ELEM_HIDDEN))) {
-=======
-  for (const int p : faces.index_range()) {
-    if (!modify_hidden && prev_face_sets[p] <= 0) {
-      continue;
-    }
-    if (prev_face_sets[p] == active_face_set_id) {
-      for (const int vert_i : corner_verts.slice(faces[p])) {
-        for (const int neighbor_face_index : ss->pmap[vert_i]) {
-          if (neighbor_face_index == p) {
->>>>>>> dd9a9278
             continue;
           }
 
@@ -1271,7 +1209,7 @@
       } while ((l = l->next) != f->l_first);
     }
     else {  //
-      for (const int vert_i : corner_verts.slice(polys[face_i])) {
+      for (const int vert_i : corner_verts.slice(faces[face_i])) {
         const Span<int> vert_map = ss->pmap[vert_i];
         for (int i : vert_map.index_range()) {
           const int neighbor_face_index = vert_map[i];
