/* SPDX-License-Identifier: GPL-2.0-or-later
 * Copyright 2006 by Nicholas Bishop. All rights reserved. */

/** \file
 * \ingroup edsculpt
 * Implements the Sculpt Mode tools.
 */

#include "MEM_guardedalloc.h"

#include "BLI_ghash.h"
#include "BLI_array.h"
#include "BLI_alloca.h"
#include "BLI_gsqueue.h"
#include "BLI_math.h"
#include "BLI_rand.h"
#include "BLI_task.h"
#include "BLI_utildefines.h"

#include "BLT_translation.h"

#include "DNA_brush_types.h"
#include "DNA_customdata_types.h"
#include "DNA_listBase.h"
#include "DNA_mesh_types.h"
#include "DNA_meshdata_types.h"
#include "DNA_modifier_types.h"
#include "DNA_node_types.h"
#include "DNA_object_types.h"
#include "DNA_scene_types.h"

#include "BKE_attribute.h"
#include "BKE_brush.h"
#include "BKE_bvhutils.h"
#include "BKE_ccg.h"
#include "BKE_context.h"
#include "BKE_layer.h"
#include "BKE_main.h"
#include "BKE_mesh.h"
#include "BKE_mesh_mirror.h"
#include "BKE_mesh_types.h"
#include "BKE_modifier.h"
#include "BKE_multires.h"
#include "BKE_object.h"
#include "BKE_paint.h"
#include "BKE_pbvh.h"
#include "BKE_report.h"
#include "BKE_scene.h"

#include "DEG_depsgraph.h"
#include "DEG_depsgraph_query.h"

#include "IMB_colormanagement.h"

#include "WM_api.h"
#include "WM_message.h"
#include "WM_toolsystem.h"
#include "WM_types.h"

#include "ED_image.h"
#include "ED_object.h"
#include "ED_screen.h"
#include "ED_sculpt.h"
#include "ED_space_api.h"
#include "ED_transform_snap_object_context.h"
#include "ED_view3d.h"

#include "paint_intern.h"
#include "sculpt_intern.h"

#include "RNA_access.h"
#include "RNA_define.h"
#include "RNA_prototypes.h"

#include "UI_interface.h"
#include "UI_resources.h"

#include "GPU_immediate.h"
#include "GPU_state.h"
#include "GPU_vertex_buffer.h"
#include "GPU_vertex_format.h"

#include "bmesh.h"
#include "bmesh_log.h"
#include "bmesh_tools.h"

#include <math.h>
#include <stdlib.h>
#include <string.h>

/* Reset the copy of the mesh that is being sculpted on (currently just for the layer brush). */

static int sculpt_set_persistent_base_exec(bContext *C, wmOperator *UNUSED(op))
{
  Depsgraph *depsgraph = CTX_data_depsgraph_pointer(C);
  Object *ob = CTX_data_active_object(C);
  SculptSession *ss = ob->sculpt;

  if (!ss) {
    return OPERATOR_FINISHED;
  }
  SCULPT_vertex_random_access_ensure(ss);
  BKE_sculpt_update_object_for_edit(depsgraph, ob, false, false, false);

  SculptAttributeParams params = {0};
  params.permanent = true;

  ss->attrs.persistent_co = BKE_sculpt_attribute_ensure(
      ob, ATTR_DOMAIN_POINT, CD_PROP_FLOAT3, SCULPT_ATTRIBUTE_NAME(persistent_co), &params);
  ss->attrs.persistent_no = BKE_sculpt_attribute_ensure(
      ob, ATTR_DOMAIN_POINT, CD_PROP_FLOAT3, SCULPT_ATTRIBUTE_NAME(persistent_no), &params);
  ss->attrs.persistent_disp = BKE_sculpt_attribute_ensure(
      ob, ATTR_DOMAIN_POINT, CD_PROP_FLOAT, SCULPT_ATTRIBUTE_NAME(persistent_disp), &params);

  const int totvert = SCULPT_vertex_count_get(ss);

  for (int i = 0; i < totvert; i++) {
    PBVHVertRef vertex = BKE_pbvh_index_to_vertex(ss->pbvh, i);

    copy_v3_v3((float *)SCULPT_vertex_attr_get(vertex, ss->attrs.persistent_co),
               SCULPT_vertex_co_get(ss, vertex));
    SCULPT_vertex_normal_get(
        ss, vertex, (float *)SCULPT_vertex_attr_get(vertex, ss->attrs.persistent_no));
    (*(float *)SCULPT_vertex_attr_get(vertex, ss->attrs.persistent_disp)) = 0.0f;
  }

  return OPERATOR_FINISHED;
}

static void SCULPT_OT_set_persistent_base(wmOperatorType *ot)
{
  /* Identifiers. */
  ot->name = "Set Persistent Base";
  ot->idname = "SCULPT_OT_set_persistent_base";
  ot->description = "Reset the copy of the mesh that is being sculpted on";

  /* API callbacks. */
  ot->exec = sculpt_set_persistent_base_exec;
  ot->poll = SCULPT_mode_poll;

  ot->flag = OPTYPE_REGISTER | OPTYPE_UNDO;
}

/************************* SCULPT_OT_optimize *************************/

static int sculpt_optimize_exec(bContext *C, wmOperator *UNUSED(op))
{
  Object *ob = CTX_data_active_object(C);

  SCULPT_pbvh_clear(ob, false);
  WM_event_add_notifier(C, NC_OBJECT | ND_DRAW, ob);

  return OPERATOR_FINISHED;
}

/* The BVH gets less optimal more quickly with dynamic topology than
 * regular sculpting. There is no doubt more clever stuff we can do to
 * optimize it on the fly, but for now this gives the user a nicer way
 * to recalculate it than toggling modes. */
static void SCULPT_OT_optimize(wmOperatorType *ot)
{
  /* Identifiers. */
  ot->name = "Rebuild BVH";
  ot->idname = "SCULPT_OT_optimize";
  ot->description = "Recalculate the sculpt BVH to improve performance";

  /* API callbacks. */
  ot->exec = sculpt_optimize_exec;
  ot->poll = SCULPT_mode_poll;

  ot->flag = OPTYPE_REGISTER | OPTYPE_UNDO;
}

/********************* Dynamic topology symmetrize ********************/

static bool sculpt_no_multires_poll(bContext *C)
{
  Object *ob = CTX_data_active_object(C);
  if (SCULPT_mode_poll(C) && ob->sculpt && ob->sculpt->pbvh) {
    return BKE_pbvh_type(ob->sculpt->pbvh) != PBVH_GRIDS;
  }
  return false;
}

static bool sculpt_only_bmesh_poll(bContext *C)
{
  Object *ob = CTX_data_active_object(C);
  if (SCULPT_mode_poll(C) && ob->sculpt && ob->sculpt->pbvh) {
    return BKE_pbvh_type(ob->sculpt->pbvh) == PBVH_BMESH;
  }
  return false;
}

static int sculpt_spatial_sort_exec(bContext *C, wmOperator *op)
{
  Object *ob = CTX_data_active_object(C);
  SculptSession *ss = ob->sculpt;
  PBVH *pbvh = ss->pbvh;

  if (!pbvh) {
    return OPERATOR_CANCELLED;
  }

  switch (BKE_pbvh_type(pbvh)) {
    case PBVH_BMESH:
      SCULPT_undo_push_begin(ob, op);
      SCULPT_undo_push_node(ob, NULL, SCULPT_UNDO_GEOMETRY);

      BKE_pbvh_reorder_bmesh(ss->pbvh);

      BKE_pbvh_bmesh_on_mesh_change(ss->pbvh);
      BM_log_full_mesh(ss->bm, ss->bm_log);

      ss->active_vertex.i = 0;
      ss->active_face.i = 0;

      BKE_pbvh_free(ss->pbvh);
      ss->pbvh = NULL;

      /* Finish undo. */
      SCULPT_undo_push_end(ob);

      break;
    case PBVH_FACES:
      return OPERATOR_CANCELLED;
    case PBVH_GRIDS:
      return OPERATOR_CANCELLED;
  }

  /* Redraw. */
  DEG_id_tag_update(&ob->id, ID_RECALC_GEOMETRY);
  WM_event_add_notifier(C, ND_DATA | NC_OBJECT | ND_DRAW, ob);

  return OPERATOR_FINISHED;
}
static void SCULPT_OT_spatial_sort_mesh(wmOperatorType *ot)
{
  /* Identifiers. */
  ot->name = "Spatially Sort Mesh";
  ot->idname = "SCULPT_OT_spatial_sort_mesh";
  ot->description = "Spatially sort mesh to improve memory coherency";

  /* API callbacks. */
  ot->exec = sculpt_spatial_sort_exec;
  ot->poll = sculpt_only_bmesh_poll;
}

static int sculpt_symmetrize_exec(bContext *C, wmOperator *op)
{
  Main *bmain = CTX_data_main(C);
  Object *ob = CTX_data_active_object(C);
  const Sculpt *sd = CTX_data_tool_settings(C)->sculpt;
  SculptSession *ss = ob->sculpt;
  PBVH *pbvh = ss->pbvh;
  const float dist = RNA_float_get(op->ptr, "merge_tolerance");

  if (!pbvh) {
    return OPERATOR_CANCELLED;
  }

  switch (BKE_pbvh_type(pbvh)) {
    case PBVH_BMESH:
      /* Dyntopo Symmetrize. */

      /* To simplify undo for symmetrize, all BMesh elements are logged
       * as deleted, then after symmetrize operation all BMesh elements
       * are logged as added (as opposed to attempting to store just the
       * parts that symmetrize modifies). */
      SCULPT_undo_push_begin(ob, op);
      SCULPT_undo_push_node(ob, NULL, SCULPT_UNDO_DYNTOPO_SYMMETRIZE);

      BM_mesh_toolflags_set(ss->bm, true);

      /* Symmetrize and re-triangulate. */
      BMO_op_callf(ss->bm,
                   (BMO_FLAG_DEFAULTS & ~BMO_FLAG_RESPECT_HIDE),
                   "symmetrize input=%avef direction=%i dist=%f use_shapekey=%b",
                   sd->symmetrize_direction,
                   dist,
                   true);
#ifndef DYNTOPO_DYNAMIC_TESS
      SCULPT_dynamic_topology_triangulate(ss, ss->bm);
#endif
      /* Bisect operator flags edges (keep tags clean for edge queue). */
      BM_mesh_elem_hflag_disable_all(ss->bm, BM_EDGE, BM_ELEM_TAG, false);

      BM_mesh_toolflags_set(ss->bm, false);

      BKE_pbvh_recalc_bmesh_boundary(ss->pbvh);
      SCULT_dyntopo_flag_all_disk_sort(ss);

      // symmetrize is messing up ids, regenerate them from scratch
      BM_reassign_ids(ss->bm);
      BM_mesh_toolflags_set(ss->bm, false);
      BM_log_full_mesh(ss->bm, ss->bm_log);

      /* Finish undo. */
      SCULPT_undo_push_end(ob);

      break;
    case PBVH_FACES:
      /* Mesh Symmetrize. */
      ED_sculpt_undo_geometry_begin(ob, op);
      Mesh *mesh = ob->data;

      BKE_mesh_mirror_apply_mirror_on_axis(bmain, mesh, sd->symmetrize_direction, dist);

      ED_sculpt_undo_geometry_end(ob);
      BKE_mesh_normals_tag_dirty(mesh);
      BKE_mesh_batch_cache_dirty_tag(ob->data, BKE_MESH_BATCH_DIRTY_ALL);

      break;
    case PBVH_GRIDS:
      return OPERATOR_CANCELLED;
  }

  /* Redraw. */
  SCULPT_pbvh_clear(ob, false);
  WM_event_add_notifier(C, NC_OBJECT | ND_DRAW, ob);

  return OPERATOR_FINISHED;
}

static void SCULPT_OT_symmetrize(wmOperatorType *ot)
{
  /* Identifiers. */
  ot->name = "Symmetrize";
  ot->idname = "SCULPT_OT_symmetrize";
  ot->description = "Symmetrize the topology modifications";

  /* API callbacks. */
  ot->exec = sculpt_symmetrize_exec;
  ot->poll = sculpt_no_multires_poll;

<<<<<<< HEAD
  RNA_def_float(ot->srna,
                "merge_tolerance",
                0.0002f,
                0.0f,
                FLT_MAX,
                "Merge Distance",
                "Distance within which symmetrical vertices are merged",
                0.0f,
                1.0f);
=======
  PropertyRNA *prop = RNA_def_float(ot->srna,
                                    "merge_tolerance",
                                    0.0005f,
                                    0.0f,
                                    FLT_MAX,
                                    "Merge Distance",
                                    "Distance within which symmetrical vertices are merged",
                                    0.0f,
                                    1.0f);

  RNA_def_property_ui_range(prop, 0.0, FLT_MAX, 0.001, 5);
>>>>>>> 5fe146e5
}

/**** Toggle operator for turning sculpt mode on or off ****/

static void sculpt_init_session(Main *bmain, Depsgraph *depsgraph, Scene *scene, Object *ob)
{
  /* Create persistent sculpt mode data. */
  BKE_sculpt_toolsettings_data_ensure(scene);

  /* Create sculpt mode session data. */
  if (ob->sculpt != NULL) {
    BKE_sculptsession_free(ob);
  }

  BKE_object_sculpt_data_create(ob);

  ob->sculpt->mode_type = OB_MODE_SCULPT;
  ob->sculpt->active_face.i = PBVH_REF_NONE;
  ob->sculpt->active_vertex.i = PBVH_REF_NONE;

  CustomData_reset(&ob->sculpt->temp_vdata);
  CustomData_reset(&ob->sculpt->temp_pdata);

  /* Trigger evaluation of modifier stack to ensure
   * multires modifier sets .runtime.ccg in
   * the evaluated mesh.
   */
  DEG_id_tag_update(&ob->id, ID_RECALC_GEOMETRY);

  BKE_scene_graph_evaluated_ensure(depsgraph, bmain);

  /* This function expects a fully evaluated depsgraph. */
  BKE_sculpt_update_object_for_edit(depsgraph, ob, false, false, false);

  BKE_sculptsession_update_attr_refs(ob);

  SculptSession *ss = ob->sculpt;
  if (ss->face_sets || (ss->bm && ss->cd_faceset_offset != -1)) {
    /* Here we can detect geometry that was just added to Sculpt Mode as it has the
     * SCULPT_FACE_SET_NONE assigned, so we can create a new Face Set for it. */
    /* In sculpt mode all geometry that is assigned to SCULPT_FACE_SET_NONE is considered as not
     * initialized, which is used is some operators that modify the mesh topology to perform
     * certain actions in the new polys. After these operations are finished, all polys should have
     * a valid face set ID assigned (different from SCULPT_FACE_SET_NONE) to manage their
     * visibility correctly. */
    /* TODO(pablodp606): Based on this we can improve the UX in future tools for creating new
     * objects, like moving the transform pivot position to the new area or masking existing
     * geometry. */

    SCULPT_face_random_access_ensure(ss);
    const int new_face_set = SCULPT_face_set_next_available_get(ss);

    for (int i = 0; i < ss->totfaces; i++) {
      PBVHFaceRef face = BKE_pbvh_index_to_face(ss->pbvh, i);

      int fset = SCULPT_face_set_get(ss, face);
      if (fset == SCULPT_FACE_SET_NONE) {
        SCULPT_face_set_set(ss, face, new_face_set);
      }
    }
  }
}

void ED_object_sculptmode_enter_ex(Main *bmain,
                                   Depsgraph *depsgraph,
                                   Scene *scene,
                                   Object *ob,
                                   const bool force_dyntopo,
                                   ReportList *reports,
                                   bool do_undo)
{
  const int mode_flag = OB_MODE_SCULPT;
  Mesh *me = BKE_mesh_from_object(ob);

  /* Enter sculpt mode. */
  ob->mode |= mode_flag;

  sculpt_init_session(bmain, depsgraph, scene, ob);

  if (!(fabsf(ob->scale[0] - ob->scale[1]) < 1e-4f &&
        fabsf(ob->scale[1] - ob->scale[2]) < 1e-4f)) {
    BKE_report(
        reports, RPT_WARNING, "Object has non-uniform scale, sculpting may be unpredictable");
  }
<<<<<<< HEAD
  else if (is_negative_m4(ob->obmat)) {
    BKE_report(reports,
               RPT_ERROR,
               "Object has negative scale. \nSculpting may be unpredictable.\nApply scale in "
               "object mode with Ctrl A->Scale.");
=======
  else if (is_negative_m4(ob->object_to_world)) {
    BKE_report(reports, RPT_WARNING, "Object has negative scale, sculpting may be unpredictable");
>>>>>>> 5fe146e5
  }

  Paint *paint = BKE_paint_get_active_from_paintmode(scene, PAINT_MODE_SCULPT);
  BKE_paint_init(bmain, scene, PAINT_MODE_SCULPT, PAINT_CURSOR_SCULPT);

  ED_paint_cursor_start(paint, SCULPT_mode_poll_view3d);

  bool has_multires = false;

  /* Check dynamic-topology flag; re-enter dynamic-topology mode when changing modes,
   * As long as no data was added that is not supported. */
  if (me->flag & ME_SCULPT_DYNAMIC_TOPOLOGY) {
    MultiresModifierData *mmd = BKE_sculpt_multires_active(scene, ob);

    const char *message_unsupported = NULL;
    if (mmd != NULL) {
      message_unsupported = TIP_("multi-res modifier");
      has_multires = true;
    }
    else {
      enum eDynTopoWarnFlag flag = SCULPT_dynamic_topology_check(scene, ob);
      if (flag == 0) {
        /* pass */
      }
      else if (flag & DYNTOPO_WARN_EDATA) {
        message_unsupported = TIP_("edge data");
      }
      else if (flag & DYNTOPO_WARN_MODIFIER) {
        message_unsupported = TIP_("constructive modifier");
      }
      else {
        BLI_assert(0);
      }
    }

    if (!has_multires && ((message_unsupported == NULL) || force_dyntopo)) {
      /* Needed because we may be entering this mode before the undo system loads. */
      wmWindowManager *wm = bmain->wm.first;
      bool has_undo = do_undo && wm->undo_stack != NULL;

      /* Undo push is needed to prevent memory leak. */
      if (has_undo) {
        SCULPT_undo_push_begin_ex(ob, "Dynamic topology enable");
      }

      bool need_bmlog = !ob->sculpt->bm_log;

      SCULPT_dynamic_topology_enable_ex(bmain, depsgraph, scene, ob);

      if (has_undo) {
        SCULPT_undo_push_node(ob, NULL, SCULPT_UNDO_DYNTOPO_BEGIN);
        SCULPT_undo_push_end(ob);
      }
      else if (need_bmlog) {
        if (ob->sculpt->bm_log) {
          BM_log_free(ob->sculpt->bm_log, true);
          ob->sculpt->bm_log = NULL;
        }

        SCULPT_undo_ensure_bmlog(ob);

        // SCULPT_undo_ensure_bmlog failed to find a sculpt undo step
        if (!ob->sculpt->bm_log) {
          ob->sculpt->bm_log = BM_log_create(ob->sculpt->bm, ob->sculpt->cd_sculpt_vert);
        }
      }
    }
    else {
      BKE_reportf(
          reports, RPT_WARNING, "Dynamic Topology found: %s, disabled", message_unsupported);
      me->flag &= ~ME_SCULPT_DYNAMIC_TOPOLOGY;
    }
  }

  /* Flush object mode. */
  DEG_id_tag_update(&ob->id, ID_RECALC_COPY_ON_WRITE);
}

void ED_object_sculptmode_enter(struct bContext *C, Depsgraph *depsgraph, ReportList *reports)
{
  Main *bmain = CTX_data_main(C);
  Scene *scene = CTX_data_scene(C);
  ViewLayer *view_layer = CTX_data_view_layer(C);
  BKE_view_layer_synced_ensure(scene, view_layer);
  Object *ob = BKE_view_layer_active_object_get(view_layer);
  ED_object_sculptmode_enter_ex(bmain, depsgraph, scene, ob, false, reports, true);
}

void ED_object_sculptmode_exit_ex(Main *bmain, Depsgraph *depsgraph, Scene *scene, Object *ob)
{
  const int mode_flag = OB_MODE_SCULPT;
  Mesh *me = BKE_mesh_from_object(ob);

  multires_flush_sculpt_updates(ob);

  /* Not needed for now. */
#if 0
  MultiresModifierData *mmd = BKE_sculpt_multires_active(scene, ob);
  const int flush_recalc = ed_object_sculptmode_flush_recalc_flag(scene, ob, mmd);
#endif

  /* Always for now, so leaving sculpt mode always ensures scene is in
   * a consistent state. */
  if (true || /* flush_recalc || */ (ob->sculpt && ob->sculpt->bm)) {
    DEG_id_tag_update(&ob->id, ID_RECALC_GEOMETRY);
  }

  /* Leave sculpt mode. We do this here to prevent
   * the depsgraph spawning a PBVH_FACES after disabling
   * dynamic topology below. */
  ob->mode &= ~mode_flag;

  if (me->flag & ME_SCULPT_DYNAMIC_TOPOLOGY) {
    /* Dynamic topology must be disabled before exiting sculpt
     * mode to ensure the undo stack stays in a consistent
     * state. */
    sculpt_dynamic_topology_disable_with_undo(bmain, depsgraph, scene, ob);

    /* Store so we know to re-enable when entering sculpt mode. */
    me->flag |= ME_SCULPT_DYNAMIC_TOPOLOGY;
  }

  BKE_sculptsession_free(ob);

  paint_cursor_delete_textures();

  /* Never leave derived meshes behind. */
  BKE_object_free_derived_caches(ob);

  /* Flush object mode. */
  DEG_id_tag_update(&ob->id, ID_RECALC_COPY_ON_WRITE);
}

void ED_object_sculptmode_exit(bContext *C, Depsgraph *depsgraph)
{
  Main *bmain = CTX_data_main(C);
  Scene *scene = CTX_data_scene(C);
  ViewLayer *view_layer = CTX_data_view_layer(C);
  BKE_view_layer_synced_ensure(scene, view_layer);
  Object *ob = BKE_view_layer_active_object_get(view_layer);
  ED_object_sculptmode_exit_ex(bmain, depsgraph, scene, ob);
}

static int sculpt_mode_toggle_exec(bContext *C, wmOperator *op)
{
  struct wmMsgBus *mbus = CTX_wm_message_bus(C);
  Main *bmain = CTX_data_main(C);
  Depsgraph *depsgraph = CTX_data_depsgraph_on_load(C);
  Scene *scene = CTX_data_scene(C);
  ToolSettings *ts = scene->toolsettings;
  ViewLayer *view_layer = CTX_data_view_layer(C);
  BKE_view_layer_synced_ensure(scene, view_layer);
  Object *ob = BKE_view_layer_active_object_get(view_layer);
  const int mode_flag = OB_MODE_SCULPT;
  const bool is_mode_set = (ob->mode & mode_flag) != 0;

  if (!is_mode_set) {
    if (!ED_object_mode_compat_set(C, ob, mode_flag, op->reports)) {
      return OPERATOR_CANCELLED;
    }
  }

  if (is_mode_set) {
    ED_object_sculptmode_exit_ex(bmain, depsgraph, scene, ob);
  }
  else {
    if (depsgraph) {
      depsgraph = CTX_data_ensure_evaluated_depsgraph(C);
    }
    ED_object_sculptmode_enter_ex(bmain, depsgraph, scene, ob, false, op->reports, true);
    BKE_paint_toolslots_brush_validate(bmain, &ts->sculpt->paint);

    if (ob->mode & mode_flag) {
      Mesh *me = ob->data;
      /* Dyntopo adds its own undo step. */
      if ((me->flag & ME_SCULPT_DYNAMIC_TOPOLOGY) == 0) {
        /* Without this the memfile undo step is used,
         * while it works it causes lag when undoing the first undo step, see T71564. */
        wmWindowManager *wm = CTX_wm_manager(C);
        if (wm->op_undo_depth <= 1) {
          SCULPT_undo_push_begin(ob, op);
          SCULPT_undo_push_end(ob);
        }
      }
    }
  }

  WM_event_add_notifier(C, NC_SCENE | ND_MODE, scene);

  WM_msg_publish_rna_prop(mbus, &ob->id, ob, Object, mode);

  WM_toolsystem_update_from_context_view3d(C);

  return OPERATOR_FINISHED;
}

static void SCULPT_OT_sculptmode_toggle(wmOperatorType *ot)
{
  /* Identifiers. */
  ot->name = "Sculpt Mode";
  ot->idname = "SCULPT_OT_sculptmode_toggle";
  ot->description = "Toggle sculpt mode in 3D view";

  /* API callbacks. */
  ot->exec = sculpt_mode_toggle_exec;
  ot->poll = ED_operator_object_active_editable_mesh;

  ot->flag = OPTYPE_REGISTER | OPTYPE_UNDO;
}

void SCULPT_geometry_preview_lines_update(bContext *C, SculptSession *ss, float radius)
{
  Depsgraph *depsgraph = CTX_data_depsgraph_pointer(C);
  Object *ob = CTX_data_active_object(C);

  ss->preview_vert_count = 0;
  int totpoints = 0;

  /* This function is called from the cursor drawing code, so the PBVH may not be build yet. */
  if (!ss->pbvh) {
    return;
  }

  if (!ss->deform_modifiers_active) {
    return;
  }

  if (BKE_pbvh_type(ss->pbvh) == PBVH_GRIDS) {
    return;
  }

  BKE_sculpt_update_object_for_edit(depsgraph, ob, true, true, false);

  if (!ss->pmap) {
    return;
  }

  float brush_co[3];
  copy_v3_v3(brush_co, SCULPT_active_vertex_co_get(ss));

  BLI_bitmap *visited_verts = BLI_BITMAP_NEW(SCULPT_vertex_count_get(ss), "visited_verts");

  /* Assuming an average of 6 edges per vertex in a triangulated mesh. */
  const int max_preview_verts = SCULPT_vertex_count_get(ss) * 3 * 2;

  if (ss->preview_vert_list == NULL) {
    ss->preview_vert_list = MEM_callocN(max_preview_verts * sizeof(PBVHVertRef), "preview lines");
  }

  GSQueue *non_visited_verts = BLI_gsqueue_new(sizeof(PBVHVertRef));
  PBVHVertRef active_v = SCULPT_active_vertex_get(ss);
  BLI_gsqueue_push(non_visited_verts, &active_v);

  while (!BLI_gsqueue_is_empty(non_visited_verts)) {
    PBVHVertRef from_v;

    BLI_gsqueue_pop(non_visited_verts, &from_v);
    SculptVertexNeighborIter ni;
    SCULPT_VERTEX_NEIGHBORS_ITER_BEGIN (ss, from_v, ni) {
      if (totpoints + (ni.size * 2) < max_preview_verts) {
        PBVHVertRef to_v = ni.vertex;
        int to_v_i = ni.index;

        ss->preview_vert_list[totpoints] = from_v;
        totpoints++;
        ss->preview_vert_list[totpoints] = to_v;
        totpoints++;
        if (BLI_BITMAP_TEST(visited_verts, to_v_i)) {
          continue;
        }
        BLI_BITMAP_ENABLE(visited_verts, to_v_i);
        const float *co = SCULPT_vertex_co_for_grab_active_get(ss, to_v);
        if (len_squared_v3v3(brush_co, co) < radius * radius) {
          BLI_gsqueue_push(non_visited_verts, &to_v);
        }
      }
    }
    SCULPT_VERTEX_NEIGHBORS_ITER_END(ni);
  }

  BLI_gsqueue_free(non_visited_verts);

  MEM_freeN(visited_verts);

  ss->preview_vert_count = totpoints;
}

#define SAMPLE_COLOR_PREVIEW_SIZE 60
#define SAMPLE_COLOR_OFFSET_X -15
#define SAMPLE_COLOR_OFFSET_Y -15
typedef struct SampleColorCustomData {
  void *draw_handle;
  Object *active_object;

  float mval[2];

  float initial_color[4];
  float sampled_color[4];
} SampleColorCustomData;

static void sculpt_sample_color_draw(const bContext *UNUSED(C), ARegion *UNUSED(ar), void *arg)
{
  SampleColorCustomData *sccd = (SampleColorCustomData *)arg;
  GPU_line_width(2.0f);
  GPU_line_smooth(true);
  uint pos = GPU_vertformat_attr_add(immVertexFormat(), "pos", GPU_COMP_F32, 2, GPU_FETCH_FLOAT);
  immBindBuiltinProgram(GPU_SHADER_2D_POINT_UNIFORM_SIZE_UNIFORM_COLOR_AA);

  immUniform1f("size", 16.0f);

  const float origin_x = sccd->mval[0] + SAMPLE_COLOR_OFFSET_X;
  const float origin_y = sccd->mval[1] + SAMPLE_COLOR_OFFSET_Y;

  immUniformColor3fvAlpha(sccd->sampled_color, 1.0f);
  immRectf(pos,
           origin_x,
           origin_y,
           origin_x - SAMPLE_COLOR_PREVIEW_SIZE,
           origin_y - SAMPLE_COLOR_PREVIEW_SIZE);

  immUniformColor3fvAlpha(sccd->initial_color, 1.0f);
  immRectf(pos,
           origin_x - SAMPLE_COLOR_PREVIEW_SIZE,
           origin_y,
           origin_x - 2.0f * SAMPLE_COLOR_PREVIEW_SIZE,
           origin_y - SAMPLE_COLOR_PREVIEW_SIZE);

  immUnbindProgram();
  GPU_line_smooth(false);
}

static bool sculpt_sample_color_update_from_base(bContext *C,
                                                 const wmEvent *event,
                                                 SampleColorCustomData *sccd)
{
  Depsgraph *depsgraph = CTX_data_ensure_evaluated_depsgraph(C);
  Base *base_sample = ED_view3d_give_base_under_cursor(C, event->mval);
  if (base_sample == NULL) {
    return false;
  }

  Object *object_sample = base_sample->object;
  if (object_sample->type != OB_MESH) {
    return false;
  }

  Object *ob_eval = DEG_get_evaluated_object(depsgraph, object_sample);
  Mesh *me_eval = BKE_object_get_evaluated_mesh(ob_eval);
  MPropCol *vcol = CustomData_get_layer(&me_eval->vdata, CD_PROP_COLOR);

  if (!vcol) {
    return false;
  }

  ARegion *region = CTX_wm_region(C);
  float global_loc[3];
  if (!ED_view3d_autodist_simple(region, event->mval, global_loc, 0, NULL)) {
    return false;
  }

  float object_loc[3];
  mul_v3_m4v3(object_loc, ob_eval->imat, global_loc);

  BVHTreeFromMesh bvh;
  BKE_bvhtree_from_mesh_get(&bvh, me_eval, BVHTREE_FROM_VERTS, 2);
  BVHTreeNearest nearest;
  nearest.index = -1;
  nearest.dist_sq = FLT_MAX;
  BLI_bvhtree_find_nearest(bvh.tree, object_loc, &nearest, bvh.nearest_callback, &bvh);
  if (nearest.index == -1) {
    return false;
  }
  free_bvhtree_from_mesh(&bvh);

  copy_v4_v4(sccd->sampled_color, vcol[nearest.index].color);
  IMB_colormanagement_scene_linear_to_srgb_v3(sccd->sampled_color, sccd->sampled_color);
  return true;
}

static int sculpt_sample_color_modal(bContext *C, wmOperator *op, const wmEvent *event)
{
  ARegion *region = CTX_wm_region(C);
  Sculpt *sd = CTX_data_tool_settings(C)->sculpt;
  Scene *scene = CTX_data_scene(C);
  Brush *brush = BKE_paint_brush(&sd->paint);
  Object *ob = CTX_data_active_object(C);
  SculptSession *ss = ob->sculpt;

  SampleColorCustomData *sccd = (SampleColorCustomData *)op->customdata;

  ePaintMode mode = BKE_paintmode_get_active_from_context(C);
  bool use_channels = mode == PAINT_MODE_SCULPT;

  /* Finish operation on release. */
  if (event->val == KM_RELEASE) {
    float color_srgb[3];
    copy_v3_v3(color_srgb, sccd->sampled_color);
    BKE_brush_color_set(scene, brush, sccd->sampled_color, use_channels);
    WM_event_add_notifier(C, NC_BRUSH | NA_EDITED, brush);
    ED_region_draw_cb_exit(region->type, sccd->draw_handle);
    ED_region_tag_redraw(region);
    MEM_freeN(sccd);
    ss->draw_faded_cursor = false;
    return OPERATOR_FINISHED;
  }

  SculptCursorGeometryInfo sgi;
  sccd->mval[0] = event->mval[0];
  sccd->mval[1] = event->mval[1];

  const bool over_mesh = SCULPT_cursor_geometry_info_update(C, &sgi, sccd->mval, false, false);
  if (over_mesh) {
    PBVHVertRef active_vertex = SCULPT_active_vertex_get(ss);
    SCULPT_vertex_color_get(ss, active_vertex, sccd->sampled_color);
    IMB_colormanagement_scene_linear_to_srgb_v3(sccd->sampled_color, sccd->sampled_color);
  }
  else {
    sculpt_sample_color_update_from_base(C, event, sccd);
  }

  ss->draw_faded_cursor = true;
  ED_region_tag_redraw(region);

  return OPERATOR_RUNNING_MODAL;
}

static int sculpt_sample_color_invoke(bContext *C, wmOperator *op, const wmEvent *UNUSED(e))
{
  ARegion *region = CTX_wm_region(C);
  Sculpt *sd = CTX_data_tool_settings(C)->sculpt;
  Scene *scene = CTX_data_scene(C);
  Object *ob = CTX_data_active_object(C);
  Brush *brush = BKE_paint_brush(&sd->paint);
  SculptSession *ss = ob->sculpt;

  if (!SCULPT_handles_colors_report(ss, op->reports)) {
    return OPERATOR_CANCELLED;
  }

  BKE_sculpt_update_object_for_edit(CTX_data_depsgraph_pointer(C), ob, true, false, false);

  const PBVHVertRef active_vertex = SCULPT_active_vertex_get(ss);
  float active_vertex_color[4];

  SCULPT_vertex_color_get(ss, active_vertex, active_vertex_color);

  float color_srgb[3];
  IMB_colormanagement_scene_linear_to_srgb_v3(color_srgb, active_vertex_color);
  BKE_brush_color_set(scene, brush, color_srgb, ob->mode == OB_MODE_SCULPT);

  SampleColorCustomData *sccd = MEM_callocN(sizeof(SampleColorCustomData),
                                            "Sample Color Custom Data");
  copy_v4_v4(sccd->sampled_color, active_vertex_color);
  copy_v4_v4(sccd->initial_color, BKE_brush_color_get(scene, brush));

  sccd->draw_handle = ED_region_draw_cb_activate(
      region->type, sculpt_sample_color_draw, sccd, REGION_DRAW_POST_PIXEL);

  op->customdata = sccd;

  WM_event_add_modal_handler(C, op);
  ED_region_tag_redraw(region);

  return OPERATOR_RUNNING_MODAL;
}

static void SCULPT_OT_sample_color(wmOperatorType *ot)
{
  /* identifiers */
  ot->name = "Sample Color";
  ot->idname = "SCULPT_OT_sample_color";
  ot->description = "Sample the vertex color of the active vertex";

  /* api callbacks */
  ot->invoke = sculpt_sample_color_invoke;
  ot->modal = sculpt_sample_color_modal;
  ot->poll = SCULPT_mode_poll;

  ot->flag = OPTYPE_REGISTER;
}

/**
 * #sculpt_mask_by_color_delta_get returns values in the (0,1) range that are used to generate the
 * mask based on the difference between two colors (the active color and the color of any other
 * vertex). Ideally, a threshold of 0 should mask only the colors that are equal to the active
 * color and threshold of 1 should mask all colors. In order to avoid artifacts and produce softer
 * falloffs in the mask, the MASK_BY_COLOR_SLOPE defines the size of the transition values between
 * masked and unmasked vertices. The smaller this value is, the sharper the generated mask is going
 * to be.
 */
#define MASK_BY_COLOR_SLOPE 0.25f

static float sculpt_mask_by_color_delta_get(const float *color_a,
                                            const float *color_b,
                                            const float threshold,
                                            const bool invert)
{
  float len = len_v3v3(color_a, color_b);
  /* Normalize len to the (0, 1) range. */
  len = len / M_SQRT3;

  if (len < threshold - MASK_BY_COLOR_SLOPE) {
    len = 1.0f;
  }
  else if (len >= threshold) {
    len = 0.0f;
  }
  else {
    len = (-len + threshold) / MASK_BY_COLOR_SLOPE;
  }

  if (invert) {
    return 1.0f - len;
  }
  return len;
}

static float sculpt_mask_by_color_final_mask_get(const float current_mask,
                                                 const float new_mask,
                                                 const bool invert,
                                                 const bool preserve_mask)
{
  if (preserve_mask) {
    if (invert) {
      return min_ff(current_mask, new_mask);
    }
    return max_ff(current_mask, new_mask);
  }
  return new_mask;
}

typedef struct MaskByColorContiguousFloodFillData {
  float threshold;
  bool invert;
  float *new_mask;
  float initial_color[4];
} MaskByColorContiguousFloodFillData;

static void do_mask_by_color_contiguous_update_nodes_cb(
    void *__restrict userdata, const int n, const TaskParallelTLS *__restrict UNUSED(tls))
{
  SculptThreadedTaskData *data = userdata;
  SculptSession *ss = data->ob->sculpt;

  SCULPT_undo_push_node(data->ob, data->nodes[n], SCULPT_UNDO_MASK);
  bool update_node = false;

  const bool invert = data->mask_by_color_invert;
  const bool preserve_mask = data->mask_by_color_preserve_mask;

  PBVHVertexIter vd;
  BKE_pbvh_vertex_iter_begin (ss->pbvh, data->nodes[n], vd, PBVH_ITER_UNIQUE) {
    const float current_mask = *vd.mask;
    const float new_mask = data->mask_by_color_floodfill[vd.index];
    *vd.mask = sculpt_mask_by_color_final_mask_get(current_mask, new_mask, invert, preserve_mask);
    if (current_mask == *vd.mask) {
      continue;
    }
    update_node = true;
  }
  BKE_pbvh_vertex_iter_end;
  if (update_node) {
    BKE_pbvh_node_mark_update_mask(data->nodes[n]);
  }
}

static bool sculpt_mask_by_color_contiguous_floodfill_cb(
    SculptSession *ss, PBVHVertRef from_v, PBVHVertRef to_v, bool is_duplicate, void *userdata)
{
  MaskByColorContiguousFloodFillData *data = userdata;
  int to_v_i = BKE_pbvh_vertex_to_index(ss->pbvh, to_v);
  int from_v_i = BKE_pbvh_vertex_to_index(ss->pbvh, from_v);

  float current_color[4];

  SCULPT_vertex_color_get(ss, to_v, current_color);

  float new_vertex_mask = sculpt_mask_by_color_delta_get(
      current_color, data->initial_color, data->threshold, data->invert);
  data->new_mask[to_v_i] = new_vertex_mask;

  if (is_duplicate) {
    data->new_mask[to_v_i] = data->new_mask[from_v_i];
  }

  float len = len_v3v3(current_color, data->initial_color);
  len = len / M_SQRT3;
  return len <= data->threshold;
}

static void sculpt_mask_by_color_contiguous(Object *object,
                                            const PBVHVertRef vertex,
                                            const float threshold,
                                            const bool invert,
                                            const bool preserve_mask)
{
  SculptSession *ss = object->sculpt;
  const int totvert = SCULPT_vertex_count_get(ss);

  float *new_mask = MEM_calloc_arrayN(totvert, sizeof(float), "new mask");

  if (invert) {
    for (int i = 0; i < totvert; i++) {
      new_mask[i] = 1.0f;
    }
  }

  SculptFloodFill flood;
  SCULPT_floodfill_init(ss, &flood);
  SCULPT_floodfill_add_initial(&flood, vertex);

  MaskByColorContiguousFloodFillData ffd;
  ffd.threshold = threshold;
  ffd.invert = invert;
  ffd.new_mask = new_mask;

  float color[4];
  SCULPT_vertex_color_get(ss, vertex, color);

  copy_v3_v3(ffd.initial_color, color);

  SCULPT_floodfill_execute(ss, &flood, sculpt_mask_by_color_contiguous_floodfill_cb, &ffd);
  SCULPT_floodfill_free(&flood);

  int totnode;
  PBVHNode **nodes;
  BKE_pbvh_search_gather(ss->pbvh, NULL, NULL, &nodes, &totnode);

  SculptThreadedTaskData data = {
      .ob = object,
      .nodes = nodes,
      .mask_by_color_floodfill = new_mask,
      .mask_by_color_vertex = vertex,
      .mask_by_color_threshold = threshold,
      .mask_by_color_invert = invert,
      .mask_by_color_preserve_mask = preserve_mask,
  };

  TaskParallelSettings settings;
  BKE_pbvh_parallel_range_settings(&settings, true, totnode);
  BLI_task_parallel_range(
      0, totnode, &data, do_mask_by_color_contiguous_update_nodes_cb, &settings);

  MEM_SAFE_FREE(nodes);

  MEM_freeN(new_mask);
}

static void do_mask_by_color_task_cb(void *__restrict userdata,
                                     const int n,
                                     const TaskParallelTLS *__restrict UNUSED(tls))
{
  SculptThreadedTaskData *data = userdata;
  SculptSession *ss = data->ob->sculpt;

  SCULPT_undo_push_node(data->ob, data->nodes[n], SCULPT_UNDO_MASK);
  bool update_node = false;

  const float threshold = data->mask_by_color_threshold;
  const bool invert = data->mask_by_color_invert;
  const bool preserve_mask = data->mask_by_color_preserve_mask;
  float active_color[4];

  SCULPT_vertex_color_get(ss, data->mask_by_color_vertex, active_color);

  PBVHVertexIter vd;
  BKE_pbvh_vertex_iter_begin (ss->pbvh, data->nodes[n], vd, PBVH_ITER_UNIQUE) {
    const float current_mask = *vd.mask;
    float vcolor[4];

    SCULPT_vertex_color_get(ss, vd.vertex, vcolor);

    const float new_mask = sculpt_mask_by_color_delta_get(active_color, vcolor, threshold, invert);
    *vd.mask = sculpt_mask_by_color_final_mask_get(current_mask, new_mask, invert, preserve_mask);

    if (current_mask == *vd.mask) {
      continue;
    }
    update_node = true;
  }
  BKE_pbvh_vertex_iter_end;
  if (update_node) {
    BKE_pbvh_node_mark_update_mask(data->nodes[n]);
  }
}

static void sculpt_mask_by_color_full_mesh(Object *object,
                                           const PBVHVertRef vertex,
                                           const float threshold,
                                           const bool invert,
                                           const bool preserve_mask)
{
  SculptSession *ss = object->sculpt;

  BKE_sculpt_mask_layers_ensure(object, ss->multires.modifier);

  int totnode;
  PBVHNode **nodes;
  BKE_pbvh_search_gather(ss->pbvh, NULL, NULL, &nodes, &totnode);

  SculptThreadedTaskData data = {
      .ob = object,
      .nodes = nodes,
      .mask_by_color_vertex = vertex,
      .mask_by_color_threshold = threshold,
      .mask_by_color_invert = invert,
      .mask_by_color_preserve_mask = preserve_mask,
  };

  TaskParallelSettings settings;
  BKE_pbvh_parallel_range_settings(&settings, true, totnode);
  BLI_task_parallel_range(0, totnode, &data, do_mask_by_color_task_cb, &settings);

  MEM_SAFE_FREE(nodes);
}

static int sculpt_mask_by_color_invoke(bContext *C, wmOperator *op, const wmEvent *event)
{
  Depsgraph *depsgraph = CTX_data_depsgraph_pointer(C);
  Object *ob = CTX_data_active_object(C);
  SculptSession *ss = ob->sculpt;
  View3D *v3d = CTX_wm_view3d(C);
  if (v3d->shading.type == OB_SOLID) {
    v3d->shading.color_type = V3D_SHADING_VERTEX_COLOR;
  }

  BKE_sculpt_update_object_for_edit(depsgraph, ob, true, true, false);

  /* Color data is not available in multi-resolution or dynamic topology. */
  if (!SCULPT_handles_colors_report(ss, op->reports)) {
    return OPERATOR_CANCELLED;
  }

  SCULPT_vertex_random_access_ensure(ss);

  /* Tools that are not brushes do not have the brush gizmo to update the vertex as the mouse
   * move, so it needs to be updated here. */
  SculptCursorGeometryInfo sgi;
  const float mval_fl[2] = {UNPACK2(event->mval)};
  SCULPT_cursor_geometry_info_update(C, &sgi, mval_fl, false, false);

  SCULPT_undo_push_begin(ob, op);
  BKE_sculpt_color_layer_create_if_needed(ob);

  const PBVHVertRef active_vertex = SCULPT_active_vertex_get(ss);
  const float threshold = RNA_float_get(op->ptr, "threshold");
  const bool invert = RNA_boolean_get(op->ptr, "invert");
  const bool preserve_mask = RNA_boolean_get(op->ptr, "preserve_previous_mask");

  if (SCULPT_has_loop_colors(ob)) {
    BKE_pbvh_ensure_node_loops(ss->pbvh);
  }

  if (RNA_boolean_get(op->ptr, "contiguous")) {
    sculpt_mask_by_color_contiguous(ob, active_vertex, threshold, invert, preserve_mask);
  }
  else {
    sculpt_mask_by_color_full_mesh(ob, active_vertex, threshold, invert, preserve_mask);
  }

  BKE_pbvh_update_vertex_data(ss->pbvh, PBVH_UpdateMask);
  SCULPT_undo_push_end(ob);

  SCULPT_flush_update_done(C, ob, SCULPT_UPDATE_MASK);
  DEG_id_tag_update(&ob->id, ID_RECALC_GEOMETRY);

  return OPERATOR_FINISHED;
}

static void SCULPT_OT_mask_by_color(wmOperatorType *ot)
{
  /* identifiers */
  ot->name = "Mask by Color";
  ot->idname = "SCULPT_OT_mask_by_color";
  ot->description = "Creates a mask based on the active color attribute";

  /* api callbacks */
  ot->invoke = sculpt_mask_by_color_invoke;
  ot->poll = SCULPT_mode_poll;

  ot->flag = OPTYPE_REGISTER;

  ot->prop = RNA_def_boolean(
      ot->srna, "contiguous", false, "Contiguous", "Mask only contiguous color areas");

  ot->prop = RNA_def_boolean(ot->srna, "invert", false, "Invert", "Invert the generated mask");
  ot->prop = RNA_def_boolean(
      ot->srna,
      "preserve_previous_mask",
      false,
      "Preserve Previous Mask",
      "Preserve the previous mask and add or subtract the new one generated by the colors");

  RNA_def_float(ot->srna,
                "threshold",
                0.35f,
                0.0f,
                1.0f,
                "Threshold",
                "How much changes in color affect the mask generation",
                0.0f,
                1.0f);
}

static int sculpt_reset_brushes_exec(bContext *C, wmOperator *op)
{
  Main *bmain = CTX_data_main(C);

  LISTBASE_FOREACH (Brush *, br, &bmain->brushes) {
    if (br->ob_mode != OB_MODE_SCULPT) {
      continue;
    }
    BKE_brush_sculpt_reset(br);
    WM_event_add_notifier(C, NC_BRUSH | NA_EDITED, br);
  }

  return OPERATOR_FINISHED;
}

static void SCULPT_OT_reset_brushes(struct wmOperatorType *ot)
{
  /* Identifiers. */
  ot->name = "Reset Sculpt Brushes";
  ot->idname = "SCULPT_OT_reset_brushes";
  ot->description = "Resets all sculpt brushes to their default value";

  /* API callbacks. */
  ot->exec = sculpt_reset_brushes_exec;
  ot->poll = SCULPT_mode_poll;

  ot->flag = OPTYPE_REGISTER;
}

static int sculpt_set_limit_surface_exec(bContext *C, wmOperator *UNUSED(op))
{
  Depsgraph *depsgraph = CTX_data_ensure_evaluated_depsgraph(C);
  Object *ob = CTX_data_active_object(C);
  BKE_sculpt_update_object_for_edit(depsgraph, ob, true, true, false);
  SculptSession *ss = ob->sculpt;

  if (!ss) {
    return OPERATOR_FINISHED;
  }

  SCULPT_vertex_random_access_ensure(ss);

  SculptAttributeParams params = {.permanent = false, .simple_array = false};

  if (!ss->attrs.limit_surface) {
    ss->attrs.limit_surface = BKE_sculpt_attribute_ensure(
        ob, ATTR_DOMAIN_POINT, CD_PROP_FLOAT3, SCULPT_ATTRIBUTE_NAME(limit_surface), &params);
  }

  const SculptAttribute *scl = ss->attrs.limit_surface;

  const int totvert = SCULPT_vertex_count_get(ss);
  const bool weighted = false;
  for (int i = 0; i < totvert; i++) {
    PBVHVertRef vertex = BKE_pbvh_index_to_vertex(ss->pbvh, i);
    float *f = SCULPT_vertex_attr_get(vertex, scl);

    SCULPT_neighbor_coords_average(ss, f, vertex, 0.0, true, weighted);
  }

  return OPERATOR_FINISHED;
}

static void SCULPT_OT_set_limit_surface(wmOperatorType *ot)
{
  /* Identifiers. */
  ot->name = "Set Limit Surface";
  ot->idname = "SCULPT_OT_set_limit_surface";
  ot->description = "Calculates and stores a limit surface from the current mesh";

  /* API callbacks. */
  ot->exec = sculpt_set_limit_surface_exec;
  ot->poll = SCULPT_mode_poll;

  ot->flag = OPTYPE_REGISTER | OPTYPE_UNDO;
}

typedef struct BMLinkItem {
  struct BMLinkItem *next, *prev;
  BMVert *item;
  int depth;
} BMLinkItem;

static int sculpt_regularize_rake_exec(bContext *C, wmOperator *op)
{
  Object *ob = CTX_data_active_object(C);
  SculptSession *ss = ob->sculpt;

  Object *sculpt_get_vis_object(bContext * C, SculptSession * ss, char *name);
  void sculpt_end_vis_object(bContext * C, SculptSession * ss, Object * ob, BMesh * bm);

  Object *visob = sculpt_get_vis_object(C, ss, "rakevis");
  BMesh *visbm = BM_mesh_create(
      &bm_mesh_allocsize_default,
      &((struct BMeshCreateParams){.create_unique_ids = false, .use_toolflags = false}));

  if (!ss) {
    printf("mising sculpt session\n");
    return OPERATOR_CANCELLED;
  }
  if (!ss->bm) {
    printf("bmesh only!\n");
    return OPERATOR_CANCELLED;
  }

  BMesh *bm = ss->bm;
  BMIter iter;
  BMVert *v;

  PBVHNode **nodes = NULL;
  int totnode;

  int idx = CustomData_get_named_layer_index(&bm->vdata, CD_PROP_COLOR, "_rake_temp");
  if (idx < 0) {
    printf("no rake temp\n");
    return OPERATOR_CANCELLED;
  }

  int cd_vcol = bm->vdata.layers[idx].offset;
  int cd_vcol_vis = -1;

  idx = CustomData_get_named_layer_index(&bm->vdata, CD_PROP_COLOR, "_rake_vis");
  if (idx >= 0) {
    cd_vcol_vis = bm->vdata.layers[idx].offset;
  }

  for (int step = 0; step < 33; step++) {
    BLI_mempool *nodepool = BLI_mempool_create(sizeof(BMLinkItem), bm->totvert, 4196, 0);

    BKE_pbvh_get_nodes(ss->pbvh, PBVH_Leaf, &nodes, &totnode);

    SCULPT_undo_push_begin(ob, op);
    for (int i = 0; i < totnode; i++) {
      SCULPT_ensure_dyntopo_node_undo(ob, nodes[i], SCULPT_UNDO_COLOR, -1);
      BKE_pbvh_node_mark_update_color(nodes[i]);
    }
    SCULPT_undo_push_end(ob);

    MEM_SAFE_FREE(nodes);

    BMVert **stack = NULL;
    BLI_array_declare(stack);

    bm->elem_index_dirty |= BM_VERT;
    BM_mesh_elem_index_ensure(bm, BM_VERT);

    BLI_bitmap *visit = BLI_BITMAP_NEW(bm->totvert, "regularize rake visit bitmap");

    BMVert **verts = MEM_malloc_arrayN(bm->totvert, sizeof(*verts), "verts");
    BM_ITER_MESH (v, &iter, bm, BM_VERTS_OF_MESH) {
      verts[v->head.index] = v;
      v->head.hflag &= ~BM_ELEM_SELECT;
    }

    RNG *rng = BLI_rng_new((uint)BLI_thread_rand(0));
    BLI_rng_shuffle_array(rng, verts, sizeof(void *), bm->totvert);

    for (int i = 0; i < bm->totvert; i++) {
      BMVert *v = verts[i];
      PBVHVertRef vertex = {(intptr_t)v};

      MSculptVert *mv = BKE_PBVH_SCULPTVERT(ss->cd_sculpt_vert, v);
      int *boundflag = (int *)SCULPT_vertex_attr_get(vertex, ss->attrs.boundary_flags);

      if (*boundflag & (SCULPT_CORNER_MESH, SCULPT_CORNER_FACE_SET, SCULPT_CORNER_SHARP, SCULPT_CORNER_SEAM)) {
        continue;
      }

      if (BLI_BITMAP_TEST(visit, v->head.index)) {
        continue;
      }

      // v->head.hflag |= BM_ELEM_SELECT;

      float *dir = BM_ELEM_CD_GET_VOID_P(v, cd_vcol);
      normalize_v3(dir);

      BMLinkItem *node = BLI_mempool_alloc(nodepool);
      node->next = node->prev = NULL;
      node->item = v;
      node->depth = 0;

      BLI_BITMAP_SET(visit, v->head.index, true);

      ListBase queue = {node, node};
      const int boundtest = SCULPT_BOUNDARY_MESH | SCULPT_BOUNDARY_FACE_SET |
                            SCULPT_BOUNDARY_SEAM | SCULPT_BOUNDARY_SHARP;
      while (queue.first) {
        BMLinkItem *node2 = BLI_poptail(&queue);
        BMVert *v2 = node2->item;

        float *dir2 = BM_ELEM_CD_GET_VOID_P(v2, cd_vcol);

        if (cd_vcol_vis >= 0) {
          float *color = BM_ELEM_CD_GET_VOID_P(v2, cd_vcol_vis);
          color[0] = color[1] = color[2] = (float)(node2->depth % 5) / 5.0f;
          color[3] = 1.0f;
        }

        if (step % 5 != 0 && node2->depth > 15) {
          // break;
        }
        // dir2[0] = dir2[1] = dir2[2] = (float)(node2->depth % 5) / 5.0f;
        // dir2[3] = 1.0f;

        BMIter viter;
        BMEdge *e;

        int closest_vec_to_perp(
            float dir[3], float r_dir2[3], float no[3], float *buckets, float w);

        // float buckets[8] = {0};
        float tmp[3];
        float dir32[3];
        float avg[3] = {0.0f};
        float tot = 0.0f;

        // angle_on_axis_v3v3v3_v3
        float tco[3];
        zero_v3(tco);
        add_v3_fl(tco, 1000.0f);
        // madd_v3_v3fl(tco, v2->no, -dot_v3v3(v2->no, tco));

        float tanco[3];
        add_v3_v3v3(tanco, v2->co, dir2);

        SCULPT_dyntopo_check_disk_sort(ss, (PBVHVertRef){.i = (intptr_t)v2});

        float lastdir3[3];
        float firstdir3[3];
        bool first = true;
        float thsum = 0.0f;

        // don't propegate across singularities

        BM_ITER_ELEM (e, &viter, v2, BM_EDGES_OF_VERT) {
          // e = l->e;
          BMVert *v3 = BM_edge_other_vert(e, v2);
          float *dir3 = BM_ELEM_CD_GET_VOID_P(v3, cd_vcol);
          float dir32[3];

          copy_v3_v3(dir32, dir3);

          if (first) {
            first = false;
            copy_v3_v3(firstdir3, dir32);
          }
          else {
            float th = saacos(dot_v3v3(dir32, lastdir3));
            thsum += th;
          }

          copy_v3_v3(lastdir3, dir32);

          add_v3_v3(avg, dir32);
          tot += 1.0f;
        }

        thsum += saacos(dot_v3v3(lastdir3, firstdir3));
        bool sing = thsum >= M_PI * 0.5f;

        // still apply smoothing even with singularity?
        if (tot > 0.0f && !(*boundflag & boundtest)) {
          mul_v3_fl(avg, 1.0 / tot);
          interp_v3_v3v3(dir2, dir2, avg, sing ? 0.15 : 0.25);
          normalize_v3(dir2);
        }

        if (sing) {
          v2->head.hflag |= BM_ELEM_SELECT;

          if (node2->depth == 0) {
            continue;
          }
        }

        BM_ITER_ELEM (e, &viter, v2, BM_EDGES_OF_VERT) {
          BMVert *v3 = BM_edge_other_vert(e, v2);
          float *dir3 = BM_ELEM_CD_GET_VOID_P(v3, cd_vcol);

          if (BLI_BITMAP_TEST(visit, v3->head.index)) {
            continue;
          }

          copy_v3_v3(dir32, dir3);
          madd_v3_v3fl(dir32, v2->no, -dot_v3v3(dir3, v2->no));
          normalize_v3(dir32);

          if (dot_v3v3(dir32, dir2) < 0) {
            negate_v3(dir32);
          }

          cross_v3_v3v3(tmp, dir32, v2->no);
          normalize_v3(tmp);

          if (dot_v3v3(tmp, dir2) < 0) {
            negate_v3(tmp);
          }

          float th1 = fabsf(saacos(dot_v3v3(dir2, dir32)));
          float th2 = fabsf(saacos(dot_v3v3(dir2, tmp)));

          if (th2 < th1) {
            copy_v3_v3(dir32, tmp);
          }

          madd_v3_v3fl(dir32, v3->no, -dot_v3v3(dir32, v3->no));
          normalize_v3(dir32);
          copy_v3_v3(dir3, dir32);

          // int bits = closest_vec_to_perp(dir2, dir32, v2->no, buckets, 1.0f);

#if 0
          MSculptVert *mv3 = BKE_PBVH_SCULPTVERT(ss->cd_sculpt_vert, v3);
          PBVHVertRef vertex3 = {(intptr_t)v3};

          int *boundflag3 = (int *)SCULPT_vertex_attr_get(vertex3, ss->attrs.boundary_flags);
          if (*boundflag3 & boundtest) {
             continue;
          }
#endif

          BLI_BITMAP_SET(visit, v3->head.index, true);

          BMLinkItem *node3 = BLI_mempool_alloc(nodepool);
          node3->next = node3->prev = NULL;
          node3->item = v3;
          node3->depth = node2->depth + 1;

          BLI_addhead(&queue, node3);
        }

        BLI_mempool_free(nodepool, node2);
      }
    }

    MEM_SAFE_FREE(verts);
    BLI_array_free(stack);
    BLI_mempool_destroy(nodepool);
    MEM_SAFE_FREE(visit);
  }

  BMVert *v3;
  BM_ITER_MESH (v3, &iter, bm, BM_VERTS_OF_MESH) {
    float visco[3];
    float *dir3 = BM_ELEM_CD_GET_VOID_P(v3, cd_vcol);

    madd_v3_v3v3fl(visco, v3->co, v3->no, 0.001);
    BMVert *vis1 = BM_vert_create(visbm, visco, NULL, BM_CREATE_NOP);

    madd_v3_v3v3fl(visco, visco, dir3, 0.003);
    BMVert *vis2 = BM_vert_create(visbm, visco, NULL, BM_CREATE_NOP);
    BM_edge_create(visbm, vis1, vis2, NULL, BM_CREATE_NOP);

    float tan[3];
    cross_v3_v3v3(tan, dir3, v3->no);
    madd_v3_v3fl(visco, tan, 0.001);

    vis1 = BM_vert_create(visbm, visco, NULL, BM_CREATE_NOP);
    BM_edge_create(visbm, vis1, vis2, NULL, BM_CREATE_NOP);
  }

  DEG_id_tag_update(&ob->id, ID_RECALC_GEOMETRY);
  WM_event_add_notifier(C, NC_GEOM | ND_DATA, ob->data);

  sculpt_end_vis_object(C, ss, visob, visbm);

  return OPERATOR_FINISHED;
}

typedef enum {
  AUTOMASK_BAKE_MIX,
  AUTOMASK_BAKE_MULTIPLY,
  AUTOMASK_BAKE_DIVIDE,
  AUTOMASK_BAKE_ADD,
  AUTOMASK_BAKE_SUBTRACT,
} CavityBakeMixMode;

typedef struct AutomaskBakeTaskData {
  SculptSession *ss;
  AutomaskingCache *automasking;
  PBVHNode **nodes;
  CavityBakeMixMode mode;
  float factor;
  Object *ob;
} AutomaskBakeTaskData;

static void sculpt_bake_cavity_exec_task_cb(void *__restrict userdata,
                                            const int n,
                                            const TaskParallelTLS *__restrict UNUSED(tls))
{
  AutomaskBakeTaskData *tdata = userdata;
  SculptSession *ss = tdata->ss;
  PBVHNode *node = tdata->nodes[n];
  PBVHVertexIter vd;
  const CavityBakeMixMode mode = tdata->mode;
  const float factor = tdata->factor;

  SCULPT_undo_push_node(tdata->ob, node, SCULPT_UNDO_MASK);

  AutomaskingNodeData automask_data;
  SCULPT_automasking_node_begin(tdata->ob, ss, tdata->automasking, &automask_data, node);

  BKE_pbvh_vertex_iter_begin (ss->pbvh, node, vd, PBVH_ITER_UNIQUE) {
    SCULPT_automasking_node_update(ss, &automask_data, &vd);

    float automask = SCULPT_automasking_factor_get(
        tdata->automasking, ss, vd.vertex, &automask_data);
    float mask;

    switch (mode) {
      case AUTOMASK_BAKE_MIX:
        mask = automask;
        break;
      case AUTOMASK_BAKE_MULTIPLY:
        mask = *vd.mask * automask;
        break;
        break;
      case AUTOMASK_BAKE_DIVIDE:
        mask = automask > 0.00001f ? *vd.mask / automask : 0.0f;
        break;
        break;
      case AUTOMASK_BAKE_ADD:
        mask = *vd.mask + automask;
        break;
      case AUTOMASK_BAKE_SUBTRACT:
        mask = *vd.mask - automask;
        break;
    }

    mask = *vd.mask + (mask - *vd.mask) * factor;
    CLAMP(mask, 0.0f, 1.0f);

    *vd.mask = mask;
  }
  BKE_pbvh_vertex_iter_end;

  BKE_pbvh_node_mark_update_mask(node);
}

static int sculpt_bake_cavity_exec(bContext *C, wmOperator *op)
{
  Depsgraph *depsgraph = CTX_data_depsgraph_pointer(C);
  Object *ob = CTX_data_active_object(C);
  SculptSession *ss = ob->sculpt;
  Sculpt *sd = CTX_data_tool_settings(C)->sculpt;
  Brush *brush = BKE_paint_brush(&sd->paint);

  MultiresModifierData *mmd = BKE_sculpt_multires_active(CTX_data_scene(C), ob);
  BKE_sculpt_mask_layers_ensure(depsgraph, CTX_data_main(C), ob, mmd);

  BKE_sculpt_update_object_for_edit(depsgraph, ob, true, true, false);
  SCULPT_vertex_random_access_ensure(ss);

  SCULPT_undo_push_begin(ob, op);

  CavityBakeMixMode mode = RNA_enum_get(op->ptr, "mix_mode");
  float factor = RNA_float_get(op->ptr, "mix_factor");

  PBVHNode **nodes;
  int totnode;

  BKE_pbvh_search_gather(ss->pbvh, NULL, NULL, &nodes, &totnode);

  AutomaskBakeTaskData tdata;

  /* Set up automasking settings.
   */
  Sculpt sd2 = *sd;

  /* Override cavity mask settings if use_automask_settings is false. */
  if (!RNA_boolean_get(op->ptr, "use_automask_settings")) {
    if (RNA_boolean_get(op->ptr, "invert")) {
      sd2.automasking_flags = BRUSH_AUTOMASKING_CAVITY_INVERTED;
    }
    else {
      sd2.automasking_flags = BRUSH_AUTOMASKING_CAVITY_NORMAL;
    }

    if (RNA_boolean_get(op->ptr, "use_curve")) {
      sd2.automasking_flags |= BRUSH_AUTOMASKING_CAVITY_USE_CURVE;
    }

    sd2.automasking_cavity_blur_steps = RNA_int_get(op->ptr, "blur_steps");
    sd2.automasking_cavity_factor = RNA_float_get(op->ptr, "factor");

    sd2.automasking_cavity_curve = sd->automasking_cavity_curve_op;
  }
  else {
    sd2.automasking_flags &= BRUSH_AUTOMASKING_CAVITY_ALL | BRUSH_AUTOMASKING_CAVITY_USE_CURVE;

    /* Ensure cavity mask is actually enabled. */
    if (!(sd2.automasking_flags & BRUSH_AUTOMASKING_CAVITY_ALL)) {
      sd2.automasking_flags |= BRUSH_AUTOMASKING_CAVITY_NORMAL;
    }
  }

  /* Create copy of brush with cleared automasking settings. */
  Brush brush2 = *brush;
  brush2.automasking_flags = 0;
  brush2.automasking_boundary_edges_propagation_steps = 1;
  brush2.automasking_cavity_curve = sd2.automasking_cavity_curve;

  SCULPT_stroke_id_next(ob);

  tdata.ob = ob;
  tdata.mode = mode;
  tdata.factor = factor;
  tdata.ss = ss;
  tdata.nodes = nodes;
  tdata.automasking = SCULPT_automasking_cache_init(&sd2, &brush2, ob);

  TaskParallelSettings settings;
  BKE_pbvh_parallel_range_settings(&settings, true, totnode);
  BLI_task_parallel_range(0, totnode, &tdata, sculpt_bake_cavity_exec_task_cb, &settings);

  MEM_SAFE_FREE(nodes);
  SCULPT_automasking_cache_free(ss, ob, tdata.automasking);

  BKE_pbvh_update_vertex_data(ss->pbvh, PBVH_UpdateMask);
  SCULPT_undo_push_end(ob);

  SCULPT_flush_update_done(C, ob, SCULPT_UPDATE_MASK);
  SCULPT_tag_update_overlays(C);

  return OPERATOR_FINISHED;
}

void SCULPT_OT_regularize_rake_directions(wmOperatorType *ot)
{
  ot->name = "Regularize Rake Directions";
  ot->idname = "SCULPT_OT_regularize_rake_directions";
  ot->description = "Development operator";

  /* API callbacks. */
  ot->poll = SCULPT_mode_poll;
  ot->exec = sculpt_regularize_rake_exec;
  ot->flag = OPTYPE_REGISTER | OPTYPE_UNDO;
}

static void cavity_bake_ui(bContext *C, wmOperator *op)
{
  uiLayout *layout = op->layout;
  Scene *scene = CTX_data_scene(C);
  Sculpt *sd = scene->toolsettings ? scene->toolsettings->sculpt : NULL;

  uiLayoutSetPropSep(layout, true);
  uiLayoutSetPropDecorate(layout, false);
  bool use_curve = false;

  if (!sd || !RNA_boolean_get(op->ptr, "use_automask_settings")) {
    uiItemR(layout, op->ptr, "mix_mode", 0, NULL, ICON_NONE);
    uiItemR(layout, op->ptr, "mix_factor", 0, NULL, ICON_NONE);
    uiItemR(layout, op->ptr, "use_automask_settings", 0, NULL, ICON_NONE);
    uiItemR(layout, op->ptr, "factor", 0, NULL, ICON_NONE);
    uiItemR(layout, op->ptr, "blur_steps", 0, NULL, ICON_NONE);
    uiItemR(layout, op->ptr, "invert", 0, NULL, ICON_NONE);
    uiItemR(layout, op->ptr, "use_curve", 0, NULL, ICON_NONE);

    use_curve = RNA_boolean_get(op->ptr, "use_curve");
  }
  else {
    PointerRNA sculpt_ptr;

    RNA_pointer_create(&scene->id, &RNA_Sculpt, sd, &sculpt_ptr);
    uiItemR(layout, op->ptr, "mix_mode", 0, NULL, ICON_NONE);
    uiItemR(layout, op->ptr, "mix_factor", 0, NULL, ICON_NONE);
    uiItemR(layout, op->ptr, "use_automask_settings", 0, NULL, ICON_NONE);

    use_curve = false;
  }

  if (use_curve) {
    PointerRNA sculpt_ptr;

    const char *curve_prop;

    if (RNA_boolean_get(op->ptr, "use_automask_settings")) {
      curve_prop = "automasking_cavity_curve";
    }
    else {
      curve_prop = "automasking_cavity_curve_op";
    }

    if (scene->toolsettings && scene->toolsettings->sculpt) {
      RNA_pointer_create(&scene->id, &RNA_Sculpt, scene->toolsettings->sculpt, &sculpt_ptr);
      uiTemplateCurveMapping(layout, &sculpt_ptr, curve_prop, 'v', false, false, false, false);
    }
  }
}

static void SCULPT_OT_mask_from_cavity(wmOperatorType *ot)
{
  /* identifiers */
  ot->name = "Mask From Cavity";
  ot->idname = "SCULPT_OT_mask_from_cavity";
  ot->description = "Creates a mask based on the curvature of the surface";
  ot->ui = cavity_bake_ui;

  static EnumPropertyItem mix_modes[] = {
      {AUTOMASK_BAKE_MIX, "MIX", ICON_NONE, "Mix", ""},
      {AUTOMASK_BAKE_MULTIPLY, "MULTIPLY", ICON_NONE, "Multiply", ""},
      {AUTOMASK_BAKE_DIVIDE, "DIVIDE", ICON_NONE, "Divide", ""},
      {AUTOMASK_BAKE_ADD, "ADD", ICON_NONE, "Add", ""},
      {AUTOMASK_BAKE_SUBTRACT, "SUBTRACT", ICON_NONE, "Subtract", ""},
      {0, NULL, 0, NULL, NULL},
  };

  /* api callbacks */
  ot->exec = sculpt_bake_cavity_exec;
  ot->poll = SCULPT_mode_poll;

  ot->flag = OPTYPE_REGISTER | OPTYPE_UNDO;

  RNA_def_enum(ot->srna, "mix_mode", mix_modes, AUTOMASK_BAKE_MIX, "Mode", "Mix mode");
  RNA_def_float(ot->srna, "mix_factor", 1.0f, 0.0f, 5.0f, "Mix Factor", "", 0.0f, 1.0f);

  RNA_def_boolean(ot->srna,
                  "use_automask_settings",
                  false,
                  "Automask Settings",
                  "Use default settings from Options panel in sculpt mode");

  RNA_def_float(ot->srna,
                "factor",
                0.5f,
                0.0f,
                5.0f,
                "Factor",
                "The contrast of the cavity mask",
                0.0f,
                1.0f);
  RNA_def_int(ot->srna,
              "blur_steps",
              2,
              0,
              25,
              "Blur",
              "The number of times the cavity mask is blurred",
              0,
              25);
  RNA_def_boolean(ot->srna, "use_curve", false, "Custom Curve", "");

  RNA_def_boolean(ot->srna, "invert", false, "Cavity (Inverted)", "");
}

static int sculpt_reveal_all_exec(bContext *C, wmOperator *op)
{
  Object *ob = CTX_data_active_object(C);
  SculptSession *ss = ob->sculpt;
  Depsgraph *depsgraph = CTX_data_depsgraph_pointer(C);

  Mesh *mesh = BKE_object_get_original_mesh(ob);

  BKE_sculpt_update_object_for_edit(depsgraph, ob, true, true, false);

  if (!ss->pbvh) {
    return OPERATOR_CANCELLED;
  }

  PBVHNode **nodes;
  int totnode;
  bool with_bmesh = BKE_pbvh_type(ss->pbvh) == PBVH_BMESH;

  BKE_pbvh_search_gather(ss->pbvh, NULL, NULL, &nodes, &totnode);

  if (!totnode) {
    return OPERATOR_CANCELLED;
  }

  /* Propagate face hide state to verts for undo. */
  SCULPT_visibility_sync_all_from_faces(ob);

  SCULPT_undo_push_begin(ob, op);

  for (int i = 0; i < totnode; i++) {
    BKE_pbvh_node_mark_update_visibility(nodes[i]);

    if (!with_bmesh) {
      SCULPT_undo_push_node(ob, nodes[i], SCULPT_UNDO_HIDDEN);
    }
  }

  if (!with_bmesh) {
    /* As an optimization, free the hide attribute when making all geometry visible. This allows
     * reduced memory usage without manually clearing it later, and allows sculpt operations to
     * avoid checking element's hide status. */
    CustomData_free_layer_named(&mesh->pdata, ".hide_poly", mesh->totpoly);
    ss->hide_poly = NULL;
  }
  else {
    SCULPT_undo_push_node(ob, nodes[0], SCULPT_UNDO_HIDDEN);

    BMIter iter;
    BMFace *f;
    BMVert *v;
    const int cd_mask = CustomData_get_offset(&ss->bm->vdata, CD_PAINT_MASK);

    BM_ITER_MESH (v, &iter, ss->bm, BM_VERTS_OF_MESH) {
      BM_log_vert_before_modified(ss->bm_log, v, cd_mask, true);
    }
    BM_ITER_MESH (f, &iter, ss->bm, BM_FACES_OF_MESH) {
      BM_log_face_modified(ss->bm_log, f);
    }

    SCULPT_face_visibility_all_set(ss, true);
  }

  SCULPT_visibility_sync_all_from_faces(ob);

  /* NOTE: #SCULPT_visibility_sync_all_from_faces may have deleted
   * `pbvh->hide_vert` if hide_poly did not exist, which is why
   * we call #BKE_pbvh_update_hide_attributes_from_mesh here instead of
   * after #CustomData_free_layer_named above. */
  if (!with_bmesh) {
    BKE_pbvh_update_hide_attributes_from_mesh(ss->pbvh);
  }

  BKE_pbvh_update_visibility(ss->pbvh);

  SCULPT_undo_push_end(ob);
  MEM_SAFE_FREE(nodes);

  SCULPT_tag_update_overlays(C);
  DEG_id_tag_update(&ob->id, ID_RECALC_SHADING);
  ED_region_tag_redraw(CTX_wm_region(C));

  return OPERATOR_FINISHED;
}

static void SCULPT_OT_reveal_all(wmOperatorType *ot)
{
  /* Identifiers. */
  ot->name = "Reveal All";
  ot->idname = "SCULPT_OT_reveal_all";
  ot->description = "Unhide all geometry";

  /* Api callbacks. */
  ot->exec = sculpt_reveal_all_exec;
  ot->poll = SCULPT_mode_poll;

  ot->flag = OPTYPE_REGISTER | OPTYPE_UNDO;
}

void ED_operatortypes_sculpt(void)
{
  WM_operatortype_append(SCULPT_OT_brush_stroke);
  WM_operatortype_append(SCULPT_OT_sculptmode_toggle);
  WM_operatortype_append(SCULPT_OT_set_persistent_base);
  WM_operatortype_append(SCULPT_OT_set_limit_surface);
  WM_operatortype_append(SCULPT_OT_dynamic_topology_toggle);
  WM_operatortype_append(SCULPT_OT_optimize);
  WM_operatortype_append(SCULPT_OT_symmetrize);
  WM_operatortype_append(SCULPT_OT_detail_flood_fill);
  WM_operatortype_append(SCULPT_OT_sample_detail_size);
  WM_operatortype_append(SCULPT_OT_set_detail_size);
  WM_operatortype_append(SCULPT_OT_mesh_filter);
  WM_operatortype_append(SCULPT_OT_mask_filter);
  WM_operatortype_append(SCULPT_OT_mask_expand);
  WM_operatortype_append(SCULPT_OT_set_pivot_position);
  WM_operatortype_append(SCULPT_OT_face_sets_create);
  WM_operatortype_append(SCULPT_OT_face_sets_change_visibility);
  WM_operatortype_append(SCULPT_OT_face_sets_randomize_colors);
  WM_operatortype_append(SCULPT_OT_cloth_filter);
  WM_operatortype_append(SCULPT_OT_face_sets_edit);
  WM_operatortype_append(SCULPT_OT_face_set_lasso_gesture);
  WM_operatortype_append(SCULPT_OT_face_set_box_gesture);
  WM_operatortype_append(SCULPT_OT_trim_box_gesture);
  WM_operatortype_append(SCULPT_OT_trim_lasso_gesture);
  WM_operatortype_append(SCULPT_OT_project_line_gesture);
  WM_operatortype_append(SCULPT_OT_project_lasso_gesture);
  WM_operatortype_append(SCULPT_OT_project_box_gesture);

  WM_operatortype_append(SCULPT_OT_sample_color);
  WM_operatortype_append(SCULPT_OT_color_filter);
  WM_operatortype_append(SCULPT_OT_mask_by_color);
  WM_operatortype_append(SCULPT_OT_dyntopo_detail_size_edit);
  WM_operatortype_append(SCULPT_OT_mask_init);

  WM_operatortype_append(SCULPT_OT_face_sets_init);
  WM_operatortype_append(SCULPT_OT_reset_brushes);
  WM_operatortype_append(SCULPT_OT_ipmask_filter);
  WM_operatortype_append(SCULPT_OT_face_set_by_topology);

  WM_operatortype_append(SCULPT_OT_spatial_sort_mesh);

  WM_operatortype_append(SCULPT_OT_expand);
  WM_operatortype_append(SCULPT_OT_mask_from_cavity);
  WM_operatortype_append(SCULPT_OT_regularize_rake_directions);
  WM_operatortype_append(SCULPT_OT_reveal_all);
}<|MERGE_RESOLUTION|>--- conflicted
+++ resolved
@@ -8,9 +8,9 @@
 
 #include "MEM_guardedalloc.h"
 
+#include "BLI_alloca.h"
+#include "BLI_array.h"
 #include "BLI_ghash.h"
-#include "BLI_array.h"
-#include "BLI_alloca.h"
 #include "BLI_gsqueue.h"
 #include "BLI_math.h"
 #include "BLI_rand.h"
@@ -332,17 +332,6 @@
   ot->exec = sculpt_symmetrize_exec;
   ot->poll = sculpt_no_multires_poll;
 
-<<<<<<< HEAD
-  RNA_def_float(ot->srna,
-                "merge_tolerance",
-                0.0002f,
-                0.0f,
-                FLT_MAX,
-                "Merge Distance",
-                "Distance within which symmetrical vertices are merged",
-                0.0f,
-                1.0f);
-=======
   PropertyRNA *prop = RNA_def_float(ot->srna,
                                     "merge_tolerance",
                                     0.0005f,
@@ -354,7 +343,6 @@
                                     1.0f);
 
   RNA_def_property_ui_range(prop, 0.0, FLT_MAX, 0.001, 5);
->>>>>>> 5fe146e5
 }
 
 /**** Toggle operator for turning sculpt mode on or off ****/
@@ -439,16 +427,8 @@
     BKE_report(
         reports, RPT_WARNING, "Object has non-uniform scale, sculpting may be unpredictable");
   }
-<<<<<<< HEAD
-  else if (is_negative_m4(ob->obmat)) {
-    BKE_report(reports,
-               RPT_ERROR,
-               "Object has negative scale. \nSculpting may be unpredictable.\nApply scale in "
-               "object mode with Ctrl A->Scale.");
-=======
   else if (is_negative_m4(ob->object_to_world)) {
     BKE_report(reports, RPT_WARNING, "Object has negative scale, sculpting may be unpredictable");
->>>>>>> 5fe146e5
   }
 
   Paint *paint = BKE_paint_get_active_from_paintmode(scene, PAINT_MODE_SCULPT);
@@ -810,7 +790,7 @@
   }
 
   float object_loc[3];
-  mul_v3_m4v3(object_loc, ob_eval->imat, global_loc);
+  mul_v3_m4v3(object_loc, ob_eval->world_to_object, global_loc);
 
   BVHTreeFromMesh bvh;
   BKE_bvhtree_from_mesh_get(&bvh, me_eval, BVHTREE_FROM_VERTS, 2);
@@ -1143,8 +1123,6 @@
 {
   SculptSession *ss = object->sculpt;
 
-  BKE_sculpt_mask_layers_ensure(object, ss->multires.modifier);
-
   int totnode;
   PBVHNode **nodes;
   BKE_pbvh_search_gather(ss->pbvh, NULL, NULL, &nodes, &totnode);
@@ -1201,6 +1179,8 @@
   if (SCULPT_has_loop_colors(ob)) {
     BKE_pbvh_ensure_node_loops(ss->pbvh);
   }
+
+  BKE_sculpt_mask_layers_ensure(depsgraph, CTX_data_main(C), ob, ss->multires.modifier);
 
   if (RNA_boolean_get(op->ptr, "contiguous")) {
     sculpt_mask_by_color_contiguous(ob, active_vertex, threshold, invert, preserve_mask);
@@ -1417,7 +1397,8 @@
       MSculptVert *mv = BKE_PBVH_SCULPTVERT(ss->cd_sculpt_vert, v);
       int *boundflag = (int *)SCULPT_vertex_attr_get(vertex, ss->attrs.boundary_flags);
 
-      if (*boundflag & (SCULPT_CORNER_MESH, SCULPT_CORNER_FACE_SET, SCULPT_CORNER_SHARP, SCULPT_CORNER_SEAM)) {
+      if (*boundflag &
+          (SCULPT_CORNER_MESH, SCULPT_CORNER_FACE_SET, SCULPT_CORNER_SHARP, SCULPT_CORNER_SEAM)) {
         continue;
       }
 
