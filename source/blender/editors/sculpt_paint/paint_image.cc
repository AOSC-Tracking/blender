--- conflicted
+++ resolved
@@ -901,11 +901,7 @@
 
   BKE_paint_init(&bmain, &scene, PaintMode::Texture3D, PAINT_CURSOR_TEXTURE_PAINT);
 
-<<<<<<< HEAD
-  BKE_paint_brushes_validate(bmain, &imapaint->paint);
-=======
-  BKE_paint_brush_validate(&bmain, &imapaint.paint);
->>>>>>> 5f9f3116
+  BKE_paint_brushes_validate(&bmain, &imapaint.paint);
 
   if (U.glreslimit != 0) {
     BKE_image_free_all_gputextures(&bmain);
