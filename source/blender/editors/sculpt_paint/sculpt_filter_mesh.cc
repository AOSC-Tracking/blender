--- conflicted
+++ resolved
@@ -1068,14 +1068,8 @@
     return OPERATOR_CANCELLED;
   }
 
-<<<<<<< HEAD
   SCULPT_stroke_id_next(ob);
-=======
   float mval_fl[2] = {float(mval[0]), float(mval[1])};
-  if (use_automasking) {
-    /* Increment stroke id for automasking system. */
-    SCULPT_stroke_id_next(ob);
->>>>>>> dd9a9278
 
   if (use_automasking) {
     /* Update the active face set manually as the paint cursor is not enabled when using the Mesh
@@ -1208,24 +1202,19 @@
 {
   uiLayout *layout = op->layout;
 
-<<<<<<< HEAD
-  uiItemR(layout, op->ptr, "strength", 0, nullptr, ICON_NONE);
+  uiItemR(layout, op->ptr, "strength", eUI_Item_Flag(0), nullptr, ICON_NONE);
   if (ELEM(RNA_enum_get(op->ptr, "type"),
            MESH_FILTER_SMOOTH,
            MESH_FILTER_SURFACE_SMOOTH,
            MESH_FILTER_ENHANCE_DETAILS,
            MESH_FILTER_SHARPEN))
   {
-    uiItemR(layout, op->ptr, "hard_corner_pin", 0, nullptr, ICON_NONE);
-  }
-
-  uiItemR(layout, op->ptr, "iteration_count", 0, nullptr, ICON_NONE);
-  uiItemR(layout, op->ptr, "orientation", 0, nullptr, ICON_NONE);
-=======
-  uiItemR(layout, op->ptr, "strength", UI_ITEM_NONE, nullptr, ICON_NONE);
-  uiItemR(layout, op->ptr, "iteration_count", UI_ITEM_NONE, nullptr, ICON_NONE);
-  uiItemR(layout, op->ptr, "orientation", UI_ITEM_NONE, nullptr, ICON_NONE);
->>>>>>> dd9a9278
+    uiItemR(layout, op->ptr, "hard_corner_pin", eUI_Item_Flag(0), nullptr, ICON_NONE);
+  }
+
+  uiItemR(layout, op->ptr, "iteration_count", eUI_Item_Flag(0), nullptr, ICON_NONE);
+  uiItemR(layout, op->ptr, "orientation", eUI_Item_Flag(0), nullptr, ICON_NONE);
+
   layout = uiLayoutRow(layout, true);
   uiItemR(layout, op->ptr, "deform_axis", UI_ITEM_R_EXPAND, nullptr, ICON_NONE);
 }
