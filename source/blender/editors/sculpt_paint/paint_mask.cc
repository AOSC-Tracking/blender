--- conflicted
+++ resolved
@@ -33,15 +33,10 @@
 #include "BKE_context.h"
 #include "BKE_lib_id.h"
 #include "BKE_mesh.hh"
-<<<<<<< HEAD
-#include "BKE_mesh_fair.h"
-#include "BKE_mesh_types.h"
-#include "BKE_multires.h"
-#include "BKE_paint.h"
-=======
+#include "BKE_mesh_fair.hh"
+#include "BKE_mesh_types.hh"
 #include "BKE_multires.hh"
 #include "BKE_paint.hh"
->>>>>>> dd9a9278
 #include "BKE_pbvh_api.hh"
 #include "BKE_scene.h"
 #include "BKE_subsurf.hh"
@@ -1223,15 +1218,10 @@
 
   const float(*ob_imat)[4] = vc->obact->world_to_object;
 
-<<<<<<< HEAD
-  /* Write vertices coordinates for the front face. */
-  float(*positions)[3] = BKE_mesh_vert_positions_for_write(trim_operation->mesh);
-=======
   /* Write vertices coordinatesSCULPT_GESTURE_TRIM_DIFFERENCE for the front face. */
   blender::MutableSpan<blender::float3> positions =
       trim_operation->mesh->vert_positions_for_write();
 
->>>>>>> dd9a9278
   float depth_point[3];
 
   /* Get origin point for SCULPT_GESTURE_TRIM_ORIENTATION_VIEW.
@@ -1307,7 +1297,7 @@
     mul_v3_m4v3(trim_operation->true_mesh_co[i], ob_imat, new_point);
   }
 
-  /* Get the triangulation for the front/back poly. */
+  /* Get the triangulation for the front/back face. */
   const int tot_tris_face = tot_screen_points - 2;
   uint(*r_tris)[3] = static_cast<uint(*)[3]>(
       MEM_malloc_arrayN(tot_tris_face, sizeof(uint[3]), "tris"));
@@ -1374,30 +1364,32 @@
   sculpt_gesture_trim_normals_update(sgcontext);
 
   bool *sharp_edge = (bool *)CustomData_get_layer_named_for_write(
-      &trim_operation->mesh->edata, CD_PROP_BOOL, "sharp_edge", trim_operation->mesh->totedge);
+      &trim_operation->mesh->edge_data, CD_PROP_BOOL, "sharp_edge", trim_operation->mesh->totedge);
 
   if (!sharp_edge) {
-    CustomData_add_layer_named(&trim_operation->mesh->edata,
+    CustomData_add_layer_named(&trim_operation->mesh->edge_data,
                                CD_PROP_BOOL,
                                CD_CONSTRUCT,
                                trim_operation->mesh->totedge,
                                "sharp_edge");
-    sharp_edge = (bool *)CustomData_get_layer_named_for_write(
-        &trim_operation->mesh->edata, CD_PROP_BOOL, "sharp_edge", trim_operation->mesh->totedge);
+    sharp_edge = (bool *)CustomData_get_layer_named_for_write(&trim_operation->mesh->edge_data,
+                                                              CD_PROP_BOOL,
+                                                              "sharp_edge",
+                                                              trim_operation->mesh->totedge);
   }
 
   const blender::Span<int> &corner_edges = trim_operation->mesh->corner_edges();
-  const OffsetIndices<int> &polys = trim_operation->mesh->polys();
-  Span<float3> poly_normals = trim_operation->mesh->poly_normals();
+  const OffsetIndices<int> &faces = trim_operation->mesh->faces();
+  Span<float3> face_normals = trim_operation->mesh->face_normals();
 
   for (int i = 0; i < trim_operation->mesh->totedge; i++) {
     sharp_edge[i] = false;
   }
   const float angle = 80.0f / 180.0f * M_PI;
-  blender::bke::mesh::edges_sharp_from_angle_set(polys,
+  blender::bke::mesh::edges_sharp_from_angle_set(faces,
                                                  corner_verts,
                                                  corner_edges,
-                                                 poly_normals,
+                                                 face_normals,
                                                  nullptr,
                                                  angle,
                                                  {sharp_edge, trim_operation->mesh->totedge});
