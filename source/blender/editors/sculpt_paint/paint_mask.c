/* SPDX-License-Identifier: GPL-2.0-or-later
 * Copyright 2012 by Nicholas Bishop. All rights reserved. */

/** \file
 * \ingroup edsculpt
 */

#include "MEM_guardedalloc.h"

#include "DNA_mesh_types.h"
#include "DNA_meshdata_types.h"
#include "DNA_modifier_types.h"
#include "DNA_object_types.h"
#include "DNA_vec_types.h"

#include "BLI_alloca.h"
#include "BLI_bitmap_draw_2d.h"
#include "BLI_lasso_2d.h"
#include "BLI_math_geom.h"
#include "BLI_math_matrix.h"
#include "BLI_polyfill_2d.h"
#include "BLI_rect.h"
#include "BLI_task.h"
#include "BLI_utildefines.h"

#include "BKE_brush.h"
#include "BKE_ccg.h"
#include "BKE_context.h"
#include "BKE_lib_id.h"
#include "BKE_mesh.h"
#include "BKE_mesh_fair.h"
#include "BKE_multires.h"
#include "BKE_paint.h"
#include "BKE_pbvh.h"
#include "BKE_subsurf.h"

#include "DEG_depsgraph.h"

#include "RNA_access.h"
#include "RNA_define.h"

#include "WM_api.h"
#include "WM_types.h"

#include "ED_screen.h"
#include "ED_sculpt.h"
#include "ED_view3d.h"

#include "bmesh.h"
#include "bmesh_tools.h"
#include "tools/bmesh_boolean.h"

#include "paint_intern.h"

/* For undo push. */
#include "sculpt_intern.h"

#include <stdlib.h>

static const EnumPropertyItem mode_items[] = {
    {PAINT_MASK_FLOOD_VALUE,
     "VALUE",
     0,
     "Value",
     "Set mask to the level specified by the 'value' property"},
    {PAINT_MASK_FLOOD_VALUE_INVERSE,
     "VALUE_INVERSE",
     0,
     "Value Inverted",
     "Set mask to the level specified by the inverted 'value' property"},
    {PAINT_MASK_INVERT, "INVERT", 0, "Invert", "Invert the mask"},
    {0}};

static void mask_flood_fill_set_elem(float *elem, PaintMaskFloodMode mode, float value)
{
  switch (mode) {
    case PAINT_MASK_FLOOD_VALUE:
      (*elem) = value;
      break;
    case PAINT_MASK_FLOOD_VALUE_INVERSE:
      (*elem) = 1.0f - value;
      break;
    case PAINT_MASK_INVERT:
      (*elem) = 1.0f - (*elem);
      break;
  }
}

typedef struct MaskTaskData {
  Object *ob;
  PBVH *pbvh;
  PBVHNode **nodes;
  bool multires;

  PaintMaskFloodMode mode;
  float value;
  float (*clip_planes_final)[4];

  bool front_faces_only;
  float view_normal[3];
} MaskTaskData;

static void mask_flood_fill_task_cb(void *__restrict userdata,
                                    const int i,
                                    const TaskParallelTLS *__restrict UNUSED(tls))
{
  MaskTaskData *data = userdata;

  PBVHNode *node = data->nodes[i];

  const PaintMaskFloodMode mode = data->mode;
  const float value = data->value;
  bool redraw = false;

  PBVHVertexIter vi;

  SCULPT_undo_push_node(data->ob, node, SCULPT_UNDO_MASK);

  BKE_pbvh_vertex_iter_begin (data->pbvh, node, vi, PBVH_ITER_UNIQUE) {
    float prevmask = *vi.mask;
    mask_flood_fill_set_elem(vi.mask, mode, value);
    if (prevmask != *vi.mask) {
      redraw = true;
    }
  }
  BKE_pbvh_vertex_iter_end;

  if (redraw) {
    BKE_pbvh_node_mark_update_mask(node);
    if (data->multires) {
      BKE_pbvh_node_mark_normals_update(node);
    }
  }
}

static int mask_flood_fill_exec(bContext *C, wmOperator *op)
{
  Object *ob = CTX_data_active_object(C);
  Depsgraph *depsgraph = CTX_data_ensure_evaluated_depsgraph(C);
  PaintMaskFloodMode mode;
  float value;
  PBVH *pbvh;
  PBVHNode **nodes;
  int totnode;
  bool multires;

  mode = RNA_enum_get(op->ptr, "mode");
  value = RNA_float_get(op->ptr, "value");

  BKE_sculpt_update_object_for_edit(depsgraph, ob, false, true, false);
  pbvh = ob->sculpt->pbvh;
  multires = (BKE_pbvh_type(pbvh) == PBVH_GRIDS);

  BKE_pbvh_search_gather(pbvh, NULL, NULL, &nodes, &totnode);

  SCULPT_undo_push_begin(ob, "Mask flood fill");

  MaskTaskData data = {
      .ob = ob,
      .pbvh = pbvh,
      .nodes = nodes,
      .multires = multires,
      .mode = mode,
      .value = value,
  };

  TaskParallelSettings settings;
  BKE_pbvh_parallel_range_settings(&settings, true, totnode);
  BLI_task_parallel_range(0, totnode, &data, mask_flood_fill_task_cb, &settings);

  if (multires) {
    multires_mark_as_modified(depsgraph, ob, MULTIRES_COORDS_MODIFIED);
  }

  BKE_pbvh_update_vertex_data(pbvh, PBVH_UpdateMask);

  SCULPT_undo_push_end(ob);

  if (nodes) {
    MEM_freeN(nodes);
  }

  SCULPT_tag_update_overlays(C);

  return OPERATOR_FINISHED;
}

void PAINT_OT_mask_flood_fill(struct wmOperatorType *ot)
{
  /* Identifiers. */
  ot->name = "Mask Flood Fill";
  ot->idname = "PAINT_OT_mask_flood_fill";
  ot->description = "Fill the whole mask with a given value, or invert its values";

  /* API callbacks. */
  ot->exec = mask_flood_fill_exec;
  ot->poll = SCULPT_mode_poll;

  ot->flag = OPTYPE_REGISTER;

  /* RNA. */
  RNA_def_enum(ot->srna, "mode", mode_items, PAINT_MASK_FLOOD_VALUE, "Mode", NULL);
  RNA_def_float(
      ot->srna,
      "value",
      0.0f,
      0.0f,
      1.0f,
      "Value",
      "Mask level to use when mode is 'Value'; zero means no masking and one is fully masked",
      0.0f,
      1.0f);
}

/* Sculpt Gesture Operators. */

typedef enum eSculptGestureShapeType {
  SCULPT_GESTURE_SHAPE_BOX,
  SCULPT_GESTURE_SHAPE_LASSO,
  SCULPT_GESTURE_SHAPE_LINE,
} eMaskGesturesShapeType;

typedef struct LassoGestureData {
  float projviewobjmat[4][4];

  rcti boundbox;
  int width;

  /* 2D bitmap to test if a vertex is affected by the lasso shape. */
  BLI_bitmap *mask_px;
} LassoGestureData;

typedef struct LineGestureData {
  /* Plane aligned to the gesture line. */
  float true_plane[4];
  float plane[4];

  /* Planes to limit the action to the length of the gesture segment at both sides of the affected
   * area. */
  float side_plane[2][4];
  float true_side_plane[2][4];
  bool use_side_planes;

  bool flip;
} LineGestureData;

struct SculptGestureOperation;

typedef struct SculptGestureContext {
  SculptSession *ss;
  ViewContext vc;

  /* Enabled and currently active symmetry. */
  ePaintSymmetryFlags symm;
  ePaintSymmetryFlags symmpass;

  /* Operation parameters. */
  eMaskGesturesShapeType shape_type;
  bool front_faces_only;

  struct SculptGestureOperation *operation;

  /* Gesture data. */
  /* Screen space points that represent the gesture shape. */
  float (*gesture_points)[2];
  int tot_gesture_points;

  /* View parameters. */
  float true_view_normal[3];
  float view_normal[3];

  float true_view_origin[3];
  float view_origin[3];

  float true_clip_planes[4][4];
  float clip_planes[4][4];

  /* These store the view origin and normal in world space, which is used in some gestures to
   * generate geometry aligned from the view directly in world space. */
  /* World space view origin and normal are not affected by object symmetry when doing symmetry
   * passes, so there is no separate variables with the `true_` prefix to store their original
   * values without symmetry modifications. */
  float world_space_view_origin[3];
  float world_space_view_normal[3];

  /* Lasso Gesture. */
  LassoGestureData lasso;

  /* Line Gesture. */
  LineGestureData line;

  /* Task Callback Data. */
  PBVHNode **nodes;
  int totnode;
} SculptGestureContext;

typedef struct SculptGestureOperation {
  /* Initial setup (data updates, special undo push...). */
  void (*sculpt_gesture_begin)(struct bContext *, SculptGestureContext *);

  /* Apply the gesture action for each symmetry pass. */
  void (*sculpt_gesture_apply_for_symmetry_pass)(struct bContext *, SculptGestureContext *);

  /* Remaining actions after finishing the symmetry passes iterations
   * (updating data-layers, tagging PBVH updates...). */
  void (*sculpt_gesture_end)(struct bContext *, SculptGestureContext *);
} SculptGestureOperation;

static void sculpt_gesture_operator_properties(wmOperatorType *ot)
{
  RNA_def_boolean(ot->srna,
                  "use_front_faces_only",
                  false,
                  "Front Faces Only",
                  "Affect only faces facing towards the view");

  RNA_def_boolean(ot->srna,
                  "use_limit_to_segment",
                  false,
                  "Limit to Segment",
                  "Apply the gesture action only to the area that is contained within the "
                  "segment without extending its effect to the entire line");
}

static void sculpt_gesture_context_init_common(bContext *C,
                                               wmOperator *op,
                                               SculptGestureContext *sgcontext)
{
  Depsgraph *depsgraph = CTX_data_ensure_evaluated_depsgraph(C);
  ED_view3d_viewcontext_init(C, &sgcontext->vc, depsgraph);
  Object *ob = sgcontext->vc.obact;

  /* Operator properties. */
  sgcontext->front_faces_only = RNA_boolean_get(op->ptr, "use_front_faces_only");
  sgcontext->line.use_side_planes = RNA_boolean_get(op->ptr, "use_limit_to_segment");

  /* SculptSession */
  sgcontext->ss = ob->sculpt;

  /* Symmetry. */
  sgcontext->symm = SCULPT_mesh_symmetry_xyz_get(ob);

  /* View Normal. */
  float mat[3][3];
  float view_dir[3] = {0.0f, 0.0f, 1.0f};
  copy_m3_m4(mat, sgcontext->vc.rv3d->viewinv);
  mul_m3_v3(mat, view_dir);
  normalize_v3_v3(sgcontext->world_space_view_normal, view_dir);
  copy_m3_m4(mat, ob->imat);
  mul_m3_v3(mat, view_dir);
  normalize_v3_v3(sgcontext->true_view_normal, view_dir);

  /* View Origin. */
  copy_v3_v3(sgcontext->world_space_view_origin, sgcontext->vc.rv3d->viewinv[3]);
  copy_v3_v3(sgcontext->true_view_origin, sgcontext->vc.rv3d->viewinv[3]);
}

static void sculpt_gesture_lasso_px_cb(int x, int x_end, int y, void *user_data)
{
  SculptGestureContext *mcontext = user_data;
  LassoGestureData *lasso = &mcontext->lasso;
  int index = (y * lasso->width) + x;
  int index_end = (y * lasso->width) + x_end;
  do {
    BLI_BITMAP_ENABLE(lasso->mask_px, index);
  } while (++index != index_end);
}

static SculptGestureContext *sculpt_gesture_init_from_lasso(bContext *C, wmOperator *op)
{
  SculptGestureContext *sgcontext = MEM_callocN(sizeof(SculptGestureContext),
                                                "sculpt gesture context lasso");
  sgcontext->shape_type = SCULPT_GESTURE_SHAPE_LASSO;

  sculpt_gesture_context_init_common(C, op, sgcontext);

  int mcoords_len;
  const int(*mcoords)[2] = WM_gesture_lasso_path_to_array(C, op, &mcoords_len);

  if (!mcoords) {
    return NULL;
  }

  ED_view3d_ob_project_mat_get(
      sgcontext->vc.rv3d, sgcontext->vc.obact, sgcontext->lasso.projviewobjmat);
  BLI_lasso_boundbox(&sgcontext->lasso.boundbox, mcoords, mcoords_len);
  const int lasso_width = 1 + sgcontext->lasso.boundbox.xmax - sgcontext->lasso.boundbox.xmin;
  const int lasso_height = 1 + sgcontext->lasso.boundbox.ymax - sgcontext->lasso.boundbox.ymin;
  sgcontext->lasso.width = lasso_width;
  sgcontext->lasso.mask_px = BLI_BITMAP_NEW(lasso_width * lasso_height, __func__);

  BLI_bitmap_draw_2d_poly_v2i_n(sgcontext->lasso.boundbox.xmin,
                                sgcontext->lasso.boundbox.ymin,
                                sgcontext->lasso.boundbox.xmax,
                                sgcontext->lasso.boundbox.ymax,
                                mcoords,
                                mcoords_len,
                                sculpt_gesture_lasso_px_cb,
                                sgcontext);

  BoundBox bb;
  ED_view3d_clipping_calc(&bb,
                          sgcontext->true_clip_planes,
                          sgcontext->vc.region,
                          sgcontext->vc.obact,
                          &sgcontext->lasso.boundbox);

  sgcontext->gesture_points = MEM_malloc_arrayN(mcoords_len, sizeof(float[2]), "trim points");
  sgcontext->tot_gesture_points = mcoords_len;
  for (int i = 0; i < mcoords_len; i++) {
    sgcontext->gesture_points[i][0] = mcoords[i][0];
    sgcontext->gesture_points[i][1] = mcoords[i][1];
  }

  MEM_freeN((void *)mcoords);

  return sgcontext;
}

static SculptGestureContext *sculpt_gesture_init_from_box(bContext *C, wmOperator *op)
{
  SculptGestureContext *sgcontext = MEM_callocN(sizeof(SculptGestureContext),
                                                "sculpt gesture context box");
  sgcontext->shape_type = SCULPT_GESTURE_SHAPE_BOX;

  sculpt_gesture_context_init_common(C, op, sgcontext);

  rcti rect;
  WM_operator_properties_border_to_rcti(op, &rect);

  BoundBox bb;
  ED_view3d_clipping_calc(
      &bb, sgcontext->true_clip_planes, sgcontext->vc.region, sgcontext->vc.obact, &rect);

  sgcontext->gesture_points = MEM_calloc_arrayN(4, sizeof(float[2]), "trim points");
  sgcontext->tot_gesture_points = 4;

  sgcontext->gesture_points[0][0] = rect.xmax;
  sgcontext->gesture_points[0][1] = rect.ymax;

  sgcontext->gesture_points[1][0] = rect.xmax;
  sgcontext->gesture_points[1][1] = rect.ymin;

  sgcontext->gesture_points[2][0] = rect.xmin;
  sgcontext->gesture_points[2][1] = rect.ymin;

  sgcontext->gesture_points[3][0] = rect.xmin;
  sgcontext->gesture_points[3][1] = rect.ymax;
  return sgcontext;
}

static void sculpt_gesture_line_plane_from_tri(float *r_plane,
                                               SculptGestureContext *sgcontext,
                                               const bool flip,
                                               const float p1[3],
                                               const float p2[3],
                                               const float p3[3])
{
  float normal[3];
  normal_tri_v3(normal, p1, p2, p3);
  mul_v3_mat3_m4v3(normal, sgcontext->vc.obact->imat, normal);
  if (flip) {
    mul_v3_fl(normal, -1.0f);
  }
  float plane_point_object_space[3];
  mul_v3_m4v3(plane_point_object_space, sgcontext->vc.obact->imat, p1);
  plane_from_point_normal_v3(r_plane, plane_point_object_space, normal);
}

/* Creates 4 points in the plane defined by the line and 2 extra points with an offset relative to
 * this plane. */
static void sculpt_gesture_line_calculate_plane_points(SculptGestureContext *sgcontext,
                                                       float line_points[2][2],
                                                       float r_plane_points[4][3],
                                                       float r_offset_plane_points[2][3])
{
  float depth_point[3];
  add_v3_v3v3(depth_point, sgcontext->true_view_origin, sgcontext->true_view_normal);
  ED_view3d_win_to_3d(
      sgcontext->vc.v3d, sgcontext->vc.region, depth_point, line_points[0], r_plane_points[0]);
  ED_view3d_win_to_3d(
      sgcontext->vc.v3d, sgcontext->vc.region, depth_point, line_points[1], r_plane_points[3]);

  madd_v3_v3v3fl(depth_point, sgcontext->true_view_origin, sgcontext->true_view_normal, 10.0f);
  ED_view3d_win_to_3d(
      sgcontext->vc.v3d, sgcontext->vc.region, depth_point, line_points[0], r_plane_points[1]);
  ED_view3d_win_to_3d(
      sgcontext->vc.v3d, sgcontext->vc.region, depth_point, line_points[1], r_plane_points[2]);

  float normal[3];
  normal_tri_v3(normal, r_plane_points[0], r_plane_points[1], r_plane_points[2]);
  add_v3_v3v3(r_offset_plane_points[0], r_plane_points[0], normal);
  add_v3_v3v3(r_offset_plane_points[1], r_plane_points[3], normal);
}

static SculptGestureContext *sculpt_gesture_init_from_line(bContext *C, wmOperator *op)
{
  SculptGestureContext *sgcontext = MEM_callocN(sizeof(SculptGestureContext),
                                                "sculpt gesture context line");
  sgcontext->shape_type = SCULPT_GESTURE_SHAPE_LINE;

  sculpt_gesture_context_init_common(C, op, sgcontext);

  float line_points[2][2];
  line_points[0][0] = RNA_int_get(op->ptr, "xstart");
  line_points[0][1] = RNA_int_get(op->ptr, "ystart");
  line_points[1][0] = RNA_int_get(op->ptr, "xend");
  line_points[1][1] = RNA_int_get(op->ptr, "yend");

  sgcontext->line.flip = RNA_boolean_get(op->ptr, "flip");

  float plane_points[4][3];
  float offset_plane_points[2][3];
  sculpt_gesture_line_calculate_plane_points(
      sgcontext, line_points, plane_points, offset_plane_points);

  /* Calculate line plane and normal. */
  const bool flip = sgcontext->line.flip ^ (!sgcontext->vc.rv3d->is_persp);
  sculpt_gesture_line_plane_from_tri(sgcontext->line.true_plane,
                                     sgcontext,
                                     flip,
                                     plane_points[0],
                                     plane_points[1],
                                     plane_points[2]);

  /* Calculate the side planes. */
  sculpt_gesture_line_plane_from_tri(sgcontext->line.true_side_plane[0],
                                     sgcontext,
                                     false,
                                     plane_points[1],
                                     plane_points[0],
                                     offset_plane_points[0]);
  sculpt_gesture_line_plane_from_tri(sgcontext->line.true_side_plane[1],
                                     sgcontext,
                                     false,
                                     plane_points[3],
                                     plane_points[2],
                                     offset_plane_points[1]);

  return sgcontext;
}

static void sculpt_gesture_context_free(SculptGestureContext *sgcontext)
{
  MEM_SAFE_FREE(sgcontext->lasso.mask_px);
  MEM_SAFE_FREE(sgcontext->gesture_points);
  MEM_SAFE_FREE(sgcontext->operation);
  MEM_SAFE_FREE(sgcontext->nodes);
  MEM_SAFE_FREE(sgcontext);
}

static void flip_plane(float out[4], const float in[4], const char symm)
{
  if (symm & PAINT_SYMM_X) {
    out[0] = -in[0];
  }
  else {
    out[0] = in[0];
  }
  if (symm & PAINT_SYMM_Y) {
    out[1] = -in[1];
  }
  else {
    out[1] = in[1];
  }
  if (symm & PAINT_SYMM_Z) {
    out[2] = -in[2];
  }
  else {
    out[2] = in[2];
  }

  out[3] = in[3];
}

static void sculpt_gesture_flip_for_symmetry_pass(SculptGestureContext *sgcontext,
                                                  const ePaintSymmetryFlags symmpass)
{
  sgcontext->symmpass = symmpass;
  for (int j = 0; j < 4; j++) {
    flip_plane(sgcontext->clip_planes[j], sgcontext->true_clip_planes[j], symmpass);
  }

  negate_m4(sgcontext->clip_planes);

  flip_v3_v3(sgcontext->view_normal, sgcontext->true_view_normal, symmpass);
  flip_v3_v3(sgcontext->view_origin, sgcontext->true_view_origin, symmpass);
  flip_plane(sgcontext->line.plane, sgcontext->line.true_plane, symmpass);
  flip_plane(sgcontext->line.side_plane[0], sgcontext->line.true_side_plane[0], symmpass);
  flip_plane(sgcontext->line.side_plane[1], sgcontext->line.true_side_plane[1], symmpass);
}

static void sculpt_gesture_update_effected_nodes_by_line_plane(SculptGestureContext *sgcontext)
{
  SculptSession *ss = sgcontext->ss;
  float clip_planes[3][4];
  copy_v4_v4(clip_planes[0], sgcontext->line.plane);
  copy_v4_v4(clip_planes[1], sgcontext->line.side_plane[0]);
  copy_v4_v4(clip_planes[2], sgcontext->line.side_plane[1]);

  const int num_planes = sgcontext->line.use_side_planes ? 3 : 1;
  PBVHFrustumPlanes frustum = {.planes = clip_planes, .num_planes = num_planes};
  BKE_pbvh_search_gather(ss->pbvh,
                         BKE_pbvh_node_frustum_contain_AABB,
                         &frustum,
                         &sgcontext->nodes,
                         &sgcontext->totnode);
}

static void sculpt_gesture_update_effected_nodes_by_clip_planes(SculptGestureContext *sgcontext)
{
  SculptSession *ss = sgcontext->ss;
  float clip_planes[4][4];
  copy_m4_m4(clip_planes, sgcontext->clip_planes);
  negate_m4(clip_planes);
  PBVHFrustumPlanes frustum = {.planes = clip_planes, .num_planes = 4};
  BKE_pbvh_search_gather(ss->pbvh,
                         BKE_pbvh_node_frustum_contain_AABB,
                         &frustum,
                         &sgcontext->nodes,
                         &sgcontext->totnode);
}

static void sculpt_gesture_update_effected_nodes(SculptGestureContext *sgcontext)
{
  switch (sgcontext->shape_type) {
    case SCULPT_GESTURE_SHAPE_BOX:
    case SCULPT_GESTURE_SHAPE_LASSO:
      sculpt_gesture_update_effected_nodes_by_clip_planes(sgcontext);
      break;
    case SCULPT_GESTURE_SHAPE_LINE:
      sculpt_gesture_update_effected_nodes_by_line_plane(sgcontext);
      break;
  }
}

static bool sculpt_gesture_is_effected_lasso(SculptGestureContext *sgcontext, const float co[3])
{
  float scr_co_f[2];
  int scr_co_s[2];
  float co_final[3];

  flip_v3_v3(co_final, co, sgcontext->symmpass);

  /* First project point to 2d space. */
  ED_view3d_project_float_v2_m4(
      sgcontext->vc.region, co_final, scr_co_f, sgcontext->lasso.projviewobjmat);

  scr_co_s[0] = scr_co_f[0];
  scr_co_s[1] = scr_co_f[1];

  /* Clip against lasso boundbox. */
  LassoGestureData *lasso = &sgcontext->lasso;
  if (!BLI_rcti_isect_pt(&lasso->boundbox, scr_co_s[0], scr_co_s[1])) {
    return false;
  }

  scr_co_s[0] -= lasso->boundbox.xmin;
  scr_co_s[1] -= lasso->boundbox.ymin;

  return BLI_BITMAP_TEST_BOOL(lasso->mask_px, scr_co_s[1] * lasso->width + scr_co_s[0]);
}

static bool sculpt_gesture_is_vertex_effected(SculptGestureContext *sgcontext, PBVHVertexIter *vd)
{
  float vertex_normal[3];
  SCULPT_vertex_normal_get(sgcontext->ss, vd->vertex, vertex_normal);
  float dot = dot_v3v3(sgcontext->view_normal, vertex_normal);
  const bool is_effected_front_face = !(sgcontext->front_faces_only && dot < 0.0f);

  if (!is_effected_front_face) {
    return false;
  }

  switch (sgcontext->shape_type) {
    case SCULPT_GESTURE_SHAPE_BOX:
      return isect_point_planes_v3(sgcontext->clip_planes, 4, vd->co);
    case SCULPT_GESTURE_SHAPE_LASSO:
      return sculpt_gesture_is_effected_lasso(sgcontext, vd->co);
    case SCULPT_GESTURE_SHAPE_LINE:
      if (sgcontext->line.use_side_planes) {
        return plane_point_side_v3(sgcontext->line.plane, vd->co) > 0.0f &&
               plane_point_side_v3(sgcontext->line.side_plane[0], vd->co) > 0.0f &&
               plane_point_side_v3(sgcontext->line.side_plane[1], vd->co) > 0.0f;
      }
      return plane_point_side_v3(sgcontext->line.plane, vd->co) > 0.0f;
  }
  return false;
}

static void sculpt_gesture_apply(bContext *C, SculptGestureContext *sgcontext)
{
  SculptGestureOperation *operation = sgcontext->operation;
  SCULPT_undo_push_begin(CTX_data_active_object(C), "Sculpt Gesture Apply");

  operation->sculpt_gesture_begin(C, sgcontext);

  for (ePaintSymmetryFlags symmpass = 0; symmpass <= sgcontext->symm; symmpass++) {
    if (SCULPT_is_symmetry_iteration_valid(symmpass, sgcontext->symm)) {
      sculpt_gesture_flip_for_symmetry_pass(sgcontext, symmpass);
      sculpt_gesture_update_effected_nodes(sgcontext);

      operation->sculpt_gesture_apply_for_symmetry_pass(C, sgcontext);

      MEM_SAFE_FREE(sgcontext->nodes);
    }
  }

  operation->sculpt_gesture_end(C, sgcontext);

  SCULPT_undo_push_end(CTX_data_active_object(C));

  SCULPT_tag_update_overlays(C);
}

/* Face Set Gesture Operation. */

typedef struct SculptGestureFaceSetOperation {
  SculptGestureOperation op;

  int new_face_set_id;
} SculptGestureFaceSetOperation;

static void sculpt_gesture_face_set_begin(bContext *C, SculptGestureContext *sgcontext)
{
  Depsgraph *depsgraph = CTX_data_depsgraph_pointer(C);
  BKE_sculpt_update_object_for_edit(depsgraph, sgcontext->vc.obact, true, false, false);

  /* Face Sets modifications do a single undo push. */
  SCULPT_undo_push_node(sgcontext->vc.obact, NULL, SCULPT_UNDO_FACE_SETS);
}

static void face_set_gesture_apply_task_cb(void *__restrict userdata,
                                           const int i,
                                           const TaskParallelTLS *__restrict UNUSED(tls))
{
  SculptGestureContext *sgcontext = userdata;
  SculptGestureFaceSetOperation *face_set_operation = (SculptGestureFaceSetOperation *)
                                                          sgcontext->operation;
  PBVHNode *node = sgcontext->nodes[i];
  PBVHVertexIter vd;
  bool any_updated = false;

  BKE_pbvh_vertex_iter_begin (sgcontext->ss->pbvh, node, vd, PBVH_ITER_UNIQUE) {
    if (sculpt_gesture_is_vertex_effected(sgcontext, &vd)) {
      SCULPT_vertex_face_set_set(sgcontext->ss, vd.vertex, face_set_operation->new_face_set_id);
      any_updated = true;
    }
  }
  BKE_pbvh_vertex_iter_end;

  if (any_updated) {
    BKE_pbvh_node_mark_update_visibility(node);
  }
}

static void sculpt_gesture_face_set_apply_for_symmetry_pass(bContext *UNUSED(C),
                                                            SculptGestureContext *sgcontext)
{
  TaskParallelSettings settings;
  BKE_pbvh_parallel_range_settings(&settings, true, sgcontext->totnode);
  BLI_task_parallel_range(
      0, sgcontext->totnode, sgcontext, face_set_gesture_apply_task_cb, &settings);
}

static void sculpt_gesture_face_set_end(bContext *UNUSED(C), SculptGestureContext *sgcontext)
{
  BKE_pbvh_update_vertex_data(sgcontext->ss->pbvh, PBVH_UpdateVisibility);
}

static void sculpt_gesture_init_face_set_properties(SculptGestureContext *sgcontext,
                                                    wmOperator *UNUSED(op))
{
  struct Mesh *mesh = BKE_mesh_from_object(sgcontext->vc.obact);
  sgcontext->operation = MEM_callocN(sizeof(SculptGestureFaceSetOperation), "Face Set Operation");

  SculptGestureFaceSetOperation *face_set_operation = (SculptGestureFaceSetOperation *)
                                                          sgcontext->operation;

  face_set_operation->op.sculpt_gesture_begin = sculpt_gesture_face_set_begin;
  face_set_operation->op.sculpt_gesture_apply_for_symmetry_pass =
      sculpt_gesture_face_set_apply_for_symmetry_pass;
  face_set_operation->op.sculpt_gesture_end = sculpt_gesture_face_set_end;

  face_set_operation->new_face_set_id = ED_sculpt_face_sets_find_next_available_id(mesh);
}

/* Mask Gesture Operation. */

typedef struct SculptGestureMaskOperation {
  SculptGestureOperation op;

  PaintMaskFloodMode mode;
  float value;
} SculptGestureMaskOperation;

static void sculpt_gesture_mask_begin(bContext *C, SculptGestureContext *sgcontext)
{
  Depsgraph *depsgraph = CTX_data_depsgraph_pointer(C);
  BKE_sculpt_update_object_for_edit(depsgraph, sgcontext->vc.obact, false, true, false);
}

static void mask_gesture_apply_task_cb(void *__restrict userdata,
                                       const int i,
                                       const TaskParallelTLS *__restrict UNUSED(tls))
{
  SculptGestureContext *sgcontext = userdata;
  SculptGestureMaskOperation *mask_operation = (SculptGestureMaskOperation *)sgcontext->operation;
  Object *ob = sgcontext->vc.obact;
  PBVHNode *node = sgcontext->nodes[i];

  const bool is_multires = BKE_pbvh_type(sgcontext->ss->pbvh) == PBVH_GRIDS;

  PBVHVertexIter vd;
  bool any_masked = false;
  bool redraw = false;

  BKE_pbvh_vertex_iter_begin (sgcontext->ss->pbvh, node, vd, PBVH_ITER_UNIQUE) {
    if (sculpt_gesture_is_vertex_effected(sgcontext, &vd)) {
      float prevmask = *vd.mask;
      if (!any_masked) {
        any_masked = true;

        SCULPT_undo_push_node(ob, node, SCULPT_UNDO_MASK);

        if (is_multires) {
          BKE_pbvh_node_mark_normals_update(node);
        }
      }
      mask_flood_fill_set_elem(vd.mask, mask_operation->mode, mask_operation->value);
      if (prevmask != *vd.mask) {
        redraw = true;
      }
    }
  }
  BKE_pbvh_vertex_iter_end;

  if (redraw) {
    BKE_pbvh_node_mark_update_mask(node);
  }
}

static void sculpt_gesture_mask_apply_for_symmetry_pass(bContext *UNUSED(C),
                                                        SculptGestureContext *sgcontext)
{
  TaskParallelSettings settings;
  BKE_pbvh_parallel_range_settings(&settings, true, sgcontext->totnode);
  BLI_task_parallel_range(0, sgcontext->totnode, sgcontext, mask_gesture_apply_task_cb, &settings);
}

static void sculpt_gesture_mask_end(bContext *C, SculptGestureContext *sgcontext)
{
  Depsgraph *depsgraph = CTX_data_depsgraph_pointer(C);
  if (BKE_pbvh_type(sgcontext->ss->pbvh) == PBVH_GRIDS) {
    multires_mark_as_modified(depsgraph, sgcontext->vc.obact, MULTIRES_COORDS_MODIFIED);
  }
  BKE_pbvh_update_vertex_data(sgcontext->ss->pbvh, PBVH_UpdateMask);
}

static void sculpt_gesture_init_mask_properties(SculptGestureContext *sgcontext, wmOperator *op)
{
  sgcontext->operation = MEM_callocN(sizeof(SculptGestureMaskOperation), "Mask Operation");

  SculptGestureMaskOperation *mask_operation = (SculptGestureMaskOperation *)sgcontext->operation;

  mask_operation->op.sculpt_gesture_begin = sculpt_gesture_mask_begin;
  mask_operation->op.sculpt_gesture_apply_for_symmetry_pass =
      sculpt_gesture_mask_apply_for_symmetry_pass;
  mask_operation->op.sculpt_gesture_end = sculpt_gesture_mask_end;

  mask_operation->mode = RNA_enum_get(op->ptr, "mode");
  mask_operation->value = RNA_float_get(op->ptr, "value");
}

static void paint_mask_gesture_operator_properties(wmOperatorType *ot)
{
  RNA_def_enum(ot->srna, "mode", mode_items, PAINT_MASK_FLOOD_VALUE, "Mode", NULL);
  RNA_def_float(
      ot->srna,
      "value",
      1.0f,
      0.0f,
      1.0f,
      "Value",
      "Mask level to use when mode is 'Value'; zero means no masking and one is fully masked",
      0.0f,
      1.0f);
}

/* Trim Gesture Operation. */

typedef enum eSculptTrimOperationType {
  SCULPT_GESTURE_TRIM_INTERSECT,
  SCULPT_GESTURE_TRIM_DIFFERENCE,
  SCULPT_GESTURE_TRIM_UNION,
  SCULPT_GESTURE_TRIM_JOIN,
} eSculptTrimOperationType;

/* Intersect is not exposed in the UI because it does not work correctly with symmetry (it deletes
 * the symmetrical part of the mesh in the first symmetry pass). */
static EnumPropertyItem prop_trim_operation_types[] = {
    {SCULPT_GESTURE_TRIM_DIFFERENCE,
     "DIFFERENCE",
     0,
     "Difference",
     "Use a difference boolean operation"},
    {SCULPT_GESTURE_TRIM_UNION, "UNION", 0, "Union", "Use a union boolean operation"},
    {SCULPT_GESTURE_TRIM_JOIN,
     "JOIN",
     0,
     "Join",
     "Join the new mesh as separate geometry, without performing any boolean operation"},
    {0, NULL, 0, NULL, NULL},
};

typedef enum eSculptTrimOrientationType {
  SCULPT_GESTURE_TRIM_ORIENTATION_VIEW,
  SCULPT_GESTURE_TRIM_ORIENTATION_SURFACE,
} eSculptTrimOrientationType;
static EnumPropertyItem prop_trim_orientation_types[] = {
    {SCULPT_GESTURE_TRIM_ORIENTATION_VIEW,
     "VIEW",
     0,
     "View",
     "Use the view to orientate the trimming shape"},
    {SCULPT_GESTURE_TRIM_ORIENTATION_SURFACE,
     "SURFACE",
     0,
     "Surface",
     "Use the surface normal to orientate the trimming shape"},
    {0, NULL, 0, NULL, NULL},
};

typedef enum eSculptTrimLocationType {
  SCULPT_GESTURE_TRIM_LOCATION_DEPTH_SURFACE,
  SCULPT_GESTURE_TRIM_LOCATION_DEPTH_VOLUME,
} eSculptTrimLocationType;
static EnumPropertyItem prop_trim_location_types[] = {
    {SCULPT_GESTURE_TRIM_LOCATION_DEPTH_SURFACE,
     "DEPTH_SURFACE",
     0,
     "Surface",
     "Use the surface under the cursor to locate the trimming shape"},
    {SCULPT_GESTURE_TRIM_LOCATION_DEPTH_VOLUME,
     "DEPTH_VOLUME",
     0,
     "Volume",
     "Use the volume of the mesh to locate the trimming shape in the center of the volume"},
    {0, NULL, 0, NULL, NULL},
};

typedef struct SculptGestureTrimOperation {
  SculptGestureOperation op;

  Mesh *mesh;
  float (*true_mesh_co)[3];

  float depth_front;
  float depth_back;
  float avg_edge_len;

  bool use_cursor_depth;

  eSculptTrimOperationType mode;
  eSculptTrimOrientationType orientation;
  eSculptTrimLocationType location;
} SculptGestureTrimOperation;

static void sculpt_gesture_trim_normals_update(SculptGestureContext *sgcontext)
{
  SculptGestureTrimOperation *trim_operation = (SculptGestureTrimOperation *)sgcontext->operation;
  Mesh *trim_mesh = trim_operation->mesh;
  BKE_mesh_calc_normals(trim_mesh);

  const BMAllocTemplate allocsize = BMALLOC_TEMPLATE_FROM_ME(trim_mesh);
  BMesh *bm;
  bm = BM_mesh_create(&allocsize,
                      &((struct BMeshCreateParams){
                          .use_toolflags = true,
                      }));

  BM_mesh_bm_from_me(NULL,
                     bm,
                     trim_mesh,
                     (&(struct BMeshFromMeshParams){
                         .calc_face_normal = true,
                         .calc_vert_normal = true,
                     }));
  BM_mesh_elem_hflag_enable_all(bm, BM_FACE, BM_ELEM_TAG, false);
  BMO_op_callf(bm,
               (BMO_FLAG_DEFAULTS & ~BMO_FLAG_RESPECT_HIDE),
               "recalc_face_normals faces=%hf",
               BM_ELEM_TAG);
  BM_mesh_elem_hflag_disable_all(bm, BM_VERT | BM_EDGE | BM_FACE, BM_ELEM_TAG, false);
  Mesh *result = BKE_mesh_from_bmesh_nomain(bm,
                                            (&(struct BMeshToMeshParams){
                                                .calc_object_remap = false,
                                            }),
                                            trim_mesh);
  BM_mesh_free(bm);
  BKE_id_free(NULL, trim_mesh);
  trim_operation->mesh = result;
}

/* Get the origin and normal that are going to be used for calculating the depth and position the
 * trimming geometry. */
static void sculpt_gesture_trim_shape_origin_normal_get(SculptGestureContext *sgcontext,
                                                        float *r_origin,
                                                        float *r_normal)
{
  SculptGestureTrimOperation *trim_operation = (SculptGestureTrimOperation *)sgcontext->operation;
  /* Use the view origin and normal in world space. The trimming mesh coordinates are
   * calculated in world space, aligned to the view, and then converted to object space to
   * store them in the final trimming mesh which is going to be used in the boolean operation.
   */
  switch (trim_operation->orientation) {
    case SCULPT_GESTURE_TRIM_ORIENTATION_VIEW:
      copy_v3_v3(r_origin, sgcontext->world_space_view_origin);
      copy_v3_v3(r_normal, sgcontext->world_space_view_normal);
      break;
    case SCULPT_GESTURE_TRIM_ORIENTATION_SURFACE:
      mul_v3_m4v3(r_origin, sgcontext->vc.obact->obmat, sgcontext->ss->gesture_initial_location);
      /* Transforming the normal does not take non uniform scaling into account. Sculpt mode is not
       * expected to work on object with non uniform scaling. */
      copy_v3_v3(r_normal, sgcontext->ss->gesture_initial_normal);
      mul_mat3_m4_v3(sgcontext->vc.obact->obmat, r_normal);
      break;
  }
}

static void sculpt_gesture_trim_calculate_depth(SculptGestureContext *sgcontext)
{
  SculptGestureTrimOperation *trim_operation = (SculptGestureTrimOperation *)sgcontext->operation;

  SculptSession *ss = sgcontext->ss;
  ViewContext *vc = &sgcontext->vc;

  const int totvert = SCULPT_vertex_count_get(ss);

  float shape_plane[4];
  float shape_origin[3];
  float shape_normal[3];
  sculpt_gesture_trim_shape_origin_normal_get(sgcontext, shape_origin, shape_normal);
  plane_from_point_normal_v3(shape_plane, shape_origin, shape_normal);

  trim_operation->depth_front = FLT_MAX;
  trim_operation->depth_back = -FLT_MAX;

  for (int i = 0; i < totvert; i++) {
    const float *vco = SCULPT_vertex_co_get(ss, BKE_pbvh_table_index_to_vertex(ss->pbvh, i));
    /* Convert the coordinates to world space to calculate the depth. When generating the trimming
     * mesh, coordinates are first calculated in world space, then converted to object space to
     * store them. */
    float world_space_vco[3];
    mul_v3_m4v3(world_space_vco, vc->obact->obmat, vco);
    const float dist = dist_signed_to_plane_v3(world_space_vco, shape_plane);
    trim_operation->depth_front = min_ff(dist, trim_operation->depth_front);
    trim_operation->depth_back = max_ff(dist, trim_operation->depth_back);
  }

  if (trim_operation->use_cursor_depth) {
    float world_space_gesture_initial_location[3];

    switch (trim_operation->location) {
      case SCULPT_GESTURE_TRIM_LOCATION_DEPTH_SURFACE: {
        mul_v3_m4v3(
            world_space_gesture_initial_location, vc->obact->obmat, ss->gesture_initial_location);

      } break;
      case SCULPT_GESTURE_TRIM_LOCATION_DEPTH_VOLUME: {
        float center_co[3];
        mid_v3_v3v3(center_co, ss->gesture_initial_location, ss->gesture_initial_back_location);
        mul_v3_m4v3(world_space_gesture_initial_location, vc->obact->obmat, center_co);
      } break;
    }

    float mid_point_depth;
    if (trim_operation->orientation == SCULPT_GESTURE_TRIM_ORIENTATION_VIEW) {
      mid_point_depth = ss->gesture_initial_hit ?
                            dist_signed_to_plane_v3(world_space_gesture_initial_location,
                                                    shape_plane) :
                            (trim_operation->depth_back + trim_operation->depth_front) * 0.5f;
    }
    else {
      /* When using normal orientation, if the stroke started over the mesh, position the mid point
       * at 0 distance from the shape plane. This positions the trimming shape half inside of the
       * surface. */
      if (SCULPT_GESTURE_TRIM_LOCATION_DEPTH_VOLUME) {
        mid_point_depth = ss->gesture_initial_hit ?
                              dist_signed_to_plane_v3(world_space_gesture_initial_location,
                                                      shape_plane) :
                              (trim_operation->depth_back + trim_operation->depth_front) * 0.5f;
      }
      else {
        mid_point_depth = ss->gesture_initial_hit ?
                              0.0f :
                              (trim_operation->depth_back + trim_operation->depth_front) * 0.5f;
      }
      mid_point_depth = ss->gesture_initial_hit ?
                            0.0f :
                            (trim_operation->depth_back + trim_operation->depth_front) * 0.5f;
    }

    const float depth_radius = ss->cursor_radius;
    trim_operation->depth_front = mid_point_depth - depth_radius;
    trim_operation->depth_back = mid_point_depth + depth_radius;
  }
}

static void sculpt_gesture_trim_geometry_generate(SculptGestureContext *sgcontext)
{
  SculptGestureTrimOperation *trim_operation = (SculptGestureTrimOperation *)sgcontext->operation;
  ViewContext *vc = &sgcontext->vc;
  ARegion *region = vc->region;

  const int tot_screen_points = sgcontext->tot_gesture_points;
  float(*screen_points)[2] = sgcontext->gesture_points;

  const int trim_totverts = tot_screen_points * 2;
  const int trim_totpolys = (2 * (tot_screen_points - 2)) + (2 * tot_screen_points);
  trim_operation->mesh = BKE_mesh_new_nomain(
      trim_totverts, 0, 0, trim_totpolys * 3, trim_totpolys);
  trim_operation->true_mesh_co = MEM_malloc_arrayN(trim_totverts, sizeof(float[3]), "mesh orco");

  float depth_front = trim_operation->depth_front;
  float depth_back = trim_operation->depth_back;

  if (!trim_operation->use_cursor_depth) {
    /* When using cursor depth, don't modify the depth set by the cursor radius. If full depth is
     * used, adding a little padding to the trimming shape can help avoiding booleans with coplanar
     * faces. */
    depth_front -= 0.1f;
    depth_back += 0.1f;
  }

  float shape_origin[3];
  float shape_normal[3];
  float shape_plane[4];
  sculpt_gesture_trim_shape_origin_normal_get(sgcontext, shape_origin, shape_normal);
  plane_from_point_normal_v3(shape_plane, shape_origin, shape_normal);

  const float(*ob_imat)[4] = vc->obact->imat;

  /* Write vertices coordinates for the front face. */
  float depth_point[3];
  madd_v3_v3v3fl(depth_point, shape_origin, shape_normal, depth_front);
  for (int i = 0; i < tot_screen_points; i++) {
    float new_point[3];
    if (trim_operation->orientation == SCULPT_GESTURE_TRIM_ORIENTATION_VIEW) {
      ED_view3d_win_to_3d(vc->v3d, region, depth_point, screen_points[i], new_point);
    }
    else {
      ED_view3d_win_to_3d_on_plane(region, shape_plane, screen_points[i], false, new_point);
      madd_v3_v3fl(new_point, shape_normal, depth_front);
    }
    mul_v3_m4v3(trim_operation->mesh->mvert[i].co, ob_imat, new_point);
    mul_v3_m4v3(trim_operation->true_mesh_co[i], ob_imat, new_point);
  }

  float avg_elen = 0.0f;

  for (int i = 0; i < tot_screen_points; i++) {
    MVert *v1 = trim_operation->mesh->mvert + i;
    MVert *v2 = trim_operation->mesh->mvert + ((i + 1) % tot_screen_points);

    avg_elen += len_v3v3(v1->co, v2->co);
  }

  trim_operation->avg_edge_len = avg_elen / (float)tot_screen_points;

  /* Write vertices coordinates for the back face. */
  madd_v3_v3v3fl(depth_point, shape_origin, shape_normal, depth_back);
  for (int i = 0; i < tot_screen_points; i++) {
    float new_point[3];
    if (trim_operation->orientation == SCULPT_GESTURE_TRIM_ORIENTATION_VIEW) {
      ED_view3d_win_to_3d(vc->v3d, region, depth_point, screen_points[i], new_point);
    }
    else {
      ED_view3d_win_to_3d_on_plane(region, shape_plane, screen_points[i], false, new_point);
      madd_v3_v3fl(new_point, shape_normal, depth_back);
    }
    mul_v3_m4v3(trim_operation->mesh->mvert[i + tot_screen_points].co, ob_imat, new_point);
    mul_v3_m4v3(trim_operation->true_mesh_co[i + tot_screen_points], ob_imat, new_point);
  }

  /* Get the triangulation for the front/back poly. */
  const int tot_tris_face = tot_screen_points - 2;
  uint(*r_tris)[3] = MEM_malloc_arrayN(tot_tris_face, sizeof(uint[3]), "tris");
  BLI_polyfill_calc(screen_points, tot_screen_points, 0, r_tris);

  /* Write the front face triangle indices. */
  MPoly *mp = trim_operation->mesh->mpoly;
  MLoop *ml = trim_operation->mesh->mloop;
  for (int i = 0; i < tot_tris_face; i++, mp++, ml += 3) {
    mp->loopstart = (int)(ml - trim_operation->mesh->mloop);
    mp->totloop = 3;
    ml[0].v = r_tris[i][0];
    ml[1].v = r_tris[i][1];
    ml[2].v = r_tris[i][2];
  }

  /* Write the back face triangle indices. */
  for (int i = 0; i < tot_tris_face; i++, mp++, ml += 3) {
    mp->loopstart = (int)(ml - trim_operation->mesh->mloop);
    mp->totloop = 3;
    ml[0].v = r_tris[i][0] + tot_screen_points;
    ml[1].v = r_tris[i][1] + tot_screen_points;
    ml[2].v = r_tris[i][2] + tot_screen_points;
  }

  MEM_freeN(r_tris);

  /* Write the indices for the lateral triangles. */
  for (int i = 0; i < tot_screen_points; i++, mp++, ml += 3) {
    mp->loopstart = (int)(ml - trim_operation->mesh->mloop);
    mp->totloop = 3;
    int current_index = i;
    int next_index = current_index + 1;
    if (next_index >= tot_screen_points) {
      next_index = 0;
    }
    ml[0].v = next_index + tot_screen_points;
    ml[1].v = next_index;
    ml[2].v = current_index;
  }

  for (int i = 0; i < tot_screen_points; i++, mp++, ml += 3) {
    mp->loopstart = (int)(ml - trim_operation->mesh->mloop);
    mp->totloop = 3;
    int current_index = i;
    int next_index = current_index + 1;
    if (next_index >= tot_screen_points) {
      next_index = 0;
    }
    ml[0].v = current_index;
    ml[1].v = current_index + tot_screen_points;
    ml[2].v = next_index + tot_screen_points;
  }

  BKE_mesh_calc_edges(trim_operation->mesh, false, false);
  sculpt_gesture_trim_normals_update(sgcontext);

  mp = trim_operation->mesh->mpoly + tot_tris_face * 2;

  /* flag edges as sharp for dyntopo remesher */
  for (int i = 0; i < tot_screen_points * 2; i++, mp++) {
    ml = trim_operation->mesh->mloop + mp->loopstart;

    trim_operation->mesh->medge[ml[1].e].flag |= ME_SHARP;
  }
}
static void sculpt_gesture_trim_geometry_free(SculptGestureContext *sgcontext)
{
  SculptGestureTrimOperation *trim_operation = (SculptGestureTrimOperation *)sgcontext->operation;
  BKE_id_free(NULL, trim_operation->mesh);
  MEM_freeN(trim_operation->true_mesh_co);
}

static int bm_face_isect_pair(BMFace *f, void *UNUSED(user_data))
{
  return BM_elem_flag_test(f, BM_ELEM_DRAW) ? 0 : 1;
}

static void sculpt_gesture_apply_trim(SculptGestureContext *sgcontext)
{
  SculptGestureTrimOperation *trim_operation = (SculptGestureTrimOperation *)sgcontext->operation;
  Mesh *sculpt_mesh = BKE_mesh_from_object(sgcontext->vc.obact);
  Mesh *trim_mesh = trim_operation->mesh;

  BMesh *bm;

  if (sgcontext->ss && sgcontext->ss->bm) {
    bm = sgcontext->ss->bm;
    BM_mesh_normals_update(bm);
  }

  else {
    const BMAllocTemplate allocsize = BMALLOC_TEMPLATE_FROM_ME(sculpt_mesh, trim_mesh);
    bm = BM_mesh_create(&allocsize,
                        &((struct BMeshCreateParams){
                            .use_toolflags = false,
                        }));

    BM_mesh_bm_from_me(NULL,
                       bm,
                       sculpt_mesh,
                       &((struct BMeshFromMeshParams){
                           .calc_face_normal = true,
                       }));
  }

  const BMAllocTemplate allocsize = BMALLOC_TEMPLATE_FROM_ME(sculpt_mesh, trim_mesh);
  BMesh *trimbm = BM_mesh_create(
      &allocsize,
      &((struct BMeshCreateParams){.use_toolflags = false,
                                   .create_unique_ids = true,
                                   .no_reuse_ids = false,
                                   .temporary_ids = false,
                                   .copy_all_layers = true,
                                   .id_elem_mask = BM_VERT | BM_EDGE | BM_FACE,
                                   .id_map = true}));

  BM_mesh_bm_from_me(NULL,
                     trimbm,
                     trim_mesh,
                     &((struct BMeshFromMeshParams){
                         .calc_face_normal = true,
                         .calc_vert_normal = true,
                     }));

<<<<<<< HEAD
  BM_mesh_normals_update(bm);

#if 0
  // remesh
  DynTopoState *ds = BKE_dyntopo_init(trimbm, NULL);
  DynRemeshParams params;
  BKE_dyntopo_default_params(&params, trim_operation->avg_edge_len * 4.0);
  BKE_dyntopo_remesh(ds, &params, 10, PBVH_Collapse | PBVH_Cleanup | PBVH_Subdivide);

  BM_mesh_toolflags_set(bm, true);

  BKE_dyntopo_free(ds);
#endif

  BM_mesh_toolflags_set(bm, true);

  BMO_op_callf(trimbm, BMO_FLAG_DEFAULTS, "duplicate geom=%avef dest=%p", bm, 3);

  SCULPT_update_customdata_refs(sgcontext->ss, sgcontext->vc.obact);
  BM_mesh_free(trimbm);
=======
  BM_mesh_bm_from_me(bm,
                     sculpt_mesh,
                     &((struct BMeshFromMeshParams){
                         .calc_face_normal = true,
                         .calc_vert_normal = true,
                     }));
>>>>>>> 42853bac

  const int looptris_tot = poly_to_tri_count(bm->totface, bm->totloop);
  BMLoop *(*looptris)[3];
  looptris = MEM_malloc_arrayN(looptris_tot, sizeof(*looptris), __func__);
  BM_mesh_calc_tessellation_beauty(bm, looptris);

  BMIter iter;
  int i;
  const int i_faces_end = trim_mesh->totpoly;

  /* We need face normals because of 'BM_face_split_edgenet'
   * we could calculate on the fly too (before calling split). */

  const short ob_src_totcol = trim_mesh->totcol;
  short *material_remap = BLI_array_alloca(material_remap, ob_src_totcol ? ob_src_totcol : 1);

  BMFace *efa;
  i = 0;
  BM_ITER_MESH (efa, &iter, bm, BM_FACES_OF_MESH) {
    normalize_v3(efa->no);

    /* Temp tag to test which side split faces are from. */
    BM_elem_flag_enable(efa, BM_ELEM_DRAW);

    /* Remap material. */
    if (efa->mat_nr < ob_src_totcol) {
      efa->mat_nr = material_remap[efa->mat_nr];
    }

    if (++i == i_faces_end) {
      break;
    }
  }

  /* Join does not do a boolean operation, it just adds the geometry. */
  if (trim_operation->mode != SCULPT_GESTURE_TRIM_JOIN) {
    int boolean_mode = 0;
    switch (trim_operation->mode) {
      case SCULPT_GESTURE_TRIM_INTERSECT:
        boolean_mode = eBooleanModifierOp_Intersect;
        break;
      case SCULPT_GESTURE_TRIM_DIFFERENCE:
        boolean_mode = eBooleanModifierOp_Difference;
        break;
      case SCULPT_GESTURE_TRIM_UNION:
        boolean_mode = eBooleanModifierOp_Union;
        break;
      case SCULPT_GESTURE_TRIM_JOIN:
        BLI_assert(false);
        break;
    }
    BM_mesh_boolean(
        bm, looptris, looptris_tot, bm_face_isect_pair, NULL, 2, true, true, false, boolean_mode);
  }

  MEM_freeN(looptris);

  if (sgcontext->ss && sgcontext->ss->bm) {  // rebuild pbvh
    BKE_pbvh_free(sgcontext->ss->pbvh);
    sgcontext->ss->pbvh = BKE_pbvh_new();

    BKE_pbvh_build_bmesh(sgcontext->ss->pbvh,
                         sculpt_mesh,
                         sgcontext->ss->bm,
                         sgcontext->ss->bm_smooth_shading,
                         sgcontext->ss->bm_log,
                         sgcontext->ss->cd_vert_node_offset,
                         sgcontext->ss->cd_face_node_offset,
                         sgcontext->ss->cd_sculpt_vert,
                         sgcontext->ss->cd_face_areas,
                         sgcontext->ss->fast_draw,
                         true);
  }
  else {  // save result to mesh
    Mesh *result = BKE_mesh_from_bmesh_nomain(bm,
                                              (&(struct BMeshToMeshParams){
                                                  .calc_object_remap = false,
                                              }),
                                              sculpt_mesh);
    BM_mesh_free(bm);
    result->runtime.vert_normals_dirty = true;
    BKE_mesh_normals_tag_dirty(result);
    BKE_mesh_nomain_to_mesh(
        result, sgcontext->vc.obact->data, sgcontext->vc.obact, &CD_MASK_MESH, true);
  }
}

static void sculpt_gesture_trim_begin(bContext *C, SculptGestureContext *sgcontext)
{
  Depsgraph *depsgraph = CTX_data_ensure_evaluated_depsgraph(C);
  sculpt_gesture_trim_calculate_depth(sgcontext);
  sculpt_gesture_trim_geometry_generate(sgcontext);
  BKE_sculpt_update_object_for_edit(depsgraph, sgcontext->vc.obact, true, false, false);
  SCULPT_undo_push_node(sgcontext->vc.obact, NULL, SCULPT_UNDO_GEOMETRY);
}

static void sculpt_gesture_trim_apply_for_symmetry_pass(bContext *UNUSED(C),
                                                        SculptGestureContext *sgcontext)
{
  SculptGestureTrimOperation *trim_operation = (SculptGestureTrimOperation *)sgcontext->operation;
  Mesh *trim_mesh = trim_operation->mesh;
  for (int i = 0; i < trim_mesh->totvert; i++) {
    flip_v3_v3(trim_mesh->mvert[i].co, trim_operation->true_mesh_co[i], sgcontext->symmpass);
  }
  sculpt_gesture_trim_normals_update(sgcontext);
  sculpt_gesture_apply_trim(sgcontext);
}

static void sculpt_gesture_trim_end(bContext *UNUSED(C), SculptGestureContext *sgcontext)
{
  Object *object = sgcontext->vc.obact;
  SculptSession *ss = object->sculpt;
  ss->face_sets = CustomData_get_layer(&((Mesh *)object->data)->pdata, CD_SCULPT_FACE_SETS);
  if (ss->face_sets) {
    /* Assign a new Face Set ID to the new faces created by the trim operation. */
    const int next_face_set_id = ED_sculpt_face_sets_find_next_available_id(object->data);
    ED_sculpt_face_sets_initialize_none_to_id(object->data, next_face_set_id);
  }

  sculpt_gesture_trim_geometry_free(sgcontext);

  SCULPT_undo_push_node(sgcontext->vc.obact, NULL, SCULPT_UNDO_GEOMETRY);
  BKE_mesh_batch_cache_dirty_tag(sgcontext->vc.obact->data, BKE_MESH_BATCH_DIRTY_ALL);
  DEG_id_tag_update(&sgcontext->vc.obact->id, ID_RECALC_GEOMETRY);
}

static void sculpt_gesture_init_trim_properties(SculptGestureContext *sgcontext, wmOperator *op)
{
  sgcontext->operation = MEM_callocN(sizeof(SculptGestureTrimOperation), "Trim Operation");

  SculptGestureTrimOperation *trim_operation = (SculptGestureTrimOperation *)sgcontext->operation;

  trim_operation->op.sculpt_gesture_begin = sculpt_gesture_trim_begin;
  trim_operation->op.sculpt_gesture_apply_for_symmetry_pass =
      sculpt_gesture_trim_apply_for_symmetry_pass;
  trim_operation->op.sculpt_gesture_end = sculpt_gesture_trim_end;

  trim_operation->mode = RNA_enum_get(op->ptr, "trim_mode");
  trim_operation->use_cursor_depth = RNA_boolean_get(op->ptr, "use_cursor_depth");
  trim_operation->orientation = RNA_enum_get(op->ptr, "trim_orientation");
  trim_operation->location = RNA_enum_get(op->ptr, "trim_location");

  /* If the cursor was not over the mesh, force the orientation to view. */
  if (!sgcontext->ss->gesture_initial_hit) {
    trim_operation->orientation = SCULPT_GESTURE_TRIM_ORIENTATION_VIEW;
  }
}

static void sculpt_trim_gesture_operator_properties(wmOperatorType *ot)
{
  RNA_def_enum(ot->srna,
               "trim_mode",
               prop_trim_operation_types,
               SCULPT_GESTURE_TRIM_DIFFERENCE,
               "Trim Mode",
               NULL);
  RNA_def_boolean(
      ot->srna,
      "use_cursor_depth",
      false,
      "Use Cursor for Depth",
      "Use cursor location and radius for the dimensions and position of the trimming shape");
  RNA_def_enum(ot->srna,
               "trim_orientation",
               prop_trim_orientation_types,
               SCULPT_GESTURE_TRIM_ORIENTATION_VIEW,
               "Shape Orientation",
               NULL);

  RNA_def_enum(ot->srna,
               "trim_location",
               prop_trim_location_types,
               SCULPT_GESTURE_TRIM_LOCATION_DEPTH_SURFACE,
               "Shape Location",
               NULL);
}

/* Project Gesture Operation. */
typedef enum eSculptProjectDeformationMode {
  SCULPT_GESTURE_PROJECT_DEFORM_PROJECT,
  SCULPT_GESTURE_PROJECT_DEFORM_FAIR,
} eSculptProjectDeformationMode;

static EnumPropertyItem prop_project_deformation_mode_types[] = {
    {SCULPT_GESTURE_PROJECT_DEFORM_PROJECT,
     "PROJECT",
     0,
     "Project to Plane",
     "Project the affected geometry into the gesture plane"},
    {SCULPT_GESTURE_PROJECT_DEFORM_FAIR,
     "FAIR",
     0,
     "Fair Positions",
     "Use position fairing in the affected area"},
    {0, NULL, 0, NULL, NULL},
};

typedef struct SculptGestureProjectOperation {
  SculptGestureOperation operation;
  eSculptProjectDeformationMode deformation_mode;
  bool *fairing_mask;
} SculptGestureProjectOperation;

static void sculpt_gesture_project_begin(bContext *C, SculptGestureContext *sgcontext)
{
  SculptGestureProjectOperation *project_operation = (SculptGestureProjectOperation *)
                                                         sgcontext->operation;
  Depsgraph *depsgraph = CTX_data_depsgraph_pointer(C);
  BKE_sculpt_update_object_for_edit(depsgraph, sgcontext->vc.obact, true, false, false);

  if (project_operation->deformation_mode == SCULPT_GESTURE_PROJECT_DEFORM_FAIR) {
    const int totvert = SCULPT_vertex_count_get(sgcontext->ss);
    project_operation->fairing_mask = MEM_calloc_arrayN(totvert, sizeof(bool), "fairing mask");
  }
}

static void project_line_gesture_apply_task_cb(void *__restrict userdata,
                                               const int i,
                                               const TaskParallelTLS *__restrict UNUSED(tls))
{
  SculptGestureContext *sgcontext = userdata;

  PBVHNode *node = sgcontext->nodes[i];
  PBVHVertexIter vd;
  bool any_updated = false;

  SCULPT_undo_push_node(sgcontext->vc.obact, node, SCULPT_UNDO_COORDS);

  BKE_pbvh_vertex_iter_begin (sgcontext->ss->pbvh, node, vd, PBVH_ITER_UNIQUE) {
    if (!sculpt_gesture_is_vertex_effected(sgcontext, &vd)) {
      continue;
    }

    float projected_pos[3];
    closest_to_plane_v3(projected_pos, sgcontext->line.plane, vd.co);

    float disp[3];
    sub_v3_v3v3(disp, projected_pos, vd.co);
    const float mask = vd.mask ? *vd.mask : 0.0f;
    mul_v3_fl(disp, 1.0f - mask);
    if (is_zero_v3(disp)) {
      continue;
    }
    add_v3_v3(vd.co, disp);
    if (vd.mvert) {
      BKE_pbvh_vert_mark_update(sgcontext->ss->pbvh, vd.vertex);
    }
    any_updated = true;
  }
  BKE_pbvh_vertex_iter_end;

  if (any_updated) {
    BKE_pbvh_node_mark_update(node);
  }
}

static void project_gesture_tag_fairing_task_cb(void *__restrict userdata,
                                                const int i,
                                                const TaskParallelTLS *__restrict UNUSED(tls))
{
  SculptGestureContext *sgcontext = userdata;
  SculptGestureProjectOperation *project_operation = (SculptGestureProjectOperation *)
                                                         sgcontext->operation;

  PBVHNode *node = sgcontext->nodes[i];
  PBVHVertexIter vd;
  bool any_updated = false;

  SCULPT_undo_push_node(sgcontext->vc.obact, node, SCULPT_UNDO_COORDS);

  BKE_pbvh_vertex_iter_begin (sgcontext->ss->pbvh, node, vd, PBVH_ITER_UNIQUE) {
    if (!sculpt_gesture_is_vertex_effected(sgcontext, &vd)) {
      continue;
    }
    project_operation->fairing_mask[vd.index] = true;
    if (vd.mvert) {
      BKE_pbvh_vert_mark_update(sgcontext->ss->pbvh, vd.vertex);
    }
    any_updated = true;
  }
  BKE_pbvh_vertex_iter_end;

  if (any_updated) {
    BKE_pbvh_node_mark_update(node);
  }
}

static void project_gesture_project_fairing_boundary_task_cb(
    void *__restrict userdata, const int i, const TaskParallelTLS *__restrict UNUSED(tls))
{
  SculptGestureContext *sgcontext = userdata;
  SculptGestureProjectOperation *project_operation = (SculptGestureProjectOperation *)
                                                         sgcontext->operation;
  SculptSession *ss = sgcontext->ss;

  PBVHNode *node = sgcontext->nodes[i];
  PBVHVertexIter vd;
  BKE_pbvh_vertex_iter_begin (sgcontext->ss->pbvh, node, vd, PBVH_ITER_UNIQUE) {
    bool project_vertex = false;
    bool vertex_fairing_mask = project_operation->fairing_mask[vd.index];

    if (!project_operation->fairing_mask[vd.index]) {
      // continue;
    }

    SculptVertexNeighborIter ni;
    SCULPT_VERTEX_NEIGHBORS_ITER_BEGIN (ss, vd.vertex, ni) {
      if (project_operation->fairing_mask[ni.index] != vertex_fairing_mask) {
        project_vertex = true;
        break;
      }
    }
    SCULPT_VERTEX_NEIGHBORS_ITER_END(ni);

    if (!project_vertex) {
      continue;
    }

    closest_to_plane_v3(vd.co, sgcontext->line.plane, vd.co);

    if (vd.mvert) {
      BKE_pbvh_vert_mark_update(sgcontext->ss->pbvh, vd.vertex);
    }
  }
  BKE_pbvh_vertex_iter_end;
}

static void sculpt_gesture_project_apply_for_symmetry_pass(bContext *UNUSED(C),
                                                           SculptGestureContext *sgcontext)
{
  SculptGestureProjectOperation *project_operation = (SculptGestureProjectOperation *)
                                                         sgcontext->operation;
  TaskParallelSettings settings;
  BKE_pbvh_parallel_range_settings(&settings, true, sgcontext->totnode);

  switch (project_operation->deformation_mode) {
    case SCULPT_GESTURE_PROJECT_DEFORM_PROJECT:
      BLI_assert(sgcontext->shape_type == SCULPT_GESTURE_SHAPE_LINE);
      BLI_task_parallel_range(
          0, sgcontext->totnode, sgcontext, project_line_gesture_apply_task_cb, &settings);
      break;
    case SCULPT_GESTURE_PROJECT_DEFORM_FAIR:
      BLI_task_parallel_range(
          0, sgcontext->totnode, sgcontext, project_gesture_tag_fairing_task_cb, &settings);
      if (sgcontext->shape_type == SCULPT_GESTURE_SHAPE_LINE) {
        /* TODO: this needs to loop over all nodes to avoid artifacts. */
        /*
        BLI_task_parallel_range(0,
                                sgcontext->totnode,
                                sgcontext,
                                project_gesture_project_fairing_boundary_task_cb,
                                &settings);
                                */
      }
      break;
  }
}

static void sculpt_gesture_fairing_apply(SculptGestureContext *sgcontext)
{
  SculptSession *ss = sgcontext->vc.obact->sculpt;
  SculptGestureProjectOperation *project_operation = (SculptGestureProjectOperation *)
                                                         sgcontext->operation;
  switch (BKE_pbvh_type(ss->pbvh)) {
    case PBVH_FACES: {
      Mesh *mesh = sgcontext->vc.obact->data;
      MVert *mvert = SCULPT_mesh_deformed_mverts_get(ss);
      BKE_mesh_prefair_and_fair_vertices(
          mesh, mvert, project_operation->fairing_mask, MESH_FAIRING_DEPTH_POSITION);
    } break;
    case PBVH_BMESH: {
      BKE_bmesh_prefair_and_fair_vertices(
          ss->bm, project_operation->fairing_mask, MESH_FAIRING_DEPTH_POSITION);
    } break;
    case PBVH_GRIDS:
      BLI_assert(false);
  }
}

static void sculpt_gesture_project_end(bContext *C, SculptGestureContext *sgcontext)
{
  SculptGestureProjectOperation *project_operation = (SculptGestureProjectOperation *)
                                                         sgcontext->operation;
  if (project_operation->deformation_mode == SCULPT_GESTURE_PROJECT_DEFORM_FAIR) {
    sculpt_gesture_fairing_apply(sgcontext);
    MEM_SAFE_FREE(project_operation->fairing_mask);
  }

  SculptSession *ss = sgcontext->ss;
  Sculpt *sd = CTX_data_tool_settings(C)->sculpt;
  if (ss->deform_modifiers_active || ss->shapekey_active) {
    SCULPT_flush_stroke_deform(sd, sgcontext->vc.obact, true);
  }

  SCULPT_flush_update_step(C, SCULPT_UPDATE_COORDS);
  SCULPT_flush_update_done(C, sgcontext->vc.obact, SCULPT_UPDATE_COORDS);
}

static void sculpt_gesture_init_project_properties(SculptGestureContext *sgcontext, wmOperator *op)
{
  sgcontext->operation = MEM_callocN(sizeof(SculptGestureProjectOperation), "Project Operation");

  SculptGestureProjectOperation *project_operation = (SculptGestureProjectOperation *)
                                                         sgcontext->operation;

  if (sgcontext->shape_type == SCULPT_GESTURE_SHAPE_LINE) {
    project_operation->deformation_mode = RNA_enum_get(op->ptr, "deformation_mode");
  }
  else {
    /* All gesture shapes that are not a line need to be deformed by fairing as they can't be
     * projected to a plane. */
    project_operation->deformation_mode = SCULPT_GESTURE_PROJECT_DEFORM_FAIR;
  }

  project_operation->operation.sculpt_gesture_begin = sculpt_gesture_project_begin;
  project_operation->operation.sculpt_gesture_apply_for_symmetry_pass =
      sculpt_gesture_project_apply_for_symmetry_pass;
  project_operation->operation.sculpt_gesture_end = sculpt_gesture_project_end;
}

static void sculpt_project_gesture_operator_properties(wmOperatorType *ot)
{
  RNA_def_enum(ot->srna,
               "deformation_mode",
               prop_project_deformation_mode_types,
               SCULPT_GESTURE_PROJECT_DEFORM_PROJECT,
               "Deformation mode",
               NULL);
}

static int paint_mask_gesture_box_exec(bContext *C, wmOperator *op)
{
  SculptGestureContext *sgcontext = sculpt_gesture_init_from_box(C, op);
  if (!sgcontext) {
    return OPERATOR_CANCELLED;
  }
  sculpt_gesture_init_mask_properties(sgcontext, op);
  sculpt_gesture_apply(C, sgcontext);
  sculpt_gesture_context_free(sgcontext);
  return OPERATOR_FINISHED;
}

static int paint_mask_gesture_lasso_exec(bContext *C, wmOperator *op)
{
  SculptGestureContext *sgcontext = sculpt_gesture_init_from_lasso(C, op);
  if (!sgcontext) {
    return OPERATOR_CANCELLED;
  }
  sculpt_gesture_init_mask_properties(sgcontext, op);
  sculpt_gesture_apply(C, sgcontext);
  sculpt_gesture_context_free(sgcontext);
  return OPERATOR_FINISHED;
}

static int paint_mask_gesture_line_exec(bContext *C, wmOperator *op)
{
  SculptGestureContext *sgcontext = sculpt_gesture_init_from_line(C, op);
  if (!sgcontext) {
    return OPERATOR_CANCELLED;
  }
  sculpt_gesture_init_mask_properties(sgcontext, op);
  sculpt_gesture_apply(C, sgcontext);
  sculpt_gesture_context_free(sgcontext);
  return OPERATOR_FINISHED;
}

static int face_set_gesture_box_exec(bContext *C, wmOperator *op)
{
  SculptGestureContext *sgcontext = sculpt_gesture_init_from_box(C, op);
  if (!sgcontext) {
    return OPERATOR_CANCELLED;
  }
  sculpt_gesture_init_face_set_properties(sgcontext, op);
  sculpt_gesture_apply(C, sgcontext);
  sculpt_gesture_context_free(sgcontext);
  return OPERATOR_FINISHED;
}

static int face_set_gesture_lasso_exec(bContext *C, wmOperator *op)
{
  SculptGestureContext *sgcontext = sculpt_gesture_init_from_lasso(C, op);
  if (!sgcontext) {
    return OPERATOR_CANCELLED;
  }
  sculpt_gesture_init_face_set_properties(sgcontext, op);
  sculpt_gesture_apply(C, sgcontext);
  sculpt_gesture_context_free(sgcontext);
  return OPERATOR_FINISHED;
}

static int sculpt_trim_gesture_box_exec(bContext *C, wmOperator *op)
{
  Object *object = CTX_data_active_object(C);
  SculptSession *ss = object->sculpt;
  if (BKE_pbvh_type(ss->pbvh) == PBVH_GRIDS) {
    /* Not supported in Multires. */
    return OPERATOR_CANCELLED;
  }

  if (ss->totvert == 0) {
    /* No geometry to trim or to detect a valid position for the trimming shape. */
    return OPERATOR_CANCELLED;
  }

  SculptGestureContext *sgcontext = sculpt_gesture_init_from_box(C, op);
  if (!sgcontext) {
    return OPERATOR_CANCELLED;
  }

  sculpt_gesture_init_trim_properties(sgcontext, op);
  sculpt_gesture_apply(C, sgcontext);
  sculpt_gesture_context_free(sgcontext);
  return OPERATOR_FINISHED;
}

static int sculpt_trim_gesture_box_invoke(bContext *C, wmOperator *op, const wmEvent *event)
{
  Object *ob = CTX_data_active_object(C);
  SculptSession *ss = ob->sculpt;

  SculptCursorGeometryInfo sgi;
  float mouse[2] = {event->mval[0], event->mval[1]};
  SCULPT_vertex_random_access_ensure(ss);
  ss->gesture_initial_hit = SCULPT_cursor_geometry_info_update(C, &sgi, mouse, false, false);
  if (ss->gesture_initial_hit) {
    copy_v3_v3(ss->gesture_initial_location, sgi.location);
    copy_v3_v3(ss->gesture_initial_normal, sgi.normal);
  }

  return WM_gesture_box_invoke(C, op, event);
}

static int sculpt_trim_gesture_lasso_exec(bContext *C, wmOperator *op)
{
  Object *object = CTX_data_active_object(C);
  SculptSession *ss = object->sculpt;

  if (BKE_pbvh_type(ss->pbvh) == PBVH_GRIDS) {
    /* Not supported in Multires and Dyntopo. */
    return OPERATOR_CANCELLED;
  }

  if (ss->totvert == 0) {
    /* No geometry to trim or to detect a valid position for the trimming shape. */
    return OPERATOR_CANCELLED;
  }

  SculptGestureContext *sgcontext = sculpt_gesture_init_from_lasso(C, op);
  if (!sgcontext) {
    return OPERATOR_CANCELLED;
  }
  sculpt_gesture_init_trim_properties(sgcontext, op);
  sculpt_gesture_apply(C, sgcontext);
  sculpt_gesture_context_free(sgcontext);
  return OPERATOR_FINISHED;
}

static int sculpt_trim_gesture_lasso_invoke(bContext *C, wmOperator *op, const wmEvent *event)
{
  Object *ob = CTX_data_active_object(C);
  SculptSession *ss = ob->sculpt;

  SculptCursorGeometryInfo sgi;
  float mouse[2] = {event->mval[0], event->mval[1]};
  SCULPT_vertex_random_access_ensure(ss);
  ss->gesture_initial_hit = SCULPT_cursor_geometry_info_update(C, &sgi, mouse, false, true);
  if (ss->gesture_initial_hit) {
    copy_v3_v3(ss->gesture_initial_location, sgi.location);
    copy_v3_v3(ss->gesture_initial_back_location, sgi.back_location);
    copy_v3_v3(ss->gesture_initial_normal, sgi.normal);
  }

  return WM_gesture_lasso_invoke(C, op, event);
}

static int project_gesture_line_exec(bContext *C, wmOperator *op)
{
  SculptGestureContext *sgcontext = sculpt_gesture_init_from_line(C, op);
  if (!sgcontext) {
    return OPERATOR_CANCELLED;
  }
  sculpt_gesture_init_project_properties(sgcontext, op);
  sculpt_gesture_apply(C, sgcontext);
  sculpt_gesture_context_free(sgcontext);
  return OPERATOR_FINISHED;
}

static int project_gesture_lasso_exec(bContext *C, wmOperator *op)
{
  Object *ob = CTX_data_active_object(C);
  SculptSession *ss = ob->sculpt;
  if (BKE_pbvh_type(ss->pbvh) == PBVH_GRIDS) {
    /* Fairing operations are not supported in Multires. */
    return OPERATOR_CANCELLED;
  }

  SculptGestureContext *sgcontext = sculpt_gesture_init_from_lasso(C, op);
  if (!sgcontext) {
    return OPERATOR_CANCELLED;
  }
  sculpt_gesture_init_project_properties(sgcontext, op);
  sculpt_gesture_apply(C, sgcontext);
  sculpt_gesture_context_free(sgcontext);
  return OPERATOR_FINISHED;
}

static int project_gesture_box_exec(bContext *C, wmOperator *op)
{
  Object *ob = CTX_data_active_object(C);
  SculptSession *ss = ob->sculpt;
  if (BKE_pbvh_type(ss->pbvh) == PBVH_GRIDS) {
    /* Fairing operations are not supported in Multires. */
    return OPERATOR_CANCELLED;
  }

  SculptGestureContext *sgcontext = sculpt_gesture_init_from_box(C, op);
  if (!sgcontext) {
    return OPERATOR_CANCELLED;
  }
  sculpt_gesture_init_project_properties(sgcontext, op);
  sculpt_gesture_apply(C, sgcontext);
  sculpt_gesture_context_free(sgcontext);
  return OPERATOR_FINISHED;
}

void PAINT_OT_mask_lasso_gesture(wmOperatorType *ot)
{
  ot->name = "Mask Lasso Gesture";
  ot->idname = "PAINT_OT_mask_lasso_gesture";
  ot->description = "Add mask within the lasso as you move the brush";

  ot->invoke = WM_gesture_lasso_invoke;
  ot->modal = WM_gesture_lasso_modal;
  ot->exec = paint_mask_gesture_lasso_exec;

  ot->poll = SCULPT_mode_poll_view3d;

  ot->flag = OPTYPE_REGISTER | OPTYPE_DEPENDS_ON_CURSOR;

  /* Properties. */
  WM_operator_properties_gesture_lasso(ot);
  sculpt_gesture_operator_properties(ot);

  paint_mask_gesture_operator_properties(ot);
}

void PAINT_OT_mask_box_gesture(wmOperatorType *ot)
{
  ot->name = "Mask Box Gesture";
  ot->idname = "PAINT_OT_mask_box_gesture";
  ot->description = "Add mask within the box as you move the brush";

  ot->invoke = WM_gesture_box_invoke;
  ot->modal = WM_gesture_box_modal;
  ot->exec = paint_mask_gesture_box_exec;

  ot->poll = SCULPT_mode_poll_view3d;

  ot->flag = OPTYPE_REGISTER;

  /* Properties. */
  WM_operator_properties_border(ot);
  sculpt_gesture_operator_properties(ot);

  paint_mask_gesture_operator_properties(ot);
}

void PAINT_OT_mask_line_gesture(wmOperatorType *ot)
{
  ot->name = "Mask Line Gesture";
  ot->idname = "PAINT_OT_mask_line_gesture";
  ot->description = "Add mask to the right of a line as you move the brush";

  ot->invoke = WM_gesture_straightline_active_side_invoke;
  ot->modal = WM_gesture_straightline_oneshot_modal;
  ot->exec = paint_mask_gesture_line_exec;

  ot->poll = SCULPT_mode_poll_view3d;

  ot->flag = OPTYPE_REGISTER;

  /* Properties. */
  WM_operator_properties_gesture_straightline(ot, WM_CURSOR_EDIT);
  sculpt_gesture_operator_properties(ot);

  paint_mask_gesture_operator_properties(ot);
}

void SCULPT_OT_face_set_lasso_gesture(wmOperatorType *ot)
{
  ot->name = "Face Set Lasso Gesture";
  ot->idname = "SCULPT_OT_face_set_lasso_gesture";
  ot->description = "Add face set within the lasso as you move the brush";

  ot->invoke = WM_gesture_lasso_invoke;
  ot->modal = WM_gesture_lasso_modal;
  ot->exec = face_set_gesture_lasso_exec;

  ot->poll = SCULPT_mode_poll_view3d;

  ot->flag = OPTYPE_DEPENDS_ON_CURSOR;

  /* Properties. */
  WM_operator_properties_gesture_lasso(ot);
  sculpt_gesture_operator_properties(ot);
}

void SCULPT_OT_face_set_box_gesture(wmOperatorType *ot)
{
  ot->name = "Face Set Box Gesture";
  ot->idname = "SCULPT_OT_face_set_box_gesture";
  ot->description = "Add face set within the box as you move the brush";

  ot->invoke = WM_gesture_box_invoke;
  ot->modal = WM_gesture_box_modal;
  ot->exec = face_set_gesture_box_exec;

  ot->poll = SCULPT_mode_poll_view3d;

  ot->flag = OPTYPE_REGISTER;

  /* Properties. */
  WM_operator_properties_border(ot);
  sculpt_gesture_operator_properties(ot);
}

void SCULPT_OT_trim_lasso_gesture(wmOperatorType *ot)
{
  ot->name = "Trim Lasso Gesture";
  ot->idname = "SCULPT_OT_trim_lasso_gesture";
  ot->description = "Trims the mesh within the lasso as you move the brush";

  ot->invoke = sculpt_trim_gesture_lasso_invoke;
  ot->modal = WM_gesture_lasso_modal;
  ot->exec = sculpt_trim_gesture_lasso_exec;

  ot->poll = SCULPT_mode_poll_view3d;

  ot->flag = OPTYPE_REGISTER | OPTYPE_DEPENDS_ON_CURSOR;

  /* Properties. */
  WM_operator_properties_gesture_lasso(ot);
  sculpt_gesture_operator_properties(ot);

  sculpt_trim_gesture_operator_properties(ot);
}

void SCULPT_OT_trim_box_gesture(wmOperatorType *ot)
{
  ot->name = "Trim Box Gesture";
  ot->idname = "SCULPT_OT_trim_box_gesture";
  ot->description = "Trims the mesh within the box as you move the brush";

  ot->invoke = sculpt_trim_gesture_box_invoke;
  ot->modal = WM_gesture_box_modal;
  ot->exec = sculpt_trim_gesture_box_exec;

  ot->poll = SCULPT_mode_poll_view3d;

  ot->flag = OPTYPE_REGISTER;

  /* Properties. */
  WM_operator_properties_border(ot);
  sculpt_gesture_operator_properties(ot);

  sculpt_trim_gesture_operator_properties(ot);
}

void SCULPT_OT_project_line_gesture(wmOperatorType *ot)
{
  ot->name = "Project Line Gesture";
  ot->idname = "SCULPT_OT_project_line_gesture";
  ot->description = "Project the geometry onto a plane defined by a line";

  ot->invoke = WM_gesture_straightline_active_side_invoke;
  ot->modal = WM_gesture_straightline_oneshot_modal;
  ot->exec = project_gesture_line_exec;

  ot->poll = SCULPT_mode_poll_view3d;

  ot->flag = OPTYPE_REGISTER;

  /* Properties. */
  WM_operator_properties_gesture_straightline(ot, WM_CURSOR_EDIT);
  sculpt_gesture_operator_properties(ot);

  sculpt_project_gesture_operator_properties(ot);
}

void SCULPT_OT_project_lasso_gesture(wmOperatorType *ot)
{
  ot->name = "Project Lasso Gesture";
  ot->idname = "SCULPT_OT_project_lasso_gesture";
  ot->description = "Project by fairing the geometry to the curve defined by the lasso gesture";

  ot->invoke = WM_gesture_lasso_invoke;
  ot->modal = WM_gesture_lasso_modal;
  ot->exec = project_gesture_lasso_exec;

  ot->poll = SCULPT_mode_poll;

  ot->flag = OPTYPE_REGISTER;

  /* Properties. */
  WM_operator_properties_gesture_lasso(ot);
  sculpt_gesture_operator_properties(ot);

  sculpt_project_gesture_operator_properties(ot);
}

void SCULPT_OT_project_box_gesture(wmOperatorType *ot)
{
  ot->name = "Project Box Gesture";
  ot->idname = "SCULPT_OT_project_box_gesture";
  ot->description = "Project by fairing the geometry to the box defined by the gesture";

  ot->invoke = WM_gesture_box_invoke;
  ot->modal = WM_gesture_box_modal;
  ot->exec = project_gesture_box_exec;

  ot->poll = SCULPT_mode_poll;

  ot->flag = OPTYPE_REGISTER;

  /* Properties. */
  WM_operator_properties_border(ot);
  sculpt_gesture_operator_properties(ot);

  sculpt_project_gesture_operator_properties(ot);
}<|MERGE_RESOLUTION|>--- conflicted
+++ resolved
@@ -1308,7 +1308,6 @@
                          .calc_vert_normal = true,
                      }));
 
-<<<<<<< HEAD
   BM_mesh_normals_update(bm);
 
 #if 0
@@ -1329,14 +1328,13 @@
 
   SCULPT_update_customdata_refs(sgcontext->ss, sgcontext->vc.obact);
   BM_mesh_free(trimbm);
-=======
-  BM_mesh_bm_from_me(bm,
+
+  BM_mesh_bm_from_me(NULL, bm,
                      sculpt_mesh,
                      &((struct BMeshFromMeshParams){
                          .calc_face_normal = true,
                          .calc_vert_normal = true,
                      }));
->>>>>>> 42853bac
 
   const int looptris_tot = poly_to_tri_count(bm->totface, bm->totloop);
   BMLoop *(*looptris)[3];
