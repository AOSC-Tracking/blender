/* SPDX-License-Identifier: GPL-2.0-or-later
 * Copyright 2012 by Nicholas Bishop. All rights reserved. */

/** \file
 * \ingroup edsculpt
 */

#include "MEM_guardedalloc.h"

#include "DNA_mesh_types.h"
#include "DNA_meshdata_types.h"
#include "DNA_modifier_types.h"
#include "DNA_object_types.h"
#include "DNA_vec_types.h"

#include "BLI_alloca.h"
#include "BLI_bitmap_draw_2d.h"
#include "BLI_lasso_2d.h"
#include "BLI_math_geom.h"
#include "BLI_math_matrix.h"
#include "BLI_polyfill_2d.h"
#include "BLI_rect.h"
#include "BLI_task.h"
#include "BLI_utildefines.h"

#include "BKE_brush.h"
#include "BKE_ccg.h"
#include "BKE_context.h"
#include "BKE_lib_id.h"
#include "BKE_mesh.h"
#include "BKE_multires.h"
#include "BKE_paint.h"
#include "BKE_pbvh.h"
#include "BKE_subsurf.h"

#include "DEG_depsgraph.h"

#include "RNA_access.h"
#include "RNA_define.h"

#include "WM_api.h"
#include "WM_types.h"

#include "ED_screen.h"
#include "ED_sculpt.h"
#include "ED_view3d.h"

#include "bmesh.h"
#include "bmesh_tools.h"
#include "tools/bmesh_boolean.h"

#include "paint_intern.h"

/* For undo push. */
#include "sculpt_intern.h"

#include <stdlib.h>

static const EnumPropertyItem mode_items[] = {
    {PAINT_MASK_FLOOD_VALUE,
     "VALUE",
     0,
     "Value",
     "Set mask to the level specified by the 'value' property"},
    {PAINT_MASK_FLOOD_VALUE_INVERSE,
     "VALUE_INVERSE",
     0,
     "Value Inverted",
     "Set mask to the level specified by the inverted 'value' property"},
    {PAINT_MASK_INVERT, "INVERT", 0, "Invert", "Invert the mask"},
    {0}};

static void mask_flood_fill_set_elem(float *elem, PaintMaskFloodMode mode, float value)
{
  switch (mode) {
    case PAINT_MASK_FLOOD_VALUE:
      (*elem) = value;
      break;
    case PAINT_MASK_FLOOD_VALUE_INVERSE:
      (*elem) = 1.0f - value;
      break;
    case PAINT_MASK_INVERT:
      (*elem) = 1.0f - (*elem);
      break;
  }
}

typedef struct MaskTaskData {
  Object *ob;
  PBVH *pbvh;
  PBVHNode **nodes;
  bool multires;

  PaintMaskFloodMode mode;
  float value;
  float (*clip_planes_final)[4];

  bool front_faces_only;
  float view_normal[3];
} MaskTaskData;

static void mask_flood_fill_task_cb(void *__restrict userdata,
                                    const int i,
                                    const TaskParallelTLS *__restrict UNUSED(tls))
{
  MaskTaskData *data = userdata;

  PBVHNode *node = data->nodes[i];

  const PaintMaskFloodMode mode = data->mode;
  const float value = data->value;
  bool redraw = false;

  PBVHVertexIter vi;

  SCULPT_undo_push_node(data->ob, node, SCULPT_UNDO_MASK);

  BKE_pbvh_vertex_iter_begin (data->pbvh, node, vi, PBVH_ITER_UNIQUE) {
    float prevmask = *vi.mask;
    mask_flood_fill_set_elem(vi.mask, mode, value);
    if (prevmask != *vi.mask) {
      redraw = true;
    }
  }
  BKE_pbvh_vertex_iter_end;

  if (redraw) {
    BKE_pbvh_node_mark_update_mask(node);
    if (data->multires) {
      BKE_pbvh_node_mark_normals_update(node);
    }
  }
}

static int mask_flood_fill_exec(bContext *C, wmOperator *op)
{
  Object *ob = CTX_data_active_object(C);
  Depsgraph *depsgraph = CTX_data_ensure_evaluated_depsgraph(C);
  PaintMaskFloodMode mode;
  float value;
  PBVH *pbvh;
  PBVHNode **nodes;
  int totnode;
  bool multires;

  mode = RNA_enum_get(op->ptr, "mode");
  value = RNA_float_get(op->ptr, "value");

  BKE_sculpt_update_object_for_edit(depsgraph, ob, false, true, false);
  pbvh = ob->sculpt->pbvh;
  multires = (BKE_pbvh_type(pbvh) == PBVH_GRIDS);

  BKE_pbvh_search_gather(pbvh, NULL, NULL, &nodes, &totnode);

  SCULPT_undo_push_begin(ob, "Mask flood fill");

  MaskTaskData data = {
      .ob = ob,
      .pbvh = pbvh,
      .nodes = nodes,
      .multires = multires,
      .mode = mode,
      .value = value,
  };

  TaskParallelSettings settings;
  BKE_pbvh_parallel_range_settings(&settings, true, totnode);
  BLI_task_parallel_range(0, totnode, &data, mask_flood_fill_task_cb, &settings);

  if (multires) {
    multires_mark_as_modified(depsgraph, ob, MULTIRES_COORDS_MODIFIED);
  }

  BKE_pbvh_update_vertex_data(pbvh, PBVH_UpdateMask);

  SCULPT_undo_push_end(ob);

  if (nodes) {
    MEM_freeN(nodes);
  }

  SCULPT_tag_update_overlays(C);

  return OPERATOR_FINISHED;
}

void PAINT_OT_mask_flood_fill(struct wmOperatorType *ot)
{
  /* Identifiers. */
  ot->name = "Mask Flood Fill";
  ot->idname = "PAINT_OT_mask_flood_fill";
  ot->description = "Fill the whole mask with a given value, or invert its values";

  /* API callbacks. */
  ot->exec = mask_flood_fill_exec;
  ot->poll = SCULPT_mode_poll;

  ot->flag = OPTYPE_REGISTER;

  /* RNA. */
  RNA_def_enum(ot->srna, "mode", mode_items, PAINT_MASK_FLOOD_VALUE, "Mode", NULL);
  RNA_def_float(
      ot->srna,
      "value",
      0.0f,
      0.0f,
      1.0f,
      "Value",
      "Mask level to use when mode is 'Value'; zero means no masking and one is fully masked",
      0.0f,
      1.0f);
}

/* Sculpt Gesture Operators. */

typedef enum eSculptGestureShapeType {
  SCULPT_GESTURE_SHAPE_BOX,
  SCULPT_GESTURE_SHAPE_LASSO,
  SCULPT_GESTURE_SHAPE_LINE,
} eMaskGesturesShapeType;

typedef struct LassoGestureData {
  float projviewobjmat[4][4];

  rcti boundbox;
  int width;

  /* 2D bitmap to test if a vertex is affected by the lasso shape. */
  BLI_bitmap *mask_px;
} LassoGestureData;

typedef struct LineGestureData {
  /* Plane aligned to the gesture line. */
  float true_plane[4];
  float plane[4];

  /* Planes to limit the action to the length of the gesture segment at both sides of the affected
   * area. */
  float side_plane[2][4];
  float true_side_plane[2][4];
  bool use_side_planes;

  bool flip;
} LineGestureData;

struct SculptGestureOperation;

typedef struct SculptGestureContext {
  SculptSession *ss;
  ViewContext vc;

  /* Enabled and currently active symmetry. */
  ePaintSymmetryFlags symm;
  ePaintSymmetryFlags symmpass;

  /* Operation parameters. */
  eMaskGesturesShapeType shape_type;
  bool front_faces_only;

  struct SculptGestureOperation *operation;

  /* Gesture data. */
  /* Screen space points that represent the gesture shape. */
  float (*gesture_points)[2];
  int tot_gesture_points;

  /* View parameters. */
  float true_view_normal[3];
  float view_normal[3];

  float true_view_origin[3];
  float view_origin[3];

  float true_clip_planes[4][4];
  float clip_planes[4][4];

  /* These store the view origin and normal in world space, which is used in some gestures to
   * generate geometry aligned from the view directly in world space. */
  /* World space view origin and normal are not affected by object symmetry when doing symmetry
   * passes, so there is no separate variables with the `true_` prefix to store their original
   * values without symmetry modifications. */
  float world_space_view_origin[3];
  float world_space_view_normal[3];

  /* Lasso Gesture. */
  LassoGestureData lasso;

  /* Line Gesture. */
  LineGestureData line;

  /* Task Callback Data. */
  PBVHNode **nodes;
  int totnode;
} SculptGestureContext;

typedef struct SculptGestureOperation {
  /* Initial setup (data updates, special undo push...). */
  void (*sculpt_gesture_begin)(struct bContext *, SculptGestureContext *);

  /* Apply the gesture action for each symmetry pass. */
  void (*sculpt_gesture_apply_for_symmetry_pass)(struct bContext *, SculptGestureContext *);

  /* Remaining actions after finishing the symmetry passes iterations
   * (updating data-layers, tagging PBVH updates...). */
  void (*sculpt_gesture_end)(struct bContext *, SculptGestureContext *);
} SculptGestureOperation;

static void sculpt_gesture_operator_properties(wmOperatorType *ot)
{
  RNA_def_boolean(ot->srna,
                  "use_front_faces_only",
                  false,
                  "Front Faces Only",
                  "Affect only faces facing towards the view");

  RNA_def_boolean(ot->srna,
                  "use_limit_to_segment",
                  false,
                  "Limit to Segment",
                  "Apply the gesture action only to the area that is contained within the "
                  "segment without extending its effect to the entire line");
}

static void sculpt_gesture_context_init_common(bContext *C,
                                               wmOperator *op,
                                               SculptGestureContext *sgcontext)
{
  Depsgraph *depsgraph = CTX_data_ensure_evaluated_depsgraph(C);
  ED_view3d_viewcontext_init(C, &sgcontext->vc, depsgraph);
  Object *ob = sgcontext->vc.obact;

  /* Operator properties. */
  sgcontext->front_faces_only = RNA_boolean_get(op->ptr, "use_front_faces_only");
  sgcontext->line.use_side_planes = RNA_boolean_get(op->ptr, "use_limit_to_segment");

  /* SculptSession */
  sgcontext->ss = ob->sculpt;

  /* Symmetry. */
  sgcontext->symm = SCULPT_mesh_symmetry_xyz_get(ob);

  /* View Normal. */
  float mat[3][3];
  float view_dir[3] = {0.0f, 0.0f, 1.0f};
  copy_m3_m4(mat, sgcontext->vc.rv3d->viewinv);
  mul_m3_v3(mat, view_dir);
  normalize_v3_v3(sgcontext->world_space_view_normal, view_dir);
  copy_m3_m4(mat, ob->imat);
  mul_m3_v3(mat, view_dir);
  normalize_v3_v3(sgcontext->true_view_normal, view_dir);

  /* View Origin. */
  copy_v3_v3(sgcontext->world_space_view_origin, sgcontext->vc.rv3d->viewinv[3]);
  copy_v3_v3(sgcontext->true_view_origin, sgcontext->vc.rv3d->viewinv[3]);
}

static void sculpt_gesture_lasso_px_cb(int x, int x_end, int y, void *user_data)
{
  SculptGestureContext *mcontext = user_data;
  LassoGestureData *lasso = &mcontext->lasso;
  int index = (y * lasso->width) + x;
  int index_end = (y * lasso->width) + x_end;
  do {
    BLI_BITMAP_ENABLE(lasso->mask_px, index);
  } while (++index != index_end);
}

static SculptGestureContext *sculpt_gesture_init_from_lasso(bContext *C, wmOperator *op)
{
  SculptGestureContext *sgcontext = MEM_callocN(sizeof(SculptGestureContext),
                                                "sculpt gesture context lasso");
  sgcontext->shape_type = SCULPT_GESTURE_SHAPE_LASSO;

  sculpt_gesture_context_init_common(C, op, sgcontext);

  int mcoords_len;
  const int(*mcoords)[2] = WM_gesture_lasso_path_to_array(C, op, &mcoords_len);

  if (!mcoords) {
    return NULL;
  }

  ED_view3d_ob_project_mat_get(
      sgcontext->vc.rv3d, sgcontext->vc.obact, sgcontext->lasso.projviewobjmat);
  BLI_lasso_boundbox(&sgcontext->lasso.boundbox, mcoords, mcoords_len);
  const int lasso_width = 1 + sgcontext->lasso.boundbox.xmax - sgcontext->lasso.boundbox.xmin;
  const int lasso_height = 1 + sgcontext->lasso.boundbox.ymax - sgcontext->lasso.boundbox.ymin;
  sgcontext->lasso.width = lasso_width;
  sgcontext->lasso.mask_px = BLI_BITMAP_NEW(lasso_width * lasso_height, __func__);

  BLI_bitmap_draw_2d_poly_v2i_n(sgcontext->lasso.boundbox.xmin,
                                sgcontext->lasso.boundbox.ymin,
                                sgcontext->lasso.boundbox.xmax,
                                sgcontext->lasso.boundbox.ymax,
                                mcoords,
                                mcoords_len,
                                sculpt_gesture_lasso_px_cb,
                                sgcontext);

  BoundBox bb;
  ED_view3d_clipping_calc(&bb,
                          sgcontext->true_clip_planes,
                          sgcontext->vc.region,
                          sgcontext->vc.obact,
                          &sgcontext->lasso.boundbox);

  sgcontext->gesture_points = MEM_malloc_arrayN(mcoords_len, sizeof(float[2]), "trim points");
  sgcontext->tot_gesture_points = mcoords_len;
  for (int i = 0; i < mcoords_len; i++) {
    sgcontext->gesture_points[i][0] = mcoords[i][0];
    sgcontext->gesture_points[i][1] = mcoords[i][1];
  }

  MEM_freeN((void *)mcoords);

  return sgcontext;
}

static SculptGestureContext *sculpt_gesture_init_from_box(bContext *C, wmOperator *op)
{
  SculptGestureContext *sgcontext = MEM_callocN(sizeof(SculptGestureContext),
                                                "sculpt gesture context box");
  sgcontext->shape_type = SCULPT_GESTURE_SHAPE_BOX;

  sculpt_gesture_context_init_common(C, op, sgcontext);

  rcti rect;
  WM_operator_properties_border_to_rcti(op, &rect);

  BoundBox bb;
  ED_view3d_clipping_calc(
      &bb, sgcontext->true_clip_planes, sgcontext->vc.region, sgcontext->vc.obact, &rect);

  sgcontext->gesture_points = MEM_calloc_arrayN(4, sizeof(float[2]), "trim points");
  sgcontext->tot_gesture_points = 4;

  sgcontext->gesture_points[0][0] = rect.xmax;
  sgcontext->gesture_points[0][1] = rect.ymax;

  sgcontext->gesture_points[1][0] = rect.xmax;
  sgcontext->gesture_points[1][1] = rect.ymin;

  sgcontext->gesture_points[2][0] = rect.xmin;
  sgcontext->gesture_points[2][1] = rect.ymin;

  sgcontext->gesture_points[3][0] = rect.xmin;
  sgcontext->gesture_points[3][1] = rect.ymax;
  return sgcontext;
}

static void sculpt_gesture_line_plane_from_tri(float *r_plane,
                                               SculptGestureContext *sgcontext,
                                               const bool flip,
                                               const float p1[3],
                                               const float p2[3],
                                               const float p3[3])
{
  float normal[3];
  normal_tri_v3(normal, p1, p2, p3);
  mul_v3_mat3_m4v3(normal, sgcontext->vc.obact->imat, normal);
  if (flip) {
    mul_v3_fl(normal, -1.0f);
  }
  float plane_point_object_space[3];
  mul_v3_m4v3(plane_point_object_space, sgcontext->vc.obact->imat, p1);
  plane_from_point_normal_v3(r_plane, plane_point_object_space, normal);
}

/* Creates 4 points in the plane defined by the line and 2 extra points with an offset relative to
 * this plane. */
static void sculpt_gesture_line_calculate_plane_points(SculptGestureContext *sgcontext,
                                                       float line_points[2][2],
                                                       float r_plane_points[4][3],
                                                       float r_offset_plane_points[2][3])
{
  float depth_point[3];
  add_v3_v3v3(depth_point, sgcontext->true_view_origin, sgcontext->true_view_normal);
  ED_view3d_win_to_3d(
      sgcontext->vc.v3d, sgcontext->vc.region, depth_point, line_points[0], r_plane_points[0]);
  ED_view3d_win_to_3d(
      sgcontext->vc.v3d, sgcontext->vc.region, depth_point, line_points[1], r_plane_points[3]);

  madd_v3_v3v3fl(depth_point, sgcontext->true_view_origin, sgcontext->true_view_normal, 10.0f);
  ED_view3d_win_to_3d(
      sgcontext->vc.v3d, sgcontext->vc.region, depth_point, line_points[0], r_plane_points[1]);
  ED_view3d_win_to_3d(
      sgcontext->vc.v3d, sgcontext->vc.region, depth_point, line_points[1], r_plane_points[2]);

  float normal[3];
  normal_tri_v3(normal, r_plane_points[0], r_plane_points[1], r_plane_points[2]);
  add_v3_v3v3(r_offset_plane_points[0], r_plane_points[0], normal);
  add_v3_v3v3(r_offset_plane_points[1], r_plane_points[3], normal);
}

static SculptGestureContext *sculpt_gesture_init_from_line(bContext *C, wmOperator *op)
{
  SculptGestureContext *sgcontext = MEM_callocN(sizeof(SculptGestureContext),
                                                "sculpt gesture context line");
  sgcontext->shape_type = SCULPT_GESTURE_SHAPE_LINE;

  sculpt_gesture_context_init_common(C, op, sgcontext);

  float line_points[2][2];
  line_points[0][0] = RNA_int_get(op->ptr, "xstart");
  line_points[0][1] = RNA_int_get(op->ptr, "ystart");
  line_points[1][0] = RNA_int_get(op->ptr, "xend");
  line_points[1][1] = RNA_int_get(op->ptr, "yend");

  sgcontext->line.flip = RNA_boolean_get(op->ptr, "flip");

  float plane_points[4][3];
  float offset_plane_points[2][3];
  sculpt_gesture_line_calculate_plane_points(
      sgcontext, line_points, plane_points, offset_plane_points);

  /* Calculate line plane and normal. */
  const bool flip = sgcontext->line.flip ^ (!sgcontext->vc.rv3d->is_persp);
  sculpt_gesture_line_plane_from_tri(sgcontext->line.true_plane,
                                     sgcontext,
                                     flip,
                                     plane_points[0],
                                     plane_points[1],
                                     plane_points[2]);

  /* Calculate the side planes. */
  sculpt_gesture_line_plane_from_tri(sgcontext->line.true_side_plane[0],
                                     sgcontext,
                                     false,
                                     plane_points[1],
                                     plane_points[0],
                                     offset_plane_points[0]);
  sculpt_gesture_line_plane_from_tri(sgcontext->line.true_side_plane[1],
                                     sgcontext,
                                     false,
                                     plane_points[3],
                                     plane_points[2],
                                     offset_plane_points[1]);

  return sgcontext;
}

static void sculpt_gesture_context_free(SculptGestureContext *sgcontext)
{
  MEM_SAFE_FREE(sgcontext->lasso.mask_px);
  MEM_SAFE_FREE(sgcontext->gesture_points);
  MEM_SAFE_FREE(sgcontext->operation);
  MEM_SAFE_FREE(sgcontext->nodes);
  MEM_SAFE_FREE(sgcontext);
}

static void flip_plane(float out[4], const float in[4], const char symm)
{
  if (symm & PAINT_SYMM_X) {
    out[0] = -in[0];
  }
  else {
    out[0] = in[0];
  }
  if (symm & PAINT_SYMM_Y) {
    out[1] = -in[1];
  }
  else {
    out[1] = in[1];
  }
  if (symm & PAINT_SYMM_Z) {
    out[2] = -in[2];
  }
  else {
    out[2] = in[2];
  }

  out[3] = in[3];
}

static void sculpt_gesture_flip_for_symmetry_pass(SculptGestureContext *sgcontext,
                                                  const ePaintSymmetryFlags symmpass)
{
  sgcontext->symmpass = symmpass;
  for (int j = 0; j < 4; j++) {
    flip_plane(sgcontext->clip_planes[j], sgcontext->true_clip_planes[j], symmpass);
  }

  negate_m4(sgcontext->clip_planes);

  flip_v3_v3(sgcontext->view_normal, sgcontext->true_view_normal, symmpass);
  flip_v3_v3(sgcontext->view_origin, sgcontext->true_view_origin, symmpass);
  flip_plane(sgcontext->line.plane, sgcontext->line.true_plane, symmpass);
  flip_plane(sgcontext->line.side_plane[0], sgcontext->line.true_side_plane[0], symmpass);
  flip_plane(sgcontext->line.side_plane[1], sgcontext->line.true_side_plane[1], symmpass);
}

static void sculpt_gesture_update_effected_nodes_by_line_plane(SculptGestureContext *sgcontext)
{
  SculptSession *ss = sgcontext->ss;
  float clip_planes[3][4];
  copy_v4_v4(clip_planes[0], sgcontext->line.plane);
  copy_v4_v4(clip_planes[1], sgcontext->line.side_plane[0]);
  copy_v4_v4(clip_planes[2], sgcontext->line.side_plane[1]);

  const int num_planes = sgcontext->line.use_side_planes ? 3 : 1;
  PBVHFrustumPlanes frustum = {.planes = clip_planes, .num_planes = num_planes};
  BKE_pbvh_search_gather(ss->pbvh,
                         BKE_pbvh_node_frustum_contain_AABB,
                         &frustum,
                         &sgcontext->nodes,
                         &sgcontext->totnode);
}

static void sculpt_gesture_update_effected_nodes_by_clip_planes(SculptGestureContext *sgcontext)
{
  SculptSession *ss = sgcontext->ss;
  float clip_planes[4][4];
  copy_m4_m4(clip_planes, sgcontext->clip_planes);
  negate_m4(clip_planes);
  PBVHFrustumPlanes frustum = {.planes = clip_planes, .num_planes = 4};
  BKE_pbvh_search_gather(ss->pbvh,
                         BKE_pbvh_node_frustum_contain_AABB,
                         &frustum,
                         &sgcontext->nodes,
                         &sgcontext->totnode);
}

static void sculpt_gesture_update_effected_nodes(SculptGestureContext *sgcontext)
{
  switch (sgcontext->shape_type) {
    case SCULPT_GESTURE_SHAPE_BOX:
    case SCULPT_GESTURE_SHAPE_LASSO:
      sculpt_gesture_update_effected_nodes_by_clip_planes(sgcontext);
      break;
    case SCULPT_GESTURE_SHAPE_LINE:
      sculpt_gesture_update_effected_nodes_by_line_plane(sgcontext);
      break;
  }
}

static bool sculpt_gesture_is_effected_lasso(SculptGestureContext *sgcontext, const float co[3])
{
  float scr_co_f[2];
  int scr_co_s[2];
  float co_final[3];

  flip_v3_v3(co_final, co, sgcontext->symmpass);

  /* First project point to 2d space. */
  ED_view3d_project_float_v2_m4(
      sgcontext->vc.region, co_final, scr_co_f, sgcontext->lasso.projviewobjmat);

  scr_co_s[0] = scr_co_f[0];
  scr_co_s[1] = scr_co_f[1];

  /* Clip against lasso boundbox. */
  LassoGestureData *lasso = &sgcontext->lasso;
  if (!BLI_rcti_isect_pt(&lasso->boundbox, scr_co_s[0], scr_co_s[1])) {
    return false;
  }

  scr_co_s[0] -= lasso->boundbox.xmin;
  scr_co_s[1] -= lasso->boundbox.ymin;

  return BLI_BITMAP_TEST_BOOL(lasso->mask_px, scr_co_s[1] * lasso->width + scr_co_s[0]);
}

static bool sculpt_gesture_is_vertex_effected(SculptGestureContext *sgcontext, PBVHVertexIter *vd)
{
  float vertex_normal[3];
  SCULPT_vertex_normal_get(sgcontext->ss, vd->vertex, vertex_normal);
  float dot = dot_v3v3(sgcontext->view_normal, vertex_normal);
  const bool is_effected_front_face = !(sgcontext->front_faces_only && dot < 0.0f);

  if (!is_effected_front_face) {
    return false;
  }

  switch (sgcontext->shape_type) {
    case SCULPT_GESTURE_SHAPE_BOX:
      return isect_point_planes_v3(sgcontext->clip_planes, 4, vd->co);
    case SCULPT_GESTURE_SHAPE_LASSO:
      return sculpt_gesture_is_effected_lasso(sgcontext, vd->co);
    case SCULPT_GESTURE_SHAPE_LINE:
      if (sgcontext->line.use_side_planes) {
        return plane_point_side_v3(sgcontext->line.plane, vd->co) > 0.0f &&
               plane_point_side_v3(sgcontext->line.side_plane[0], vd->co) > 0.0f &&
               plane_point_side_v3(sgcontext->line.side_plane[1], vd->co) > 0.0f;
      }
      return plane_point_side_v3(sgcontext->line.plane, vd->co) > 0.0f;
  }
  return false;
}

static void sculpt_gesture_apply(bContext *C, SculptGestureContext *sgcontext)
{
  SculptGestureOperation *operation = sgcontext->operation;
  SCULPT_undo_push_begin(CTX_data_active_object(C), "Sculpt Gesture Apply");

  operation->sculpt_gesture_begin(C, sgcontext);

  for (ePaintSymmetryFlags symmpass = 0; symmpass <= sgcontext->symm; symmpass++) {
    if (SCULPT_is_symmetry_iteration_valid(symmpass, sgcontext->symm)) {
      sculpt_gesture_flip_for_symmetry_pass(sgcontext, symmpass);
      sculpt_gesture_update_effected_nodes(sgcontext);

      operation->sculpt_gesture_apply_for_symmetry_pass(C, sgcontext);

      MEM_SAFE_FREE(sgcontext->nodes);
    }
  }

  operation->sculpt_gesture_end(C, sgcontext);

  Object *ob = CTX_data_active_object(C);
  SCULPT_undo_push_end(ob);

  SCULPT_tag_update_overlays(C);
}

/* Face Set Gesture Operation. */

typedef struct SculptGestureFaceSetOperation {
  SculptGestureOperation op;

  int new_face_set_id;
} SculptGestureFaceSetOperation;

static void sculpt_gesture_face_set_begin(bContext *C, SculptGestureContext *sgcontext)
{
  Depsgraph *depsgraph = CTX_data_depsgraph_pointer(C);
  BKE_sculpt_update_object_for_edit(depsgraph, sgcontext->vc.obact, true, false, false);

  /* Face Sets modifications do a single undo push. */
  SCULPT_undo_push_node(sgcontext->vc.obact, NULL, SCULPT_UNDO_FACE_SETS);
}

static void face_set_gesture_apply_task_cb(void *__restrict userdata,
                                           const int i,
                                           const TaskParallelTLS *__restrict UNUSED(tls))
{
  SculptGestureContext *sgcontext = userdata;
  SculptGestureFaceSetOperation *face_set_operation = (SculptGestureFaceSetOperation *)
                                                          sgcontext->operation;
  PBVHNode *node = sgcontext->nodes[i];
  PBVHVertexIter vd;
  bool any_updated = false;

  BKE_pbvh_vertex_iter_begin (sgcontext->ss->pbvh, node, vd, PBVH_ITER_UNIQUE) {
    if (sculpt_gesture_is_vertex_effected(sgcontext, &vd)) {
      SCULPT_vertex_face_set_set(sgcontext->ss, vd.vertex, face_set_operation->new_face_set_id);
      any_updated = true;
    }
  }
  BKE_pbvh_vertex_iter_end;

  if (any_updated) {
    BKE_pbvh_node_mark_update_visibility(node);
  }
}

static void sculpt_gesture_face_set_apply_for_symmetry_pass(bContext *UNUSED(C),
                                                            SculptGestureContext *sgcontext)
{
  TaskParallelSettings settings;
  BKE_pbvh_parallel_range_settings(&settings, true, sgcontext->totnode);
  BLI_task_parallel_range(
      0, sgcontext->totnode, sgcontext, face_set_gesture_apply_task_cb, &settings);
}

static void sculpt_gesture_face_set_end(bContext *UNUSED(C), SculptGestureContext *sgcontext)
{
  BKE_pbvh_update_vertex_data(sgcontext->ss->pbvh, PBVH_UpdateVisibility);
}

static void sculpt_gesture_init_face_set_properties(SculptGestureContext *sgcontext,
                                                    wmOperator *UNUSED(op))
{
  struct Mesh *mesh = BKE_mesh_from_object(sgcontext->vc.obact);
  sgcontext->operation = MEM_callocN(sizeof(SculptGestureFaceSetOperation), "Face Set Operation");

  SculptGestureFaceSetOperation *face_set_operation = (SculptGestureFaceSetOperation *)
                                                          sgcontext->operation;

  face_set_operation->op.sculpt_gesture_begin = sculpt_gesture_face_set_begin;
  face_set_operation->op.sculpt_gesture_apply_for_symmetry_pass =
      sculpt_gesture_face_set_apply_for_symmetry_pass;
  face_set_operation->op.sculpt_gesture_end = sculpt_gesture_face_set_end;

  face_set_operation->new_face_set_id = ED_sculpt_face_sets_find_next_available_id(mesh);
}

/* Mask Gesture Operation. */

typedef struct SculptGestureMaskOperation {
  SculptGestureOperation op;

  PaintMaskFloodMode mode;
  float value;
} SculptGestureMaskOperation;

static void sculpt_gesture_mask_begin(bContext *C, SculptGestureContext *sgcontext)
{
  Depsgraph *depsgraph = CTX_data_depsgraph_pointer(C);
  BKE_sculpt_update_object_for_edit(depsgraph, sgcontext->vc.obact, false, true, false);
}

static void mask_gesture_apply_task_cb(void *__restrict userdata,
                                       const int i,
                                       const TaskParallelTLS *__restrict UNUSED(tls))
{
  SculptGestureContext *sgcontext = userdata;
  SculptGestureMaskOperation *mask_operation = (SculptGestureMaskOperation *)sgcontext->operation;
  Object *ob = sgcontext->vc.obact;
  PBVHNode *node = sgcontext->nodes[i];

  const bool is_multires = BKE_pbvh_type(sgcontext->ss->pbvh) == PBVH_GRIDS;

  PBVHVertexIter vd;
  bool any_masked = false;
  bool redraw = false;

  BKE_pbvh_vertex_iter_begin (sgcontext->ss->pbvh, node, vd, PBVH_ITER_UNIQUE) {
    if (sculpt_gesture_is_vertex_effected(sgcontext, &vd)) {
      float prevmask = *vd.mask;
      if (!any_masked) {
        any_masked = true;

        SCULPT_undo_push_node(ob, node, SCULPT_UNDO_MASK);

        if (is_multires) {
          BKE_pbvh_node_mark_normals_update(node);
        }
      }
      mask_flood_fill_set_elem(vd.mask, mask_operation->mode, mask_operation->value);
      if (prevmask != *vd.mask) {
        redraw = true;
      }
    }
  }
  BKE_pbvh_vertex_iter_end;

  if (redraw) {
    BKE_pbvh_node_mark_update_mask(node);
  }
}

static void sculpt_gesture_mask_apply_for_symmetry_pass(bContext *UNUSED(C),
                                                        SculptGestureContext *sgcontext)
{
  TaskParallelSettings settings;
  BKE_pbvh_parallel_range_settings(&settings, true, sgcontext->totnode);
  BLI_task_parallel_range(0, sgcontext->totnode, sgcontext, mask_gesture_apply_task_cb, &settings);
}

static void sculpt_gesture_mask_end(bContext *C, SculptGestureContext *sgcontext)
{
  Depsgraph *depsgraph = CTX_data_depsgraph_pointer(C);
  if (BKE_pbvh_type(sgcontext->ss->pbvh) == PBVH_GRIDS) {
    multires_mark_as_modified(depsgraph, sgcontext->vc.obact, MULTIRES_COORDS_MODIFIED);
  }
  BKE_pbvh_update_vertex_data(sgcontext->ss->pbvh, PBVH_UpdateMask);
}

static void sculpt_gesture_init_mask_properties(SculptGestureContext *sgcontext, wmOperator *op)
{
  sgcontext->operation = MEM_callocN(sizeof(SculptGestureMaskOperation), "Mask Operation");

  SculptGestureMaskOperation *mask_operation = (SculptGestureMaskOperation *)sgcontext->operation;

  mask_operation->op.sculpt_gesture_begin = sculpt_gesture_mask_begin;
  mask_operation->op.sculpt_gesture_apply_for_symmetry_pass =
      sculpt_gesture_mask_apply_for_symmetry_pass;
  mask_operation->op.sculpt_gesture_end = sculpt_gesture_mask_end;

  mask_operation->mode = RNA_enum_get(op->ptr, "mode");
  mask_operation->value = RNA_float_get(op->ptr, "value");
}

static void paint_mask_gesture_operator_properties(wmOperatorType *ot)
{
  RNA_def_enum(ot->srna, "mode", mode_items, PAINT_MASK_FLOOD_VALUE, "Mode", NULL);
  RNA_def_float(
      ot->srna,
      "value",
      1.0f,
      0.0f,
      1.0f,
      "Value",
      "Mask level to use when mode is 'Value'; zero means no masking and one is fully masked",
      0.0f,
      1.0f);
}

/* Trim Gesture Operation. */

typedef enum eSculptTrimOperationType {
  SCULPT_GESTURE_TRIM_INTERSECT,
  SCULPT_GESTURE_TRIM_DIFFERENCE,
  SCULPT_GESTURE_TRIM_UNION,
  SCULPT_GESTURE_TRIM_JOIN,
} eSculptTrimOperationType;

/* Intersect is not exposed in the UI because it does not work correctly with symmetry (it deletes
 * the symmetrical part of the mesh in the first symmetry pass). */
static EnumPropertyItem prop_trim_operation_types[] = {
    {SCULPT_GESTURE_TRIM_DIFFERENCE,
     "DIFFERENCE",
     0,
     "Difference",
     "Use a difference boolean operation"},
    {SCULPT_GESTURE_TRIM_UNION, "UNION", 0, "Union", "Use a union boolean operation"},
    {SCULPT_GESTURE_TRIM_JOIN,
     "JOIN",
     0,
     "Join",
     "Join the new mesh as separate geometry, without performing any boolean operation"},
    {0, NULL, 0, NULL, NULL},
};

typedef enum eSculptTrimOrientationType {
  SCULPT_GESTURE_TRIM_ORIENTATION_VIEW,
  SCULPT_GESTURE_TRIM_ORIENTATION_SURFACE,
} eSculptTrimOrientationType;
static EnumPropertyItem prop_trim_orientation_types[] = {
    {SCULPT_GESTURE_TRIM_ORIENTATION_VIEW,
     "VIEW",
     0,
     "View",
     "Use the view to orientate the trimming shape"},
    {SCULPT_GESTURE_TRIM_ORIENTATION_SURFACE,
     "SURFACE",
     0,
     "Surface",
     "Use the surface normal to orientate the trimming shape"},
    {0, NULL, 0, NULL, NULL},
};

typedef struct SculptGestureTrimOperation {
  SculptGestureOperation op;

  Mesh *mesh;
  float (*true_mesh_co)[3];

  float depth_front;
  float depth_back;

  bool use_cursor_depth;

  eSculptTrimOperationType mode;
  eSculptTrimOrientationType orientation;
} SculptGestureTrimOperation;

static void sculpt_gesture_trim_normals_update(SculptGestureContext *sgcontext)
{
  SculptGestureTrimOperation *trim_operation = (SculptGestureTrimOperation *)sgcontext->operation;
  Mesh *trim_mesh = trim_operation->mesh;

  const BMAllocTemplate allocsize = BMALLOC_TEMPLATE_FROM_ME(trim_mesh);
  BMesh *bm;
  bm = BM_mesh_create(&allocsize,
                      &((struct BMeshCreateParams){
                          .use_toolflags = true,
                      }));

  BM_mesh_bm_from_me(bm,
                     trim_mesh,
                     (&(struct BMeshFromMeshParams){
                         .calc_face_normal = true,
                         .calc_vert_normal = true,
                     }));
  BM_mesh_elem_hflag_enable_all(bm, BM_FACE, BM_ELEM_TAG, false);
  BMO_op_callf(bm,
               (BMO_FLAG_DEFAULTS & ~BMO_FLAG_RESPECT_HIDE),
               "recalc_face_normals faces=%hf",
               BM_ELEM_TAG);
  BM_mesh_elem_hflag_disable_all(bm, BM_VERT | BM_EDGE | BM_FACE, BM_ELEM_TAG, false);
  Mesh *result = BKE_mesh_from_bmesh_nomain(bm,
                                            (&(struct BMeshToMeshParams){
                                                .calc_object_remap = false,
                                            }),
                                            trim_mesh);
  BM_mesh_free(bm);
  BKE_id_free(NULL, trim_mesh);
  trim_operation->mesh = result;
}

/* Get the origin and normal that are going to be used for calculating the depth and position the
 * trimming geometry. */
static void sculpt_gesture_trim_shape_origin_normal_get(SculptGestureContext *sgcontext,
                                                        float *r_origin,
                                                        float *r_normal)
{
  SculptGestureTrimOperation *trim_operation = (SculptGestureTrimOperation *)sgcontext->operation;
  /* Use the view origin and normal in world space. The trimming mesh coordinates are
   * calculated in world space, aligned to the view, and then converted to object space to
   * store them in the final trimming mesh which is going to be used in the boolean operation.
   */
  switch (trim_operation->orientation) {
    case SCULPT_GESTURE_TRIM_ORIENTATION_VIEW:
      copy_v3_v3(r_origin, sgcontext->world_space_view_origin);
      copy_v3_v3(r_normal, sgcontext->world_space_view_normal);
      break;
    case SCULPT_GESTURE_TRIM_ORIENTATION_SURFACE:
      mul_v3_m4v3(r_origin, sgcontext->vc.obact->obmat, sgcontext->ss->gesture_initial_location);
      /* Transforming the normal does not take non uniform scaling into account. Sculpt mode is not
       * expected to work on object with non uniform scaling. */
      copy_v3_v3(r_normal, sgcontext->ss->gesture_initial_normal);
      mul_mat3_m4_v3(sgcontext->vc.obact->obmat, r_normal);
      break;
  }
}

static void sculpt_gesture_trim_calculate_depth(SculptGestureContext *sgcontext)
{
  SculptGestureTrimOperation *trim_operation = (SculptGestureTrimOperation *)sgcontext->operation;

  SculptSession *ss = sgcontext->ss;
  ViewContext *vc = &sgcontext->vc;

  const int totvert = SCULPT_vertex_count_get(ss);

  float shape_plane[4];
  float shape_origin[3];
  float shape_normal[3];
  sculpt_gesture_trim_shape_origin_normal_get(sgcontext, shape_origin, shape_normal);
  plane_from_point_normal_v3(shape_plane, shape_origin, shape_normal);

  trim_operation->depth_front = FLT_MAX;
  trim_operation->depth_back = -FLT_MAX;

  for (int i = 0; i < totvert; i++) {
    PBVHVertRef vertex = BKE_pbvh_index_to_vertex(ss->pbvh, i);

    const float *vco = SCULPT_vertex_co_get(ss, vertex);
    /* Convert the coordinates to world space to calculate the depth. When generating the trimming
     * mesh, coordinates are first calculated in world space, then converted to object space to
     * store them. */
    float world_space_vco[3];
    mul_v3_m4v3(world_space_vco, vc->obact->obmat, vco);
    const float dist = dist_signed_to_plane_v3(world_space_vco, shape_plane);
    trim_operation->depth_front = min_ff(dist, trim_operation->depth_front);
    trim_operation->depth_back = max_ff(dist, trim_operation->depth_back);
  }

  if (trim_operation->use_cursor_depth) {
    float world_space_gesture_initial_location[3];
    mul_v3_m4v3(
        world_space_gesture_initial_location, vc->obact->obmat, ss->gesture_initial_location);

    float mid_point_depth;
    if (trim_operation->orientation == SCULPT_GESTURE_TRIM_ORIENTATION_VIEW) {
      mid_point_depth = ss->gesture_initial_hit ?
                            dist_signed_to_plane_v3(world_space_gesture_initial_location,
                                                    shape_plane) :
                            (trim_operation->depth_back + trim_operation->depth_front) * 0.5f;
    }
    else {
      /* When using normal orientation, if the stroke started over the mesh, position the mid point
       * at 0 distance from the shape plane. This positions the trimming shape half inside of the
       * surface. */
      mid_point_depth = ss->gesture_initial_hit ?
                            0.0f :
                            (trim_operation->depth_back + trim_operation->depth_front) * 0.5f;
    }

    float depth_radius;

    if (ss->gesture_initial_hit) {
      depth_radius = ss->cursor_radius;
    }
    else {
      /* ss->cursor_radius is only valid if the stroke started
       * over the sculpt mesh.  If it's not we must
       * compute the radius ourselves.  See T81452.
       */

      Sculpt *sd = CTX_data_tool_settings(vc->C)->sculpt;
      Brush *brush = BKE_paint_brush(&sd->paint);
      Scene *scene = CTX_data_scene(vc->C);

      if (!BKE_brush_use_locked_size(scene, brush)) {
        depth_radius = paint_calc_object_space_radius(
            vc, ss->gesture_initial_location, BKE_brush_size_get(scene, brush));
      }
      else {
        depth_radius = BKE_brush_unprojected_radius_get(scene, brush);
      }
    }

    trim_operation->depth_front = mid_point_depth - depth_radius;
    trim_operation->depth_back = mid_point_depth + depth_radius;
  }
}

static void sculpt_gesture_trim_geometry_generate(SculptGestureContext *sgcontext)
{
  SculptGestureTrimOperation *trim_operation = (SculptGestureTrimOperation *)sgcontext->operation;
  ViewContext *vc = &sgcontext->vc;
  ARegion *region = vc->region;

  const int tot_screen_points = sgcontext->tot_gesture_points;
  float(*screen_points)[2] = sgcontext->gesture_points;

  const int trim_totverts = tot_screen_points * 2;
  const int trim_totpolys = (2 * (tot_screen_points - 2)) + (2 * tot_screen_points);
  trim_operation->mesh = BKE_mesh_new_nomain(
      trim_totverts, 0, 0, trim_totpolys * 3, trim_totpolys);
  trim_operation->true_mesh_co = MEM_malloc_arrayN(trim_totverts, sizeof(float[3]), "mesh orco");

  float depth_front = trim_operation->depth_front;
  float depth_back = trim_operation->depth_back;

  if (!trim_operation->use_cursor_depth) {
    /* When using cursor depth, don't modify the depth set by the cursor radius. If full depth is
     * used, adding a little padding to the trimming shape can help avoiding booleans with coplanar
     * faces. */
    depth_front -= 0.1f;
    depth_back += 0.1f;
  }

  float shape_origin[3];
  float shape_normal[3];
  float shape_plane[4];
  sculpt_gesture_trim_shape_origin_normal_get(sgcontext, shape_origin, shape_normal);
  plane_from_point_normal_v3(shape_plane, shape_origin, shape_normal);

  const float(*ob_imat)[4] = vc->obact->imat;

  /* Write vertices coordinates for the front face. */
  float depth_point[3];
  madd_v3_v3v3fl(depth_point, shape_origin, shape_normal, depth_front);
  for (int i = 0; i < tot_screen_points; i++) {
    float new_point[3];
    if (trim_operation->orientation == SCULPT_GESTURE_TRIM_ORIENTATION_VIEW) {
      ED_view3d_win_to_3d(vc->v3d, region, depth_point, screen_points[i], new_point);
    }
    else {
      ED_view3d_win_to_3d_on_plane(region, shape_plane, screen_points[i], false, new_point);
      madd_v3_v3fl(new_point, shape_normal, depth_front);
    }
    mul_v3_m4v3(trim_operation->mesh->mvert[i].co, ob_imat, new_point);
    mul_v3_m4v3(trim_operation->true_mesh_co[i], ob_imat, new_point);
  }

  /* Write vertices coordinates for the back face. */
  madd_v3_v3v3fl(depth_point, shape_origin, shape_normal, depth_back);
  for (int i = 0; i < tot_screen_points; i++) {
    float new_point[3];
    if (trim_operation->orientation == SCULPT_GESTURE_TRIM_ORIENTATION_VIEW) {
      ED_view3d_win_to_3d(vc->v3d, region, depth_point, screen_points[i], new_point);
    }
    else {
      ED_view3d_win_to_3d_on_plane(region, shape_plane, screen_points[i], false, new_point);
      madd_v3_v3fl(new_point, shape_normal, depth_back);
    }
    mul_v3_m4v3(trim_operation->mesh->mvert[i + tot_screen_points].co, ob_imat, new_point);
    mul_v3_m4v3(trim_operation->true_mesh_co[i + tot_screen_points], ob_imat, new_point);
  }

  /* Get the triangulation for the front/back poly. */
  const int tot_tris_face = tot_screen_points - 2;
  uint(*r_tris)[3] = MEM_malloc_arrayN(tot_tris_face, sizeof(uint[3]), "tris");
  BLI_polyfill_calc(screen_points, tot_screen_points, 0, r_tris);

  /* Write the front face triangle indices. */
  MPoly *mp = trim_operation->mesh->mpoly;
  MLoop *ml = trim_operation->mesh->mloop;
  for (int i = 0; i < tot_tris_face; i++, mp++, ml += 3) {
    mp->loopstart = (int)(ml - trim_operation->mesh->mloop);
    mp->totloop = 3;
    ml[0].v = r_tris[i][0];
    ml[1].v = r_tris[i][1];
    ml[2].v = r_tris[i][2];
  }

  /* Write the back face triangle indices. */
  for (int i = 0; i < tot_tris_face; i++, mp++, ml += 3) {
    mp->loopstart = (int)(ml - trim_operation->mesh->mloop);
    mp->totloop = 3;
    ml[0].v = r_tris[i][0] + tot_screen_points;
    ml[1].v = r_tris[i][1] + tot_screen_points;
    ml[2].v = r_tris[i][2] + tot_screen_points;
  }

  MEM_freeN(r_tris);

  /* Write the indices for the lateral triangles. */
  for (int i = 0; i < tot_screen_points; i++, mp++, ml += 3) {
    mp->loopstart = (int)(ml - trim_operation->mesh->mloop);
    mp->totloop = 3;
    int current_index = i;
    int next_index = current_index + 1;
    if (next_index >= tot_screen_points) {
      next_index = 0;
    }
    ml[0].v = next_index + tot_screen_points;
    ml[1].v = next_index;
    ml[2].v = current_index;
  }

  for (int i = 0; i < tot_screen_points; i++, mp++, ml += 3) {
    mp->loopstart = (int)(ml - trim_operation->mesh->mloop);
    mp->totloop = 3;
    int current_index = i;
    int next_index = current_index + 1;
    if (next_index >= tot_screen_points) {
      next_index = 0;
    }
    ml[0].v = current_index;
    ml[1].v = current_index + tot_screen_points;
    ml[2].v = next_index + tot_screen_points;
  }

  BKE_mesh_calc_edges(trim_operation->mesh, false, false);
  sculpt_gesture_trim_normals_update(sgcontext);
}

static void sculpt_gesture_trim_geometry_free(SculptGestureContext *sgcontext)
{
  SculptGestureTrimOperation *trim_operation = (SculptGestureTrimOperation *)sgcontext->operation;
  BKE_id_free(NULL, trim_operation->mesh);
  MEM_freeN(trim_operation->true_mesh_co);
}

static int bm_face_isect_pair(BMFace *f, void *UNUSED(user_data))
{
  return BM_elem_flag_test(f, BM_ELEM_DRAW) ? 1 : 0;
}

static void sculpt_gesture_apply_trim(SculptGestureContext *sgcontext)
{
  SculptGestureTrimOperation *trim_operation = (SculptGestureTrimOperation *)sgcontext->operation;
  Mesh *sculpt_mesh = BKE_mesh_from_object(sgcontext->vc.obact);
  Mesh *trim_mesh = trim_operation->mesh;

  BMesh *bm;
  const BMAllocTemplate allocsize = BMALLOC_TEMPLATE_FROM_ME(sculpt_mesh, trim_mesh);
  bm = BM_mesh_create(&allocsize,
                      &((struct BMeshCreateParams){
                          .use_toolflags = false,
                      }));

  BM_mesh_bm_from_me(bm,
                     trim_mesh,
                     &((struct BMeshFromMeshParams){
                         .calc_face_normal = true,
                         .calc_vert_normal = true,
                     }));

  BM_mesh_bm_from_me(bm,
                     sculpt_mesh,
                     &((struct BMeshFromMeshParams){
                         .calc_face_normal = true,
                         .calc_vert_normal = true,
                     }));

  const int looptris_tot = poly_to_tri_count(bm->totface, bm->totloop);
  BMLoop *(*looptris)[3];
  looptris = MEM_malloc_arrayN(looptris_tot, sizeof(*looptris), __func__);
  BM_mesh_calc_tessellation_beauty(bm, looptris);

  BMIter iter;
  int i;
  const int i_faces_end = trim_mesh->totpoly;

  /* We need face normals because of 'BM_face_split_edgenet'
   * we could calculate on the fly too (before calling split). */

  const short ob_src_totcol = trim_mesh->totcol;
  short *material_remap = BLI_array_alloca(material_remap, ob_src_totcol ? ob_src_totcol : 1);

  BMFace *efa;
  i = 0;
  BM_ITER_MESH (efa, &iter, bm, BM_FACES_OF_MESH) {
    normalize_v3(efa->no);

    /* Temp tag to test which side split faces are from. */
    BM_elem_flag_enable(efa, BM_ELEM_DRAW);

    /* Remap material. */
    if (efa->mat_nr < ob_src_totcol) {
      efa->mat_nr = material_remap[efa->mat_nr];
    }

    if (++i == i_faces_end) {
      break;
    }
  }

  /* Join does not do a boolean operation, it just adds the geometry. */
  if (trim_operation->mode != SCULPT_GESTURE_TRIM_JOIN) {
    int boolean_mode = 0;
    switch (trim_operation->mode) {
      case SCULPT_GESTURE_TRIM_INTERSECT:
        boolean_mode = eBooleanModifierOp_Intersect;
        break;
      case SCULPT_GESTURE_TRIM_DIFFERENCE:
        boolean_mode = eBooleanModifierOp_Difference;
        break;
      case SCULPT_GESTURE_TRIM_UNION:
        boolean_mode = eBooleanModifierOp_Union;
        break;
      case SCULPT_GESTURE_TRIM_JOIN:
        BLI_assert(false);
        break;
    }
    BM_mesh_boolean(
        bm, looptris, looptris_tot, bm_face_isect_pair, NULL, 2, true, true, false, boolean_mode);
  }

  MEM_freeN(looptris);

  Mesh *result = BKE_mesh_from_bmesh_nomain(bm,
                                            (&(struct BMeshToMeshParams){
                                                .calc_object_remap = false,
                                            }),
                                            sculpt_mesh);
  BM_mesh_free(bm);
  BKE_mesh_nomain_to_mesh(
      result, sgcontext->vc.obact->data, sgcontext->vc.obact, &CD_MASK_MESH, true);
}

static void sculpt_gesture_trim_begin(bContext *C, SculptGestureContext *sgcontext)
{
  Depsgraph *depsgraph = CTX_data_ensure_evaluated_depsgraph(C);
  sculpt_gesture_trim_calculate_depth(sgcontext);
  sculpt_gesture_trim_geometry_generate(sgcontext);
  BKE_sculpt_update_object_for_edit(depsgraph, sgcontext->vc.obact, true, false, false);
  SCULPT_undo_push_node(sgcontext->vc.obact, NULL, SCULPT_UNDO_GEOMETRY);
}

static void sculpt_gesture_trim_apply_for_symmetry_pass(bContext *UNUSED(C),
                                                        SculptGestureContext *sgcontext)
{
  SculptGestureTrimOperation *trim_operation = (SculptGestureTrimOperation *)sgcontext->operation;
  Mesh *trim_mesh = trim_operation->mesh;
  for (int i = 0; i < trim_mesh->totvert; i++) {
    flip_v3_v3(trim_mesh->mvert[i].co, trim_operation->true_mesh_co[i], sgcontext->symmpass);
  }
  sculpt_gesture_trim_normals_update(sgcontext);
  sculpt_gesture_apply_trim(sgcontext);
}

static void sculpt_gesture_trim_end(bContext *UNUSED(C), SculptGestureContext *sgcontext)
{
  Object *object = sgcontext->vc.obact;
  SculptSession *ss = object->sculpt;
  ss->face_sets = CustomData_get_layer(&((Mesh *)object->data)->pdata, CD_SCULPT_FACE_SETS);
  if (ss->face_sets) {
    /* Assign a new Face Set ID to the new faces created by the trim operation. */
    const int next_face_set_id = ED_sculpt_face_sets_find_next_available_id(object->data);
    ED_sculpt_face_sets_initialize_none_to_id(object->data, next_face_set_id);
  }

  sculpt_gesture_trim_geometry_free(sgcontext);

  SCULPT_undo_push_node(sgcontext->vc.obact, NULL, SCULPT_UNDO_GEOMETRY);
  BKE_mesh_batch_cache_dirty_tag(sgcontext->vc.obact->data, BKE_MESH_BATCH_DIRTY_ALL);
  DEG_id_tag_update(&sgcontext->vc.obact->id, ID_RECALC_GEOMETRY);
}

static void sculpt_gesture_init_trim_properties(SculptGestureContext *sgcontext, wmOperator *op)
{
  sgcontext->operation = MEM_callocN(sizeof(SculptGestureTrimOperation), "Trim Operation");

  SculptGestureTrimOperation *trim_operation = (SculptGestureTrimOperation *)sgcontext->operation;

  trim_operation->op.sculpt_gesture_begin = sculpt_gesture_trim_begin;
  trim_operation->op.sculpt_gesture_apply_for_symmetry_pass =
      sculpt_gesture_trim_apply_for_symmetry_pass;
  trim_operation->op.sculpt_gesture_end = sculpt_gesture_trim_end;

  trim_operation->mode = RNA_enum_get(op->ptr, "trim_mode");
  trim_operation->use_cursor_depth = RNA_boolean_get(op->ptr, "use_cursor_depth");
  trim_operation->orientation = RNA_enum_get(op->ptr, "trim_orientation");

  /* If the cursor was not over the mesh, force the orientation to view. */
  if (!sgcontext->ss->gesture_initial_hit) {
    trim_operation->orientation = SCULPT_GESTURE_TRIM_ORIENTATION_VIEW;
  }
}

static void sculpt_trim_gesture_operator_properties(wmOperatorType *ot)
{
  RNA_def_enum(ot->srna,
               "trim_mode",
               prop_trim_operation_types,
               SCULPT_GESTURE_TRIM_DIFFERENCE,
               "Trim Mode",
               NULL);
  RNA_def_boolean(
      ot->srna,
      "use_cursor_depth",
      false,
      "Use Cursor for Depth",
      "Use cursor location and radius for the dimensions and position of the trimming shape");
  RNA_def_enum(ot->srna,
               "trim_orientation",
               prop_trim_orientation_types,
               SCULPT_GESTURE_TRIM_ORIENTATION_VIEW,
               "Shape Orientation",
               NULL);
}

/* Project Gesture Operation. */

typedef struct SculptGestureProjectOperation {
  SculptGestureOperation operation;
} SculptGestureProjectOperation;

static void sculpt_gesture_project_begin(bContext *C, SculptGestureContext *sgcontext)
{
  Depsgraph *depsgraph = CTX_data_depsgraph_pointer(C);
  BKE_sculpt_update_object_for_edit(depsgraph, sgcontext->vc.obact, false, false, false);
}

static void project_line_gesture_apply_task_cb(void *__restrict userdata,
                                               const int i,
                                               const TaskParallelTLS *__restrict UNUSED(tls))
{
  SculptGestureContext *sgcontext = userdata;

  PBVHNode *node = sgcontext->nodes[i];
  PBVHVertexIter vd;
  bool any_updated = false;

  SCULPT_undo_push_node(sgcontext->vc.obact, node, SCULPT_UNDO_COORDS);

  BKE_pbvh_vertex_iter_begin (sgcontext->ss->pbvh, node, vd, PBVH_ITER_UNIQUE) {
    if (!sculpt_gesture_is_vertex_effected(sgcontext, &vd)) {
      continue;
    }

    float projected_pos[3];
    closest_to_plane_v3(projected_pos, sgcontext->line.plane, vd.co);

    float disp[3];
    sub_v3_v3v3(disp, projected_pos, vd.co);
    const float mask = vd.mask ? *vd.mask : 0.0f;
    mul_v3_fl(disp, 1.0f - mask);
    if (is_zero_v3(disp)) {
      continue;
    }
    add_v3_v3(vd.co, disp);
    if (vd.mvert) {
<<<<<<< HEAD
      BKE_pbvh_vert_mark_update(sgcontext->ss->pbvh, vd.vertex);
=======
      BKE_pbvh_vert_tag_update_normal(sgcontext->ss->pbvh, vd.index);
>>>>>>> efe0e2b1
    }
    any_updated = true;
  }
  BKE_pbvh_vertex_iter_end;

  if (any_updated) {
    BKE_pbvh_node_mark_update(node);
  }
}

static void sculpt_gesture_project_apply_for_symmetry_pass(bContext *UNUSED(C),
                                                           SculptGestureContext *sgcontext)
{
  TaskParallelSettings settings;
  BKE_pbvh_parallel_range_settings(&settings, true, sgcontext->totnode);

  switch (sgcontext->shape_type) {
    case SCULPT_GESTURE_SHAPE_LINE:
      BLI_task_parallel_range(
          0, sgcontext->totnode, sgcontext, project_line_gesture_apply_task_cb, &settings);
      break;
    case SCULPT_GESTURE_SHAPE_LASSO:
    case SCULPT_GESTURE_SHAPE_BOX:
      /* Gesture shape projection not implemented yet. */
      BLI_assert(false);
      break;
  }
}

static void sculpt_gesture_project_end(bContext *C, SculptGestureContext *sgcontext)
{
  SculptSession *ss = sgcontext->ss;
  Sculpt *sd = CTX_data_tool_settings(C)->sculpt;
  if (ss->deform_modifiers_active || ss->shapekey_active) {
    SCULPT_flush_stroke_deform(sd, sgcontext->vc.obact, true);
  }

  SCULPT_flush_update_step(C, SCULPT_UPDATE_COORDS);
  SCULPT_flush_update_done(C, sgcontext->vc.obact, SCULPT_UPDATE_COORDS);
}

static void sculpt_gesture_init_project_properties(SculptGestureContext *sgcontext,
                                                   wmOperator *UNUSED(op))
{
  sgcontext->operation = MEM_callocN(sizeof(SculptGestureFaceSetOperation), "Project Operation");

  SculptGestureProjectOperation *project_operation = (SculptGestureProjectOperation *)
                                                         sgcontext->operation;

  project_operation->operation.sculpt_gesture_begin = sculpt_gesture_project_begin;
  project_operation->operation.sculpt_gesture_apply_for_symmetry_pass =
      sculpt_gesture_project_apply_for_symmetry_pass;
  project_operation->operation.sculpt_gesture_end = sculpt_gesture_project_end;
}

static int paint_mask_gesture_box_exec(bContext *C, wmOperator *op)
{
  SculptGestureContext *sgcontext = sculpt_gesture_init_from_box(C, op);
  if (!sgcontext) {
    return OPERATOR_CANCELLED;
  }
  sculpt_gesture_init_mask_properties(sgcontext, op);
  sculpt_gesture_apply(C, sgcontext);
  sculpt_gesture_context_free(sgcontext);
  return OPERATOR_FINISHED;
}

static int paint_mask_gesture_lasso_exec(bContext *C, wmOperator *op)
{
  SculptGestureContext *sgcontext = sculpt_gesture_init_from_lasso(C, op);
  if (!sgcontext) {
    return OPERATOR_CANCELLED;
  }
  sculpt_gesture_init_mask_properties(sgcontext, op);
  sculpt_gesture_apply(C, sgcontext);
  sculpt_gesture_context_free(sgcontext);
  return OPERATOR_FINISHED;
}

static int paint_mask_gesture_line_exec(bContext *C, wmOperator *op)
{
  SculptGestureContext *sgcontext = sculpt_gesture_init_from_line(C, op);
  if (!sgcontext) {
    return OPERATOR_CANCELLED;
  }
  sculpt_gesture_init_mask_properties(sgcontext, op);
  sculpt_gesture_apply(C, sgcontext);
  sculpt_gesture_context_free(sgcontext);
  return OPERATOR_FINISHED;
}

static int face_set_gesture_box_exec(bContext *C, wmOperator *op)
{
  SculptGestureContext *sgcontext = sculpt_gesture_init_from_box(C, op);
  if (!sgcontext) {
    return OPERATOR_CANCELLED;
  }
  sculpt_gesture_init_face_set_properties(sgcontext, op);
  sculpt_gesture_apply(C, sgcontext);
  sculpt_gesture_context_free(sgcontext);
  return OPERATOR_FINISHED;
}

static int face_set_gesture_lasso_exec(bContext *C, wmOperator *op)
{
  SculptGestureContext *sgcontext = sculpt_gesture_init_from_lasso(C, op);
  if (!sgcontext) {
    return OPERATOR_CANCELLED;
  }
  sculpt_gesture_init_face_set_properties(sgcontext, op);
  sculpt_gesture_apply(C, sgcontext);
  sculpt_gesture_context_free(sgcontext);
  return OPERATOR_FINISHED;
}

static int sculpt_trim_gesture_box_exec(bContext *C, wmOperator *op)
{
  Object *object = CTX_data_active_object(C);
  SculptSession *ss = object->sculpt;
  if (BKE_pbvh_type(ss->pbvh) != PBVH_FACES) {
    /* Not supported in Multires and Dyntopo. */
    return OPERATOR_CANCELLED;
  }

  if (ss->totvert == 0) {
    /* No geometry to trim or to detect a valid position for the trimming shape. */
    return OPERATOR_CANCELLED;
  }

  SculptGestureContext *sgcontext = sculpt_gesture_init_from_box(C, op);
  if (!sgcontext) {
    return OPERATOR_CANCELLED;
  }

  sculpt_gesture_init_trim_properties(sgcontext, op);
  sculpt_gesture_apply(C, sgcontext);
  sculpt_gesture_context_free(sgcontext);
  return OPERATOR_FINISHED;
}

static int sculpt_trim_gesture_box_invoke(bContext *C, wmOperator *op, const wmEvent *event)
{
  Object *ob = CTX_data_active_object(C);
  SculptSession *ss = ob->sculpt;

  SculptCursorGeometryInfo sgi;
  const float mval_fl[2] = {UNPACK2(event->mval)};
  SCULPT_vertex_random_access_ensure(ss);
  ss->gesture_initial_hit = SCULPT_cursor_geometry_info_update(C, &sgi, mval_fl, false);
  if (ss->gesture_initial_hit) {
    copy_v3_v3(ss->gesture_initial_location, sgi.location);
    copy_v3_v3(ss->gesture_initial_normal, sgi.normal);
  }

  return WM_gesture_box_invoke(C, op, event);
}

static int sculpt_trim_gesture_lasso_exec(bContext *C, wmOperator *op)
{
  Object *object = CTX_data_active_object(C);
  SculptSession *ss = object->sculpt;
  if (BKE_pbvh_type(ss->pbvh) != PBVH_FACES) {
    /* Not supported in Multires and Dyntopo. */
    return OPERATOR_CANCELLED;
  }

  if (ss->totvert == 0) {
    /* No geometry to trim or to detect a valid position for the trimming shape. */
    return OPERATOR_CANCELLED;
  }

  SculptGestureContext *sgcontext = sculpt_gesture_init_from_lasso(C, op);
  if (!sgcontext) {
    return OPERATOR_CANCELLED;
  }
  sculpt_gesture_init_trim_properties(sgcontext, op);
  sculpt_gesture_apply(C, sgcontext);
  sculpt_gesture_context_free(sgcontext);
  return OPERATOR_FINISHED;
}

static int sculpt_trim_gesture_lasso_invoke(bContext *C, wmOperator *op, const wmEvent *event)
{
  Object *ob = CTX_data_active_object(C);
  SculptSession *ss = ob->sculpt;

  SculptCursorGeometryInfo sgi;
  const float mval_fl[2] = {UNPACK2(event->mval)};
  SCULPT_vertex_random_access_ensure(ss);
  ss->gesture_initial_hit = SCULPT_cursor_geometry_info_update(C, &sgi, mval_fl, false);
  if (ss->gesture_initial_hit) {
    copy_v3_v3(ss->gesture_initial_location, sgi.location);
    copy_v3_v3(ss->gesture_initial_normal, sgi.normal);
  }

  return WM_gesture_lasso_invoke(C, op, event);
}

static int project_gesture_line_exec(bContext *C, wmOperator *op)
{
  SculptGestureContext *sgcontext = sculpt_gesture_init_from_line(C, op);
  if (!sgcontext) {
    return OPERATOR_CANCELLED;
  }
  sculpt_gesture_init_project_properties(sgcontext, op);
  sculpt_gesture_apply(C, sgcontext);
  sculpt_gesture_context_free(sgcontext);
  return OPERATOR_FINISHED;
}

void PAINT_OT_mask_lasso_gesture(wmOperatorType *ot)
{
  ot->name = "Mask Lasso Gesture";
  ot->idname = "PAINT_OT_mask_lasso_gesture";
  ot->description = "Add mask within the lasso as you move the brush";

  ot->invoke = WM_gesture_lasso_invoke;
  ot->modal = WM_gesture_lasso_modal;
  ot->exec = paint_mask_gesture_lasso_exec;

  ot->poll = SCULPT_mode_poll_view3d;

  ot->flag = OPTYPE_REGISTER | OPTYPE_DEPENDS_ON_CURSOR;

  /* Properties. */
  WM_operator_properties_gesture_lasso(ot);
  sculpt_gesture_operator_properties(ot);

  paint_mask_gesture_operator_properties(ot);
}

void PAINT_OT_mask_box_gesture(wmOperatorType *ot)
{
  ot->name = "Mask Box Gesture";
  ot->idname = "PAINT_OT_mask_box_gesture";
  ot->description = "Add mask within the box as you move the brush";

  ot->invoke = WM_gesture_box_invoke;
  ot->modal = WM_gesture_box_modal;
  ot->exec = paint_mask_gesture_box_exec;

  ot->poll = SCULPT_mode_poll_view3d;

  ot->flag = OPTYPE_REGISTER;

  /* Properties. */
  WM_operator_properties_border(ot);
  sculpt_gesture_operator_properties(ot);

  paint_mask_gesture_operator_properties(ot);
}

void PAINT_OT_mask_line_gesture(wmOperatorType *ot)
{
  ot->name = "Mask Line Gesture";
  ot->idname = "PAINT_OT_mask_line_gesture";
  ot->description = "Add mask to the right of a line as you move the brush";

  ot->invoke = WM_gesture_straightline_active_side_invoke;
  ot->modal = WM_gesture_straightline_oneshot_modal;
  ot->exec = paint_mask_gesture_line_exec;

  ot->poll = SCULPT_mode_poll_view3d;

  ot->flag = OPTYPE_REGISTER;

  /* Properties. */
  WM_operator_properties_gesture_straightline(ot, WM_CURSOR_EDIT);
  sculpt_gesture_operator_properties(ot);

  paint_mask_gesture_operator_properties(ot);
}

void SCULPT_OT_face_set_lasso_gesture(wmOperatorType *ot)
{
  ot->name = "Face Set Lasso Gesture";
  ot->idname = "SCULPT_OT_face_set_lasso_gesture";
  ot->description = "Add face set within the lasso as you move the brush";

  ot->invoke = WM_gesture_lasso_invoke;
  ot->modal = WM_gesture_lasso_modal;
  ot->exec = face_set_gesture_lasso_exec;

  ot->poll = SCULPT_mode_poll_view3d;

  ot->flag = OPTYPE_DEPENDS_ON_CURSOR;

  /* Properties. */
  WM_operator_properties_gesture_lasso(ot);
  sculpt_gesture_operator_properties(ot);
}

void SCULPT_OT_face_set_box_gesture(wmOperatorType *ot)
{
  ot->name = "Face Set Box Gesture";
  ot->idname = "SCULPT_OT_face_set_box_gesture";
  ot->description = "Add face set within the box as you move the brush";

  ot->invoke = WM_gesture_box_invoke;
  ot->modal = WM_gesture_box_modal;
  ot->exec = face_set_gesture_box_exec;

  ot->poll = SCULPT_mode_poll_view3d;

  ot->flag = OPTYPE_REGISTER;

  /* Properties. */
  WM_operator_properties_border(ot);
  sculpt_gesture_operator_properties(ot);
}

void SCULPT_OT_trim_lasso_gesture(wmOperatorType *ot)
{
  ot->name = "Trim Lasso Gesture";
  ot->idname = "SCULPT_OT_trim_lasso_gesture";
  ot->description = "Trims the mesh within the lasso as you move the brush";

  ot->invoke = sculpt_trim_gesture_lasso_invoke;
  ot->modal = WM_gesture_lasso_modal;
  ot->exec = sculpt_trim_gesture_lasso_exec;

  ot->poll = SCULPT_mode_poll_view3d;

  ot->flag = OPTYPE_REGISTER | OPTYPE_DEPENDS_ON_CURSOR;

  /* Properties. */
  WM_operator_properties_gesture_lasso(ot);
  sculpt_gesture_operator_properties(ot);

  sculpt_trim_gesture_operator_properties(ot);
}

void SCULPT_OT_trim_box_gesture(wmOperatorType *ot)
{
  ot->name = "Trim Box Gesture";
  ot->idname = "SCULPT_OT_trim_box_gesture";
  ot->description = "Trims the mesh within the box as you move the brush";

  ot->invoke = sculpt_trim_gesture_box_invoke;
  ot->modal = WM_gesture_box_modal;
  ot->exec = sculpt_trim_gesture_box_exec;

  ot->poll = SCULPT_mode_poll_view3d;

  ot->flag = OPTYPE_REGISTER;

  /* Properties. */
  WM_operator_properties_border(ot);
  sculpt_gesture_operator_properties(ot);

  sculpt_trim_gesture_operator_properties(ot);
}

void SCULPT_OT_project_line_gesture(wmOperatorType *ot)
{
  ot->name = "Project Line Gesture";
  ot->idname = "SCULPT_OT_project_line_gesture";
  ot->description = "Project the geometry onto a plane defined by a line";

  ot->invoke = WM_gesture_straightline_active_side_invoke;
  ot->modal = WM_gesture_straightline_oneshot_modal;
  ot->exec = project_gesture_line_exec;

  ot->poll = SCULPT_mode_poll_view3d;

  ot->flag = OPTYPE_REGISTER;

  /* Properties. */
  WM_operator_properties_gesture_straightline(ot, WM_CURSOR_EDIT);
  sculpt_gesture_operator_properties(ot);
}<|MERGE_RESOLUTION|>--- conflicted
+++ resolved
@@ -1439,11 +1439,7 @@
     }
     add_v3_v3(vd.co, disp);
     if (vd.mvert) {
-<<<<<<< HEAD
-      BKE_pbvh_vert_mark_update(sgcontext->ss->pbvh, vd.vertex);
-=======
-      BKE_pbvh_vert_tag_update_normal(sgcontext->ss->pbvh, vd.index);
->>>>>>> efe0e2b1
+      BKE_pbvh_vert_tag_update_normal(sgcontext->ss->pbvh, vd.vertex);
     }
     any_updated = true;
   }
