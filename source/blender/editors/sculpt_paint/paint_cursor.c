/*
 * This program is free software; you can redistribute it and/or
 * modify it under the terms of the GNU General Public License
 * as published by the Free Software Foundation; either version 2
 * of the License, or (at your option) any later version.
 *
 * This program is distributed in the hope that it will be useful,
 * but WITHOUT ANY WARRANTY; without even the implied warranty of
 * MERCHANTABILITY or FITNESS FOR A PARTICULAR PURPOSE.  See the
 * GNU General Public License for more details.
 *
 * You should have received a copy of the GNU General Public License
 * along with this program; if not, write to the Free Software Foundation,
 * Inc., 51 Franklin Street, Fifth Floor, Boston, MA 02110-1301, USA.
 *
 * The Original Code is Copyright (C) 2009 by Nicholas Bishop
 * All rights reserved.
 */

/** \file
 * \ingroup edsculpt
 */

#include "MEM_guardedalloc.h"

#include "BLI_math.h"
#include "BLI_rect.h"
#include "BLI_task.h"
#include "BLI_utildefines.h"

#include "DNA_brush_types.h"
#include "DNA_color_types.h"
#include "DNA_customdata_types.h"
#include "DNA_object_types.h"
#include "DNA_scene_types.h"
#include "DNA_screen_types.h"
#include "DNA_space_types.h"
#include "DNA_userdef_types.h"
#include "DNA_view3d_types.h"

#include "BKE_brush.h"
#include "BKE_colortools.h"
#include "BKE_context.h"
#include "BKE_curve.h"
#include "BKE_image.h"
#include "BKE_node.h"
#include "BKE_object.h"
#include "BKE_paint.h"

#include "WM_api.h"
#include "wm_cursors.h"

#include "IMB_imbuf_types.h"

#include "ED_view3d.h"

#include "DEG_depsgraph.h"

#include "GPU_immediate.h"
#include "GPU_immediate_util.h"
#include "GPU_matrix.h"
#include "GPU_state.h"
#include "GPU_texture.h"

#include "UI_resources.h"

#include "paint_intern.h"
/* still needed for sculpt_stroke_get_location, should be
 * removed eventually (TODO) */
#include "sculpt_intern.h"

/* TODOs:
 *
 * Some of the cursor drawing code is doing non-draw stuff
 * (e.g. updating the brush rake angle). This should be cleaned up
 * still.
 *
 * There is also some ugliness with sculpt-specific code.
 */

typedef struct TexSnapshot {
  GPUTexture *overlay_texture;
  int winx;
  int winy;
  int old_size;
  float old_zoom;
  bool old_col;
} TexSnapshot;

typedef struct CursorSnapshot {
  GPUTexture *overlay_texture;
  int size;
  int zoom;
  int curve_preset;
} CursorSnapshot;

static TexSnapshot primary_snap = {0};
static TexSnapshot secondary_snap = {0};
static CursorSnapshot cursor_snap = {0};

/* Delete overlay cursor textures to preserve memory and invalidate all overlay flags. */
void paint_cursor_delete_textures(void)
{
  if (primary_snap.overlay_texture) {
    GPU_texture_free(primary_snap.overlay_texture);
  }
  if (secondary_snap.overlay_texture) {
    GPU_texture_free(secondary_snap.overlay_texture);
  }
  if (cursor_snap.overlay_texture) {
    GPU_texture_free(cursor_snap.overlay_texture);
  }

  memset(&primary_snap, 0, sizeof(TexSnapshot));
  memset(&secondary_snap, 0, sizeof(TexSnapshot));
  memset(&cursor_snap, 0, sizeof(CursorSnapshot));

  BKE_paint_invalidate_overlay_all();
}

static int same_tex_snap(TexSnapshot *snap, MTex *mtex, ViewContext *vc, bool col, float zoom)
{
  return (/* make brush smaller shouldn't cause a resample */
          //(mtex->brush_map_mode != MTEX_MAP_MODE_VIEW ||
          //(BKE_brush_size_get(vc->scene, brush) <= snap->BKE_brush_size_get)) &&

          (mtex->brush_map_mode != MTEX_MAP_MODE_TILED ||
           (vc->region->winx == snap->winx && vc->region->winy == snap->winy)) &&
          (mtex->brush_map_mode == MTEX_MAP_MODE_STENCIL || snap->old_zoom == zoom) &&
          snap->old_col == col);
}

static void make_tex_snap(TexSnapshot *snap, ViewContext *vc, float zoom)
{
  snap->old_zoom = zoom;
  snap->winx = vc->region->winx;
  snap->winy = vc->region->winy;
}

typedef struct LoadTexData {
  Brush *br;
  ViewContext *vc;

  MTex *mtex;
  uchar *buffer;
  bool col;

  struct ImagePool *pool;
  int size;
  float rotation;
  float radius;
} LoadTexData;

static void load_tex_task_cb_ex(void *__restrict userdata,
                                const int j,
                                const TaskParallelTLS *__restrict tls)
{
  LoadTexData *data = userdata;
  Brush *br = data->br;
  ViewContext *vc = data->vc;

  MTex *mtex = data->mtex;
  uchar *buffer = data->buffer;
  const bool col = data->col;

  struct ImagePool *pool = data->pool;
  const int size = data->size;
  const float rotation = data->rotation;
  const float radius = data->radius;

  bool convert_to_linear = false;
  struct ColorSpace *colorspace = NULL;

  const int thread_id = BLI_task_parallel_thread_id(tls);

  if (mtex->tex && mtex->tex->type == TEX_IMAGE && mtex->tex->ima) {
    ImBuf *tex_ibuf = BKE_image_pool_acquire_ibuf(mtex->tex->ima, &mtex->tex->iuser, pool);
    /* For consistency, sampling always returns color in linear space. */
    if (tex_ibuf && tex_ibuf->rect_float == NULL) {
      convert_to_linear = true;
      colorspace = tex_ibuf->rect_colorspace;
    }
    BKE_image_pool_release_ibuf(mtex->tex->ima, tex_ibuf, pool);
  }

  for (int i = 0; i < size; i++) {
    /* Largely duplicated from tex_strength. */

    int index = j * size + i;

    float x = (float)i / size;
    float y = (float)j / size;
    float len;

    if (mtex->brush_map_mode == MTEX_MAP_MODE_TILED) {
      x *= vc->region->winx / radius;
      y *= vc->region->winy / radius;
    }
    else {
      x = (x - 0.5f) * 2.0f;
      y = (y - 0.5f) * 2.0f;
    }

    len = sqrtf(x * x + y * y);

    if (ELEM(mtex->brush_map_mode, MTEX_MAP_MODE_TILED, MTEX_MAP_MODE_STENCIL) || len <= 1.0f) {
      /* It is probably worth optimizing for those cases where the texture is not rotated by
       * skipping the calls to atan2, sqrtf, sin, and cos. */
      if (mtex->tex && (rotation > 0.001f || rotation < -0.001f)) {
        const float angle = atan2f(y, x) + rotation;

        x = len * cosf(angle);
        y = len * sinf(angle);
      }

      if (col) {
        float rgba[4];

        paint_get_tex_pixel_col(mtex, x, y, rgba, pool, thread_id, convert_to_linear, colorspace);

        buffer[index * 4] = rgba[0] * 255;
        buffer[index * 4 + 1] = rgba[1] * 255;
        buffer[index * 4 + 2] = rgba[2] * 255;
        buffer[index * 4 + 3] = rgba[3] * 255;
      }
      else {
        float avg = paint_get_tex_pixel(mtex, x, y, pool, thread_id);

        avg += br->texture_sample_bias;

        /* Clamp to avoid precision overflow. */
        CLAMP(avg, 0.0f, 1.0f);
        buffer[index] = 255 - (uchar)(255 * avg);
      }
    }
    else {
      if (col) {
        buffer[index * 4] = 0;
        buffer[index * 4 + 1] = 0;
        buffer[index * 4 + 2] = 0;
        buffer[index * 4 + 3] = 0;
      }
      else {
        buffer[index] = 0;
      }
    }
  }
}

static int load_tex(Brush *br, ViewContext *vc, float zoom, bool col, bool primary)
{
  bool init;
  TexSnapshot *target;

  MTex *mtex = (primary) ? &br->mtex : &br->mask_mtex;
  ePaintOverlayControlFlags overlay_flags = BKE_paint_get_overlay_flags();
  uchar *buffer = NULL;

  int size;
  bool refresh;
  ePaintOverlayControlFlags invalid =
      ((primary) ? (overlay_flags & PAINT_OVERLAY_INVALID_TEXTURE_PRIMARY) :
                   (overlay_flags & PAINT_OVERLAY_INVALID_TEXTURE_SECONDARY));
  target = (primary) ? &primary_snap : &secondary_snap;

  refresh = !target->overlay_texture || (invalid != 0) ||
            !same_tex_snap(target, mtex, vc, col, zoom);

  init = (target->overlay_texture != 0);

  if (refresh) {
    struct ImagePool *pool = NULL;
    /* Stencil is rotated later. */
    const float rotation = (mtex->brush_map_mode != MTEX_MAP_MODE_STENCIL) ? -mtex->rot : 0.0f;
    const float radius = BKE_brush_size_get(vc->scene, br) * zoom;

    make_tex_snap(target, vc, zoom);

    if (mtex->brush_map_mode == MTEX_MAP_MODE_VIEW) {
      int s = BKE_brush_size_get(vc->scene, br);
      int r = 1;

      for (s >>= 1; s > 0; s >>= 1) {
        r++;
      }

      size = (1 << r);

      if (size < 256) {
        size = 256;
      }

      if (size < target->old_size) {
        size = target->old_size;
      }
    }
    else {
      size = 512;
    }

    if (target->old_size != size || target->old_col != col) {
      if (target->overlay_texture) {
        GPU_texture_free(target->overlay_texture);
        target->overlay_texture = NULL;
      }
      init = false;

      target->old_size = size;
      target->old_col = col;
    }
    if (col) {
      buffer = MEM_mallocN(sizeof(uchar) * size * size * 4, "load_tex");
    }
    else {
      buffer = MEM_mallocN(sizeof(uchar) * size * size, "load_tex");
    }

    pool = BKE_image_pool_new();

    if (mtex->tex && mtex->tex->nodetree) {
      /* Has internal flag to detect it only does it once. */
      ntreeTexBeginExecTree(mtex->tex->nodetree);
    }

    LoadTexData data = {
        .br = br,
        .vc = vc,
        .mtex = mtex,
        .buffer = buffer,
        .col = col,
        .pool = pool,
        .size = size,
        .rotation = rotation,
        .radius = radius,
    };

    TaskParallelSettings settings;
    BLI_parallel_range_settings_defaults(&settings);
    BLI_task_parallel_range(0, size, &data, load_tex_task_cb_ex, &settings);

    if (mtex->tex && mtex->tex->nodetree) {
      ntreeTexEndExecTree(mtex->tex->nodetree->execdata);
    }

    if (pool) {
      BKE_image_pool_free(pool);
    }

    if (!target->overlay_texture) {
      eGPUTextureFormat format = col ? GPU_RGBA8 : GPU_R8;
      target->overlay_texture = GPU_texture_create_2d(
          "paint_cursor_overlay", size, size, 1, format, NULL);
      GPU_texture_update(target->overlay_texture, GPU_DATA_UBYTE, buffer);

      if (!col) {
        GPU_texture_swizzle_set(target->overlay_texture, "rrrr");
      }
    }

    if (init) {
      GPU_texture_update(target->overlay_texture, GPU_DATA_UBYTE, buffer);
    }

    if (buffer) {
      MEM_freeN(buffer);
    }
  }
  else {
    size = target->old_size;
  }

  BKE_paint_reset_overlay_invalid(invalid);

  return 1;
}

static void load_tex_cursor_task_cb(void *__restrict userdata,
                                    const int j,
                                    const TaskParallelTLS *__restrict UNUSED(tls))
{
  LoadTexData *data = userdata;
  Brush *br = data->br;

  uchar *buffer = data->buffer;

  const int size = data->size;

  for (int i = 0; i < size; i++) {
    /* Largely duplicated from tex_strength. */

    const int index = j * size + i;
    const float x = (((float)i / size) - 0.5f) * 2.0f;
    const float y = (((float)j / size) - 0.5f) * 2.0f;
    const float len = sqrtf(x * x + y * y);

    if (len <= 1.0f) {

      /* Falloff curve. */
      float avg = BKE_brush_curve_strength_clamped(br, len, 1.0f);

      buffer[index] = (uchar)(255 * avg);
    }
    else {
      buffer[index] = 0;
    }
  }
}

static int load_tex_cursor(Brush *br, ViewContext *vc, float zoom)
{
  bool init;

  ePaintOverlayControlFlags overlay_flags = BKE_paint_get_overlay_flags();
  uchar *buffer = NULL;

  int size;
  const bool refresh = !cursor_snap.overlay_texture ||
                       (overlay_flags & PAINT_OVERLAY_INVALID_CURVE) || cursor_snap.zoom != zoom ||
                       cursor_snap.curve_preset != br->curve_preset;

  init = (cursor_snap.overlay_texture != 0);

  if (refresh) {
    int s, r;

    cursor_snap.zoom = zoom;

    s = BKE_brush_size_get(vc->scene, br);
    r = 1;

    for (s >>= 1; s > 0; s >>= 1) {
      r++;
    }

    size = (1 << r);

    if (size < 256) {
      size = 256;
    }

    if (size < cursor_snap.size) {
      size = cursor_snap.size;
    }

    if (cursor_snap.size != size) {
      if (cursor_snap.overlay_texture) {
        GPU_texture_free(cursor_snap.overlay_texture);
        cursor_snap.overlay_texture = NULL;
      }

      init = false;

      cursor_snap.size = size;
    }
    buffer = MEM_mallocN(sizeof(uchar) * size * size, "load_tex");

    BKE_curvemapping_init(br->curve);

    LoadTexData data = {
        .br = br,
        .buffer = buffer,
        .size = size,
    };

    TaskParallelSettings settings;
    BLI_parallel_range_settings_defaults(&settings);
    BLI_task_parallel_range(0, size, &data, load_tex_cursor_task_cb, &settings);

    if (!cursor_snap.overlay_texture) {
      cursor_snap.overlay_texture = GPU_texture_create_2d(
          "cursor_snap_overaly", size, size, 1, GPU_R8, NULL);
      GPU_texture_update(cursor_snap.overlay_texture, GPU_DATA_UBYTE, buffer);

      GPU_texture_swizzle_set(cursor_snap.overlay_texture, "rrrr");
    }

    if (init) {
      GPU_texture_update(cursor_snap.overlay_texture, GPU_DATA_UBYTE, buffer);
    }

    if (buffer) {
      MEM_freeN(buffer);
    }
  }
  else {
    size = cursor_snap.size;
  }

  cursor_snap.curve_preset = br->curve_preset;
  BKE_paint_reset_overlay_invalid(PAINT_OVERLAY_INVALID_CURVE);

  return 1;
}

static int project_brush_radius(ViewContext *vc, float radius, const float location[3])
{
  float view[3], nonortho[3], ortho[3], offset[3], p1[2], p2[2];

  ED_view3d_global_to_vector(vc->rv3d, location, view);

  /* Create a vector that is not orthogonal to view. */

  if (fabsf(view[0]) < 0.1f) {
    nonortho[0] = view[0] + 1.0f;
    nonortho[1] = view[1];
    nonortho[2] = view[2];
  }
  else if (fabsf(view[1]) < 0.1f) {
    nonortho[0] = view[0];
    nonortho[1] = view[1] + 1.0f;
    nonortho[2] = view[2];
  }
  else {
    nonortho[0] = view[0];
    nonortho[1] = view[1];
    nonortho[2] = view[2] + 1.0f;
  }

  /* Get a vector in the plane of the view. */
  cross_v3_v3v3(ortho, nonortho, view);
  normalize_v3(ortho);

  /* Make a point on the surface of the brush tangent to the view. */
  mul_v3_fl(ortho, radius);
  add_v3_v3v3(offset, location, ortho);

  /* Project the center of the brush, and the tangent point to the view onto the screen. */
  if ((ED_view3d_project_float_global(vc->region, location, p1, V3D_PROJ_TEST_NOP) ==
       V3D_PROJ_RET_OK) &&
      (ED_view3d_project_float_global(vc->region, offset, p2, V3D_PROJ_TEST_NOP) ==
       V3D_PROJ_RET_OK)) {
    /* The distance between these points is the size of the projected brush in pixels. */
    return len_v2v2(p1, p2);
  }
  /* Assert because the code that sets up the vectors should disallow this. */
  BLI_assert(0);
  return 0;
}

/* Draw an overlay that shows what effect the brush's texture will
 * have on brush strength. */
static bool paint_draw_tex_overlay(UnifiedPaintSettings *ups,
                                   Brush *brush,
                                   ViewContext *vc,
                                   int x,
                                   int y,
                                   float zoom,
                                   bool col,
                                   bool primary)
{
  rctf quad;
  /* Check for overlay mode. */

  MTex *mtex = (primary) ? &brush->mtex : &brush->mask_mtex;
  bool valid = ((primary) ? (brush->overlay_flags & BRUSH_OVERLAY_PRIMARY) != 0 :
                            (brush->overlay_flags & BRUSH_OVERLAY_SECONDARY) != 0);
  int overlay_alpha = (primary) ? brush->texture_overlay_alpha : brush->mask_overlay_alpha;

  if (!(mtex->tex) ||
      !((mtex->brush_map_mode == MTEX_MAP_MODE_STENCIL) ||
        (valid && ELEM(mtex->brush_map_mode, MTEX_MAP_MODE_VIEW, MTEX_MAP_MODE_TILED)))) {
    return false;
  }

  if (load_tex(brush, vc, zoom, col, primary)) {
    GPU_color_mask(true, true, true, true);
    GPU_depth_test(GPU_DEPTH_NONE);

    if (mtex->brush_map_mode == MTEX_MAP_MODE_VIEW) {
      GPU_matrix_push();

      /* Brush rotation. */
      GPU_matrix_translate_2f(x, y);
      GPU_matrix_rotate_2d(-RAD2DEGF(primary ? ups->brush_rotation : ups->brush_rotation_sec));
      GPU_matrix_translate_2f(-x, -y);

      /* Scale based on tablet pressure. */
      if (primary && ups->stroke_active && BKE_brush_use_size_pressure(brush)) {
        const float scale = ups->size_pressure_value;
        GPU_matrix_translate_2f(x, y);
        GPU_matrix_scale_2f(scale, scale);
        GPU_matrix_translate_2f(-x, -y);
      }

      if (ups->draw_anchored) {
        quad.xmin = ups->anchored_initial_mouse[0] - ups->anchored_size;
        quad.ymin = ups->anchored_initial_mouse[1] - ups->anchored_size;
        quad.xmax = ups->anchored_initial_mouse[0] + ups->anchored_size;
        quad.ymax = ups->anchored_initial_mouse[1] + ups->anchored_size;
      }
      else {
        const int radius = BKE_brush_size_get(vc->scene, brush) * zoom;
        quad.xmin = x - radius;
        quad.ymin = y - radius;
        quad.xmax = x + radius;
        quad.ymax = y + radius;
      }
    }
    else if (mtex->brush_map_mode == MTEX_MAP_MODE_TILED) {
      quad.xmin = 0;
      quad.ymin = 0;
      quad.xmax = BLI_rcti_size_x(&vc->region->winrct);
      quad.ymax = BLI_rcti_size_y(&vc->region->winrct);
    }
    /* Stencil code goes here. */
    else {
      if (primary) {
        quad.xmin = -brush->stencil_dimension[0];
        quad.ymin = -brush->stencil_dimension[1];
        quad.xmax = brush->stencil_dimension[0];
        quad.ymax = brush->stencil_dimension[1];
      }
      else {
        quad.xmin = -brush->mask_stencil_dimension[0];
        quad.ymin = -brush->mask_stencil_dimension[1];
        quad.xmax = brush->mask_stencil_dimension[0];
        quad.ymax = brush->mask_stencil_dimension[1];
      }
      GPU_matrix_push();
      if (primary) {
        GPU_matrix_translate_2fv(brush->stencil_pos);
      }
      else {
        GPU_matrix_translate_2fv(brush->mask_stencil_pos);
      }
      GPU_matrix_rotate_2d(RAD2DEGF(mtex->rot));
    }

    /* Set quad color. Colored overlay does not get blending. */
    GPUVertFormat *format = immVertexFormat();
    uint pos = GPU_vertformat_attr_add(format, "pos", GPU_COMP_F32, 2, GPU_FETCH_FLOAT);
    uint texCoord = GPU_vertformat_attr_add(format, "texCoord", GPU_COMP_F32, 2, GPU_FETCH_FLOAT);

    /* Premultiplied alpha blending. */
    GPU_blend(GPU_BLEND_ALPHA_PREMULT);

    immBindBuiltinProgram(GPU_SHADER_2D_IMAGE_COLOR);

    float final_color[4] = {1.0f, 1.0f, 1.0f, 1.0f};
    if (!col) {
      copy_v3_v3(final_color, U.sculpt_paint_overlay_col);
    }
    mul_v4_fl(final_color, overlay_alpha * 0.01f);
    immUniformColor4fv(final_color);

    GPUTexture *texture = (primary) ? primary_snap.overlay_texture :
                                      secondary_snap.overlay_texture;

    eGPUSamplerState state = GPU_SAMPLER_FILTER;
    state |= (mtex->brush_map_mode == MTEX_MAP_MODE_VIEW) ? GPU_SAMPLER_CLAMP_BORDER :
                                                            GPU_SAMPLER_REPEAT;
    immBindTextureSampler("image", texture, state);

    /* Draw textured quad. */
    immBegin(GPU_PRIM_TRI_FAN, 4);
    immAttr2f(texCoord, 0.0f, 0.0f);
    immVertex2f(pos, quad.xmin, quad.ymin);
    immAttr2f(texCoord, 1.0f, 0.0f);
    immVertex2f(pos, quad.xmax, quad.ymin);
    immAttr2f(texCoord, 1.0f, 1.0f);
    immVertex2f(pos, quad.xmax, quad.ymax);
    immAttr2f(texCoord, 0.0f, 1.0f);
    immVertex2f(pos, quad.xmin, quad.ymax);
    immEnd();

    immUnbindProgram();

    GPU_texture_unbind(texture);

    if (ELEM(mtex->brush_map_mode, MTEX_MAP_MODE_STENCIL, MTEX_MAP_MODE_VIEW)) {
      GPU_matrix_pop();
    }
  }
  return true;
}

/* Draw an overlay that shows what effect the brush's texture will
 * have on brush strength. */
static bool paint_draw_cursor_overlay(
    UnifiedPaintSettings *ups, Brush *brush, ViewContext *vc, int x, int y, float zoom)
{
  rctf quad;
  /* Check for overlay mode. */

  if (!(brush->overlay_flags & BRUSH_OVERLAY_CURSOR)) {
    return false;
  }

  if (load_tex_cursor(brush, vc, zoom)) {
    bool do_pop = false;
    float center[2];

    GPU_color_mask(true, true, true, true);
    GPU_depth_test(GPU_DEPTH_NONE);

    if (ups->draw_anchored) {
      copy_v2_v2(center, ups->anchored_initial_mouse);
      quad.xmin = ups->anchored_initial_mouse[0] - ups->anchored_size;
      quad.ymin = ups->anchored_initial_mouse[1] - ups->anchored_size;
      quad.xmax = ups->anchored_initial_mouse[0] + ups->anchored_size;
      quad.ymax = ups->anchored_initial_mouse[1] + ups->anchored_size;
    }
    else {
      const int radius = BKE_brush_size_get(vc->scene, brush) * zoom;
      center[0] = x;
      center[1] = y;

      quad.xmin = x - radius;
      quad.ymin = y - radius;
      quad.xmax = x + radius;
      quad.ymax = y + radius;
    }

    /* Scale based on tablet pressure. */
    if (ups->stroke_active && BKE_brush_use_size_pressure(brush)) {
      do_pop = true;
      GPU_matrix_push();
      GPU_matrix_translate_2fv(center);
      GPU_matrix_scale_1f(ups->size_pressure_value);
      GPU_matrix_translate_2f(-center[0], -center[1]);
    }

    GPUVertFormat *format = immVertexFormat();
    uint pos = GPU_vertformat_attr_add(format, "pos", GPU_COMP_F32, 2, GPU_FETCH_FLOAT);
    uint texCoord = GPU_vertformat_attr_add(format, "texCoord", GPU_COMP_F32, 2, GPU_FETCH_FLOAT);

    GPU_blend(GPU_BLEND_ALPHA_PREMULT);

    immBindBuiltinProgram(GPU_SHADER_2D_IMAGE_COLOR);

    float final_color[4] = {UNPACK3(U.sculpt_paint_overlay_col), 1.0f};
    mul_v4_fl(final_color, brush->cursor_overlay_alpha * 0.01f);
    immUniformColor4fv(final_color);

    /* Draw textured quad. */
    immBindTextureSampler(
        "image", cursor_snap.overlay_texture, GPU_SAMPLER_FILTER | GPU_SAMPLER_CLAMP_BORDER);

    immBegin(GPU_PRIM_TRI_FAN, 4);
    immAttr2f(texCoord, 0.0f, 0.0f);
    immVertex2f(pos, quad.xmin, quad.ymin);
    immAttr2f(texCoord, 1.0f, 0.0f);
    immVertex2f(pos, quad.xmax, quad.ymin);
    immAttr2f(texCoord, 1.0f, 1.0f);
    immVertex2f(pos, quad.xmax, quad.ymax);
    immAttr2f(texCoord, 0.0f, 1.0f);
    immVertex2f(pos, quad.xmin, quad.ymax);
    immEnd();

    GPU_texture_unbind(cursor_snap.overlay_texture);

    immUnbindProgram();

    if (do_pop) {
      GPU_matrix_pop();
    }
  }
  return true;
}

static bool paint_draw_alpha_overlay(UnifiedPaintSettings *ups,
                                     Brush *brush,
                                     ViewContext *vc,
                                     int x,
                                     int y,
                                     float zoom,
                                     ePaintMode mode)
{
  /* Color means that primary brush texture is colored and
   * secondary is used for alpha/mask control. */
  bool col = ELEM(mode, PAINT_MODE_TEXTURE_3D, PAINT_MODE_TEXTURE_2D, PAINT_MODE_VERTEX);

  bool alpha_overlay_active = false;

  ePaintOverlayControlFlags flags = BKE_paint_get_overlay_flags();
  eGPUBlend blend_state = GPU_blend_get();
  eGPUDepthTest depth_test = GPU_depth_test_get();

  /* Translate to region. */
  GPU_matrix_push();
  GPU_matrix_translate_2f(vc->region->winrct.xmin, vc->region->winrct.ymin);
  x -= vc->region->winrct.xmin;
  y -= vc->region->winrct.ymin;

  /* Colored overlay should be drawn separately. */
  if (col) {
    if (!(flags & PAINT_OVERLAY_OVERRIDE_PRIMARY)) {
      alpha_overlay_active = paint_draw_tex_overlay(ups, brush, vc, x, y, zoom, true, true);
    }
    if (!(flags & PAINT_OVERLAY_OVERRIDE_SECONDARY)) {
      alpha_overlay_active = paint_draw_tex_overlay(ups, brush, vc, x, y, zoom, false, false);
    }
    if (!(flags & PAINT_OVERLAY_OVERRIDE_CURSOR)) {
      alpha_overlay_active = paint_draw_cursor_overlay(ups, brush, vc, x, y, zoom);
    }
  }
  else {
    if (!(flags & PAINT_OVERLAY_OVERRIDE_PRIMARY) && (mode != PAINT_MODE_WEIGHT)) {
      alpha_overlay_active = paint_draw_tex_overlay(ups, brush, vc, x, y, zoom, false, true);
    }
    if (!(flags & PAINT_OVERLAY_OVERRIDE_CURSOR)) {
      alpha_overlay_active = paint_draw_cursor_overlay(ups, brush, vc, x, y, zoom);
    }
  }

  GPU_matrix_pop();
  GPU_blend(blend_state);
  GPU_depth_test(depth_test);

  return alpha_overlay_active;
}

BLI_INLINE void draw_tri_point(uint pos,
                               const float sel_col[4],
                               const float pivot_col[4],
                               float *co,
                               float width,
                               bool selected)
{
  immUniformColor4fv(selected ? sel_col : pivot_col);

  GPU_line_width(3.0f);

  float w = width / 2.0f;
  const float tri[3][2] = {
      {co[0], co[1] + w},
      {co[0] - w, co[1] - w},
      {co[0] + w, co[1] - w},
  };

  immBegin(GPU_PRIM_LINE_LOOP, 3);
  immVertex2fv(pos, tri[0]);
  immVertex2fv(pos, tri[1]);
  immVertex2fv(pos, tri[2]);
  immEnd();

  immUniformColor4f(1.0f, 1.0f, 1.0f, 0.5f);
  GPU_line_width(1.0f);

  immBegin(GPU_PRIM_LINE_LOOP, 3);
  immVertex2fv(pos, tri[0]);
  immVertex2fv(pos, tri[1]);
  immVertex2fv(pos, tri[2]);
  immEnd();
}

BLI_INLINE void draw_rect_point(uint pos,
                                const float sel_col[4],
                                const float handle_col[4],
                                const float *co,
                                float width,
                                bool selected)
{
  immUniformColor4fv(selected ? sel_col : handle_col);

  GPU_line_width(3.0f);

  float w = width / 2.0f;
  float minx = co[0] - w;
  float miny = co[1] - w;
  float maxx = co[0] + w;
  float maxy = co[1] + w;

  imm_draw_box_wire_2d(pos, minx, miny, maxx, maxy);

  immUniformColor4f(1.0f, 1.0f, 1.0f, 0.5f);
  GPU_line_width(1.0f);

  imm_draw_box_wire_2d(pos, minx, miny, maxx, maxy);
}

BLI_INLINE void draw_bezier_handle_lines(uint pos, const float sel_col[4], BezTriple *bez)
{
  immUniformColor4f(0.0f, 0.0f, 0.0f, 0.5f);
  GPU_line_width(3.0f);

  immBegin(GPU_PRIM_LINE_STRIP, 3);
  immVertex2fv(pos, bez->vec[0]);
  immVertex2fv(pos, bez->vec[1]);
  immVertex2fv(pos, bez->vec[2]);
  immEnd();

  GPU_line_width(1.0f);

  if (bez->f1 || bez->f2) {
    immUniformColor4fv(sel_col);
  }
  else {
    immUniformColor4f(1.0f, 1.0f, 1.0f, 0.5f);
  }
  immBegin(GPU_PRIM_LINES, 2);
  immVertex2fv(pos, bez->vec[0]);
  immVertex2fv(pos, bez->vec[1]);
  immEnd();

  if (bez->f3 || bez->f2) {
    immUniformColor4fv(sel_col);
  }
  else {
    immUniformColor4f(1.0f, 1.0f, 1.0f, 0.5f);
  }
  immBegin(GPU_PRIM_LINES, 2);
  immVertex2fv(pos, bez->vec[1]);
  immVertex2fv(pos, bez->vec[2]);
  immEnd();
}

static void paint_draw_curve_cursor(Brush *brush, ViewContext *vc)
{
  GPU_matrix_push();
  GPU_matrix_translate_2f(vc->region->winrct.xmin, vc->region->winrct.ymin);

  if (brush->paint_curve && brush->paint_curve->points) {
    PaintCurve *pc = brush->paint_curve;
    PaintCurvePoint *cp = pc->points;

    GPU_line_smooth(true);
    GPU_blend(GPU_BLEND_ALPHA);

    /* Draw the bezier handles and the curve segment between the current and next point. */
    uint pos = GPU_vertformat_attr_add(immVertexFormat(), "pos", GPU_COMP_F32, 2, GPU_FETCH_FLOAT);

    immBindBuiltinProgram(GPU_SHADER_2D_UNIFORM_COLOR);

    float selec_col[4], handle_col[4], pivot_col[4];
    UI_GetThemeColorType4fv(TH_VERTEX_SELECT, SPACE_VIEW3D, selec_col);
    UI_GetThemeColorType4fv(TH_PAINT_CURVE_HANDLE, SPACE_VIEW3D, handle_col);
    UI_GetThemeColorType4fv(TH_PAINT_CURVE_PIVOT, SPACE_VIEW3D, pivot_col);

    for (int i = 0; i < pc->tot_points - 1; i++, cp++) {
      int j;
      PaintCurvePoint *cp_next = cp + 1;
      float data[(PAINT_CURVE_NUM_SEGMENTS + 1) * 2];
      /* Use color coding to distinguish handles vs curve segments.  */
      draw_bezier_handle_lines(pos, selec_col, &cp->bez);
      draw_tri_point(pos, selec_col, pivot_col, &cp->bez.vec[1][0], 10.0f, cp->bez.f2);
      draw_rect_point(
          pos, selec_col, handle_col, &cp->bez.vec[0][0], 8.0f, cp->bez.f1 || cp->bez.f2);
      draw_rect_point(
          pos, selec_col, handle_col, &cp->bez.vec[2][0], 8.0f, cp->bez.f3 || cp->bez.f2);

      for (j = 0; j < 2; j++) {
        BKE_curve_forward_diff_bezier(cp->bez.vec[1][j],
                                      cp->bez.vec[2][j],
                                      cp_next->bez.vec[0][j],
                                      cp_next->bez.vec[1][j],
                                      data + j,
                                      PAINT_CURVE_NUM_SEGMENTS,
                                      sizeof(float[2]));
      }

      float(*v)[2] = (float(*)[2])data;

      immUniformColor4f(0.0f, 0.0f, 0.0f, 0.5f);
      GPU_line_width(3.0f);
      immBegin(GPU_PRIM_LINE_STRIP, PAINT_CURVE_NUM_SEGMENTS + 1);
      for (j = 0; j <= PAINT_CURVE_NUM_SEGMENTS; j++) {
        immVertex2fv(pos, v[j]);
      }
      immEnd();

      immUniformColor4f(0.9f, 0.9f, 1.0f, 0.5f);
      GPU_line_width(1.0f);
      immBegin(GPU_PRIM_LINE_STRIP, PAINT_CURVE_NUM_SEGMENTS + 1);
      for (j = 0; j <= PAINT_CURVE_NUM_SEGMENTS; j++) {
        immVertex2fv(pos, v[j]);
      }
      immEnd();
    }

    /* Draw last line segment. */
    draw_bezier_handle_lines(pos, selec_col, &cp->bez);
    draw_tri_point(pos, selec_col, pivot_col, &cp->bez.vec[1][0], 10.0f, cp->bez.f2);
    draw_rect_point(
        pos, selec_col, handle_col, &cp->bez.vec[0][0], 8.0f, cp->bez.f1 || cp->bez.f2);
    draw_rect_point(
        pos, selec_col, handle_col, &cp->bez.vec[2][0], 8.0f, cp->bez.f3 || cp->bez.f2);

    GPU_blend(GPU_BLEND_NONE);
    GPU_line_smooth(false);

    immUnbindProgram();
  }
  GPU_matrix_pop();
}

/* Special actions taken when paint cursor goes over mesh */
/* TODO: sculpt only for now. */
static void paint_cursor_update_unprojected_radius(UnifiedPaintSettings *ups,
                                                   Brush *brush,
                                                   ViewContext *vc,
                                                   const float location[3])
{
  float unprojected_radius, projected_radius;

  /* Update the brush's cached 3D radius. */
  if (!BKE_brush_use_locked_size(vc->scene, brush)) {
    /* Get 2D brush radius. */
    if (ups->draw_anchored) {
      projected_radius = ups->anchored_size;
    }
    else {
      if (brush->flag & BRUSH_ANCHORED) {
        projected_radius = 8;
      }
      else {
        projected_radius = BKE_brush_size_get(vc->scene, brush);
      }
    }

    /* Convert brush radius from 2D to 3D. */
    unprojected_radius = paint_calc_object_space_radius(vc, location, projected_radius);

    /* Scale 3D brush radius by pressure. */
    if (ups->stroke_active && BKE_brush_use_size_pressure(brush)) {
      unprojected_radius *= ups->size_pressure_value;
    }

    /* Set cached value in either Brush or UnifiedPaintSettings. */
    BKE_brush_unprojected_radius_set(vc->scene, brush, unprojected_radius);
  }
}

static void cursor_draw_point_screen_space(const uint gpuattr,
                                           const ARegion *region,
                                           const float true_location[3],
                                           const float obmat[4][4],
                                           const int size)
{
  float translation_vertex_cursor[3], location[3];
  copy_v3_v3(location, true_location);
  mul_m4_v3(obmat, location);
  ED_view3d_project(region, location, translation_vertex_cursor);
  /* Do not draw points behind the view. Z [near, far] is mapped to [-1, 1]. */
  if (translation_vertex_cursor[2] <= 1.0f) {
    imm_draw_circle_fill_3d(
        gpuattr, translation_vertex_cursor[0], translation_vertex_cursor[1], size, 10);
  }
}

static void cursor_draw_tiling_preview(const uint gpuattr,
                                       const ARegion *region,
                                       const float true_location[3],
                                       Sculpt *sd,
                                       Object *ob,
                                       const float radius)
{
  BoundBox *bb = BKE_object_boundbox_get(ob);
  float orgLoc[3], location[3];
  int tile_pass = 0;
  int start[3];
  int end[3];
  int cur[3];
  const float *bbMin = bb->vec[0];
  const float *bbMax = bb->vec[6];
  const float *step = sd->paint.tile_offset;

  copy_v3_v3(orgLoc, true_location);
  for (int dim = 0; dim < 3; dim++) {
    if ((sd->paint.symmetry_flags & (PAINT_TILE_X << dim)) && step[dim] > 0) {
      start[dim] = (bbMin[dim] - orgLoc[dim] - radius) / step[dim];
      end[dim] = (bbMax[dim] - orgLoc[dim] + radius) / step[dim];
    }
    else {
      start[dim] = end[dim] = 0;
    }
  }
  copy_v3_v3_int(cur, start);
  for (cur[0] = start[0]; cur[0] <= end[0]; cur[0]++) {
    for (cur[1] = start[1]; cur[1] <= end[1]; cur[1]++) {
      for (cur[2] = start[2]; cur[2] <= end[2]; cur[2]++) {
        if (!cur[0] && !cur[1] && !cur[2]) {
          /* Skip tile at orgLoc, this was already handled before all others. */
          continue;
        }
        tile_pass++;
        for (int dim = 0; dim < 3; dim++) {
          location[dim] = cur[dim] * step[dim] + orgLoc[dim];
        }
        cursor_draw_point_screen_space(gpuattr, region, location, ob->obmat, 3);
      }
    }
  }
}

static void cursor_draw_point_with_symmetry(const uint gpuattr,
                                            const ARegion *region,
                                            const float true_location[3],
                                            Sculpt *sd,
                                            Object *ob,
                                            const float radius)
{
  const char symm = SCULPT_mesh_symmetry_xyz_get(ob);
  float location[3], symm_rot_mat[4][4];

  for (int i = 0; i <= symm; i++) {
    if (i == 0 || (symm & i && (symm != 5 || i != 3) && (symm != 6 || (i != 3 && i != 5)))) {

      /* Axis Symmetry. */
      flip_v3_v3(location, true_location, (char)i);
      cursor_draw_point_screen_space(gpuattr, region, location, ob->obmat, 3);

      /* Tiling. */
      cursor_draw_tiling_preview(gpuattr, region, location, sd, ob, radius);

      /* Radial Symmetry. */
      for (char raxis = 0; raxis < 3; raxis++) {
        for (int r = 1; r < sd->radial_symm[raxis]; r++) {
          float angle = 2 * M_PI * r / sd->radial_symm[(int)raxis];
          flip_v3_v3(location, true_location, (char)i);
          unit_m4(symm_rot_mat);
          rotate_m4(symm_rot_mat, raxis + 'X', angle);
          mul_m4_v3(symm_rot_mat, location);

          cursor_draw_tiling_preview(gpuattr, region, location, sd, ob, radius);
          cursor_draw_point_screen_space(gpuattr, region, location, ob->obmat, 3);
        }
      }
    }
  }
}

static void sculpt_geometry_preview_lines_draw(const uint gpuattr,
                                               Brush *brush,
                                               const bool is_multires,
                                               SculptSession *ss)
{
  if (!(brush->flag & BRUSH_GRAB_ACTIVE_VERTEX)) {
    return;
  }

  if (is_multires) {
    return;
  }

  if (BKE_pbvh_type(ss->pbvh) != PBVH_FACES) {
    return;
  }

  if (!ss->deform_modifiers_active) {
    return;
  }

  immUniformColor4f(1.0f, 1.0f, 1.0f, 0.6f);

  /* Cursor normally draws on top, but for this part we need depth tests. */
  const eGPUDepthTest depth_test = GPU_depth_test_get();
  if (!depth_test) {
    GPU_depth_test(GPU_DEPTH_LESS_EQUAL);
  }

  GPU_line_width(1.0f);
  if (ss->preview_vert_index_count > 0) {
    immBegin(GPU_PRIM_LINES, ss->preview_vert_index_count);
    for (int i = 0; i < ss->preview_vert_index_count; i++) {
      immVertex3fv(gpuattr,
                   SCULPT_vertex_co_for_grab_active_get(ss, ss->preview_vert_index_list[i]));
    }
    immEnd();
  }

  /* Restore depth test value. */
  if (!depth_test) {
    GPU_depth_test(GPU_DEPTH_NONE);
  }
}

static void SCULPT_layer_brush_height_preview_draw(const uint gpuattr,
                                                   const Brush *brush,
                                                   const float rds,
                                                   const float line_width,
                                                   const float outline_col[3],
                                                   const float alpha)
{
  float cursor_trans[4][4];
  unit_m4(cursor_trans);
  translate_m4(cursor_trans, 0.0f, 0.0f, brush->height);
  GPU_matrix_push();
  GPU_matrix_mul(cursor_trans);

  GPU_line_width(line_width);
  immUniformColor3fvAlpha(outline_col, alpha * 0.5f);
  imm_draw_circle_wire_3d(gpuattr, 0, 0, rds, 80);
  GPU_matrix_pop();
}

static bool paint_use_2d_cursor(ePaintMode mode)
{
  if (mode >= PAINT_MODE_TEXTURE_3D) {
    return true;
  }
  return false;
}

typedef enum PaintCursorDrawingType {
  PAINT_CURSOR_CURVE,
  PAINT_CURSOR_2D,
  PAINT_CURSOR_3D,
} PaintCursorDrawingType;

typedef struct PaintCursorContext {
  bContext *C;
  ARegion *region;
  wmWindow *win;
  wmWindowManager *wm;
  Depsgraph *depsgraph;
  Scene *scene;
  UnifiedPaintSettings *ups;
  Brush *brush;
  Paint *paint;
  ePaintMode mode;
  ViewContext vc;

  /* Sculpt related data. */
  Sculpt *sd;
  SculptSession *ss;
  int prev_active_vertex_index;
  bool is_stroke_active;
  bool is_cursor_over_mesh;
  bool is_multires;
  float radius;

  /* 3D view cursor position and normal. */
  float location[3];
  float scene_space_location[3];
  float normal[3];

  /* Cursor main colors. */
  float outline_col[3];
  float outline_alpha;

  /* GPU attribute for drawing. */
  uint pos;

  PaintCursorDrawingType cursor_type;

  /* This variable is set after drawing the overlay, not on initialization. It can't be used for
   * checking if alpha overlay is enabled before drawing it. */
  bool alpha_overlay_drawn;

  float zoomx;
  int x, y;
  float translation[2];

  float final_radius;
  int pixel_radius;

} PaintCursorContext;

static bool paint_cursor_context_init(bContext *C,
                                      const int x,
                                      const int y,
                                      PaintCursorContext *pcontext)
{
  ARegion *region = CTX_wm_region(C);
  if (region && region->regiontype != RGN_TYPE_WINDOW) {
    return false;
  }

  pcontext->C = C;
  pcontext->region = region;
  pcontext->wm = CTX_wm_manager(C);
  pcontext->win = CTX_wm_window(C);
  pcontext->depsgraph = CTX_data_depsgraph_pointer(C);
  pcontext->scene = CTX_data_scene(C);
  pcontext->ups = &pcontext->scene->toolsettings->unified_paint_settings;
  pcontext->paint = BKE_paint_get_active_from_context(C);
  if (pcontext->paint == NULL) {
    return false;
  }
  pcontext->brush = BKE_paint_brush(pcontext->paint);
  if (pcontext->brush == NULL) {
    return false;
  }
  pcontext->mode = BKE_paintmode_get_active_from_context(C);

  ED_view3d_viewcontext_init(C, &pcontext->vc, pcontext->depsgraph);

  if (pcontext->brush->flag & BRUSH_CURVE) {
    pcontext->cursor_type = PAINT_CURSOR_CURVE;
  }
  else if (paint_use_2d_cursor(pcontext->mode)) {
    pcontext->cursor_type = PAINT_CURSOR_2D;
  }
  else {
    pcontext->cursor_type = PAINT_CURSOR_3D;
  }

  pcontext->x = x;
  pcontext->y = y;
  pcontext->translation[0] = (float)x;
  pcontext->translation[1] = (float)y;

  float zoomx, zoomy;
  get_imapaint_zoom(C, &zoomx, &zoomy);
  pcontext->zoomx = max_ff(zoomx, zoomy);
  pcontext->final_radius = (BKE_brush_size_get(pcontext->scene, pcontext->brush) * zoomx);

  /* There is currently no way to check if the direction is inverted before starting the stroke,
   * so this does not reflect the state of the brush in the UI. */
  if (((pcontext->ups->draw_inverted == 0) ^ ((pcontext->brush->flag & BRUSH_DIR_IN) == 0)) &&
      BKE_brush_sculpt_has_secondary_color(pcontext->brush)) {
    copy_v3_v3(pcontext->outline_col, pcontext->brush->sub_col);
  }
  else {
    copy_v3_v3(pcontext->outline_col, pcontext->brush->add_col);
  }
  pcontext->outline_alpha = pcontext->brush->add_col[3];

  Object *active_object = pcontext->vc.obact;
  pcontext->ss = active_object ? active_object->sculpt : NULL;

  if (pcontext->ss && pcontext->ss->draw_faded_cursor) {
    pcontext->outline_alpha = 0.3f;
    copy_v3_fl(pcontext->outline_col, 0.8f);
  }

  pcontext->is_stroke_active = pcontext->ups->stroke_active;

  return true;
}

static void paint_cursor_update_pixel_radius(PaintCursorContext *pcontext)
{
  if (pcontext->is_cursor_over_mesh) {
    Brush *brush = BKE_paint_brush(pcontext->paint);
    pcontext->pixel_radius = project_brush_radius(
        &pcontext->vc,
        BKE_brush_unprojected_radius_get(pcontext->scene, brush),
        pcontext->location);

    if (pcontext->pixel_radius == 0) {
      pcontext->pixel_radius = BKE_brush_size_get(pcontext->scene, brush);
    }

    copy_v3_v3(pcontext->scene_space_location, pcontext->location);
    mul_m4_v3(pcontext->vc.obact->obmat, pcontext->scene_space_location);
  }
  else {
    Sculpt *sd = CTX_data_tool_settings(pcontext->C)->sculpt;
    Brush *brush = BKE_paint_brush(&sd->paint);

    pcontext->pixel_radius = BKE_brush_size_get(pcontext->scene, brush);
  }
}

static void paint_cursor_sculpt_session_update_and_init(PaintCursorContext *pcontext)
{
  BLI_assert(pcontext->ss != NULL);
  BLI_assert(pcontext->mode == PAINT_MODE_SCULPT);

  bContext *C = pcontext->C;
  SculptSession *ss = pcontext->ss;
  Brush *brush = pcontext->brush;
  Scene *scene = pcontext->scene;
  UnifiedPaintSettings *ups = pcontext->ups;
  ViewContext *vc = &pcontext->vc;
  SculptCursorGeometryInfo gi;

  const float mouse[2] = {
      pcontext->x - pcontext->region->winrct.xmin,
      pcontext->y - pcontext->region->winrct.ymin,
  };

  /* This updates the active vertex, which is needed for most of the Sculpt/Vertex Colors tools to
   * work correctly */
  pcontext->prev_active_vertex_index = ss->active_vertex_index;
  if (!ups->stroke_active) {
    pcontext->is_cursor_over_mesh = SCULPT_cursor_geometry_info_update(
        C, &gi, mouse, (pcontext->brush->falloff_shape == PAINT_FALLOFF_SHAPE_SPHERE), false);
    copy_v3_v3(pcontext->location, gi.location);
    copy_v3_v3(pcontext->normal, gi.normal);
  }
  else {
    pcontext->is_cursor_over_mesh = ups->last_hit;
    copy_v3_v3(pcontext->location, ups->last_location);
  }

  paint_cursor_update_pixel_radius(pcontext);

  if (BKE_brush_use_locked_size(scene, brush)) {
    BKE_brush_size_set(scene, brush, pcontext->pixel_radius);
  }

  if (pcontext->is_cursor_over_mesh) {
    paint_cursor_update_unprojected_radius(ups, brush, vc, pcontext->scene_space_location);
  }

  pcontext->is_multires = ss->pbvh != NULL && BKE_pbvh_type(ss->pbvh) == PBVH_GRIDS;

  pcontext->sd = CTX_data_tool_settings(pcontext->C)->sculpt;
}

static void paint_update_mouse_cursor(PaintCursorContext *pcontext)
{
  WM_cursor_set(pcontext->win, WM_CURSOR_PAINT);
}

static void paint_draw_2D_view_brush_cursor(PaintCursorContext *pcontext)
{
  immUniformColor3fvAlpha(pcontext->outline_col, pcontext->outline_alpha);

  /* Draw brush outline. */
  if (pcontext->ups->stroke_active && BKE_brush_use_size_pressure(pcontext->brush)) {
    imm_draw_circle_wire_2d(pcontext->pos,
                            pcontext->translation[0],
                            pcontext->translation[1],
                            pcontext->final_radius * pcontext->ups->size_pressure_value,
                            40);
    /* Outer at half alpha. */
    immUniformColor3fvAlpha(pcontext->outline_col, pcontext->outline_alpha * 0.5f);
  }

  GPU_line_width(1.0f);
  imm_draw_circle_wire_2d(pcontext->pos,
                          pcontext->translation[0],
                          pcontext->translation[1],
                          pcontext->final_radius,
                          40);
}

static void paint_draw_legacy_3D_view_brush_cursor(PaintCursorContext *pcontext)
{
  GPU_line_width(1.0f);
  immUniformColor3fvAlpha(pcontext->outline_col, pcontext->outline_alpha);
  imm_draw_circle_wire_3d(pcontext->pos,
                          pcontext->translation[0],
                          pcontext->translation[1],
                          pcontext->final_radius,
                          40);
}

static void paint_draw_3D_view_inactive_brush_cursor(PaintCursorContext *pcontext)
{
  GPU_line_width(1.0f);
  /* Reduce alpha to increase the contrast when the cursor is over the mesh. */
  immUniformColor3fvAlpha(pcontext->outline_col, pcontext->outline_alpha * 0.8);
  imm_draw_circle_wire_3d(pcontext->pos,
                          pcontext->translation[0],
                          pcontext->translation[1],
                          pcontext->final_radius,
                          80);
  immUniformColor3fvAlpha(pcontext->outline_col, pcontext->outline_alpha * 0.35f);
  imm_draw_circle_wire_3d(pcontext->pos,
                          pcontext->translation[0],
                          pcontext->translation[1],
                          pcontext->final_radius * clamp_f(pcontext->brush->alpha, 0.0f, 1.0f),
                          80);
}

static void paint_cursor_update_object_space_radius(PaintCursorContext *pcontext)
{
  if (!BKE_brush_use_locked_size(pcontext->scene, pcontext->brush)) {
    pcontext->radius = paint_calc_object_space_radius(
        &pcontext->vc, pcontext->location, BKE_brush_size_get(pcontext->scene, pcontext->brush));
  }
  else {
    pcontext->radius = BKE_brush_unprojected_radius_get(pcontext->scene, pcontext->brush);
  }
}

static void paint_cursor_drawing_setup_cursor_space(PaintCursorContext *pcontext)
{
  float cursor_trans[4][4], cursor_rot[4][4];
  const float z_axis[4] = {0.0f, 0.0f, 1.0f, 0.0f};
  float quat[4];
  copy_m4_m4(cursor_trans, pcontext->vc.obact->obmat);
  translate_m4(cursor_trans, pcontext->location[0], pcontext->location[1], pcontext->location[2]);
  rotation_between_vecs_to_quat(quat, z_axis, pcontext->normal);
  quat_to_mat4(cursor_rot, quat);
  GPU_matrix_mul(cursor_trans);
  GPU_matrix_mul(cursor_rot);
}

static void paint_cursor_draw_main_inactive_cursor(PaintCursorContext *pcontext)
{
  immUniformColor3fvAlpha(pcontext->outline_col, pcontext->outline_alpha);
  GPU_line_width(2.0f);
  imm_draw_circle_wire_3d(pcontext->pos, 0, 0, pcontext->radius, 80);

  GPU_line_width(1.0f);
  immUniformColor3fvAlpha(pcontext->outline_col, pcontext->outline_alpha * 0.5f);
  imm_draw_circle_wire_3d(
      pcontext->pos, 0, 0, pcontext->radius * clamp_f(pcontext->brush->alpha, 0.0f, 1.0f), 80);
}

static void paint_cursor_pose_brush_segments_draw(PaintCursorContext *pcontext)
{
  SculptSession *ss = pcontext->ss;
  immUniformColor4f(1.0f, 1.0f, 1.0f, 0.8f);
  GPU_line_width(2.0f);

  immBegin(GPU_PRIM_LINES, ss->pose_ik_chain_preview->tot_segments * 2);
  for (int i = 0; i < ss->pose_ik_chain_preview->tot_segments; i++) {
    immVertex3fv(pcontext->pos, ss->pose_ik_chain_preview->segments[i].initial_orig);
    immVertex3fv(pcontext->pos, ss->pose_ik_chain_preview->segments[i].initial_head);
  }

  immEnd();
}

static void paint_cursor_pose_brush_origins_draw(PaintCursorContext *pcontext)
{

  SculptSession *ss = pcontext->ss;
  immUniformColor4f(1.0f, 1.0f, 1.0f, 0.8f);
  for (int i = 0; i < ss->pose_ik_chain_preview->tot_segments; i++) {
    cursor_draw_point_screen_space(pcontext->pos,
                                   pcontext->region,
                                   ss->pose_ik_chain_preview->segments[i].initial_orig,
                                   pcontext->vc.obact->obmat,
                                   3);
  }
}

static void paint_cursor_preview_boundary_data_pivot_draw(PaintCursorContext *pcontext)
{

  if (!pcontext->ss->boundary_preview) {
    /* There is no guarantee that a boundary preview exists as there may be no boundaries
     * inside the brush radius. */
    return;
  }
  immUniformColor4f(1.0f, 1.0f, 1.0f, 0.8f);
  cursor_draw_point_screen_space(
      pcontext->pos,
      pcontext->region,
      SCULPT_vertex_co_get(pcontext->ss, pcontext->ss->boundary_preview->pivot_vertex),
      pcontext->vc.obact->obmat,
      3);
}

static void paint_cursor_preview_boundary_data_update(PaintCursorContext *pcontext,
                                                      const bool update_previews)
{
  SculptSession *ss = pcontext->ss;
  if (!(update_previews || !ss->boundary_preview)) {
    return;
  }

  /* Needed for updating the necessary SculptSession data in order to initialize the
   * boundary data for the preview. */
  BKE_sculpt_update_object_for_edit(pcontext->depsgraph, pcontext->vc.obact, true, false, false);

  if (ss->boundary_preview) {
    SCULPT_boundary_data_free(ss->boundary_preview);
  }

  ss->boundary_preview = SCULPT_boundary_data_init(
      pcontext->vc.obact, pcontext->brush, ss->active_vertex_index, pcontext->radius);
}

static void paint_cursor_draw_3d_view_brush_cursor_inactive(PaintCursorContext *pcontext)
{
  Brush *brush = pcontext->brush;

  /* 2D falloff is better represented with the default 2D cursor,
   * there is no need to draw anything else. */
  if (brush->falloff_shape == PAINT_FALLOFF_SHAPE_TUBE) {
    paint_draw_legacy_3D_view_brush_cursor(pcontext);
    return;
  }

  if (pcontext->alpha_overlay_drawn) {
    paint_draw_legacy_3D_view_brush_cursor(pcontext);
    return;
  }

  if (!pcontext->is_cursor_over_mesh) {
    paint_draw_3D_view_inactive_brush_cursor(pcontext);
    return;
  }

  paint_cursor_update_object_space_radius(pcontext);

  const bool update_previews = pcontext->prev_active_vertex_index !=
                               SCULPT_active_vertex_get(pcontext->ss);

  /* Setup drawing. */
  wmViewport(&pcontext->region->winrct);

  /* Drawing of Cursor overlays in 2D screen space. */

  /* Cursor location symmetry points. */

  const float *active_vertex_co;
  if (brush->sculpt_tool == SCULPT_TOOL_GRAB && brush->flag & BRUSH_GRAB_ACTIVE_VERTEX) {
    active_vertex_co = SCULPT_vertex_co_for_grab_active_get(
        pcontext->ss, SCULPT_active_vertex_get(pcontext->ss));
  }
  else {
    active_vertex_co = SCULPT_active_vertex_co_get(pcontext->ss);
  }
  if (len_v3v3(active_vertex_co, pcontext->location) < pcontext->radius) {
    immUniformColor3fvAlpha(pcontext->outline_col, pcontext->outline_alpha);
    cursor_draw_point_with_symmetry(pcontext->pos,
                                    pcontext->region,
                                    active_vertex_co,
                                    pcontext->sd,
                                    pcontext->vc.obact,
                                    pcontext->radius);
  }

  /* Pose brush updates and rotation origins. */

  if (brush->sculpt_tool == SCULPT_TOOL_POSE) {
    /* Just after switching to the Pose Brush, the active vertex can be the same and the
     * cursor won't be tagged to update, so always initialize the preview chain if it is
     * null before drawing it. */
    SculptSession *ss = pcontext->ss;
    if (update_previews || !ss->pose_ik_chain_preview) {
      BKE_sculpt_update_object_for_edit(
          pcontext->depsgraph, pcontext->vc.obact, true, false, false);

      /* Free the previous pose brush preview. */
      if (ss->pose_ik_chain_preview) {
        SCULPT_pose_ik_chain_free(ss->pose_ik_chain_preview);
      }

      /* Generate a new pose brush preview from the current cursor location. */
      ss->pose_ik_chain_preview = SCULPT_pose_ik_chain_init(
          pcontext->sd, pcontext->vc.obact, ss, brush, pcontext->location, pcontext->radius);
    }

    /* Draw the pose brush rotation origins. */
    paint_cursor_pose_brush_origins_draw(pcontext);
  }

  /* Expand operation origin. */
  if (pcontext->ss->expand_cache) {
    cursor_draw_point_screen_space(
        pcontext->pos,
        pcontext->region,
        SCULPT_vertex_co_get(pcontext->ss, pcontext->ss->expand_cache->initial_active_vertex),
        pcontext->vc.obact->obmat,
        2);
  }

<<<<<<< HEAD
  /* Transform Pivot. */
  if (pcontext->paint && pcontext->paint->flags & PAINT_SCULPT_SHOW_PIVOT) {
    cursor_draw_point_screen_space(
        pcontext->pos, pcontext->region, pcontext->ss->pivot_pos, pcontext->vc.obact->obmat, 2);
  }

=======
>>>>>>> 82e70324
  if (brush->sculpt_tool == SCULPT_TOOL_BOUNDARY) {
    paint_cursor_preview_boundary_data_update(pcontext, update_previews);
    paint_cursor_preview_boundary_data_pivot_draw(pcontext);
  }

  /* Setup 3D perspective drawing. */
  GPU_matrix_push_projection();
  ED_view3d_draw_setup_view(pcontext->wm,
                            pcontext->win,
                            pcontext->depsgraph,
                            pcontext->scene,
                            pcontext->region,
                            CTX_wm_view3d(pcontext->C),
                            NULL,
                            NULL,
                            NULL);

  GPU_matrix_push();
  GPU_matrix_mul(pcontext->vc.obact->obmat);

  /* Drawing Cursor overlays in 3D object space. */
  if (brush->sculpt_tool == SCULPT_TOOL_GRAB && (brush->flag & BRUSH_GRAB_ACTIVE_VERTEX)) {
    SCULPT_geometry_preview_lines_update(pcontext->C, pcontext->ss, pcontext->radius);
    sculpt_geometry_preview_lines_draw(
        pcontext->pos, pcontext->brush, pcontext->is_multires, pcontext->ss);
  }

  if (brush->sculpt_tool == SCULPT_TOOL_POSE) {
    paint_cursor_pose_brush_segments_draw(pcontext);
  }

  if (brush->sculpt_tool == SCULPT_TOOL_BOUNDARY) {
    SCULPT_boundary_edges_preview_draw(
        pcontext->pos, pcontext->ss, pcontext->outline_col, pcontext->outline_alpha);
    SCULPT_boundary_pivot_line_preview_draw(pcontext->pos, pcontext->ss);
  }

  GPU_matrix_pop();

  /* Drawing Cursor overlays in Paint Cursor space (as additional info on top of the brush cursor)
   */
  GPU_matrix_push();
  paint_cursor_drawing_setup_cursor_space(pcontext);
  /* Main inactive cursor. */
  paint_cursor_draw_main_inactive_cursor(pcontext);

  /* Cloth brush local simulation areas. */
  if (brush->sculpt_tool == SCULPT_TOOL_CLOTH &&
      brush->cloth_simulation_area_type != BRUSH_CLOTH_SIMULATION_AREA_GLOBAL) {
    const float white[3] = {1.0f, 1.0f, 1.0f};
    const float zero_v[3] = {0.0f};
    /* This functions sets its own drawing space in order to draw the simulation limits when the
     * cursor is active. When used here, this cursor overlay is already in cursor space, so its
     * position and normal should be set to 0. */
    SCULPT_cloth_simulation_limits_draw(
        pcontext->pos, brush, zero_v, zero_v, pcontext->radius, 1.0f, white, 0.25f);
  }

  /* Layer brush height. */
  if (brush->sculpt_tool == SCULPT_TOOL_LAYER) {
    SCULPT_layer_brush_height_preview_draw(pcontext->pos,
                                           brush,
                                           pcontext->radius,
                                           1.0f,
                                           pcontext->outline_col,
                                           pcontext->outline_alpha);
  }

  GPU_matrix_pop();

  /* Reset drawing. */
  GPU_matrix_pop_projection();
  wmWindowViewport(pcontext->win);
}

static void paint_cursor_cursor_draw_3d_view_brush_cursor_active(PaintCursorContext *pcontext)
{
  BLI_assert(pcontext->ss != NULL);
  BLI_assert(pcontext->mode == PAINT_MODE_SCULPT);

  SculptSession *ss = pcontext->ss;
  Brush *brush = pcontext->brush;

  /* The cursor can be updated as active before creating the StrokeCache, so this needs to be
   * checked. */
  if (!ss->cache) {
    return;
  }

  /* Most of the brushes initialize the necessary data for the custom cursor drawing after the
   * first brush step, so make sure that it is not drawn before being initialized. */
  if (SCULPT_stroke_is_first_brush_step_of_symmetry_pass(ss->cache)) {
    return;
  }

  /* Setup drawing. */
  wmViewport(&pcontext->region->winrct);
  GPU_matrix_push_projection();
  ED_view3d_draw_setup_view(pcontext->wm,
                            pcontext->win,
                            pcontext->depsgraph,
                            pcontext->scene,
                            pcontext->region,
                            CTX_wm_view3d(pcontext->C),
                            NULL,
                            NULL,
                            NULL);
  GPU_matrix_push();
  GPU_matrix_mul(pcontext->vc.obact->obmat);

  /* Draw the special active cursors different tools may have. */

  if (brush->sculpt_tool == SCULPT_TOOL_GRAB) {
    sculpt_geometry_preview_lines_draw(pcontext->pos, brush, pcontext->is_multires, ss);
  }

  if (brush->sculpt_tool == SCULPT_TOOL_MULTIPLANE_SCRAPE) {
    SCULPT_multiplane_scrape_preview_draw(
        pcontext->pos, brush, ss, pcontext->outline_col, pcontext->outline_alpha);
  }

  if (brush->sculpt_tool == SCULPT_TOOL_CLOTH) {
    if (brush->cloth_force_falloff_type == BRUSH_CLOTH_FORCE_FALLOFF_PLANE) {
      SCULPT_cloth_plane_falloff_preview_draw(
          pcontext->pos, ss, pcontext->outline_col, pcontext->outline_alpha);
    }
    else if (brush->cloth_force_falloff_type == BRUSH_CLOTH_FORCE_FALLOFF_RADIAL &&
             brush->cloth_simulation_area_type == BRUSH_CLOTH_SIMULATION_AREA_LOCAL) {
      /* Display the simulation limits if sculpting outside them. */
      /* This does not makes much sense of plane falloff as the falloff is infinite or global. */

      if (len_v3v3(ss->cache->true_location, ss->cache->true_initial_location) >
          ss->cache->radius * (1.0f + brush->cloth_sim_limit)) {
        const float red[3] = {1.0f, 0.2f, 0.2f};
        SCULPT_cloth_simulation_limits_draw(pcontext->pos,
                                            brush,
                                            ss->cache->true_initial_location,
                                            ss->cache->true_initial_normal,
                                            ss->cache->radius,
                                            2.0f,
                                            red,
                                            0.8f);
      }
    }
  }

  GPU_matrix_pop();

  GPU_matrix_pop_projection();
  wmWindowViewport(pcontext->win);
}

static void paint_cursor_draw_3D_view_brush_cursor(PaintCursorContext *pcontext)
{

  /* These paint tools are not using the SculptSession, so they need to use the default 2D brush
   * cursor in the 3D view. */
  if (pcontext->mode != PAINT_MODE_SCULPT || !pcontext->ss) {
    paint_draw_legacy_3D_view_brush_cursor(pcontext);
    return;
  }

  paint_cursor_sculpt_session_update_and_init(pcontext);

  if (pcontext->is_stroke_active) {
    paint_cursor_cursor_draw_3d_view_brush_cursor_active(pcontext);
  }
  else {
    paint_cursor_draw_3d_view_brush_cursor_inactive(pcontext);
  }
}

static bool paint_cursor_is_3d_view_navigating(PaintCursorContext *pcontext)
{
  ViewContext *vc = &pcontext->vc;
  return vc->rv3d && (vc->rv3d->rflag & RV3D_NAVIGATING);
}

static bool paint_cursor_is_brush_cursor_enabled(PaintCursorContext *pcontext)
{
  if (pcontext->paint->flags & PAINT_SHOW_BRUSH) {
    if (ELEM(pcontext->mode, PAINT_MODE_TEXTURE_2D, PAINT_MODE_TEXTURE_3D) &&
        pcontext->brush->imagepaint_tool == PAINT_TOOL_FILL) {
      return false;
    }
    return true;
  }
  return false;
}

static void paint_cursor_update_rake_rotation(PaintCursorContext *pcontext)
{
  /* Don't calculate rake angles while a stroke is active because the rake variables are global
   * and we may get interference with the stroke itself.
   * For line strokes, such interference is visible. */
  if (!pcontext->ups->stroke_active) {
    paint_calculate_rake_rotation(pcontext->ups, pcontext->brush, pcontext->translation);
  }
}

static void paint_cursor_check_and_draw_alpha_overlays(PaintCursorContext *pcontext)
{
  pcontext->alpha_overlay_drawn = paint_draw_alpha_overlay(pcontext->ups,
                                                           pcontext->brush,
                                                           &pcontext->vc,
                                                           pcontext->x,
                                                           pcontext->y,
                                                           pcontext->zoomx,
                                                           pcontext->mode);
}

static void paint_cursor_update_anchored_location(PaintCursorContext *pcontext)
{
  UnifiedPaintSettings *ups = pcontext->ups;
  if (ups->draw_anchored) {
    pcontext->final_radius = ups->anchored_size;
    copy_v2_fl2(pcontext->translation,
                ups->anchored_initial_mouse[0] + pcontext->region->winrct.xmin,
                ups->anchored_initial_mouse[1] + pcontext->region->winrct.ymin);
  }
}

static void paint_cursor_setup_2D_drawing(PaintCursorContext *pcontext)
{
  GPU_line_width(2.0f);
  GPU_blend(GPU_BLEND_ALPHA);
  GPU_line_smooth(true);
  pcontext->pos = GPU_vertformat_attr_add(
      immVertexFormat(), "pos", GPU_COMP_F32, 2, GPU_FETCH_FLOAT);
  immBindBuiltinProgram(GPU_SHADER_2D_UNIFORM_COLOR);
}

static void paint_cursor_setup_3D_drawing(PaintCursorContext *pcontext)
{
  GPU_line_width(2.0f);
  GPU_blend(GPU_BLEND_ALPHA);
  GPU_line_smooth(true);
  pcontext->pos = GPU_vertformat_attr_add(
      immVertexFormat(), "pos", GPU_COMP_F32, 3, GPU_FETCH_FLOAT);
  immBindBuiltinProgram(GPU_SHADER_3D_UNIFORM_COLOR);
}

static void paint_cursor_restore_drawing_state(void)
{
  immUnbindProgram();
  GPU_blend(GPU_BLEND_NONE);
  GPU_line_smooth(false);
}

static void paint_draw_cursor(bContext *C, int x, int y, void *UNUSED(unused))
{
  PaintCursorContext pcontext;
  if (!paint_cursor_context_init(C, x, y, &pcontext)) {
    return;
  }

  if (!paint_cursor_is_brush_cursor_enabled(&pcontext)) {
    return;
  }
  if (paint_cursor_is_3d_view_navigating(&pcontext)) {
    return;
  }

  switch (pcontext.cursor_type) {
    case PAINT_CURSOR_CURVE:
      paint_draw_curve_cursor(pcontext.brush, &pcontext.vc);
      break;
    case PAINT_CURSOR_2D:
      paint_cursor_update_rake_rotation(&pcontext);
      paint_cursor_check_and_draw_alpha_overlays(&pcontext);
      paint_cursor_update_anchored_location(&pcontext);

      paint_cursor_setup_2D_drawing(&pcontext);
      paint_draw_2D_view_brush_cursor(&pcontext);
      paint_cursor_restore_drawing_state();
      break;
    case PAINT_CURSOR_3D:
      paint_update_mouse_cursor(&pcontext);

      paint_cursor_update_rake_rotation(&pcontext);
      paint_cursor_check_and_draw_alpha_overlays(&pcontext);
      paint_cursor_update_anchored_location(&pcontext);

      paint_cursor_setup_3D_drawing(&pcontext);
      paint_cursor_draw_3D_view_brush_cursor(&pcontext);
      paint_cursor_restore_drawing_state();
      break;
  }
}

/* Public API */

void paint_cursor_start(Paint *p, bool (*poll)(bContext *C))
{
  if (p && !p->paint_cursor) {
    p->paint_cursor = WM_paint_cursor_activate(
        SPACE_TYPE_ANY, RGN_TYPE_ANY, poll, paint_draw_cursor, NULL);
  }

  /* Invalidate the paint cursors. */
  BKE_paint_invalidate_overlay_all();
}<|MERGE_RESOLUTION|>--- conflicted
+++ resolved
@@ -1636,15 +1636,11 @@
         2);
   }
 
-<<<<<<< HEAD
   /* Transform Pivot. */
   if (pcontext->paint && pcontext->paint->flags & PAINT_SCULPT_SHOW_PIVOT) {
     cursor_draw_point_screen_space(
         pcontext->pos, pcontext->region, pcontext->ss->pivot_pos, pcontext->vc.obact->obmat, 2);
   }
-
-=======
->>>>>>> 82e70324
   if (brush->sculpt_tool == SCULPT_TOOL_BOUNDARY) {
     paint_cursor_preview_boundary_data_update(pcontext, update_previews);
     paint_cursor_preview_boundary_data_pivot_draw(pcontext);
