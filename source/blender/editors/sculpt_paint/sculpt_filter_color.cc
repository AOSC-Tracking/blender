--- conflicted
+++ resolved
@@ -89,13 +89,8 @@
 
   PBVHVertexIter vd;
   BKE_pbvh_vertex_iter_begin (ss->pbvh, node, vd, PBVH_ITER_UNIQUE) {
-<<<<<<< HEAD
     SCULPT_orig_vert_data_update(&orig_data, vd.vertex);
-    SCULPT_automasking_node_update(&automask_data, &vd);
-=======
-    SCULPT_orig_vert_data_update(&orig_data, &vd);
     auto_mask::node_update(automask_data, vd);
->>>>>>> fcbb94ed
 
     float orig_color[3], final_color[4], hsv_color[3];
     int hue;
@@ -298,13 +293,8 @@
 {
   SculptSession *ss = ob->sculpt;
 
-<<<<<<< HEAD
-  SCULPT_undo_push_end(ob);
-  SCULPT_filter_cache_free(ss, ob);
-=======
   undo::push_end(ob);
-  filter::cache_free(ss);
->>>>>>> fcbb94ed
+  filter::cache_free(ss, ob);
   SCULPT_flush_update_done(C, ob, SCULPT_UPDATE_COLOR);
 }
 
@@ -342,19 +332,15 @@
   RNA_int_get_array(op->ptr, "start_mouse", mval);
   float mval_fl[2] = {float(mval[0]), float(mval[1])};
 
-<<<<<<< HEAD
   SCULPT_stroke_id_next(ob);
 
-  const bool use_automasking = SCULPT_is_automasking_enabled(sd, ss, nullptr);
-=======
   const bool use_automasking = auto_mask::is_enabled(sd, ss, nullptr);
->>>>>>> fcbb94ed
   if (use_automasking) {
     if (v3d) {
       /* Update the active face set manually as the paint cursor is not enabled when using the Mesh
        * Filter Tool. */
       SculptCursorGeometryInfo sgi;
-      SCULPT_cursor_geometry_info_update(C, &sgi, mval_fl, false, false);
+      SCULPT_cursor_geometry_info_update(C, &sgi, mval_fl, false);
     }
   }
 
