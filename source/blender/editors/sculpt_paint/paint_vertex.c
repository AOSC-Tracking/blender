/*
 * ***** BEGIN GPL LICENSE BLOCK *****
 *
 * This program is free software; you can redistribute it and/or
 * modify it under the terms of the GNU General Public License
 * as published by the Free Software Foundation; either version 2
 * of the License, or (at your option) any later version.
 *
 * This program is distributed in the hope that it will be useful,
 * but WITHOUT ANY WARRANTY; without even the implied warranty of
 * MERCHANTABILITY or FITNESS FOR A PARTICULAR PURPOSE.  See the
 * GNU General Public License for more details.
 *
 * You should have received a copy of the GNU General Public License
 * along with this program; if not, write to the Free Software Foundation,
 * Inc., 51 Franklin Street, Fifth Floor, Boston, MA 02110-1301, USA.
 *
 * The Original Code is Copyright (C) 2001-2002 by NaN Holding BV.
 * All rights reserved.
 *
 * The Original Code is: all of this file.
 *
 * Contributor(s): none yet.
 *
 * ***** END GPL LICENSE BLOCK *****
 */

/** \file blender/editors/sculpt_paint/paint_vertex.c
 *  \ingroup edsculpt
 *
 * Used for vertex color & weight paint and mode switching.
 *
 * \note This file is already big,
 * use `paint_vertex_color_ops.c` & `paint_vertex_weight_ops.c` for general purpose operators.
 */

#include "MEM_guardedalloc.h"

#include "BLI_listbase.h"
#include "BLI_rect.h"
#include "BLI_math.h"
#include "BLI_array_utils.h"
#include "BLI_task.h"

#include "DNA_armature_types.h"
#include "DNA_mesh_types.h"
#include "DNA_particle_types.h"
#include "DNA_scene_types.h"
#include "DNA_brush_types.h"
#include "DNA_object_types.h"

#include "RNA_access.h"
#include "RNA_define.h"

#include "BKE_brush.h"
#include "BKE_context.h"
#include "BKE_deform.h"
#include "BKE_mesh.h"
#include "BKE_mesh_mapping.h"
#include "BKE_object_deform.h"
#include "BKE_paint.h"
#include "BKE_report.h"
#include "BKE_subsurf.h"

#include "DEG_depsgraph.h"

#include "WM_api.h"
#include "WM_types.h"

#include "ED_object.h"
#include "ED_mesh.h"
#include "ED_screen.h"
#include "ED_view3d.h"

#include "bmesh.h"
#include "BKE_ccg.h"

#include "sculpt_intern.h"
#include "paint_intern.h"  /* own include */

/* Use for 'blur' brush, align with PBVH nodes, created and freed on each update. */
struct VPaintAverageAccum {
	uint len;
	uint value[3];
};

struct WPaintAverageAccum {
	uint len;
	double value;
};

static void defweight_prev_init(const MDeformWeight *dw, float *weight_prev)
{
	if (UNLIKELY(*weight_prev == -1.0f)) {
		*weight_prev = dw ? dw->weight : 0.0f;
	}
}

/* check if we can do partial updates and have them draw realtime
 * (without rebuilding the 'derivedFinal') */
static bool vertex_paint_use_fast_update_check(Object *ob)
{
	DerivedMesh *dm = ob->derivedFinal;

	if (dm) {
		Mesh *me = BKE_mesh_from_object(ob);
		if (me && me->mloopcol) {
			return (me->mloopcol == CustomData_get_layer(&dm->loopData, CD_MLOOPCOL));
		}
	}

	return false;
}

static void paint_last_stroke_update(Scene *scene, ARegion *ar, const float mval[2])
{
	const int mval_i[2] = {mval[0], mval[1]};
	float world[3];

	if (ED_view3d_autodist_simple(ar, mval_i, world, 0, NULL)) {
		UnifiedPaintSettings *ups = &scene->toolsettings->unified_paint_settings;
		ups->average_stroke_counter++;
		add_v3_v3(ups->average_stroke_accum, world);
		ups->last_stroke_valid = true;
	}
}

/* polling - retrieve whether cursor should be set or operator should be done */

/* Returns true if vertex paint mode is active */
int vertex_paint_mode_poll(bContext *C)
{
	Object *ob = CTX_data_active_object(C);

	return ob && ob->mode == OB_MODE_VERTEX_PAINT && ((Mesh *)ob->data)->totpoly;
}

int vertex_paint_poll(bContext *C)
{
	if (vertex_paint_mode_poll(C) && 
	    BKE_paint_brush(&CTX_data_tool_settings(C)->vpaint->paint))
	{
		ScrArea *sa = CTX_wm_area(C);
		if (sa && sa->spacetype == SPACE_VIEW3D) {
			ARegion *ar = CTX_wm_region(C);
			if (ar->regiontype == RGN_TYPE_WINDOW)
				return 1;
		}
	}
	return 0;
}

int weight_paint_mode_poll(bContext *C)
{
	Object *ob = CTX_data_active_object(C);

	return ob && ob->mode == OB_MODE_WEIGHT_PAINT && ((Mesh *)ob->data)->totpoly;
}

int weight_paint_poll(bContext *C)
{
	Object *ob = CTX_data_active_object(C);
	ScrArea *sa;

	if ((ob != NULL) &&
	    (ob->mode & OB_MODE_WEIGHT_PAINT) &&
	    (BKE_paint_brush(&CTX_data_tool_settings(C)->wpaint->paint) != NULL) &&
	    (sa = CTX_wm_area(C)) &&
	    (sa->spacetype == SPACE_VIEW3D))
	{
		ARegion *ar = CTX_wm_region(C);
		if (ar->regiontype == RGN_TYPE_WINDOW) {
			return 1;
		}
	}
	return 0;
}

static VPaint *new_vpaint(int wpaint)
{
	VPaint *vp = MEM_callocN(sizeof(VPaint), "VPaint");
	
	vp->flag = (wpaint) ? 0 : VP_SPRAY;
	vp->paint.flags |= PAINT_SHOW_BRUSH;

	return vp;
}

uint vpaint_get_current_col(Scene *scene, VPaint *vp)
{
	Brush *brush = BKE_paint_brush(&vp->paint);
	uchar col[4];
	rgb_float_to_uchar(col, BKE_brush_color_get(scene, brush));
	col[3] = 255; /* alpha isn't used, could even be removed to speedup paint a little */
	return *(uint *)col;
}

<<<<<<< HEAD
static void do_shared_vertexcol(Mesh *me, bool *mlooptag)
{
	const bool use_face_sel = (me->editflag & ME_EDIT_PAINT_FACE_SEL) != 0;
	const MPoly *mp;
	int (*scol)[4];
	int i, j;
	bool has_shared = false;

	/* if no mloopcol: do not do */
	/* if mtexpoly: only the involved faces, otherwise all */

	if (me->mloopcol == NULL || me->totvert == 0 || me->totpoly == 0) return;

	scol = MEM_callocN(sizeof(int) * me->totvert * 5, "scol");

	for (i = 0, mp = me->mpoly; i < me->totpoly; i++, mp++) {
		if ((use_face_sel == false) || (mp->flag & ME_FACE_SEL)) {
			const MLoop *ml = me->mloop + mp->loopstart;
			MLoopCol *lcol = me->mloopcol + mp->loopstart;
			for (j = 0; j < mp->totloop; j++, ml++, lcol++) {
				scol[ml->v][0] += lcol->r;
				scol[ml->v][1] += lcol->g;
				scol[ml->v][2] += lcol->b;
				scol[ml->v][3] += 1;
				has_shared = 1;
			}
		}
	}

	if (has_shared) {
		for (i = 0; i < me->totvert; i++) {
			if (scol[i][3] != 0) {
				scol[i][0] = divide_round_i(scol[i][0], scol[i][3]);
				scol[i][1] = divide_round_i(scol[i][1], scol[i][3]);
				scol[i][2] = divide_round_i(scol[i][2], scol[i][3]);
			}
		}

		for (i = 0, mp = me->mpoly; i < me->totpoly; i++, mp++) {
			if ((use_face_sel == false) || (mp->flag & ME_FACE_SEL)) {
				const MLoop *ml = me->mloop + mp->loopstart;
				MLoopCol *lcol = me->mloopcol + mp->loopstart;
				for (j = 0; j < mp->totloop; j++, ml++, lcol++) {
					if (mlooptag[mp->loopstart + j]) {
						lcol->r = scol[ml->v][0];
						lcol->g = scol[ml->v][1];
						lcol->b = scol[ml->v][2];
					}
				}
			}
		}
	}

	MEM_freeN(scol);
}

/* mirror_vgroup is set to -1 when invalid */
static int wpaint_mirror_vgroup_ensure(Object *ob, const int vgroup_active)
{
	bDeformGroup *defgroup = BLI_findlink(&ob->defbase, vgroup_active);

	if (defgroup) {
		int mirrdef;
		char name_flip[MAXBONENAME];

		BLI_string_flip_side_name(name_flip, defgroup->name, false, sizeof(name_flip));
		mirrdef = defgroup_name_index(ob, name_flip);
		if (mirrdef == -1) {
			if (BKE_defgroup_new(ob, name_flip)) {
				mirrdef = BLI_listbase_count(&ob->defbase) - 1;
			}
		}

		/* curdef should never be NULL unless this is
		 * a  lamp and BKE_object_defgroup_add_name fails */
		return mirrdef;
	}

	return -1;
}

struct WPaintPrev {
	struct MDeformVert *wpaint_prev;	/* previous vertex weights */
	int tot;							/* allocation size of prev buffers */
};

static void wpaint_prev_init(struct WPaintPrev *wpp)
{
	wpp->wpaint_prev = NULL;
	wpp->tot = 0;
}

static void wpaint_prev_create(struct WPaintPrev *wpp, MDeformVert *dverts, int dcount)
{
	wpaint_prev_init(wpp);

	if (dverts && dcount) {
		wpp->wpaint_prev = MEM_mallocN(sizeof(MDeformVert) * dcount, "wpaint prev");
		wpp->tot = dcount;
		BKE_defvert_array_copy(wpp->wpaint_prev, dverts, dcount);
	}
}

static void wpaint_prev_destroy(struct WPaintPrev *wpp)
{
	if (wpp->wpaint_prev) {
		BKE_defvert_array_free(wpp->wpaint_prev, wpp->tot);
	}
	wpp->wpaint_prev = NULL;
	wpp->tot = 0;
}

bool ED_vpaint_fill(Object *ob, uint paintcol)
{
	Mesh *me;
	const MPoly *mp;
	int i, j;

	if (((me = BKE_mesh_from_object(ob)) == NULL) ||
	    (ED_mesh_color_ensure(me, NULL) == false))
	{
		return false;
	}

	const bool use_face_sel = (me->editflag & ME_EDIT_PAINT_FACE_SEL) != 0;
	const bool use_vert_sel = (me->editflag & ME_EDIT_PAINT_VERT_SEL) != 0;

	mp = me->mpoly;
	for (i = 0; i < me->totpoly; i++, mp++) {
		MLoopCol *lcol = me->mloopcol + mp->loopstart;

		if (use_face_sel && !(mp->flag & ME_FACE_SEL))
			continue;

		j = 0;
		do {
			uint vidx = me->mloop[mp->loopstart + j].v;
			if (!(use_vert_sel && !(me->mvert[vidx].flag & SELECT))) {
				*(int *)lcol = paintcol;
			}
			lcol++;
			j++;
		} while (j < mp->totloop);

	}
	
	/* remove stale me->mcol, will be added later */
	BKE_mesh_tessface_clear(me);

	DEG_id_tag_update(&me->id, 0);

	return true;
}


/* fills in the selected faces with the current weight and vertex group */
bool ED_wpaint_fill(Object *ob, float paintweight)
{
	Mesh *me = ob->data;
	const MPoly *mp;
	MDeformWeight *dw, *dw_prev;
	int vgroup_active, vgroup_mirror = -1;
	uint index;
	const bool topology = (me->editflag & ME_EDIT_MIRROR_TOPO) != 0;

	/* mutually exclusive, could be made into a */
	const short paint_selmode = ME_EDIT_PAINT_SEL_MODE(me);

	if (me->totpoly == 0 || me->dvert == NULL || !me->mpoly) {
		return false;
	}
	
	vgroup_active = ob->actdef - 1;

	/* if mirror painting, find the other group */
	if (me->editflag & ME_EDIT_MIRROR_X) {
		vgroup_mirror = wpaint_mirror_vgroup_ensure(ob, vgroup_active);
	}
	
	struct WPaintPrev wpp;
	wpaint_prev_create(&wpp, me->dvert, me->totvert);
	
	for (index = 0, mp = me->mpoly; index < me->totpoly; index++, mp++) {
		uint fidx = mp->totloop - 1;

		if ((paint_selmode == SCE_SELECT_FACE) && !(mp->flag & ME_FACE_SEL)) {
			continue;
		}

		do {
			uint vidx = me->mloop[mp->loopstart + fidx].v;

			if (!me->dvert[vidx].flag) {
				if ((paint_selmode == SCE_SELECT_VERTEX) && !(me->mvert[vidx].flag & SELECT)) {
					continue;
				}

				dw = defvert_verify_index(&me->dvert[vidx], vgroup_active);
				if (dw) {
					dw_prev = defvert_verify_index(wpp.wpaint_prev + vidx, vgroup_active);
					dw_prev->weight = dw->weight; /* set the undo weight */
					dw->weight = paintweight;

					if (me->editflag & ME_EDIT_MIRROR_X) {  /* x mirror painting */
						int j = mesh_get_x_mirror_vert(ob, NULL, vidx, topology);
						if (j >= 0) {
							/* copy, not paint again */
							if (vgroup_mirror != -1) {
								dw = defvert_verify_index(me->dvert + j, vgroup_mirror);
								dw_prev = defvert_verify_index(wpp.wpaint_prev + j, vgroup_mirror);
							}
							else {
								dw = defvert_verify_index(me->dvert + j, vgroup_active);
								dw_prev = defvert_verify_index(wpp.wpaint_prev + j, vgroup_active);
							}
							dw_prev->weight = dw->weight; /* set the undo weight */
							dw->weight = paintweight;
						}
					}
				}
				me->dvert[vidx].flag = 1;
			}

		} while (fidx--);
	}

	{
		MDeformVert *dv = me->dvert;
		for (index = me->totvert; index != 0; index--, dv++) {
			dv->flag = 0;
		}
	}

	wpaint_prev_destroy(&wpp);

	DEG_id_tag_update(&me->id, 0);

	return true;
}

bool ED_vpaint_smooth(Object *ob)
{
	Mesh *me;
	const MPoly *mp;

	int i, j;

	bool *mlooptag;

	if (((me = BKE_mesh_from_object(ob)) == NULL) ||
	    (ED_mesh_color_ensure(me, NULL) == false))
	{
		return false;
	}

	const bool use_face_sel = (me->editflag & ME_EDIT_PAINT_FACE_SEL) != 0;

	mlooptag = MEM_callocN(sizeof(bool) * me->totloop, "VPaintData mlooptag");

	/* simply tag loops of selected faces */
	mp = me->mpoly;
	for (i = 0; i < me->totpoly; i++, mp++) {
		const MLoop *ml = me->mloop + mp->loopstart;
		int ml_index = mp->loopstart;

		if (use_face_sel && !(mp->flag & ME_FACE_SEL))
			continue;

		for (j = 0; j < mp->totloop; j++, ml_index++, ml++) {
			mlooptag[ml_index] = true;
		}
	}

	/* remove stale me->mcol, will be added later */
	BKE_mesh_tessface_clear(me);

	do_shared_vertexcol(me, mlooptag);

	MEM_freeN(mlooptag);

	DEG_id_tag_update(&me->id, 0);

	return true;
}

/**
 * Apply callback to each vertex of the active vertex color layer.
 */
bool ED_vpaint_color_transform(
        struct Object *ob,
        VPaintTransform_Callback vpaint_tx_fn,
        const void *user_data)
{
	Mesh *me;
	const MPoly *mp;

	if (((me = BKE_mesh_from_object(ob)) == NULL) ||
	    (ED_mesh_color_ensure(me, NULL) == false))
	{
		return false;
	}

	const bool use_face_sel = (me->editflag & ME_EDIT_PAINT_FACE_SEL) != 0;
	mp = me->mpoly;

	for (int i = 0; i < me->totpoly; i++, mp++) {
		MLoopCol *lcol = &me->mloopcol[mp->loopstart];

		if (use_face_sel && !(mp->flag & ME_FACE_SEL)) {
			continue;
		}

		for (int j = 0; j < mp->totloop; j++, lcol++) {
			float col[3];
			rgb_uchar_to_float(col, &lcol->r);

			vpaint_tx_fn(col, user_data, col);

			rgb_float_to_uchar(&lcol->r, col);
		}
	}

	/* remove stale me->mcol, will be added later */
	BKE_mesh_tessface_clear(me);

	DEG_id_tag_update(&me->id, 0);

	return true;
}

/* XXX: should be re-implemented as a vertex/weight paint 'color correct' operator */
#if 0
void vpaint_dogamma(Scene *scene)
{
	VPaint *vp = scene->toolsettings->vpaint;
	Mesh *me;
	Object *ob;
	float igam, fac;
	int a, temp;
	uchar *cp, gamtab[256];

	ob = OBACT;
	me = BKE_mesh_from_object(ob);

	if (!(ob->mode & OB_MODE_VERTEX_PAINT)) return;
	if (me == 0 || me->mcol == 0 || me->totface == 0) return;

	igam = 1.0 / vp->gamma;
	for (a = 0; a < 256; a++) {

		fac = ((float)a) / 255.0;
		fac = vp->mul * pow(fac, igam);

		temp = 255.9 * fac;

		if (temp <= 0) gamtab[a] = 0;
		else if (temp >= 255) gamtab[a] = 255;
		else gamtab[a] = temp;
	}

	a = 4 * me->totface;
	cp = (uchar *)me->mcol;
	while (a--) {

		cp[1] = gamtab[cp[1]];
		cp[2] = gamtab[cp[2]];
		cp[3] = gamtab[cp[3]];

		cp += 4;
	}
}
#endif

BLI_INLINE uint mcol_blend(uint col1, uint col2, int fac)
{
	uchar *cp1, *cp2, *cp;
	int mfac;
	uint col = 0;

	if (fac == 0) {
		return col1;
	}

	if (fac >= 255) {
		return col2;
	}

	mfac = 255 - fac;

	cp1 = (uchar *)&col1;
	cp2 = (uchar *)&col2;
	cp  = (uchar *)&col;

	/* Updated to use the rgb squared color model which blends nicer. */
	int r1 = cp1[0] * cp1[0];
	int g1 = cp1[1] * cp1[1];
	int b1 = cp1[2] * cp1[2];
	int a1 = cp1[3] * cp1[3];

	int r2 = cp2[0] * cp2[0];
	int g2 = cp2[1] * cp2[1];
	int b2 = cp2[2] * cp2[2];
	int a2 = cp2[3] * cp2[3];

	cp[0] = round_fl_to_uchar(sqrtf(divide_round_i((mfac * r1 + fac * r2), 255)));
	cp[1] = round_fl_to_uchar(sqrtf(divide_round_i((mfac * g1 + fac * g2), 255)));
	cp[2] = round_fl_to_uchar(sqrtf(divide_round_i((mfac * b1 + fac * b2), 255)));
	cp[3] = round_fl_to_uchar(sqrtf(divide_round_i((mfac * a1 + fac * a2), 255)));

	return col;
}

BLI_INLINE uint mcol_add(uint col1, uint col2, int fac)
{
	uchar *cp1, *cp2, *cp;
	int temp;
	uint col = 0;

	if (fac == 0) {
		return col1;
	}

	cp1 = (uchar *)&col1;
	cp2 = (uchar *)&col2;
	cp  = (uchar *)&col;

	temp = cp1[0] + divide_round_i((fac * cp2[0]), 255);
	cp[0] = (temp > 254) ? 255 : temp;
	temp = cp1[1] + divide_round_i((fac * cp2[1]), 255);
	cp[1] = (temp > 254) ? 255 : temp;
	temp = cp1[2] + divide_round_i((fac * cp2[2]), 255);
	cp[2] = (temp > 254) ? 255 : temp;
	temp = cp1[3] + divide_round_i((fac * cp2[3]), 255);
	cp[3] = (temp > 254) ? 255 : temp;
	
	return col;
}

BLI_INLINE uint mcol_sub(uint col1, uint col2, int fac)
{
	uchar *cp1, *cp2, *cp;
	int temp;
	uint col = 0;

	if (fac == 0) {
		return col1;
	}

	cp1 = (uchar *)&col1;
	cp2 = (uchar *)&col2;
	cp  = (uchar *)&col;

	temp = cp1[0] - divide_round_i((fac * cp2[0]), 255);
	cp[0] = (temp < 0) ? 0 : temp;
	temp = cp1[1] - divide_round_i((fac * cp2[1]), 255);
	cp[1] = (temp < 0) ? 0 : temp;
	temp = cp1[2] - divide_round_i((fac * cp2[2]), 255);
	cp[2] = (temp < 0) ? 0 : temp;
	temp = cp1[3] - divide_round_i((fac * cp2[3]), 255);
	cp[3] = (temp < 0) ? 0 : temp;

	return col;
}

BLI_INLINE uint mcol_mul(uint col1, uint col2, int fac)
{
	uchar *cp1, *cp2, *cp;
	int mfac;
	uint col = 0;

	if (fac == 0) {
		return col1;
	}

	mfac = 255 - fac;

	cp1 = (uchar *)&col1;
	cp2 = (uchar *)&col2;
	cp  = (uchar *)&col;

	/* first mul, then blend the fac */
	cp[0] = divide_round_i(mfac * cp1[0] * 255 + fac * cp2[0] * cp1[0], 255 * 255);
	cp[1] = divide_round_i(mfac * cp1[1] * 255 + fac * cp2[1] * cp1[1], 255 * 255);
	cp[2] = divide_round_i(mfac * cp1[2] * 255 + fac * cp2[2] * cp1[2], 255 * 255);
	cp[3] = divide_round_i(mfac * cp1[3] * 255 + fac * cp2[3] * cp1[3], 255 * 255);

	return col;
}

BLI_INLINE uint mcol_lighten(uint col1, uint col2, int fac)
{
	uchar *cp1, *cp2, *cp;
	int mfac;
	uint col = 0;

	if (fac == 0) {
		return col1;
	}
	else if (fac >= 255) {
		return col2;
	}

	mfac = 255 - fac;

	cp1 = (uchar *)&col1;
	cp2 = (uchar *)&col2;
	cp  = (uchar *)&col;

	/* See if are lighter, if so mix, else don't do anything.
	 * if the paint col is darker then the original, then ignore */
	if (IMB_colormanagement_get_luminance_byte(cp1) > IMB_colormanagement_get_luminance_byte(cp2)) {
		return col1;
	}

	cp[0] = divide_round_i(mfac * cp1[0] + fac * cp2[0], 255);
	cp[1] = divide_round_i(mfac * cp1[1] + fac * cp2[1], 255);
	cp[2] = divide_round_i(mfac * cp1[2] + fac * cp2[2], 255);
	cp[3] = divide_round_i(mfac * cp1[3] + fac * cp2[3], 255);

	return col;
}

BLI_INLINE uint mcol_darken(uint col1, uint col2, int fac)
{
	uchar *cp1, *cp2, *cp;
	int mfac;
	uint col = 0;

	if (fac == 0) {
		return col1;
	}
	else if (fac >= 255) {
		return col2;
	}

	mfac = 255 - fac;

	cp1 = (uchar *)&col1;
	cp2 = (uchar *)&col2;
	cp  = (uchar *)&col;

	/* See if were darker, if so mix, else don't do anything.
	 * if the paint col is brighter then the original, then ignore */
	if (IMB_colormanagement_get_luminance_byte(cp1) < IMB_colormanagement_get_luminance_byte(cp2)) {
		return col1;
	}

	cp[0] = divide_round_i((mfac * cp1[0] + fac * cp2[0]), 255);
	cp[1] = divide_round_i((mfac * cp1[1] + fac * cp2[1]), 255);
	cp[2] = divide_round_i((mfac * cp1[2] + fac * cp2[2]), 255);
	cp[3] = divide_round_i((mfac * cp1[3] + fac * cp2[3]), 255);
	return col;
}

BLI_INLINE uint mcol_colordodge(uint col1, uint col2, int fac)
{
	uchar *cp1, *cp2, *cp;
	int mfac,temp;
	uint col = 0;

	if (fac == 0) {
		return col1;
	}

	mfac = 255 - fac;

	cp1 = (uchar *)&col1;
	cp2 = (uchar *)&col2;
	cp = (uchar *)&col;

	temp = (cp2[0] == 255) ? 255 : min_ii((cp1[0] * 225) / (255 - cp2[0]), 255);
	cp[0] = (mfac * cp1[0] + temp * fac) / 255;
	temp = (cp2[1] == 255) ? 255 : min_ii((cp1[1] * 225) / (255 - cp2[1]), 255);
	cp[1] = (mfac * cp1[1] + temp * fac) / 255;
	temp = (cp2[2] == 255) ? 255 : min_ii((cp1[2] * 225 )/ (255 - cp2[2]), 255);
	cp[2] = (mfac * cp1[2] + temp * fac) / 255;
	temp = (cp2[3] == 255) ? 255 : min_ii((cp1[3] * 225) / (255 - cp2[3]), 255);
	cp[3] = (mfac * cp1[3] + temp * fac) / 255;
	return col;
}

BLI_INLINE uint mcol_difference(uint col1, uint col2, int fac)
{
	uchar *cp1, *cp2, *cp;
	int mfac, temp;
	uint col = 0;

	if (fac == 0) {
		return col1;
	}

	mfac = 255 - fac;

	cp1 = (uchar *)&col1;
	cp2 = (uchar *)&col2;
	cp = (uchar *)&col;

	temp = abs(cp1[0] - cp2[0]);
	cp[0] = (mfac * cp1[0] + temp * fac) / 255;
	temp = abs(cp1[1] - cp2[1]);
	cp[1] = (mfac * cp1[1] + temp * fac) / 255;
	temp = abs(cp1[2] - cp2[2]);
	cp[2] = (mfac * cp1[2] + temp * fac) / 255;
	temp = abs(cp1[3] - cp2[3]);
	cp[3] = (mfac * cp1[3] + temp * fac) / 255;
	return col;
}

BLI_INLINE uint mcol_screen(uint col1, uint col2, int fac)
{
	uchar *cp1, *cp2, *cp;
	int mfac, temp;
	uint col = 0;

	if (fac == 0) {
		return col1;
	}

	mfac = 255 - fac;

	cp1 = (uchar *)&col1;
	cp2 = (uchar *)&col2;
	cp = (uchar *)&col;

	temp = max_ii(255 - (((255 - cp1[0]) * (255 - cp2[0])) / 255), 0);
	cp[0] = (mfac * cp1[0] + temp * fac) / 255;
	temp = max_ii(255 - (((255 - cp1[1]) * (255 - cp2[1])) / 255), 0);
	cp[1] = (mfac * cp1[1] + temp * fac) / 255;
	temp = max_ii(255 - (((255 - cp1[2]) * (255 - cp2[2])) / 255), 0);
	cp[2] = (mfac * cp1[2] + temp * fac) / 255;
	temp = max_ii(255 - (((255 - cp1[3]) * (255 - cp2[3])) / 255), 0);
	cp[3] = (mfac * cp1[3] + temp * fac) / 255;
	return col;
}

BLI_INLINE uint mcol_hardlight(uint col1, uint col2, int fac)
{
	uchar *cp1, *cp2, *cp;
	int mfac, temp;
	uint col = 0;

	if (fac == 0) {
		return col1;
	}

	mfac = 255 - fac;

	cp1 = (uchar *)&col1;
	cp2 = (uchar *)&col2;
	cp = (uchar *)&col;

	int i = 0;

	for (i = 0; i < 4; i++) {
		if (cp2[i] > 127) {
			temp = 255 - ((255 - 2 * (cp2[i] - 127)) * (255 - cp1[i]) / 255);
		}
		else {
			temp = (2 * cp2[i] * cp1[i]) >> 8;
		}
		cp[i] = min_ii((mfac * cp1[i] + temp * fac) / 255, 255);
	}
	return col;
}

BLI_INLINE uint mcol_overlay(uint col1, uint col2, int fac)
{
	uchar *cp1, *cp2, *cp;
	int mfac, temp;
	uint col = 0;

	if (fac == 0) {
		return col1;
	}

	mfac = 255 - fac;

	cp1 = (uchar *)&col1;
	cp2 = (uchar *)&col2;
	cp = (uchar *)&col;

	int i = 0;

	for (i = 0; i < 4; i++) {
		if (cp1[i] > 127) {
			temp = 255 - ((255 - 2 * (cp1[i] - 127)) * (255 - cp2[i]) / 255);
		}
		else {
			temp = (2 * cp2[i] * cp1[i]) >> 8;
		}
		cp[i] = min_ii((mfac * cp1[i] + temp * fac) / 255, 255);
	}
	return col;
}

BLI_INLINE uint mcol_softlight(uint col1, uint col2, int fac)
{
	uchar *cp1, *cp2, *cp;
	int mfac, temp;
	uint col = 0;

	if (fac == 0) {
		return col1;
	}

	mfac = 255 - fac;

	cp1 = (uchar *)&col1;
	cp2 = (uchar *)&col2;
	cp = (uchar *)&col;

	int i = 0;

	for (i = 0; i < 4; i++) {
		if (cp1[i] < 127) {
			temp = ((2 * ((cp2[i] / 2) + 64)) * cp1[i]) / 255;
		}
		else {
			temp = 255 - (2 * (255 - ((cp2[i] / 2) + 64)) * (255 - cp1[i]) / 255);
		}
		cp[i] = (temp * fac + cp1[i] * mfac) / 255;
	}
	return col;
}

BLI_INLINE uint mcol_exclusion(uint col1, uint col2, int fac)
{
	uchar *cp1, *cp2, *cp;
	int mfac, temp;
	uint col = 0;

	if (fac == 0) {
		return col1;
	}

	mfac = 255 - fac;

	cp1 = (uchar *)&col1;
	cp2 = (uchar *)&col2;
	cp = (uchar *)&col;

	int i = 0;

	for (i = 0; i < 4; i++) {
		temp = 127 - ((2 * (cp1[i] - 127) * (cp2[i] - 127)) / 255);
		cp[i] = (temp * fac + cp1[i] * mfac) / 255;
	}
	return col;
}

BLI_INLINE uint mcol_luminosity(uint col1, uint col2, int fac)
{
	uchar *cp1, *cp2, *cp;
	int mfac;
	uint col = 0;

	if (fac == 0) {
		return col1;
	}

	mfac = 255 - fac;

	cp1 = (uchar *)&col1;
	cp2 = (uchar *)&col2;
	cp = (uchar *)&col;

	float h1, s1, v1;
	float h2, s2, v2;
	float r, g, b;
	rgb_to_hsv(cp1[0] / 255.0f, cp1[1] / 255.0f, cp1[2] / 255.0f, &h1, &s1, &v1);
	rgb_to_hsv(cp2[0] / 255.0f, cp2[1] / 255.0f, cp2[2] / 255.0f, &h2, &s2, &v2);

	v1 = v2;

	hsv_to_rgb(h1, s1, v1, &r, &g, &b);

	cp[0] = ((int)(r * 255.0f) * fac + mfac * cp1[0]) / 255;
	cp[1] = ((int)(g * 255.0f) * fac + mfac * cp1[1]) / 255;
	cp[2] = ((int)(b * 255.0f) * fac + mfac * cp1[2]) / 255;
	cp[3] = ((int)(cp2[3])     * fac + mfac * cp1[3]) / 255;
	return col;
}

BLI_INLINE uint mcol_saturation(uint col1, uint col2, int fac)
{
	uchar *cp1, *cp2, *cp;
	int mfac;
	uint col = 0;

	if (fac == 0) {
		return col1;
	}

	mfac = 255 - fac;

	cp1 = (uchar *)&col1;
	cp2 = (uchar *)&col2;
	cp = (uchar *)&col;

	float h1, s1, v1;
	float h2, s2, v2;
	float r, g, b;
	rgb_to_hsv(cp1[0] / 255.0f, cp1[1] / 255.0f, cp1[2] / 255.0f, &h1, &s1, &v1);
	rgb_to_hsv(cp2[0] / 255.0f, cp2[1] / 255.0f, cp2[2] / 255.0f, &h2, &s2, &v2);

	if (s1 > EPS_SATURATION) {
		s1 = s2;
	}

	hsv_to_rgb(h1, s1, v1, &r, &g, &b);

	cp[0] = ((int)(r * 255.0f) * fac + mfac * cp1[0]) / 255;
	cp[1] = ((int)(g * 255.0f) * fac + mfac * cp1[1]) / 255;
	cp[2] = ((int)(b * 255.0f) * fac + mfac * cp1[2]) / 255;
	return col;
}

BLI_INLINE uint mcol_hue(uint col1, uint col2, int fac)
{
	uchar *cp1, *cp2, *cp;
	int mfac;
	uint col = 0;

	if (fac == 0) {
		return col1;
	}

	mfac = 255 - fac;

	cp1 = (uchar *)&col1;
	cp2 = (uchar *)&col2;
	cp = (uchar *)&col;

	float h1, s1, v1;
	float h2, s2, v2;
	float r, g, b;
	rgb_to_hsv(cp1[0] / 255.0f, cp1[1] / 255.0f, cp1[2] / 255.0f, &h1, &s1, &v1);
	rgb_to_hsv(cp2[0] / 255.0f, cp2[1] / 255.0f, cp2[2] / 255.0f, &h2, &s2, &v2);

	h1 = h2;

	hsv_to_rgb(h1, s1, v1, &r, &g, &b);

	cp[0] = ((int)(r * 255.0f) * fac + mfac * cp1[0]) / 255;
	cp[1] = ((int)(g * 255.0f) * fac + mfac * cp1[1]) / 255;
	cp[2] = ((int)(b * 255.0f) * fac + mfac * cp1[2]) / 255;
	cp[3] = ((int)(cp2[3])     * fac + mfac * cp1[3]) / 255;
	return col;
}

BLI_INLINE uint mcol_alpha_add(uint col1, int fac)
{
	uchar *cp1, *cp;
	int temp;
	uint col = 0;

	if (fac == 0) {
		return col1;
	}

	cp1 = (uchar *)&col1;
	cp  = (uchar *)&col;

	temp = cp1[3] + fac;
	cp[3] = (temp > 254) ? 255 : temp;

	return col;
}

BLI_INLINE uint mcol_alpha_sub(uint col1, int fac)
{
	uchar *cp1, *cp;
	int temp;
	uint col = 0;

	if (fac == 0) {
		return col1;
	}

	cp1 = (uchar *)&col1;
	cp  = (uchar *)&col;

	temp = cp1[3] - fac;
	cp[3] = temp < 0 ? 0 : temp;

	return col;
}


/* wpaint has 'wpaint_blend_tool' */
static uint vpaint_blend_tool(
        const int tool, const uint col,
        const uint paintcol, const int alpha_i)
{
	switch (tool) {
		case PAINT_BLEND_MIX:
		case PAINT_BLEND_BLUR:       return mcol_blend(col, paintcol, alpha_i);
		case PAINT_BLEND_AVERAGE:    return mcol_blend(col, paintcol, alpha_i);
		case PAINT_BLEND_SMEAR:      return mcol_blend(col, paintcol, alpha_i);
		case PAINT_BLEND_ADD:        return mcol_add(col, paintcol, alpha_i);
		case PAINT_BLEND_SUB:        return mcol_sub(col, paintcol, alpha_i);
		case PAINT_BLEND_MUL:        return mcol_mul(col, paintcol, alpha_i);
		case PAINT_BLEND_LIGHTEN:    return mcol_lighten(col, paintcol, alpha_i);
		case PAINT_BLEND_DARKEN:     return mcol_darken(col, paintcol, alpha_i);
		case PAINT_BLEND_COLORDODGE: return mcol_colordodge(col, paintcol, alpha_i);
		case PAINT_BLEND_DIFFERENCE: return mcol_difference(col, paintcol, alpha_i);
		case PAINT_BLEND_SCREEN:     return mcol_screen(col, paintcol, alpha_i);
		case PAINT_BLEND_HARDLIGHT:  return mcol_hardlight(col, paintcol, alpha_i);
		case PAINT_BLEND_OVERLAY:    return mcol_overlay(col, paintcol, alpha_i);
		case PAINT_BLEND_SOFTLIGHT:  return mcol_softlight(col, paintcol, alpha_i);
		case PAINT_BLEND_EXCLUSION:  return mcol_exclusion(col, paintcol, alpha_i);
		case PAINT_BLEND_LUMINOCITY: return mcol_luminosity(col, paintcol, alpha_i);
		case PAINT_BLEND_SATURATION: return mcol_saturation(col, paintcol, alpha_i);
		case PAINT_BLEND_HUE:        return mcol_hue(col, paintcol, alpha_i);
		/* non-color */
		case PAINT_BLEND_ALPHA_SUB:  return mcol_alpha_sub(col, alpha_i);
		case PAINT_BLEND_ALPHA_ADD:  return mcol_alpha_add(col, alpha_i);
		default:
			BLI_assert(0);
			return 0;
	}
}

=======
>>>>>>> e3546a50
/* wpaint has 'wpaint_blend' */
static uint vpaint_blend(
        VPaint *vp, uint color_curr, uint color_orig,
        uint color_paint, const int alpha_i,
        /* pre scaled from [0-1] --> [0-255] */
        const int brush_alpha_value_i)
{
	Brush *brush = BKE_paint_brush(&vp->paint);
	const int tool = brush->vertexpaint_tool;

	uint color_blend = ED_vpaint_blend_tool(tool, color_curr, color_paint, alpha_i);

	/* if no spray, clip color adding with colorig & orig alpha */
	if ((vp->flag & VP_SPRAY) == 0) {
		uint color_test, a;
		char *cp, *ct, *co;

		color_test = ED_vpaint_blend_tool(tool, color_orig, color_paint, brush_alpha_value_i);

		cp = (char *)&color_blend;
		ct = (char *)&color_test;
		co = (char *)&color_orig;

		for (a = 0; a < 4; a++) {
			if (ct[a] < co[a]) {
				if (cp[a] < ct[a]) cp[a] = ct[a];
				else if (cp[a] > co[a]) cp[a] = co[a];
			}
			else {
				if (cp[a] < co[a]) cp[a] = co[a];
				else if (cp[a] > ct[a]) cp[a] = ct[a];
			}
		}
	}

	if ((brush->flag & BRUSH_LOCK_ALPHA) &&
	    !ELEM(tool, PAINT_BLEND_ALPHA_SUB, PAINT_BLEND_ALPHA_ADD))
	{
		char *cp, *cc;
		cp = (char *)&color_blend;
		cc = (char *)&color_curr;
		cp[3] = cc[3];
	}

	return color_blend;
}


/* whats _dl mean? */
static float calc_vp_strength_col_dl(
        VPaint *vp, const ViewContext *vc, const float co[3],
        const float mval[2], const float brush_size_pressure, float rgba[4])
{
	float co_ss[2];  /* screenspace */

	if (ED_view3d_project_float_object(vc->ar,
	                                   co, co_ss,
	                                   V3D_PROJ_TEST_CLIP_BB | V3D_PROJ_TEST_CLIP_NEAR) == V3D_PROJ_RET_OK)
	{
		const float dist_sq = len_squared_v2v2(mval, co_ss);

		if (dist_sq <= SQUARE(brush_size_pressure)) {
			Brush *brush = BKE_paint_brush(&vp->paint);
			const float dist = sqrtf(dist_sq);
			float factor;

			if (brush->mtex.tex && rgba) {
				if (brush->mtex.brush_map_mode == MTEX_MAP_MODE_3D) {
					BKE_brush_sample_tex_3D(vc->scene, brush, co, rgba, 0, NULL);
				}
				else {
					const float co_ss_3d[3] = {co_ss[0], co_ss[1], 0.0f};  /* we need a 3rd empty value */
					BKE_brush_sample_tex_3D(vc->scene, brush, co_ss_3d, rgba, 0, NULL);
				}
				factor = rgba[3];
			}
			else {
				factor = 1.0f;
			}
			return factor * BKE_brush_curve_strength_clamped(brush, dist, brush_size_pressure);
		}
	}
	if (rgba)
		zero_v4(rgba);
	return 0.0f;
}

static float calc_vp_alpha_col_dl(
        VPaint *vp, const ViewContext *vc,
        float vpimat[3][3], const DMCoNo *v_co_no,
        const float mval[2],
        const float brush_size_pressure, const float brush_alpha_pressure, float rgba[4])
{
	float strength = calc_vp_strength_col_dl(vp, vc, v_co_no->co, mval, brush_size_pressure, rgba);

	if (strength > 0.0f) {
		float alpha = brush_alpha_pressure * strength;

		if (vp->flag & VP_NORMALS) {
			float dvec[3];

			/* transpose ! */
			dvec[2] = dot_v3v3(vpimat[2], v_co_no->no);
			if (dvec[2] > 0.0f) {
				dvec[0] = dot_v3v3(vpimat[0], v_co_no->no);
				dvec[1] = dot_v3v3(vpimat[1], v_co_no->no);

				alpha *= dvec[2] / len_v3(dvec);
			}
			else {
				return 0.0f;
			}
		}

		return alpha;
	}

	return 0.0f;
}

/* vpaint has 'vpaint_blend' */
static float wpaint_blend(VPaint *wp, float weight,
                          const float alpha, float paintval,
                          const float UNUSED(brush_alpha_value),
                          const short do_flip)
{
	Brush *brush = BKE_paint_brush(&wp->paint);
	int tool = brush->vertexpaint_tool;

	if (do_flip) {
		switch (tool) {
			case PAINT_BLEND_MIX:
				paintval = 1.f - paintval; break;
			case PAINT_BLEND_ADD:
				tool = PAINT_BLEND_SUB; break;
			case PAINT_BLEND_SUB:
				tool = PAINT_BLEND_ADD; break;
			case PAINT_BLEND_LIGHTEN:
				tool = PAINT_BLEND_DARKEN; break;
			case PAINT_BLEND_DARKEN:
				tool = PAINT_BLEND_LIGHTEN; break;
		}
	}
	
	weight = ED_wpaint_blend_tool(tool, weight, paintval, alpha);

	CLAMP(weight, 0.0f, 1.0f);
	
	return weight;
}

/* ----------------------------------------------------- */

<<<<<<< HEAD

/* sets wp->weight to the closest weight value to vertex */
/* note: we cant sample frontbuf, weight colors are interpolated too unpredictable */
static int weight_sample_invoke(bContext *C, wmOperator *op, const wmEvent *event)
{
	ViewContext vc;
	Mesh *me;
	bool changed = false;

	view3d_set_viewcontext(C, &vc);
	me = BKE_mesh_from_object(vc.obact);

	if (me && me->dvert && vc.v3d && vc.rv3d && (vc.obact->actdef != 0)) {
		const bool use_vert_sel = (me->editflag & ME_EDIT_PAINT_VERT_SEL) != 0;
		int v_idx_best = -1;
		uint index;

		view3d_operator_needs_opengl(C);
		ED_view3d_init_mats_rv3d(vc.obact, vc.rv3d);

		if (use_vert_sel) {
			if (ED_mesh_pick_vert(C, vc.obact, event->mval, &index, ED_MESH_PICK_DEFAULT_VERT_SIZE, true)) {
				v_idx_best = index;
			}
		}
		else {
			if (ED_mesh_pick_face_vert(C, vc.obact, event->mval, &index, ED_MESH_PICK_DEFAULT_FACE_SIZE)) {
				v_idx_best = index;
			}
			else if (ED_mesh_pick_face(C, vc.obact, event->mval, &index, ED_MESH_PICK_DEFAULT_FACE_SIZE)) {
				/* this relies on knowning the internal worksings of ED_mesh_pick_face_vert() */
				BKE_report(op->reports, RPT_WARNING, "The modifier used does not support deformed locations");
			}
		}

		if (v_idx_best != -1) { /* should always be valid */
			ToolSettings *ts = vc.scene->toolsettings;
			Brush *brush = BKE_paint_brush(&ts->wpaint->paint);
			const int vgroup_active = vc.obact->actdef - 1;
			float vgroup_weight = defvert_find_weight(&me->dvert[v_idx_best], vgroup_active);

			/* use combined weight in multipaint mode, since that's what is displayed to the user in the colors */
			if (ts->multipaint) {
				int defbase_tot_sel;
				const int defbase_tot = BLI_listbase_count(&vc.obact->defbase);
				bool *defbase_sel = BKE_object_defgroup_selected_get(vc.obact, defbase_tot, &defbase_tot_sel);

				if (defbase_tot_sel > 1) {
					if (me->editflag & ME_EDIT_MIRROR_X) {
						BKE_object_defgroup_mirror_selection(
						        vc.obact, defbase_tot, defbase_sel, defbase_sel, &defbase_tot_sel);
					}

					vgroup_weight = BKE_defvert_multipaint_collective_weight(
					        &me->dvert[v_idx_best], defbase_tot, defbase_sel, defbase_tot_sel, ts->auto_normalize);

					/* if autonormalize is enabled, but weights are not normalized, the value can exceed 1 */
					CLAMP(vgroup_weight, 0.0f, 1.0f);
				}

				MEM_freeN(defbase_sel);
			}

			BKE_brush_weight_set(vc.scene, brush, vgroup_weight);
			changed = true;
		}
	}

	if (changed) {
		/* not really correct since the brush didnt change, but redraws the toolbar */
		WM_main_add_notifier(NC_BRUSH | NA_EDITED, NULL); /* ts->wpaint->paint.brush */

		return OPERATOR_FINISHED;
	}
	else {
		return OPERATOR_CANCELLED;
	}
}

void PAINT_OT_weight_sample(wmOperatorType *ot)
{
	/* identifiers */
	ot->name = "Weight Paint Sample Weight";
	ot->idname = "PAINT_OT_weight_sample";
	ot->description = "Use the mouse to sample a weight in the 3D view";

	/* api callbacks */
	ot->invoke = weight_sample_invoke;
	ot->poll = weight_paint_mode_poll;

	/* flags */
	ot->flag = OPTYPE_UNDO;
}

/* samples cursor location, and gives menu with vertex groups to activate */
static bool weight_paint_sample_enum_itemf__helper(const MDeformVert *dvert, const int defbase_tot, int *groups)
{
	/* this func fills in used vgroup's */
	bool found = false;
	int i = dvert->totweight;
	MDeformWeight *dw;
	for (dw = dvert->dw; i > 0; dw++, i--) {
		if (dw->def_nr < defbase_tot) {
			groups[dw->def_nr] = true;
			found = true;
		}
	}
	return found;
}
static EnumPropertyItem *weight_paint_sample_enum_itemf(
        bContext *C, PointerRNA *UNUSED(ptr), PropertyRNA *UNUSED(prop), bool *r_free)
{
	if (C) {
		wmWindow *win = CTX_wm_window(C);
		if (win && win->eventstate) {
			ViewContext vc;
			Mesh *me;

			view3d_set_viewcontext(C, &vc);
			me = BKE_mesh_from_object(vc.obact);

			if (me && me->dvert && vc.v3d && vc.rv3d && vc.obact->defbase.first) {
				const int defbase_tot = BLI_listbase_count(&vc.obact->defbase);
				const bool use_vert_sel = (me->editflag & ME_EDIT_PAINT_VERT_SEL) != 0;
				int *groups = MEM_callocN(defbase_tot * sizeof(int), "groups");
				bool found = false;
				uint index;

				const int mval[2] = {
				    win->eventstate->x - vc.ar->winrct.xmin,
				    win->eventstate->y - vc.ar->winrct.ymin,
				};

				view3d_operator_needs_opengl(C);
				ED_view3d_init_mats_rv3d(vc.obact, vc.rv3d);

				if (use_vert_sel) {
					if (ED_mesh_pick_vert(C, vc.obact, mval, &index, ED_MESH_PICK_DEFAULT_VERT_SIZE, true)) {
						MDeformVert *dvert = &me->dvert[index];
						found |= weight_paint_sample_enum_itemf__helper(dvert, defbase_tot, groups);
					}
				}
				else {
					if (ED_mesh_pick_face(C, vc.obact, mval, &index, ED_MESH_PICK_DEFAULT_FACE_SIZE)) {
						const MPoly *mp = &me->mpoly[index];
						uint fidx = mp->totloop - 1;

						do {
							MDeformVert *dvert = &me->dvert[me->mloop[mp->loopstart + fidx].v];
							found |= weight_paint_sample_enum_itemf__helper(dvert, defbase_tot, groups);
						} while (fidx--);
					}
				}

				if (found == false) {
					MEM_freeN(groups);
				}
				else {
					EnumPropertyItem *item = NULL, item_tmp = {0};
					int totitem = 0;
					int i = 0;
					bDeformGroup *dg;
					for (dg = vc.obact->defbase.first; dg && i < defbase_tot; i++, dg = dg->next) {
						if (groups[i]) {
							item_tmp.identifier = item_tmp.name = dg->name;
							item_tmp.value = i;
							RNA_enum_item_add(&item, &totitem, &item_tmp);
						}
					}

					RNA_enum_item_end(&item, &totitem);
					*r_free = true;

					MEM_freeN(groups);
					return item;
				}
			}
		}
	}

	return DummyRNA_NULL_items;
}

static int weight_sample_group_exec(bContext *C, wmOperator *op)
{
	int type = RNA_enum_get(op->ptr, "group");
	ViewContext vc;
	view3d_set_viewcontext(C, &vc);

	BLI_assert(type + 1 >= 0);
	vc.obact->actdef = type + 1;

	DEG_id_tag_update(&vc.obact->id, OB_RECALC_DATA);
	WM_event_add_notifier(C, NC_OBJECT | ND_DRAW, vc.obact);
	return OPERATOR_FINISHED;
}

/* TODO, we could make this a menu into OBJECT_OT_vertex_group_set_active rather than its own operator */
void PAINT_OT_weight_sample_group(wmOperatorType *ot)
{
	PropertyRNA *prop = NULL;

	/* identifiers */
	ot->name = "Weight Paint Sample Group";
	ot->idname = "PAINT_OT_weight_sample_group";
	ot->description = "Select one of the vertex groups available under current mouse position";

	/* api callbacks */
	ot->exec = weight_sample_group_exec;
	ot->invoke = WM_menu_invoke;
	ot->poll = weight_paint_mode_poll;

	/* flags */
	ot->flag = OPTYPE_UNDO;

	/* keyingset to use (dynamic enum) */
	prop = RNA_def_enum(ot->srna, "group", DummyRNA_DEFAULT_items, 0, "Keying Set", "The Keying Set to use");
	RNA_def_enum_funcs(prop, weight_paint_sample_enum_itemf);
	RNA_def_property_flag(prop, PROP_ENUM_NO_TRANSLATE);
	ot->prop = prop;
}

=======
>>>>>>> e3546a50
static void do_weight_paint_normalize_all(MDeformVert *dvert, const int defbase_tot, const bool *vgroup_validmap)
{
	float sum = 0.0f, fac;
	uint i, tot = 0;
	MDeformWeight *dw;

	for (i = dvert->totweight, dw = dvert->dw; i != 0; i--, dw++) {
		if (dw->def_nr < defbase_tot && vgroup_validmap[dw->def_nr]) {
			tot++;
			sum += dw->weight;
		}
	}

	if ((tot == 0) || (sum == 1.0f)) {
		return;
	}

	if (sum != 0.0f) {
		fac = 1.0f / sum;

		for (i = dvert->totweight, dw = dvert->dw; i != 0; i--, dw++) {
			if (dw->def_nr < defbase_tot && vgroup_validmap[dw->def_nr]) {
				dw->weight *= fac;
			}
		}
	}
	else {
		/* hrmf, not a factor in this case */
		fac = 1.0f / tot;

		for (i = dvert->totweight, dw = dvert->dw; i != 0; i--, dw++) {
			if (dw->def_nr < defbase_tot && vgroup_validmap[dw->def_nr]) {
				dw->weight = fac;
			}
		}
	}
}

/**
 * A version of #do_weight_paint_normalize_all that includes locked weights
 * but only changes unlocked weights.
 */
static bool do_weight_paint_normalize_all_locked(
        MDeformVert *dvert, const int defbase_tot, const bool *vgroup_validmap,
        const bool *lock_flags)
{
	float sum = 0.0f, fac;
	float sum_unlock = 0.0f;
	float lock_weight = 0.0f;
	uint i, tot = 0;
	MDeformWeight *dw;

	if (lock_flags == NULL) {
		do_weight_paint_normalize_all(dvert, defbase_tot, vgroup_validmap);
		return true;
	}

	for (i = dvert->totweight, dw = dvert->dw; i != 0; i--, dw++) {
		if (dw->def_nr < defbase_tot && vgroup_validmap[dw->def_nr]) {
			sum += dw->weight;

			if (lock_flags[dw->def_nr]) {
				lock_weight += dw->weight;
			}
			else {
				tot++;
				sum_unlock += dw->weight;
			}
		}
	}

	if (sum == 1.0f) {
		return true;
	}

	if (tot == 0) {
		return false;
	}

	if (lock_weight >= 1.0f) {
		/* locked groups make it impossible to fully normalize,
		 * zero out what we can and return false */
		for (i = dvert->totweight, dw = dvert->dw; i != 0; i--, dw++) {
			if (dw->def_nr < defbase_tot && vgroup_validmap[dw->def_nr]) {
				if (lock_flags[dw->def_nr] == false) {
					dw->weight = 0.0f;
				}
			}
		}

		return (lock_weight == 1.0f);
	}
	else if (sum_unlock != 0.0f) {
		fac = (1.0f - lock_weight) / sum_unlock;

		for (i = dvert->totweight, dw = dvert->dw; i != 0; i--, dw++) {
			if (dw->def_nr < defbase_tot && vgroup_validmap[dw->def_nr]) {
				if (lock_flags[dw->def_nr] == false) {
					dw->weight *= fac;
					/* paranoid but possibly with float error */
					CLAMP(dw->weight, 0.0f, 1.0f);
				}
			}
		}
	}
	else {
		/* hrmf, not a factor in this case */
		fac = (1.0f - lock_weight) / tot;
		/* paranoid but possibly with float error */
		CLAMP(fac, 0.0f, 1.0f);

		for (i = dvert->totweight, dw = dvert->dw; i != 0; i--, dw++) {
			if (dw->def_nr < defbase_tot && vgroup_validmap[dw->def_nr]) {
				if (lock_flags[dw->def_nr] == false) {
					dw->weight = fac;
				}
			}
		}
	}

	return true;
}

/**
 * \note same as function above except it does a second pass without active group
 * if normalize fails with it.
 */
static void do_weight_paint_normalize_all_locked_try_active(
        MDeformVert *dvert, const int defbase_tot, const bool *vgroup_validmap,
        const bool *lock_flags, const bool *lock_with_active)
{
	/* first pass with both active and explicitly locked groups restricted from change */

	bool success = do_weight_paint_normalize_all_locked(dvert, defbase_tot, vgroup_validmap, lock_with_active);

	if (!success) {
		/**
		 * Locks prevented the first pass from full completion, so remove restriction on active group; e.g:
		 *
		 * - With 1.0 weight painted into active:
		 *   nonzero locked weight; first pass zeroed out unlocked weight; scale 1 down to fit.
		 * - With 0.0 weight painted into active:
		 *   no unlocked groups; first pass did nothing; increase 0 to fit.
		 */
		do_weight_paint_normalize_all_locked(dvert, defbase_tot, vgroup_validmap, lock_flags);
	}
}

#if 0 /* UNUSED */
static bool has_unselected_unlocked_bone_group(int defbase_tot, bool *defbase_sel, int selected,
                                               const bool *lock_flags, const bool *vgroup_validmap)
{
	int i;
	if (defbase_tot == selected) {
		return false;
	}
	for (i = 0; i < defbase_tot; i++) {
		if (vgroup_validmap[i] && !defbase_sel[i] && !lock_flags[i]) {
			return true;
		}
	}
	return false;
}
#endif

static void multipaint_clamp_change(
        MDeformVert *dvert, const int defbase_tot, const bool *defbase_sel,
        float *change_p)
{
	int i;
	MDeformWeight *dw;
	float val;
	float change = *change_p;

	/* verify that the change does not cause values exceeding 1 and clamp it */
	for (i = dvert->totweight, dw = dvert->dw; i != 0; i--, dw++) {
		if (dw->def_nr < defbase_tot && defbase_sel[dw->def_nr]) {
			if (dw->weight) {
				val = dw->weight * change;
				if (val > 1) {
					change = 1.0f / dw->weight;
				}
			}
		}
	}

	*change_p = change;
}

static bool multipaint_verify_change(MDeformVert *dvert, const int defbase_tot, float change, const bool *defbase_sel)
{
	int i;
	MDeformWeight *dw;
	float val;

	/* in case the change is reduced, you need to recheck
	 * the earlier values to make sure they are not 0
	 * (precision error) */
	for (i = dvert->totweight, dw = dvert->dw; i != 0; i--, dw++) {
		if (dw->def_nr < defbase_tot && defbase_sel[dw->def_nr]) {
			if (dw->weight) {
				val = dw->weight * change;
				/* the value should never reach zero while multi-painting if it
				 * was nonzero beforehand */
				if (val <= 0) {
					return false;
				}
			}
		}
	}

	return true;
}

static void multipaint_apply_change(MDeformVert *dvert, const int defbase_tot, float change, const bool *defbase_sel)
{
	int i;
	MDeformWeight *dw;

	/* apply the valid change */
	for (i = dvert->totweight, dw = dvert->dw; i != 0; i--, dw++) {
		if (dw->def_nr < defbase_tot && defbase_sel[dw->def_nr]) {
			if (dw->weight) {
				dw->weight = dw->weight * change;
				CLAMP(dw->weight, 0.0f, 1.0f);
			}
		}
	}
}

/**
 * Variables stored both for 'active' and 'mirror' sides.
 */
struct WeightPaintGroupData {
	/** index of active group or its mirror
	 *
	 * - 'active' is always `ob->actdef`.
	 * - 'mirror' is -1 when 'ME_EDIT_MIRROR_X' flag id disabled,
	 *   otherwise this will be set to the mirror or the active group (if the group isn't mirrored).
	 */
	int index;
	/** lock that includes the 'index' as locked too
	 *
	 * - 'active' is set of locked or active/selected groups
	 * - 'mirror' is set of locked or mirror groups
	 */
	const bool *lock;
};

/* struct to avoid passing many args each call to do_weight_paint_vertex()
 * this _could_ be made a part of the operators 'WPaintData' struct, or at
 * least a member, but for now keep its own struct, initialized on every
 * paint stroke update - campbell */
typedef struct WeightPaintInfo {

	int defbase_tot;

	/* both must add up to 'defbase_tot' */
	int defbase_tot_sel;
	int defbase_tot_unsel;

	struct WeightPaintGroupData active, mirror;

	const bool *lock_flags;  /* boolean array for locked bones,
	                          * length of defbase_tot */
	const bool *defbase_sel; /* boolean array for selected bones,
	                          * length of defbase_tot, cant be const because of how its passed */

	const bool *vgroup_validmap; /* same as WeightPaintData.vgroup_validmap,
	                              * only added here for convenience */

	bool do_flip;
	bool do_multipaint;
	bool do_auto_normalize;

	float brush_alpha_value;  /* result of BKE_brush_alpha_get() */
} WeightPaintInfo;

static void do_weight_paint_vertex_single(
        /* vars which remain the same for every vert */
        VPaint *wp, Object *ob, const WeightPaintInfo *wpi,
        /* vars which change on each stroke */
        const uint index, float alpha, float paintweight
        )
{
	Mesh *me = ob->data;
	MDeformVert *dv = &me->dvert[index];
	bool topology = (me->editflag & ME_EDIT_MIRROR_TOPO) != 0;

	MDeformWeight *dw;

	/* mirror vars */
	int index_mirr;
	int vgroup_mirr;

	MDeformVert *dv_mirr;
	MDeformWeight *dw_mirr;

	if (wp->flag & VP_ONLYVGROUP) {
		dw = defvert_find_index(dv, wpi->active.index);
	}
	else {
		dw = defvert_verify_index(dv, wpi->active.index);
	}

	if (dw == NULL) {
		return;
	}


	/* from now on we can check if mirrors enabled if this var is -1 and not bother with the flag */
	if (me->editflag & ME_EDIT_MIRROR_X) {
		index_mirr = mesh_get_x_mirror_vert(ob, NULL, index, topology);
		vgroup_mirr = wpi->mirror.index;

		/* another possible error - mirror group _and_ active group are the same (which is fine),
		 * but we also are painting onto a center vertex - this would paint the same weight twice */
		if (index_mirr == index && vgroup_mirr == wpi->active.index) {
			index_mirr = vgroup_mirr = -1;
		}
	}
	else {
		index_mirr = vgroup_mirr = -1;
	}


	/* get the mirror def vars */
	if (index_mirr != -1) {
		dv_mirr = &me->dvert[index_mirr];
		if (wp->flag & VP_ONLYVGROUP) {
			dw_mirr = defvert_find_index(dv_mirr, vgroup_mirr);

			if (dw_mirr == NULL) {
				index_mirr = vgroup_mirr = -1;
				dv_mirr = NULL;
			}
		}
		else {
			if (index != index_mirr) {
				dw_mirr = defvert_verify_index(dv_mirr, vgroup_mirr);
			}
			else {
				/* dv and dv_mirr are the same */
				int totweight_prev = dv_mirr->totweight;
				int dw_offset = (int)(dw - dv_mirr->dw);
				dw_mirr = defvert_verify_index(dv_mirr, vgroup_mirr);

				/* if we added another, get our old one back */
				if (totweight_prev != dv_mirr->totweight) {
					dw = &dv_mirr->dw[dw_offset];
				}
			}
		}
	}
	else {
		dv_mirr = NULL;
		dw_mirr = NULL;
	}

	/* If there are no normalize-locks or multipaint,
	 * then there is no need to run the more complicated checks */

	{
		dw->weight = wpaint_blend(wp, dw->weight, alpha, paintweight,
		                          wpi->brush_alpha_value, wpi->do_flip);

		/* WATCH IT: take care of the ordering of applying mirror -> normalize,
		 * can give wrong results [#26193], least confusing if normalize is done last */

		/* apply mirror */
		if (index_mirr != -1) {
			/* copy, not paint again */
			dw_mirr->weight = dw->weight;
		}

		/* apply normalize */
		if (wpi->do_auto_normalize) {
			/* note on normalize - this used to be applied after painting and normalize all weights,
			 * in some ways this is good because there is feedback where the more weights involved would
			 * 'resist' so you couldn't instantly zero out other weights by painting 1.0 on the active.
			 *
			 * However this gave a problem since applying mirror, then normalize both verts
			 * the resulting weight wont match on both sides.
			 *
			 * If this 'resisting', slower normalize is nicer, we could call
			 * do_weight_paint_normalize_all() and only use...
			 * do_weight_paint_normalize_all_active() when normalizing the mirror vertex.
			 * - campbell
			 */
			do_weight_paint_normalize_all_locked_try_active(
			        dv, wpi->defbase_tot, wpi->vgroup_validmap, wpi->lock_flags, wpi->active.lock);

			if (index_mirr != -1) {
				/* only normalize if this is not a center vertex, else we get a conflict, normalizing twice */
				if (index != index_mirr) {
					do_weight_paint_normalize_all_locked_try_active(
					        dv_mirr, wpi->defbase_tot, wpi->vgroup_validmap, wpi->lock_flags, wpi->mirror.lock);
				}
				else {
					/* this case accounts for...
					 * - painting onto a center vertex of a mesh
					 * - x mirror is enabled
					 * - auto normalize is enabled
					 * - the group you are painting onto has a L / R version
					 *
					 * We want L/R vgroups to have the same weight but this cant be if both are over 0.5,
					 * We _could_ have special check for that, but this would need its own normalize function which
					 * holds 2 groups from changing at once.
					 *
					 * So! just balance out the 2 weights, it keeps them equal and everything normalized.
					 *
					 * While it wont hit the desired weight immediately as the user waggles their mouse,
					 * constant painting and re-normalizing will get there. this is also just simpler logic.
					 * - campbell */
					dw_mirr->weight = dw->weight = (dw_mirr->weight + dw->weight) * 0.5f;
				}
			}
		}
	}
}

static void do_weight_paint_vertex_multi(
        /* vars which remain the same for every vert */
        VPaint *wp, Object *ob, const WeightPaintInfo *wpi,
        /* vars which change on each stroke */
        const uint index, float alpha, float paintweight)
{
	Mesh *me = ob->data;
	MDeformVert *dv = &me->dvert[index];
	bool topology = (me->editflag & ME_EDIT_MIRROR_TOPO) != 0;

	/* mirror vars */
	int index_mirr = -1;
	MDeformVert *dv_mirr = NULL;

	/* weights */
	float curw, neww, change, curw_mirr, change_mirr;

	/* from now on we can check if mirrors enabled if this var is -1 and not bother with the flag */
	if (me->editflag & ME_EDIT_MIRROR_X) {
		index_mirr = mesh_get_x_mirror_vert(ob, NULL, index, topology);

		if (index_mirr != -1 && index_mirr != index) {
			dv_mirr = &me->dvert[index_mirr];
		}
	}

	/* compute weight change by applying the brush to average or sum of group weights */
	curw = BKE_defvert_multipaint_collective_weight(
	        dv, wpi->defbase_tot, wpi->defbase_sel, wpi->defbase_tot_sel, wpi->do_auto_normalize);

	if (curw == 0.0f) {
		/* note: no weight to assign to this vertex, could add all groups? */
		return;
	}

	neww = wpaint_blend(wp, curw, alpha, paintweight, wpi->brush_alpha_value, wpi->do_flip);

	change = neww / curw;

	/* verify for all groups that 0 < result <= 1 */
	multipaint_clamp_change(dv, wpi->defbase_tot, wpi->defbase_sel, &change);

	if (dv_mirr != NULL) {
		curw_mirr = BKE_defvert_multipaint_collective_weight(
		        dv_mirr, wpi->defbase_tot, wpi->defbase_sel, wpi->defbase_tot_sel, wpi->do_auto_normalize);

		if (curw_mirr == 0.0f) {
			/* can't mirror into a zero weight vertex */
			dv_mirr = NULL;
		}
		else {
			/* mirror is changed to achieve the same collective weight value */
			float orig = change_mirr = curw * change / curw_mirr;

			multipaint_clamp_change(dv_mirr, wpi->defbase_tot, wpi->defbase_sel, &change_mirr);

			if (!multipaint_verify_change(dv_mirr, wpi->defbase_tot, change_mirr, wpi->defbase_sel)) {
				return;
			}

			change *= change_mirr / orig;
		}
	}

	if (!multipaint_verify_change(dv, wpi->defbase_tot, change, wpi->defbase_sel)) {
		return;
	}

	/* apply validated change to vertex and mirror */
	multipaint_apply_change(dv, wpi->defbase_tot, change, wpi->defbase_sel);

	if (dv_mirr != NULL) {
		multipaint_apply_change(dv_mirr, wpi->defbase_tot, change_mirr, wpi->defbase_sel);
	}

	/* normalize */
	if (wpi->do_auto_normalize) {
		do_weight_paint_normalize_all_locked_try_active(
		        dv, wpi->defbase_tot, wpi->vgroup_validmap, wpi->lock_flags, wpi->active.lock);

		if (dv_mirr != NULL) {
			do_weight_paint_normalize_all_locked_try_active(
			        dv_mirr, wpi->defbase_tot, wpi->vgroup_validmap, wpi->lock_flags, wpi->active.lock);
		}
	}
}

static void do_weight_paint_vertex(
        /* vars which remain the same for every vert */
        VPaint *wp, Object *ob, const WeightPaintInfo *wpi,
        /* vars which change on each stroke */
        const uint index, float alpha, float paintweight)
{
	if (wpi->do_multipaint) {
		do_weight_paint_vertex_multi(wp, ob, wpi, index, alpha, paintweight);
	}
	else {
		do_weight_paint_vertex_single(wp, ob, wpi, index, alpha, paintweight);
	}
}


/* Toggle operator for turning vertex paint mode on or off (copied from sculpt.c) */
static void vertex_paint_init_session(const EvaluationContext *eval_ctx, Scene *scene, Object *ob)
{
	if (ob->sculpt == NULL) {
		ob->sculpt = MEM_callocN(sizeof(SculptSession), "sculpt session");
		BKE_sculpt_update_mesh_elements(eval_ctx, scene, scene->toolsettings->sculpt, ob, 0, false);
	}
}

static void vertex_paint_init_session_data(const ToolSettings *ts, Object *ob)
{
	/* Create maps */
	struct SculptVertexPaintGeomMap *gmap = NULL;
	const Brush *brush = NULL;
	if (ob->mode == OB_MODE_VERTEX_PAINT) {
		gmap = &ob->sculpt->mode.vpaint.gmap;
		brush = BKE_paint_brush(&ts->vpaint->paint);
		ob->sculpt->mode_type = OB_MODE_VERTEX_PAINT;
	}
	else if (ob->mode == OB_MODE_WEIGHT_PAINT) {
		gmap = &ob->sculpt->mode.wpaint.gmap;
		brush = BKE_paint_brush(&ts->wpaint->paint);
		ob->sculpt->mode_type = OB_MODE_WEIGHT_PAINT;
	}
	else {
		ob->sculpt->mode_type = 0;
		BLI_assert(0);
		return;
	}

	Mesh *me = ob->data;

	if (gmap->vert_to_loop == NULL) {
		gmap->vert_map_mem = NULL;
		gmap->vert_to_loop = NULL;
		gmap->poly_map_mem = NULL;
		gmap->vert_to_poly = NULL;
		BKE_mesh_vert_loop_map_create(
		        &gmap->vert_to_loop,
		        &gmap->vert_map_mem,
		        me->mpoly, me->mloop, me->totvert, me->totpoly, me->totloop);
		BKE_mesh_vert_poly_map_create(
		        &gmap->vert_to_poly,
		        &gmap->poly_map_mem,
		        me->mpoly, me->mloop, me->totvert, me->totpoly, me->totloop);
	}

	/* Create average brush arrays */
	if (ob->mode == OB_MODE_VERTEX_PAINT) {
		if ((ts->vpaint->flag & VP_SPRAY) == 0) {
			if (ob->sculpt->mode.vpaint.previous_color == NULL) {
				ob->sculpt->mode.vpaint.previous_color =
				        MEM_callocN(me->totloop * sizeof(uint), __func__);
			}
		}
		else {
			MEM_SAFE_FREE(ob->sculpt->mode.vpaint.previous_color);
		}

		if (brush && brush->flag & BRUSH_ACCUMULATE) {
			if (ob->sculpt->mode.vpaint.previous_accum == NULL) {
				ob->sculpt->mode.vpaint.previous_accum =
				        MEM_callocN(me->totloop * sizeof(float), __func__);
			}
		}
		else {
			MEM_SAFE_FREE(ob->sculpt->mode.vpaint.previous_accum);
		}
	}
	else if (ob->mode == OB_MODE_WEIGHT_PAINT) {
		if ((ts->wpaint->flag & VP_SPRAY) == 0) {
			if (ob->sculpt->mode.wpaint.alpha_weight == NULL) {
				ob->sculpt->mode.wpaint.alpha_weight =
				        MEM_callocN(me->totvert * sizeof(float), __func__);
			}
			if (ob->sculpt->mode.wpaint.previous_weight == NULL) {
				ob->sculpt->mode.wpaint.previous_weight =
				        MEM_mallocN(me->totvert * sizeof(float), __func__);
			}
		}
		else {
			MEM_SAFE_FREE(ob->sculpt->mode.wpaint.alpha_weight);
		}
		if (brush && brush->flag & BRUSH_ACCUMULATE) {
			if (ob->sculpt->mode.wpaint.previous_accum == NULL) {
				ob->sculpt->mode.wpaint.previous_accum =
				        MEM_callocN(me->totvert * sizeof(float), __func__);
			}
		}
		else {
			MEM_SAFE_FREE(ob->sculpt->mode.wpaint.previous_accum);
		}
	}

}

/* *************** set wpaint operator ****************** */

/**
 * \note Keep in sync with #vpaint_mode_toggle_exec
 */
static int wpaint_mode_toggle_exec(bContext *C, wmOperator *op)
{		
	Object *ob = CTX_data_active_object(C);
	const int mode_flag = OB_MODE_WEIGHT_PAINT;
	const bool is_mode_set = (ob->mode & mode_flag) != 0;
	Scene *scene = CTX_data_scene(C);
	VPaint *wp = scene->toolsettings->wpaint;
	Mesh *me;

	if (!is_mode_set) {
		if (!ED_object_mode_compat_set(C, ob, mode_flag, op->reports)) {
			return OPERATOR_CANCELLED;
		}
	}

	me = BKE_mesh_from_object(ob);

	if (ob->mode & mode_flag) {
		ob->mode &= ~mode_flag;

		if (me->editflag & ME_EDIT_PAINT_VERT_SEL) {
			BKE_mesh_flush_select_from_verts(me);
		}
		else if (me->editflag & ME_EDIT_PAINT_FACE_SEL) {
			BKE_mesh_flush_select_from_polys(me);
		}

		/* weight paint specific */
		ED_mesh_mirror_spatial_table(NULL, NULL, NULL, NULL, 'e');
		ED_mesh_mirror_topo_table(NULL, NULL, 'e');

		/* If the cache is not released by a cancel or a done, free it now. */
		if (ob->sculpt->cache) {
			sculpt_cache_free(ob->sculpt->cache);
			ob->sculpt->cache = NULL;
		}

		BKE_sculptsession_free(ob);

		paint_cursor_delete_textures();
	}
	else {
		EvaluationContext eval_ctx;

		CTX_data_eval_ctx(C, &eval_ctx);

		ob->mode |= mode_flag;

		if (wp == NULL)
			wp = scene->toolsettings->wpaint = new_vpaint(1);

		paint_cursor_start(C, weight_paint_poll);

		BKE_paint_init(scene, ePaintWeight, PAINT_CURSOR_WEIGHT_PAINT);

		/* weight paint specific */
		ED_mesh_mirror_spatial_table(ob, NULL, NULL, NULL, 's');
		ED_vgroup_sync_from_pose(ob);

		/* Create vertex/weight paint mode session data */
		if (ob->sculpt) {
			BKE_sculptsession_free(ob);
		}
		vertex_paint_init_session(&eval_ctx, scene, ob);
	}

	BKE_mesh_batch_cache_dirty(ob->data, BKE_MESH_BATCH_DIRTY_ALL);
	
	/* Weightpaint works by overriding colors in mesh,
	 * so need to make sure we recalc on enter and
	 * exit (exit needs doing regardless because we
	 * should redeform).
	 */
	DEG_id_tag_update(&me->id, 0);

	WM_event_add_notifier(C, NC_SCENE | ND_MODE, scene);

	return OPERATOR_FINISHED;
}

/* for switching to/from mode */
static int paint_poll_test(bContext *C)
{
	Object *ob = CTX_data_active_object(C);
	if (ob == NULL || ob->type != OB_MESH)
		return 0;
	if (!ob->data || ID_IS_LINKED_DATABLOCK(ob->data))
		return 0;
	if (CTX_data_edit_object(C))
		return 0;
	return 1;
}

void PAINT_OT_weight_paint_toggle(wmOperatorType *ot)
{
	
	/* identifiers */
	ot->name = "Weight Paint Mode";
	ot->idname = "PAINT_OT_weight_paint_toggle";
	ot->description = "Toggle weight paint mode in 3D view";
	
	/* api callbacks */
	ot->exec = wpaint_mode_toggle_exec;
	ot->poll = paint_poll_test;
	
	/* flags */
	ot->flag = OPTYPE_REGISTER | OPTYPE_UNDO;
	
}

/* ************ weight paint operator ********** */

struct WPaintData {
	ViewContext vc;

	struct WeightPaintGroupData active, mirror;

	void *vp_handle;
	DMCoNo *vertexcosnos;

	float wpimat[3][3];

	/* variables for auto normalize */
	const bool *vgroup_validmap; /* stores if vgroups tie to deforming bones or not */
	const bool *lock_flags;

	/* variables for multipaint */
	const bool *defbase_sel;      /* set of selected groups */
	int defbase_tot_sel;          /* number of selected groups */
	bool do_multipaint;           /* true if multipaint enabled and multiple groups selected */

	int defbase_tot;
};

/* Initialize the stroke cache invariants from operator properties */
static void vwpaint_update_cache_invariants(
        bContext *C, VPaint *vd, SculptSession *ss, wmOperator *op, const float mouse[2])
{
	StrokeCache *cache;
	Scene *scene = CTX_data_scene(C);
	UnifiedPaintSettings *ups = &CTX_data_tool_settings(C)->unified_paint_settings;
	Brush *brush = BKE_paint_brush(&vd->paint);
	ViewContext *vc = paint_stroke_view_context(op->customdata);
	Object *ob = CTX_data_active_object(C);
	float mat[3][3];
	float view_dir[3] = {0.0f, 0.0f, 1.0f};
	int mode;

	/* VW paint needs to allocate stroke cache before update is called. */
	if (!ss->cache) {
		cache = MEM_callocN(sizeof(StrokeCache), "stroke cache");
		ss->cache = cache;
	}
	else {
		cache = ss->cache;
	}

	/* Initial mouse location */
	if (mouse)
		copy_v2_v2(cache->initial_mouse, mouse);
	else
		zero_v2(cache->initial_mouse);

	mode = RNA_enum_get(op->ptr, "mode");
	cache->invert = mode == BRUSH_STROKE_INVERT;
	cache->alt_smooth = mode == BRUSH_STROKE_SMOOTH;
	/* not very nice, but with current events system implementation
	* we can't handle brush appearance inversion hotkey separately (sergey) */
	if (cache->invert) ups->draw_inverted = true;
	else ups->draw_inverted = false;

	copy_v2_v2(cache->mouse, cache->initial_mouse);
	/* Truly temporary data that isn't stored in properties */
	cache->vc = vc;
	cache->brush = brush;
	cache->first_time = 1;

	/* cache projection matrix */
	ED_view3d_ob_project_mat_get(cache->vc->rv3d, ob, cache->projection_mat);

	invert_m4_m4(ob->imat, ob->obmat);
	copy_m3_m4(mat, cache->vc->rv3d->viewinv);
	mul_m3_v3(mat, view_dir);
	copy_m3_m4(mat, ob->imat);
	mul_m3_v3(mat, view_dir);
	normalize_v3_v3(cache->true_view_normal, view_dir);

	copy_v3_v3(cache->view_normal, cache->true_view_normal);
	cache->bstrength = BKE_brush_alpha_get(scene, brush);
	cache->is_last_valid = false;
}

/* Initialize the stroke cache variants from operator properties */
static void vwpaint_update_cache_variants(bContext *C, VPaint *vd, Object *ob, PointerRNA *ptr)
{
	Scene *scene = CTX_data_scene(C);
	SculptSession *ss = ob->sculpt;
	StrokeCache *cache = ss->cache;
	Brush *brush = BKE_paint_brush(&vd->paint);

	/* This effects the actual brush radius, so things farther away
	 * are compared with a larger radius and vise versa. */
	if (cache->first_time) {
		RNA_float_get_array(ptr, "location", cache->true_location);
	}

	RNA_float_get_array(ptr, "mouse", cache->mouse);

	/* XXX: Use pressure value from first brush step for brushes which don't
	 * support strokes (grab, thumb). They depends on initial state and
	 * brush coord/pressure/etc.
	 * It's more an events design issue, which doesn't split coordinate/pressure/angle
	 * changing events. We should avoid this after events system re-design */
	if (paint_supports_dynamic_size(brush, ePaintSculpt) || cache->first_time) {
		cache->pressure = RNA_float_get(ptr, "pressure");
	}

	/* Truly temporary data that isn't stored in properties */
	if (cache->first_time) {
		if (!BKE_brush_use_locked_size(scene, brush)) {
			cache->initial_radius = paint_calc_object_space_radius(
			        cache->vc, cache->true_location, BKE_brush_size_get(scene, brush));
			BKE_brush_unprojected_radius_set(scene, brush, cache->initial_radius);
		}
		else {
			cache->initial_radius = BKE_brush_unprojected_radius_get(scene, brush);
		}
	}

	if (BKE_brush_use_size_pressure(scene, brush) && paint_supports_dynamic_size(brush, ePaintSculpt)) {
		cache->radius = cache->initial_radius * cache->pressure;
	}
	else {
		cache->radius = cache->initial_radius;
	}

	cache->radius_squared = cache->radius * cache->radius;

	if (ss->pbvh) {
		BKE_pbvh_update(ss->pbvh, PBVH_UpdateRedraw, NULL);
		BKE_pbvh_update(ss->pbvh, PBVH_UpdateBB, NULL);
	}
}

static bool wpaint_stroke_test_start(bContext *C, wmOperator *op, const float mouse[2])
{
	Scene *scene = CTX_data_scene(C);
	struct PaintStroke *stroke = op->customdata;
	ToolSettings *ts = scene->toolsettings;
	Object *ob = CTX_data_active_object(C);
	Mesh *me = BKE_mesh_from_object(ob);
	struct WPaintData *wpd;
	struct WPaintVGroupIndex vgroup_index;
	int defbase_tot, defbase_tot_sel;
	bool *defbase_sel;
	SculptSession *ss = ob->sculpt;
	VPaint *vd = CTX_data_tool_settings(C)->wpaint;
	EvaluationContext eval_ctx;

	float mat[4][4], imat[4][4];

	if (ED_wpaint_ensure_data(C, op->reports, WPAINT_ENSURE_MIRROR, &vgroup_index) == false) {
		return false;
	}

	CTX_data_eval_ctx(C, &eval_ctx);

	{
		/* check if we are attempting to paint onto a locked vertex group,
		 * and other options disallow it from doing anything useful */
		bDeformGroup *dg;
		dg = BLI_findlink(&ob->defbase, vgroup_index.active);
		if (dg->flag & DG_LOCK_WEIGHT) {
			BKE_report(op->reports, RPT_WARNING, "Active group is locked, aborting");
			return false;
		}
		if (vgroup_index.mirror != -1) {
			dg = BLI_findlink(&ob->defbase, vgroup_index.mirror);
			if (dg->flag & DG_LOCK_WEIGHT) {
				BKE_report(op->reports, RPT_WARNING, "Mirror group is locked, aborting");
				return false;
			}
		}
	}

	/* check that multipaint groups are unlocked */
	defbase_tot = BLI_listbase_count(&ob->defbase);
	defbase_sel = BKE_object_defgroup_selected_get(ob, defbase_tot, &defbase_tot_sel);

	if (ts->multipaint && defbase_tot_sel > 1) {
		int i;
		bDeformGroup *dg;

		if (me->editflag & ME_EDIT_MIRROR_X) {
			BKE_object_defgroup_mirror_selection(ob, defbase_tot, defbase_sel, defbase_sel, &defbase_tot_sel);
		}

		for (i = 0; i < defbase_tot; i++) {
			if (defbase_sel[i]) {
				dg = BLI_findlink(&ob->defbase, i);
				if (dg->flag & DG_LOCK_WEIGHT) {
					BKE_report(op->reports, RPT_WARNING, "Multipaint group is locked, aborting");
					MEM_freeN(defbase_sel);
					return false;
				}
			}
		}
	}

	/* ALLOCATIONS! no return after this line */
	/* make mode data storage */
	wpd = MEM_callocN(sizeof(struct WPaintData), "WPaintData");
	paint_stroke_set_mode_data(stroke, wpd);
	view3d_set_viewcontext(C, &wpd->vc);

	wpd->active.index = vgroup_index.active;
	wpd->mirror.index = vgroup_index.mirror;

	/* multipaint */
	wpd->defbase_tot = defbase_tot;
	wpd->defbase_sel = defbase_sel;
	wpd->defbase_tot_sel = defbase_tot_sel > 1 ? defbase_tot_sel : 1;
	wpd->do_multipaint = (ts->multipaint && defbase_tot_sel > 1);

	/* set up auto-normalize, and generate map for detecting which
	 * vgroups affect deform bones */
	wpd->lock_flags = BKE_object_defgroup_lock_flags_get(ob, wpd->defbase_tot);
	if (ts->auto_normalize || ts->multipaint || wpd->lock_flags) {
		wpd->vgroup_validmap = BKE_object_defgroup_validmap_get(ob, wpd->defbase_tot);
	}

	if (wpd->do_multipaint && ts->auto_normalize) {
		bool *tmpflags;
		tmpflags = MEM_mallocN(sizeof(bool) * defbase_tot, __func__);
		if (wpd->lock_flags) {
			BLI_array_binary_or(tmpflags, wpd->defbase_sel, wpd->lock_flags, wpd->defbase_tot);
		}
		else {
			memcpy(tmpflags, wpd->defbase_sel, sizeof(*tmpflags) * wpd->defbase_tot);
		}
		wpd->active.lock = tmpflags;
	}
	else if (ts->auto_normalize) {
		bool *tmpflags;

		tmpflags = wpd->lock_flags ?
		        MEM_dupallocN(wpd->lock_flags) :
		        MEM_callocN(sizeof(bool) * defbase_tot, __func__);
		tmpflags[wpd->active.index] = true;
		wpd->active.lock = tmpflags;

		tmpflags = wpd->lock_flags ?
		        MEM_dupallocN(wpd->lock_flags) :
		        MEM_callocN(sizeof(bool) * defbase_tot, __func__);
		tmpflags[(wpd->mirror.index != -1) ? wpd->mirror.index : wpd->active.index] = true;
		wpd->mirror.lock = tmpflags;
	}

	/* painting on subsurfs should give correct points too, this returns me->totvert amount */
	ob->sculpt->building_vp_handle = true;
	wpd->vp_handle = ED_vpaint_proj_handle_create(&eval_ctx, scene, ob, &wpd->vertexcosnos);
	ob->sculpt->building_vp_handle = false;

	/* imat for normals */
	mul_m4_m4m4(mat, wpd->vc.rv3d->viewmat, ob->obmat);
	invert_m4_m4(imat, mat);
	copy_m3_m4(wpd->wpimat, imat);

	/* If not previously created, create vertex/weight paint mode session data */
	vertex_paint_init_session(&eval_ctx, scene, ob);
	vwpaint_update_cache_invariants(C, vd, ss, op, mouse);
	vertex_paint_init_session_data(ts, ob);

	if (ss->mode.wpaint.previous_weight != NULL) {
		copy_vn_fl(ss->mode.wpaint.previous_weight, me->totvert, -1.0f);
	}

	return true;
}

static float dot_vf3vs3(const float brushNormal[3], const short vertexNormal[3])
{
	float normal[3];
	normal_short_to_float_v3(normal, vertexNormal);
	return dot_v3v3(brushNormal, normal);
}

static void get_brush_alpha_data(
        Scene *scene, SculptSession *ss, Brush *brush,
        float *r_brush_size_pressure, float *r_brush_alpha_value, float *r_brush_alpha_pressure)
{
	*r_brush_size_pressure =
	        BKE_brush_size_get(scene, brush) *
	        (BKE_brush_use_size_pressure(scene, brush) ? ss->cache->pressure : 1.0f);
	*r_brush_alpha_value =
	        BKE_brush_alpha_get(scene, brush);
	*r_brush_alpha_pressure =
	        (BKE_brush_use_alpha_pressure(scene, brush) ? ss->cache->pressure : 1.0f);
}

static void do_wpaint_brush_blur_task_cb_ex(
        void *userdata, void *UNUSED(userdata_chunk), const int n, const int UNUSED(thread_id))
{
	SculptThreadedTaskData *data = userdata;
	SculptSession *ss = data->ob->sculpt;
	CCGDerivedMesh *ccgdm = BKE_pbvh_get_ccgdm(ss->pbvh);
	const struct SculptVertexPaintGeomMap *gmap = &ss->mode.wpaint.gmap;

	Brush *brush = data->brush;
	StrokeCache *cache = ss->cache;
	Scene *scene = CTX_data_scene(data->C);

	const float brush_strength = cache->bstrength;
	float brush_size_pressure, brush_alpha_value, brush_alpha_pressure;
	get_brush_alpha_data(scene, ss, brush, &brush_size_pressure, &brush_alpha_value, &brush_alpha_pressure);
	const bool use_face_sel = (data->me->editflag & ME_EDIT_PAINT_FACE_SEL) != 0;
	const bool use_vert_sel = (data->me->editflag & ME_EDIT_PAINT_VERT_SEL) != 0;

	SculptBrushTest test;
	sculpt_brush_test_init(ss, &test);

	/* For each vertex */
	PBVHVertexIter vd;
	BKE_pbvh_vertex_iter_begin(ss->pbvh, data->nodes[n], vd, PBVH_ITER_UNIQUE)
	{
		/* Test to see if the vertex coordinates are within the spherical brush region. */
		if (sculpt_brush_test_sq(&test, vd.co)) {
			/* For grid based pbvh, take the vert whose loop coopresponds to the current grid.
			 * Otherwise, take the current vert. */
			const int v_index = ccgdm ? data->me->mloop[vd.grid_indices[vd.g]].v : vd.vert_indices[vd.i];
			const float grid_alpha = ccgdm ? 1.0f / vd.gridsize : 1.0f;
			const char v_flag = data->me->mvert[v_index].flag;
			/* If the vertex is selected */
			if (!(use_face_sel || use_vert_sel) || v_flag & SELECT) {
				/* Get the average poly weight */
				int total_hit_loops = 0;
				float weight_final = 0.0f;
				for (int j = 0; j < gmap->vert_to_poly[v_index].count; j++) {
					const int p_index = gmap->vert_to_poly[v_index].indices[j];
					const MPoly *mp = &data->me->mpoly[p_index];

					total_hit_loops += mp->totloop;
					for (int k = 0; k < mp->totloop; k++) {
						const int l_index = mp->loopstart + k;
						const MLoop *ml = &data->me->mloop[l_index];
						const MDeformVert *dv = &data->me->dvert[ml->v];
						weight_final += defvert_find_weight(dv, data->wpi->active.index);
					}
				}

				/* Apply the weight to the vertex. */
				if (total_hit_loops != 0) {
					const float view_dot = (vd.no) ? dot_vf3vs3(cache->sculpt_normal_symm, vd.no) : 1.0;
					if (view_dot > 0.0f) {
						const float brush_fade = BKE_brush_curve_strength(brush, sqrtf(test.dist), cache->radius);
						float final_alpha =
						        view_dot * brush_fade * brush_strength *
						        grid_alpha * brush_alpha_pressure;

						if (brush->flag & BRUSH_ACCUMULATE) {
							float mask_accum = ss->mode.wpaint.previous_accum[v_index];
							final_alpha = min_ff(final_alpha + mask_accum, brush_strength);
							ss->mode.wpaint.previous_accum[v_index] = final_alpha;
						}

						weight_final /= total_hit_loops;
						/* Only paint visable verts */
						do_weight_paint_vertex(
						        data->vp, data->ob, data->wpi,
						        v_index, final_alpha, weight_final);
					}
				}
			}
		}
	}
	BKE_pbvh_vertex_iter_end;
}

static void do_wpaint_brush_smear_task_cb_ex(
        void *userdata, void *UNUSED(userdata_chunk), const int n, const int UNUSED(thread_id))
{
	SculptThreadedTaskData *data = userdata;
	SculptSession *ss = data->ob->sculpt;
	CCGDerivedMesh *ccgdm = BKE_pbvh_get_ccgdm(ss->pbvh);
	const struct SculptVertexPaintGeomMap *gmap = &ss->mode.wpaint.gmap;

	Brush *brush = data->brush;
	Scene *scene = CTX_data_scene(data->C);
	StrokeCache *cache = ss->cache;
	const float brush_strength = cache->bstrength;
	float brush_size_pressure, brush_alpha_value, brush_alpha_pressure;
	get_brush_alpha_data(scene, ss, brush, &brush_size_pressure, &brush_alpha_value, &brush_alpha_pressure);
	const bool use_face_sel = (data->me->editflag & ME_EDIT_PAINT_FACE_SEL) != 0;
	const bool use_vert_sel = (data->me->editflag & ME_EDIT_PAINT_VERT_SEL) != 0;
	float brush_dir[3];

	sub_v3_v3v3(brush_dir, cache->location, cache->last_location);
	project_plane_v3_v3v3(brush_dir, brush_dir, cache->view_normal);

	if (normalize_v3(brush_dir) != 0.0f) {

		SculptBrushTest test;
		sculpt_brush_test_init(ss, &test);

		/* For each vertex */
		PBVHVertexIter vd;
		BKE_pbvh_vertex_iter_begin(ss->pbvh, data->nodes[n], vd, PBVH_ITER_UNIQUE)
		{
			/* Test to see if the vertex coordinates are within the spherical brush region. */
			if (sculpt_brush_test_fast(&test, vd.co)) {
				const float view_dot = (vd.no) ? dot_vf3vs3(cache->sculpt_normal_symm, vd.no) : 1.0;
				if (view_dot > 0.0f) {
					bool do_color = false;

					/* For grid based pbvh, take the vert whose loop cooresponds to the current grid.
					 * Otherwise, take the current vert. */
					const int v_index = ccgdm ? data->me->mloop[vd.grid_indices[vd.g]].v : vd.vert_indices[vd.i];
					const float grid_alpha = ccgdm ? 1.0f / vd.gridsize : 1.0f;
					const MVert *mv_curr = &data->me->mvert[v_index];

					/* If the vertex is selected */
					if (!(use_face_sel || use_vert_sel) || mv_curr->flag & SELECT) {
						/* Minimum dot product between brush direction and current
						 * to neighbor direction is 0.0, meaning orthogonal. */
						float stroke_dot_max = 0.0f;

						/* Get the color of the loop in the opposite direction of the brush movement
						 * (this callback is specifically for smear.) */
						float weight_final = 0.0;
						for (int j = 0; j < gmap->vert_to_poly[v_index].count; j++) {
							const int p_index = gmap->vert_to_poly[v_index].indices[j];
							const MPoly *mp = &data->me->mpoly[p_index];
							const MLoop *ml_other = &data->me->mloop[mp->loopstart];
							for (int k = 0; k < mp->totloop; k++, ml_other++) {
								const uint v_other_index = ml_other->v;
								if (v_other_index != v_index) {
									const MVert *mv_other = &data->me->mvert[v_other_index];

									/* Get the direction from the selected vert to the neighbor. */
									float other_dir[3];
									sub_v3_v3v3(other_dir, mv_curr->co, mv_other->co);
									project_plane_v3_v3v3(other_dir, other_dir, cache->view_normal);

									normalize_v3(other_dir);

									const float stroke_dot = dot_v3v3(other_dir, brush_dir);

									if (stroke_dot > stroke_dot_max) {
										stroke_dot_max = stroke_dot;
										MDeformVert *dv = &data->me->dvert[v_other_index];
										weight_final = defvert_find_weight(dv, data->wpi->active.index);
										do_color = true;
									}
								}
							}
						}
						/* Apply weight to vertex */
						if (do_color) {
							const float brush_fade = BKE_brush_curve_strength(brush, test.dist, cache->radius);
							const float final_alpha =
							        view_dot * brush_fade * brush_strength *
							        grid_alpha * brush_alpha_pressure;
							do_weight_paint_vertex(
							        data->vp, data->ob, data->wpi,
							        v_index, final_alpha, (float)weight_final);
						}
					}
				}
			}
		}
		BKE_pbvh_vertex_iter_end;
	}
}

static void do_wpaint_brush_draw_task_cb_ex(
        void *userdata, void *UNUSED(userdata_chunk), const int n, const int UNUSED(thread_id))
{
	SculptThreadedTaskData *data = userdata;
	SculptSession *ss = data->ob->sculpt;
	CCGDerivedMesh *ccgdm = BKE_pbvh_get_ccgdm(ss->pbvh);
	Scene *scene = CTX_data_scene(data->C);

	Brush *brush = data->brush;
	StrokeCache *cache = ss->cache;
	const float brush_strength = cache->bstrength;
	const float paintweight = BKE_brush_weight_get(scene, brush);
	float brush_size_pressure, brush_alpha_value, brush_alpha_pressure;
	get_brush_alpha_data(scene, ss, brush, &brush_size_pressure, &brush_alpha_value, &brush_alpha_pressure);
	const bool use_face_sel = (data->me->editflag & ME_EDIT_PAINT_FACE_SEL) != 0;
	const bool use_vert_sel = (data->me->editflag & ME_EDIT_PAINT_VERT_SEL) != 0;

	SculptBrushTest test;
	sculpt_brush_test_init(ss, &test);

	/* For each vertex */
	PBVHVertexIter vd;
	BKE_pbvh_vertex_iter_begin(ss->pbvh, data->nodes[n], vd, PBVH_ITER_UNIQUE)
	{
		/* Test to see if the vertex coordinates are within the spherical brush region. */
		if (sculpt_brush_test_sq(&test, vd.co)) {
			/* Note: grids are 1:1 with corners (aka loops).
			 * For multires, take the vert whose loop cooresponds to the current grid.
			 * Otherwise, take the current vert. */
			const int v_index = ccgdm ? data->me->mloop[vd.grid_indices[vd.g]].v : vd.vert_indices[vd.i];
			const float grid_alpha = ccgdm ? 1.0f / vd.gridsize : 1.0f;

			const char v_flag = data->me->mvert[v_index].flag;
			/* If the vertex is selected */
			if (!(use_face_sel || use_vert_sel) || v_flag & SELECT) {
				const float view_dot = (vd.no) ? dot_vf3vs3(cache->sculpt_normal_symm, vd.no) : 1.0;
				if (view_dot > 0.0f) {
					const float brush_fade = BKE_brush_curve_strength(brush, sqrtf(test.dist), cache->radius);
					float final_alpha = view_dot * brush_fade * brush_strength * grid_alpha * brush_alpha_pressure;

					if (brush->flag & BRUSH_ACCUMULATE) {
						float mask_accum = ss->mode.wpaint.previous_accum[v_index];
						final_alpha = min_ff(final_alpha + mask_accum, brush_strength);
						ss->mode.wpaint.previous_accum[v_index] = final_alpha;
					}

					/* Non-spray logic. */
					if ((data->vp->flag & VP_SPRAY) == 0) {
						/* Only paint if we have greater alpha. */
						if (ss->mode.wpaint.alpha_weight[v_index] < final_alpha) {
							ss->mode.wpaint.alpha_weight[v_index] = final_alpha;
						}
						else {
							continue;
						}

						MDeformVert *dv = &data->me->dvert[v_index];
						MDeformWeight *dw = defvert_find_index(dv, data->wpi->active.index);
						float *weight_prev = &ss->mode.wpaint.previous_weight[v_index];
						defweight_prev_init(dw, weight_prev);
						if (dw) {
							dw->weight = *weight_prev;
						}
					}

					do_weight_paint_vertex(
					        data->vp, data->ob, data->wpi,
					        v_index, final_alpha, paintweight);
				}
			}
		}
	}
	BKE_pbvh_vertex_iter_end;
}

static void do_wpaint_brush_calc_average_weight_cb_ex(
        void *userdata, void *UNUSED(userdata_chunk), const int n, const int UNUSED(thread_id))
{
	SculptThreadedTaskData *data = userdata;
	SculptSession *ss = data->ob->sculpt;
	StrokeCache *cache = ss->cache;
	CCGDerivedMesh *ccgdm = BKE_pbvh_get_ccgdm(ss->pbvh);

	const bool use_face_sel = (data->me->editflag & ME_EDIT_PAINT_FACE_SEL) != 0;
	const bool use_vert_sel = (data->me->editflag & ME_EDIT_PAINT_VERT_SEL) != 0;

	struct WPaintAverageAccum *accum = (struct WPaintAverageAccum *)data->custom_data + n;
	accum->len = 0;
	accum->value = 0.0;

	SculptBrushTest test;
	sculpt_brush_test_init(ss, &test);

	/* For each vertex */
	PBVHVertexIter vd;
	BKE_pbvh_vertex_iter_begin(ss->pbvh, data->nodes[n], vd, PBVH_ITER_UNIQUE)
	{
		/* Test to see if the vertex coordinates are within the spherical brush region. */
		if (sculpt_brush_test_sq(&test, vd.co)) {
			const float view_dot = (vd.no) ? dot_vf3vs3(cache->sculpt_normal_symm, vd.no) : 1.0;
			if (view_dot > 0.0 && BKE_brush_curve_strength(data->brush, sqrtf(test.dist), cache->radius) > 0.0) {
				const int v_index = ccgdm ? data->me->mloop[vd.grid_indices[vd.g]].v : vd.vert_indices[vd.i];
				// const float grid_alpha = ccgdm ? 1.0f / vd.gridsize : 1.0f;
				const char v_flag = data->me->mvert[v_index].flag;

				/* If the vertex is selected. */
				if (!(use_face_sel || use_vert_sel) || v_flag & SELECT) {
					const MDeformVert *dv = &data->me->dvert[v_index];
					accum->len += 1;
					accum->value += defvert_find_weight(dv, data->wpi->active.index);
				}
			}
		}
	}
	BKE_pbvh_vertex_iter_end;
}

static void calculate_average_weight(SculptThreadedTaskData *data, PBVHNode **UNUSED(nodes), int totnode)
{
	Scene *scene = CTX_data_scene(data->C);
	UnifiedPaintSettings *ups = &scene->toolsettings->unified_paint_settings;

	struct WPaintAverageAccum *accum = MEM_mallocN(sizeof(*accum) * totnode, __func__);
	data->custom_data = accum;

	BLI_task_parallel_range_ex(
	        0, totnode, data, NULL, 0, do_wpaint_brush_calc_average_weight_cb_ex,
	        ((data->sd->flags & SCULPT_USE_OPENMP) && totnode > SCULPT_THREADED_LIMIT), false);

	uint accum_len = 0;
	double accum_weight = 0.0;
	for (int i = 0; i < totnode; i++) {
		accum_len += accum[i].len;
		accum_weight += accum[i].value;
	}
	if (accum_len != 0) {
		accum_weight /= accum_len;
		if (ups->flag & UNIFIED_PAINT_WEIGHT)
			ups->weight = (float)accum_weight;
		else
			data->brush->weight = (float)accum_weight;
	}

	MEM_SAFE_FREE(data->custom_data);  /* 'accum' */
}


static void wpaint_paint_leaves(
        bContext *C, Object *ob, Sculpt *sd, VPaint *vp, struct WPaintData *wpd, WeightPaintInfo *wpi,
        Mesh *me, PBVHNode **nodes, int totnode)
{
	Brush *brush = ob->sculpt->cache->brush;

	/* threaded loop over nodes */
	SculptThreadedTaskData data = {
		.sd = sd, .ob = ob, .brush = brush, .nodes = nodes, .vp = vp, .wpd = wpd, .wpi = wpi, .me = me, .C = C,
	};

	switch (brush->vertexpaint_tool) {
		case PAINT_BLEND_AVERAGE:
			calculate_average_weight(&data, nodes, totnode);
			BLI_task_parallel_range_ex(
			        0, totnode, &data, NULL, 0,
			        do_wpaint_brush_draw_task_cb_ex, true, false);
			break;
		case PAINT_BLEND_SMEAR:
			BLI_task_parallel_range_ex(
			        0, totnode, &data, NULL, 0,
			        do_wpaint_brush_smear_task_cb_ex, true, false);
			break;
		case PAINT_BLEND_BLUR:
			BLI_task_parallel_range_ex(
			        0, totnode, &data, NULL, 0,
			        do_wpaint_brush_blur_task_cb_ex, true, false);
			break;
		default:
			BLI_task_parallel_range_ex(
			        0, totnode, &data, NULL, 0,
			        do_wpaint_brush_draw_task_cb_ex, true, false);
			break;
	}
}

static void wpaint_do_paint(
        bContext *C, Object *ob, VPaint *wp, Sculpt *sd, struct WPaintData *wpd, WeightPaintInfo *wpi,
        Mesh *me, Brush *brush, const char symm, const int axis, const int i, const float angle)
{
	SculptSession *ss = ob->sculpt;
	ss->cache->radial_symmetry_pass = i;
	sculpt_cache_calc_brushdata_symm(ss->cache, symm, axis, angle);

	SculptSearchSphereData data;
	PBVHNode **nodes = NULL;
	int totnode;


	/* Build a list of all nodes that are potentially within the brush's area of influence */
	data.ss = ss;
	data.sd = sd;
	data.radius_squared = ss->cache->radius_squared;
	data.original = true;
	BKE_pbvh_search_gather(ss->pbvh, sculpt_search_sphere_cb, &data, &nodes, &totnode);

	sculpt_pbvh_calc_area_normal(brush, ob, nodes, totnode, true, ss->cache->sculpt_normal_symm);
	wpaint_paint_leaves(C, ob, sd, wp, wpd, wpi, me, nodes, totnode);

	if (nodes)
		MEM_freeN(nodes);
}

static void wpaint_do_radial_symmetry(
        bContext *C, Object *ob, VPaint *wp, Sculpt *sd, struct WPaintData *wpd, WeightPaintInfo *wpi,
        Mesh *me, Brush *brush, const char symm, const int axis)
{
	for (int i = 1; i < wp->radial_symm[axis - 'X']; i++) {
		const float angle = (2.0 * M_PI) * i / wp->radial_symm[axis - 'X'];
		wpaint_do_paint(C, ob, wp, sd, wpd, wpi, me, brush, symm, axis, i, angle);
	}
}

/* near duplicate of: sculpt.c's, 'do_symmetrical_brush_actions' and 'vpaint_do_symmetrical_brush_actions'. */
static void wpaint_do_symmetrical_brush_actions(
        bContext *C, Object *ob, VPaint *wp, Sculpt *sd, struct WPaintData *wpd, WeightPaintInfo *wpi)
{
	Brush *brush = BKE_paint_brush(&wp->paint);
	Mesh *me = ob->data;
	SculptSession *ss = ob->sculpt;
	StrokeCache *cache = ss->cache;
	const char symm = wp->paint.symmetry_flags & PAINT_SYMM_AXIS_ALL;
	int i = 0;

	/* initial stroke */
	wpaint_do_paint(C, ob, wp, sd, wpd, wpi, me, brush, 0, 'X', 0, 0);
	wpaint_do_radial_symmetry(C, ob, wp, sd, wpd, wpi, me, brush, 0, 'X');
	wpaint_do_radial_symmetry(C, ob, wp, sd, wpd, wpi, me, brush, 0, 'Y');
	wpaint_do_radial_symmetry(C, ob, wp, sd, wpd, wpi, me, brush, 0, 'Z');

	cache->symmetry = symm;

	/* symm is a bit combination of XYZ - 1 is mirror X; 2 is Y; 3 is XY; 4 is Z; 5 is XZ; 6 is YZ; 7 is XYZ */
	for (i = 1; i <= symm; i++) {
		if ((symm & i && (symm != 5 || i != 3) && (symm != 6 || (i != 3 && i != 5)))) {
			cache->mirror_symmetry_pass = i;
			cache->radial_symmetry_pass = 0;
			sculpt_cache_calc_brushdata_symm(cache, i, 0, 0);

			if (i & (1 << 0)) {
				wpaint_do_paint(C, ob, wp, sd, wpd, wpi, me, brush, i, 'X', 0, 0);
				wpaint_do_radial_symmetry(C, ob, wp, sd, wpd, wpi, me, brush, i, 'X');
			}
			if (i & (1 << 1)) {
				wpaint_do_paint(C, ob, wp, sd, wpd, wpi, me, brush, i, 'Y', 0, 0);
				wpaint_do_radial_symmetry(C, ob, wp, sd, wpd, wpi, me, brush, i, 'Y');
			}
			if (i & (1 << 2)) {
				wpaint_do_paint(C, ob, wp, sd, wpd, wpi, me, brush, i, 'Z', 0, 0);
				wpaint_do_radial_symmetry(C, ob, wp, sd, wpd, wpi, me, brush, i, 'Z');
			}
		}
	}
	copy_v3_v3(cache->true_last_location, cache->true_location);
	cache->is_last_valid = true;
}

static void wpaint_stroke_update_step(bContext *C, struct PaintStroke *stroke, PointerRNA *itemptr)
{
	Scene *scene = CTX_data_scene(C);
	ToolSettings *ts = CTX_data_tool_settings(C);
	VPaint *wp = ts->wpaint;
	Brush *brush = BKE_paint_brush(&wp->paint);
	struct WPaintData *wpd = paint_stroke_mode_data(stroke);
	ViewContext *vc;
	Object *ob = CTX_data_active_object(C);

	SculptSession *ss = ob->sculpt;
	Sculpt *sd = CTX_data_tool_settings(C)->sculpt;

	vwpaint_update_cache_variants(C, wp, ob, itemptr);

	float mat[4][4];
	float mval[2];

	const float brush_alpha_value = BKE_brush_alpha_get(scene, brush);

	/* intentionally don't initialize as NULL, make sure we initialize all members below */
	WeightPaintInfo wpi;

	/* cannot paint if there is no stroke data */
	if (wpd == NULL) {
		/* XXX: force a redraw here, since even though we can't paint,
		 * at least view won't freeze until stroke ends */
		ED_region_tag_redraw(CTX_wm_region(C));
		return;
	}

	vc = &wpd->vc;
	ob = vc->obact;
	
	view3d_operator_needs_opengl(C);
	ED_view3d_init_mats_rv3d(ob, vc->rv3d);

	/* load projection matrix */
	mul_m4_m4m4(mat, vc->rv3d->persmat, ob->obmat);


	/* *** setup WeightPaintInfo - pass onto do_weight_paint_vertex *** */
	wpi.defbase_tot =        wpd->defbase_tot;
	wpi.defbase_sel =        wpd->defbase_sel;
	wpi.defbase_tot_sel =    wpd->defbase_tot_sel;

	wpi.defbase_tot_unsel =  wpi.defbase_tot - wpi.defbase_tot_sel;
	wpi.active =             wpd->active;
	wpi.mirror =             wpd->mirror;
	wpi.lock_flags =         wpd->lock_flags;
	wpi.vgroup_validmap =    wpd->vgroup_validmap;
	wpi.do_flip =            RNA_boolean_get(itemptr, "pen_flip");
	wpi.do_multipaint =      wpd->do_multipaint;
	wpi.do_auto_normalize =  ((ts->auto_normalize != 0) && (wpi.vgroup_validmap != NULL));
	wpi.brush_alpha_value =  brush_alpha_value;
	/* *** done setting up WeightPaintInfo *** */

	wpaint_do_symmetrical_brush_actions(C, ob, wp, sd, wpd, &wpi);

	swap_m4m4(vc->rv3d->persmat, mat);

	/* calculate pivot for rotation around seletion if needed */
	/* also needed for "View Selected" on last stroke */
	paint_last_stroke_update(scene, vc->ar, mval);

	BKE_mesh_batch_cache_dirty(ob->data, BKE_MESH_BATCH_DIRTY_ALL);

	DEG_id_tag_update(ob->data, 0);
	WM_event_add_notifier(C, NC_OBJECT | ND_DRAW, ob);
	swap_m4m4(wpd->vc.rv3d->persmat, mat);

	rcti r;
	if (sculpt_get_redraw_rect(vc->ar, CTX_wm_region_view3d(C), ob, &r)) {
		if (ss->cache) {
			ss->cache->current_r = r;
		}

		/* previous is not set in the current cache else
		 * the partial rect will always grow */
		if (ss->cache) {
			if (!BLI_rcti_is_empty(&ss->cache->previous_r))
				BLI_rcti_union(&r, &ss->cache->previous_r);
		}

		r.xmin += vc->ar->winrct.xmin - 2;
		r.xmax += vc->ar->winrct.xmin + 2;
		r.ymin += vc->ar->winrct.ymin - 2;
		r.ymax += vc->ar->winrct.ymin + 2;

		ss->partial_redraw = 1;
	}
	ED_region_tag_redraw_partial(vc->ar, &r);
}

static void wpaint_stroke_done(const bContext *C, struct PaintStroke *stroke)
{
	Object *ob = CTX_data_active_object(C);
	struct WPaintData *wpd = paint_stroke_mode_data(stroke);
	
	if (wpd) {
		ED_vpaint_proj_handle_free(wpd->vp_handle);

		if (wpd->defbase_sel)
			MEM_freeN((void *)wpd->defbase_sel);
		if (wpd->vgroup_validmap)
			MEM_freeN((void *)wpd->vgroup_validmap);
		if (wpd->lock_flags)
			MEM_freeN((void *)wpd->lock_flags);
		if (wpd->active.lock)
			MEM_freeN((void *)wpd->active.lock);
		if (wpd->mirror.lock)
			MEM_freeN((void *)wpd->mirror.lock);

		MEM_freeN(wpd);
	}
	
	/* and particles too */
	if (ob->particlesystem.first) {
		ParticleSystem *psys;
		int i;
		
		for (psys = ob->particlesystem.first; psys; psys = psys->next) {
			for (i = 0; i < PSYS_TOT_VG; i++) {
				if (psys->vgroup[i] == ob->actdef) {
					psys->recalc |= PSYS_RECALC_RESET;
					break;
				}
			}
		}
	}

	DEG_id_tag_update(ob->data, 0);

	WM_event_add_notifier(C, NC_OBJECT | ND_DRAW, ob);

	sculpt_cache_free(ob->sculpt->cache);
	ob->sculpt->cache = NULL;
}


static int wpaint_invoke(bContext *C, wmOperator *op, const wmEvent *event)
{
	int retval;

	op->customdata = paint_stroke_new(
	        C, op, sculpt_stroke_get_location, wpaint_stroke_test_start,
	        wpaint_stroke_update_step, NULL,
	        wpaint_stroke_done, event->type);
	
	if ((retval = op->type->modal(C, op, event)) == OPERATOR_FINISHED) {
		paint_stroke_data_free(op);
		return OPERATOR_FINISHED;
	}
	/* add modal handler */
	WM_event_add_modal_handler(C, op);

	OPERATOR_RETVAL_CHECK(retval);
	BLI_assert(retval == OPERATOR_RUNNING_MODAL);
	
	return OPERATOR_RUNNING_MODAL;
}

static int wpaint_exec(bContext *C, wmOperator *op)
{
	op->customdata = paint_stroke_new(
	        C, op, sculpt_stroke_get_location, wpaint_stroke_test_start,
	        wpaint_stroke_update_step, NULL,
	        wpaint_stroke_done, 0);

	/* frees op->customdata */
	paint_stroke_exec(C, op);

	return OPERATOR_FINISHED;
}

static void wpaint_cancel(bContext *C, wmOperator *op)
{
	Object *ob = CTX_data_active_object(C);
	if (ob->sculpt->cache) {
		sculpt_cache_free(ob->sculpt->cache);
		ob->sculpt->cache = NULL;
	}

	paint_stroke_cancel(C, op);
}

void PAINT_OT_weight_paint(wmOperatorType *ot)
{
	
	/* identifiers */
	ot->name = "Weight Paint";
	ot->idname = "PAINT_OT_weight_paint";
	ot->description = "Paint a stroke in the current vertex group's weights";
	
	/* api callbacks */
	ot->invoke = wpaint_invoke;
	ot->modal = paint_stroke_modal;
	ot->exec = wpaint_exec;
	ot->poll = weight_paint_poll;
	ot->cancel = wpaint_cancel;
	
	/* flags */
	ot->flag = OPTYPE_UNDO | OPTYPE_BLOCKING;
	
	paint_stroke_operator_properties(ot);
}

/* ************ set / clear vertex paint mode ********** */

/**
 * \note Keep in sync with #wpaint_mode_toggle_exec
 */
static int vpaint_mode_toggle_exec(bContext *C, wmOperator *op)
{	
	Object *ob = CTX_data_active_object(C);
	const int mode_flag = OB_MODE_VERTEX_PAINT;
	const bool is_mode_set = (ob->mode & mode_flag) != 0;
	Scene *scene = CTX_data_scene(C);
	VPaint *vp = scene->toolsettings->vpaint;
	Mesh *me;

	if (!is_mode_set) {
		if (!ED_object_mode_compat_set(C, ob, mode_flag, op->reports)) {
			return OPERATOR_CANCELLED;
		}
	}

	me = BKE_mesh_from_object(ob);
	
	/* toggle: end vpaint */
	if (is_mode_set) {
		ob->mode &= ~mode_flag;

		if (me->editflag & ME_EDIT_PAINT_FACE_SEL) {
			BKE_mesh_flush_select_from_polys(me);
		}
		else if (me->editflag & ME_EDIT_PAINT_VERT_SEL) {
			BKE_mesh_flush_select_from_verts(me);
		}

		/* If the cache is not released by a cancel or a done, free it now. */
		if (ob->sculpt->cache) {
			sculpt_cache_free(ob->sculpt->cache);
			ob->sculpt->cache = NULL;
		}

		BKE_sculptsession_free(ob);

		paint_cursor_delete_textures();
	}
	else {
		EvaluationContext eval_ctx;

		CTX_data_eval_ctx(C, &eval_ctx);

		ob->mode |= mode_flag;

		ED_mesh_color_ensure(me, NULL);

		if (vp == NULL)
			vp = scene->toolsettings->vpaint = new_vpaint(0);
		
		paint_cursor_start(C, vertex_paint_poll);

		BKE_paint_init(scene, ePaintVertex, PAINT_CURSOR_VERTEX_PAINT);

		/* Create vertex/weight paint mode session data */
		if (ob->sculpt) {
			if (ob->sculpt->cache) {
				sculpt_cache_free(ob->sculpt->cache);
				ob->sculpt->cache = NULL;
			}
			BKE_sculptsession_free(ob);
		}
		vertex_paint_init_session(&eval_ctx, scene, ob);
	}

	BKE_mesh_batch_cache_dirty(ob->data, BKE_MESH_BATCH_DIRTY_ALL);

	/* update modifier stack for mapping requirements */
	DEG_id_tag_update(&me->id, 0);
	
	WM_event_add_notifier(C, NC_SCENE | ND_MODE, scene);
	
	return OPERATOR_FINISHED;
}

void PAINT_OT_vertex_paint_toggle(wmOperatorType *ot)
{
	
	/* identifiers */
	ot->name = "Vertex Paint Mode";
	ot->idname = "PAINT_OT_vertex_paint_toggle";
	ot->description = "Toggle the vertex paint mode in 3D view";
	
	/* api callbacks */
	ot->exec = vpaint_mode_toggle_exec;
	ot->poll = paint_poll_test;
	
	/* flags */
	ot->flag = OPTYPE_REGISTER | OPTYPE_UNDO;
}



/* ********************** vertex paint operator ******************* */

/* Implementation notes:
 *
 * Operator->invoke()
 * - validate context (add mcol)
 * - create customdata storage
 * - call paint once (mouse click)
 * - add modal handler 
 *
 * Operator->modal()
 * - for every mousemove, apply vertex paint
 * - exit on mouse release, free customdata
 *   (return OPERATOR_FINISHED also removes handler and operator)
 *
 * For future:
 * - implement a stroke event (or mousemove with past positons)
 * - revise whether op->customdata should be added in object, in set_vpaint
 */

typedef struct PolyFaceMap {
	struct PolyFaceMap *next, *prev;
	int facenr;
} PolyFaceMap;

struct VPaintData {
	ViewContext vc;
	uint paintcol;

	struct VertProjHandle *vp_handle;
	struct DMCoNo *vertexcosnos;

	float vpimat[3][3];

	/* modify 'me->mcol' directly, since the derived mesh is drawing from this
	 * array, otherwise we need to refresh the modifier stack */
	bool use_fast_update;

	/* loops tagged as having been painted, to apply shared vertex color
	 * blending only to modified loops */
	bool *mlooptag;

	bool is_texbrush;
};

static bool vpaint_stroke_test_start(bContext *C, struct wmOperator *op, const float mouse[2])
{
	Scene *scene = CTX_data_scene(C);
	ToolSettings *ts = scene->toolsettings;
	struct PaintStroke *stroke = op->customdata;
	VPaint *vp = ts->vpaint;
	Brush *brush = BKE_paint_brush(&vp->paint);
	struct VPaintData *vpd;
	Object *ob = CTX_data_active_object(C);
	Mesh *me;
	float mat[4][4], imat[4][4];
	SculptSession *ss = ob->sculpt;
	EvaluationContext eval_ctx;

	CTX_data_eval_ctx(C, &eval_ctx);

	/* context checks could be a poll() */
	me = BKE_mesh_from_object(ob);
	if (me == NULL || me->totpoly == 0)
		return false;
	
	ED_mesh_color_ensure(me, NULL);
	if (me->mloopcol == NULL)
		return false;

	/* make mode data storage */
	vpd = MEM_callocN(sizeof(*vpd), "VPaintData");
	paint_stroke_set_mode_data(stroke, vpd);
	view3d_set_viewcontext(C, &vpd->vc);
	
	vpd->paintcol = vpaint_get_current_col(scene, vp);

	vpd->is_texbrush = !(brush->vertexpaint_tool == PAINT_BLEND_BLUR) &&
	                   brush->mtex.tex;

	/* are we painting onto a modified mesh?,
	 * if not we can skip face map trickiness */
	if (vertex_paint_use_fast_update_check(ob)) {
		vpd->use_fast_update = true;
/*		printf("Fast update!\n");*/
	}
	else {
		vpd->use_fast_update = false;
/*		printf("No fast update!\n");*/
	}

	/* to keep tracked of modified loops for shared vertex color blending */
	if (brush->vertexpaint_tool == PAINT_BLEND_BLUR) {
		vpd->mlooptag = MEM_mallocN(sizeof(bool) * me->totloop, "VPaintData mlooptag");
	}

	/* Create projection handle */
	if (vpd->is_texbrush) {
		ob->sculpt->building_vp_handle = true;
		vpd->vp_handle = ED_vpaint_proj_handle_create(&eval_ctx, scene, ob, &vpd->vertexcosnos);
		ob->sculpt->building_vp_handle = false;
	}

	/* some old cruft to sort out later */
	mul_m4_m4m4(mat, vpd->vc.rv3d->viewmat, ob->obmat);
	invert_m4_m4(imat, mat);
	copy_m3_m4(vpd->vpimat, imat);

	/* If not previously created, create vertex/weight paint mode session data */
	vertex_paint_init_session(&eval_ctx, scene, ob);
	vwpaint_update_cache_invariants(C, vp, ss, op, mouse);
	vertex_paint_init_session_data(ts, ob);

	if (ob->sculpt->mode.vpaint.previous_color != NULL) {
		memset(ob->sculpt->mode.vpaint.previous_color, 0, sizeof(uint) * me->totloop);
	}

	return 1;
}

static void do_vpaint_brush_calc_average_color_cb_ex(
        void *userdata, void *UNUSED(userdata_chunk), const int n, const int UNUSED(thread_id))
{
	SculptThreadedTaskData *data = userdata;
	SculptSession *ss = data->ob->sculpt;
	CCGDerivedMesh *ccgdm = BKE_pbvh_get_ccgdm(ss->pbvh);
	const struct SculptVertexPaintGeomMap *gmap = &ss->mode.vpaint.gmap;

	StrokeCache *cache = ss->cache;
	uint *lcol = data->lcol;
	char *col;
	const bool use_vert_sel = (data->me->editflag & (ME_EDIT_PAINT_FACE_SEL | ME_EDIT_PAINT_VERT_SEL)) != 0;

	struct VPaintAverageAccum *accum = (struct VPaintAverageAccum *)data->custom_data + n;
	accum->len = 0;
	memset(accum->value, 0, sizeof(accum->value));

	SculptBrushTest test;
	sculpt_brush_test_init(ss, &test);

	/* For each vertex */
	PBVHVertexIter vd;
	BKE_pbvh_vertex_iter_begin(ss->pbvh, data->nodes[n], vd, PBVH_ITER_UNIQUE)
	{
		/* Test to see if the vertex coordinates are within the spherical brush region. */
		if (sculpt_brush_test_fast(&test, vd.co)) {
			const int v_index = ccgdm ? data->me->mloop[vd.grid_indices[vd.g]].v : vd.vert_indices[vd.i];
			if (BKE_brush_curve_strength(data->brush, test.dist, cache->radius) > 0.0) {
				/* If the vertex is selected for painting. */
				const MVert *mv = &data->me->mvert[v_index];
				if (!use_vert_sel || mv->flag & SELECT) {
					accum->len += gmap->vert_to_loop[v_index].count;
					/* if a vertex is within the brush region, then add it's color to the blend. */
					for (int j = 0; j < gmap->vert_to_loop[v_index].count; j++) {
						const int l_index = gmap->vert_to_loop[v_index].indices[j];
						col = (char *)(&lcol[l_index]);
						/* Color is squared to compensate the sqrt color encoding. */
						accum->value[0] += col[0] * col[0];
						accum->value[1] += col[1] * col[1];
						accum->value[2] += col[2] * col[2];
					}
				}
			}
		}
	}
	BKE_pbvh_vertex_iter_end;
}

static void handle_texture_brush(
        SculptThreadedTaskData *data, PBVHVertexIter vd, float size_pressure, float alpha_pressure,
        float *r_alpha, uint *r_color)
{
	SculptSession *ss = data->ob->sculpt;
	CCGDerivedMesh *ccgdm = BKE_pbvh_get_ccgdm(ss->pbvh);
	const int v_index = ccgdm ? data->me->mloop[vd.grid_indices[vd.g]].v : vd.vert_indices[vd.i];

	float rgba[4];
	float rgba_br[3];

	*r_alpha = calc_vp_alpha_col_dl(
	        data->vp, &data->vpd->vc, data->vpd->vpimat,
	        &data->vpd->vertexcosnos[v_index], ss->cache->mouse, size_pressure, alpha_pressure, rgba);
	rgb_uchar_to_float(rgba_br, (const uchar *)&data->vpd->paintcol);
	mul_v3_v3(rgba_br, rgba);
	rgb_float_to_uchar((uchar *)r_color, rgba_br);
}

static void do_vpaint_brush_draw_task_cb_ex(
        void *userdata, void *UNUSED(userdata_chunk), const int n, const int UNUSED(thread_id))
{
	SculptThreadedTaskData *data = userdata;
	SculptSession *ss = data->ob->sculpt;
	CCGDerivedMesh *ccgdm = BKE_pbvh_get_ccgdm(ss->pbvh);
	const struct SculptVertexPaintGeomMap *gmap = &ss->mode.vpaint.gmap;

	Brush *brush = data->brush;
	StrokeCache *cache = ss->cache;
	const float brush_strength = cache->bstrength;
	uint *lcol = data->lcol;
	Scene *scene = CTX_data_scene(data->C);
	float brush_size_pressure, brush_alpha_value, brush_alpha_pressure;
	get_brush_alpha_data(scene, ss, brush, &brush_size_pressure, &brush_alpha_value, &brush_alpha_pressure);
	const bool use_vert_sel = (data->me->editflag & (ME_EDIT_PAINT_FACE_SEL | ME_EDIT_PAINT_VERT_SEL)) != 0;
	const bool use_face_sel = (data->me->editflag & ME_EDIT_PAINT_FACE_SEL) != 0;

	SculptBrushTest test;
	sculpt_brush_test_init(ss, &test);

	/* For each vertex */
	PBVHVertexIter vd;
	BKE_pbvh_vertex_iter_begin(ss->pbvh, data->nodes[n], vd, PBVH_ITER_UNIQUE)
	{
		/* Test to see if the vertex coordinates are within the spherical brush region. */
		if (sculpt_brush_test(&test, vd.co)) {
			/* Note: Grids are 1:1 with corners (aka loops).
			 * For grid based pbvh, take the vert whose loop cooresponds to the current grid.
			 * Otherwise, take the current vert. */
			const int v_index = ccgdm ? data->me->mloop[vd.grid_indices[vd.g]].v : vd.vert_indices[vd.i];
			const float grid_alpha = ccgdm ? 1.0f / vd.gridsize : 1.0f;
			const MVert *mv = &data->me->mvert[v_index];

			/* If the vertex is selected for painting. */
			if (!use_vert_sel || mv->flag & SELECT) {
				/* Calc the dot prod. between ray norm on surf and current vert
				 * (ie splash prevention factor), and only paint front facing verts. */
				const float view_dot = (vd.no) ? dot_vf3vs3(cache->sculpt_normal_symm, vd.no) : 1.0;
				if (view_dot > 0.0f) {
					const float brush_fade = BKE_brush_curve_strength(brush, test.dist, cache->radius);
					uint color_final = data->vpd->paintcol;

					/* If we're painting with a texture, sample the texture color and alpha. */
					float tex_alpha = 1.0;
					if (data->vpd->is_texbrush) {
						handle_texture_brush(
						        data, vd, brush_size_pressure, brush_alpha_pressure,
						        &tex_alpha, &color_final);
					}
					/* For each poly owning this vert, paint each loop belonging to this vert. */
					for (int j = 0; j < gmap->vert_to_poly[v_index].count; j++) {
						const int p_index = gmap->vert_to_poly[v_index].indices[j];
						const int l_index = gmap->vert_to_loop[v_index].indices[j];
						BLI_assert(data->me->mloop[l_index].v == v_index);
						const MPoly *mp = &data->me->mpoly[p_index];
						if (!use_face_sel || mp->flag & ME_FACE_SEL) {
							uint color_orig = 0;  /* unused when array is NULL */
							if (ss->mode.vpaint.previous_color != NULL) {
								/* Get the previous loop color */
								if (ss->mode.vpaint.previous_color[l_index] == 0) {
									ss->mode.vpaint.previous_color[l_index] = lcol[l_index];
								}
								color_orig = ss->mode.vpaint.previous_color[l_index];
							}
							float final_alpha =
							        255 * brush_fade * brush_strength * view_dot *
							        tex_alpha * brush_alpha_pressure * grid_alpha;

							if (brush->flag & BRUSH_ACCUMULATE) {
								float mask_accum = ss->mode.vpaint.previous_accum[l_index];
								final_alpha = min_ff(final_alpha + mask_accum, 255.0f * brush_strength);
								ss->mode.vpaint.previous_accum[l_index] = final_alpha;
							}

							/* Mix the new color with the original based on final_alpha. */
							lcol[l_index] = vpaint_blend(
							        data->vp, lcol[l_index], color_orig, color_final,
							        final_alpha, 255 * brush_strength);
						}
					}
				}
			}
		}
	}
	BKE_pbvh_vertex_iter_end;
}

static void do_vpaint_brush_blur_task_cb_ex(
        void *userdata, void *UNUSED(userdata_chunk), const int n, const int UNUSED(thread_id))
{
	SculptThreadedTaskData *data = userdata;
	SculptSession *ss = data->ob->sculpt;
	CCGDerivedMesh *ccgdm = BKE_pbvh_get_ccgdm(ss->pbvh);

	Scene *scene = CTX_data_scene(data->C);
	const struct SculptVertexPaintGeomMap *gmap = &ss->mode.vpaint.gmap;
	Brush *brush = data->brush;
	StrokeCache *cache = ss->cache;
	const float brush_strength = cache->bstrength;
	uint *lcol = data->lcol;
	float brush_size_pressure, brush_alpha_value, brush_alpha_pressure;
	get_brush_alpha_data(scene, ss, brush, &brush_size_pressure, &brush_alpha_value, &brush_alpha_pressure);
	const bool use_vert_sel = (data->me->editflag & (ME_EDIT_PAINT_FACE_SEL | ME_EDIT_PAINT_VERT_SEL)) != 0;
	const bool use_face_sel = (data->me->editflag & ME_EDIT_PAINT_FACE_SEL) != 0;

	SculptBrushTest test;
	sculpt_brush_test_init(ss, &test);

	/* For each vertex */
	PBVHVertexIter vd;
	BKE_pbvh_vertex_iter_begin(ss->pbvh, data->nodes[n], vd, PBVH_ITER_UNIQUE)
	{
		/* Test to see if the vertex coordinates are within the spherical brush region. */
		if (sculpt_brush_test(&test, vd.co)) {
			/* For grid based pbvh, take the vert whose loop cooresponds to the current grid. 
			 * Otherwise, take the current vert. */
			const int v_index = ccgdm ? data->me->mloop[vd.grid_indices[vd.g]].v : vd.vert_indices[vd.i];
			const float grid_alpha = ccgdm ? 1.0f / vd.gridsize : 1.0f;
			const MVert *mv = &data->me->mvert[v_index];

			const float view_dot = (vd.no) ? dot_vf3vs3(cache->sculpt_normal_symm, vd.no) : 1.0;
			if (view_dot > 0.0f) {
				const float brush_fade = BKE_brush_curve_strength(brush, test.dist, cache->radius);

				/* If the vertex is selected for painting. */
				if (!use_vert_sel || mv->flag & SELECT) {
					/* Get the average poly color */
					uint color_final = 0;
					int total_hit_loops = 0;
					uint blend[4] = {0};
					for (int j = 0; j < gmap->vert_to_poly[v_index].count; j++) {
						int p_index = gmap->vert_to_poly[v_index].indices[j];
						const MPoly *mp = &data->me->mpoly[p_index];
						if (!use_face_sel || mp->flag & ME_FACE_SEL) {
							total_hit_loops += mp->totloop;
							for (int k = 0; k < mp->totloop; k++) {
								const uint l_index = mp->loopstart + k;
								const char *col = (const char *)(&lcol[l_index]);
								/* Color is squared to compensate the sqrt color encoding. */
								blend[0] += (uint)col[0] * (uint)col[0];
								blend[1] += (uint)col[1] * (uint)col[1];
								blend[2] += (uint)col[2] * (uint)col[2];
								blend[3] += (uint)col[3] * (uint)col[3];
							}
						}
					}
					if (total_hit_loops != 0) {
						/* Use rgb^2 color averaging. */
						char *col = (char *)(&color_final);
						col[0] = round_fl_to_uchar(sqrtf(divide_round_i(blend[0], total_hit_loops)));
						col[1] = round_fl_to_uchar(sqrtf(divide_round_i(blend[1], total_hit_loops)));
						col[2] = round_fl_to_uchar(sqrtf(divide_round_i(blend[2], total_hit_loops)));
						col[3] = round_fl_to_uchar(sqrtf(divide_round_i(blend[3], total_hit_loops)));

						/* For each poly owning this vert, paint each loop belonging to this vert. */
						for (int j = 0; j < gmap->vert_to_poly[v_index].count; j++) {
							const int p_index = gmap->vert_to_poly[v_index].indices[j];
							const int l_index = gmap->vert_to_loop[v_index].indices[j];
							BLI_assert(data->me->mloop[l_index].v == v_index);
							const MPoly *mp = &data->me->mpoly[p_index];
							if (!use_face_sel || mp->flag & ME_FACE_SEL) {
								uint color_orig = 0;  /* unused when array is NULL */
								if (ss->mode.vpaint.previous_color != NULL) {
									/* Get the previous loop color */
									if (ss->mode.vpaint.previous_color[l_index] == 0) {
										ss->mode.vpaint.previous_color[l_index] = lcol[l_index];
									}
									color_orig = ss->mode.vpaint.previous_color[l_index];
								}
								const float final_alpha =
								        255 * brush_fade * brush_strength * view_dot *
								        brush_alpha_pressure * grid_alpha;
								/* Mix the new color with the original
								 * based on the brush strength and the curve. */
								lcol[l_index] = vpaint_blend(
								        data->vp, lcol[l_index], color_orig, *((uint *)col),
								        final_alpha, 255 * brush_strength);
							}
						}
					}
				}
			}
		}
	}
	BKE_pbvh_vertex_iter_end;
}

static void do_vpaint_brush_smear_task_cb_ex(
        void *userdata, void *UNUSED(userdata_chunk), const int n, const int UNUSED(thread_id))
{
	SculptThreadedTaskData *data = userdata;
	SculptSession *ss = data->ob->sculpt;
	CCGDerivedMesh *ccgdm = BKE_pbvh_get_ccgdm(ss->pbvh);

	Scene *scene = CTX_data_scene(data->C);
	const struct SculptVertexPaintGeomMap *gmap = &ss->mode.vpaint.gmap;
	Brush *brush = data->brush;
	StrokeCache *cache = ss->cache;
	const float brush_strength = cache->bstrength;
	uint *lcol = data->lcol;
	float brush_size_pressure, brush_alpha_value, brush_alpha_pressure;
	get_brush_alpha_data(scene, ss, brush, &brush_size_pressure, &brush_alpha_value, &brush_alpha_pressure);
	float brush_dir[3];
	const bool use_vert_sel = (data->me->editflag & (ME_EDIT_PAINT_FACE_SEL | ME_EDIT_PAINT_VERT_SEL)) != 0;
	const bool use_face_sel = (data->me->editflag & ME_EDIT_PAINT_FACE_SEL) != 0;

	sub_v3_v3v3(brush_dir, cache->location, cache->last_location);
	project_plane_v3_v3v3(brush_dir, brush_dir, cache->view_normal);

	if (normalize_v3(brush_dir) != 0.0f) {

		SculptBrushTest test;
		sculpt_brush_test_init(ss, &test);

		/* For each vertex */
		PBVHVertexIter vd;
		BKE_pbvh_vertex_iter_begin(ss->pbvh, data->nodes[n], vd, PBVH_ITER_UNIQUE)
		{
			/* Test to see if the vertex coordinates are within the spherical brush region. */
			if (sculpt_brush_test(&test, vd.co)) {
				/* For grid based pbvh, take the vert whose loop cooresponds to the current grid.
				 * Otherwise, take the current vert. */
				const int v_index = ccgdm ? data->me->mloop[vd.grid_indices[vd.g]].v : vd.vert_indices[vd.i];
				const float grid_alpha = ccgdm ? 1.0f / vd.gridsize : 1.0f;
				const MVert *mv_curr = &data->me->mvert[v_index];

				/* if the vertex is selected for painting. */
				if (!use_vert_sel || mv_curr->flag & SELECT) {
					/* Calc the dot prod. between ray norm on surf and current vert
					 * (ie splash prevention factor), and only paint front facing verts. */
					const float view_dot = (vd.no) ? dot_vf3vs3(cache->sculpt_normal_symm, vd.no) : 1.0;
					if (view_dot > 0.0f) {
						const float brush_fade = BKE_brush_curve_strength(brush, test.dist, cache->radius);

						bool do_color = false;
						/* Minimum dot product between brush direction and current
						 * to neighbor direction is 0.0, meaning orthogonal. */
						float stroke_dot_max = 0.0f;

						/* Get the color of the loop in the opposite direction of the brush movement */
						uint color_final = 0;
						for (int j = 0; j < gmap->vert_to_poly[v_index].count; j++) {
							const int p_index = gmap->vert_to_poly[v_index].indices[j];
							const int l_index = gmap->vert_to_loop[v_index].indices[j];
							BLI_assert(data->me->mloop[l_index].v == v_index);
							const MPoly *mp = &data->me->mpoly[p_index];
							if (!use_face_sel || mp->flag & ME_FACE_SEL) {
								const MLoop *ml_other = &data->me->mloop[mp->loopstart];
								for (int k = 0; k < mp->totloop; k++, ml_other++) {
									const uint v_other_index = ml_other->v;
									if (v_other_index != v_index) {
										const MVert *mv_other = &data->me->mvert[v_other_index];

										/* Get the direction from the selected vert to the neighbor. */
										float other_dir[3];
										sub_v3_v3v3(other_dir, mv_curr->co, mv_other->co);
										project_plane_v3_v3v3(other_dir, other_dir, cache->view_normal);

										normalize_v3(other_dir);

										const float stroke_dot = dot_v3v3(other_dir, brush_dir);

										if (stroke_dot > stroke_dot_max) {
											stroke_dot_max = stroke_dot;
											color_final = lcol[mp->loopstart + k];
											do_color = true;
										}
									}
								}
							}
						}

						if (do_color) {
							/* For each poly owning this vert, paint each loop belonging to this vert. */
							for (int j = 0; j < gmap->vert_to_poly[v_index].count; j++) {
								const int p_index = gmap->vert_to_poly[v_index].indices[j];
								const int l_index = gmap->vert_to_loop[v_index].indices[j];
								BLI_assert(data->me->mloop[l_index].v == v_index);
								const MPoly *mp = &data->me->mpoly[p_index];
								if (!use_face_sel || mp->flag & ME_FACE_SEL) {
									/* Get the previous loop color */
									uint color_orig = 0;  /* unused when array is NULL */
									if (ss->mode.vpaint.previous_color != NULL) {
										/* Get the previous loop color */
										if (ss->mode.vpaint.previous_color[l_index] == 0) {
											ss->mode.vpaint.previous_color[l_index] = lcol[l_index];
										}
										color_orig = ss->mode.vpaint.previous_color[l_index];
									}
									const float final_alpha =
									        255 * brush_fade * brush_strength *
									        view_dot * brush_alpha_pressure * grid_alpha;
									/* Mix the new color with the original
									 * based on the brush strength and the curve. */
									lcol[l_index] = vpaint_blend(
									        data->vp, lcol[l_index], color_orig, color_final,
									        final_alpha, 255 * brush_strength);
								}
							}
						}
					}
				}
			}
		}
		BKE_pbvh_vertex_iter_end;
	}
}

static void calculate_average_color(SculptThreadedTaskData *data, PBVHNode **UNUSED(nodes), int totnode)
{
	struct VPaintAverageAccum *accum = MEM_mallocN(sizeof(*accum) * totnode, __func__);
	data->custom_data = accum;

	BLI_task_parallel_range_ex(
	        0, totnode, data, NULL, 0, do_vpaint_brush_calc_average_color_cb_ex,
	        true, false);

	uint accum_len = 0;
	uint accum_value[3] = {0};
	uchar blend[4] = {0};
	for (int i = 0; i < totnode; i++) {
		accum_len += accum[i].len;
		accum_value[0] += accum[i].value[0];
		accum_value[1] += accum[i].value[1];
		accum_value[2] += accum[i].value[2];
	}
	if (accum_len != 0) {
		blend[0] = round_fl_to_uchar(sqrtf(divide_round_i(accum_value[0], accum_len)));
		blend[1] = round_fl_to_uchar(sqrtf(divide_round_i(accum_value[1], accum_len)));
		blend[2] = round_fl_to_uchar(sqrtf(divide_round_i(accum_value[2], accum_len)));
		blend[3] = 255;
		data->vpd->paintcol = *((uint *)blend);
	}

	MEM_SAFE_FREE(data->custom_data);  /* 'accum' */
}

static void vpaint_paint_leaves(
        bContext *C, Sculpt *sd, VPaint *vp, struct VPaintData *vpd,
        Object *ob, Mesh *me, PBVHNode **nodes, int totnode)
{
	Brush *brush = ob->sculpt->cache->brush;

	SculptThreadedTaskData data = {
		.sd = sd, .ob = ob, .brush = brush, .nodes = nodes, .vp = vp, .vpd = vpd,
		.lcol = (uint *)me->mloopcol, .me = me, .C = C,
	};
	switch (brush->vertexpaint_tool) {
		case PAINT_BLEND_AVERAGE:
			calculate_average_color(&data, nodes, totnode);
			BLI_task_parallel_range_ex(
			    0, totnode, &data, NULL, 0,
			    do_vpaint_brush_draw_task_cb_ex, true, false);
			break;
		case PAINT_BLEND_BLUR:
			BLI_task_parallel_range_ex(
			    0, totnode, &data, NULL, 0,
			    do_vpaint_brush_blur_task_cb_ex, true, false);
			break;
		case PAINT_BLEND_SMEAR:
			BLI_task_parallel_range_ex(
			    0, totnode, &data, NULL, 0,
			    do_vpaint_brush_smear_task_cb_ex, true, false);
			break;
		default:
			BLI_task_parallel_range_ex(
			    0, totnode, &data, NULL, 0,
			    do_vpaint_brush_draw_task_cb_ex, true, false);
			break;
	}
}

static void vpaint_do_paint(
        bContext *C, Sculpt *sd, VPaint *vd, struct VPaintData *vpd,
        Object *ob, Mesh *me, Brush *brush, const char symm, const int axis, const int i, const float angle)
{
	SculptSession *ss = ob->sculpt;
	ss->cache->radial_symmetry_pass = i;
	sculpt_cache_calc_brushdata_symm(ss->cache, symm, axis, angle);
	SculptSearchSphereData data;
	PBVHNode **nodes = NULL;
	int totnode;

	/* Build a list of all nodes that are potentially within the brush's area of influence */
	data.ss = ss;
	data.sd = sd;
	data.radius_squared = ss->cache->radius_squared;
	data.original = true;
	BKE_pbvh_search_gather(ss->pbvh, sculpt_search_sphere_cb, &data, &nodes, &totnode);

	sculpt_pbvh_calc_area_normal(brush, ob, nodes, totnode, true, ss->cache->sculpt_normal_symm);

	/* Paint those leaves. */
	vpaint_paint_leaves(C, sd, vd, vpd, ob, me, nodes, totnode);

	if (nodes) {
		MEM_freeN(nodes);
	}
}

static void vpaint_do_radial_symmetry(
        bContext *C, Sculpt *sd, VPaint *vd, struct VPaintData *vpd, Object *ob, Mesh *me,
        Brush *brush, const char symm, const int axis)
{
	for (int i = 1; i < vd->radial_symm[axis - 'X']; i++) {
		const float angle = (2.0 * M_PI) * i / vd->radial_symm[axis - 'X'];
		vpaint_do_paint(C, sd, vd, vpd, ob, me, brush, symm, axis, i, angle);
	}
}

/* near duplicate of: sculpt.c's, 'do_symmetrical_brush_actions' and 'wpaint_do_symmetrical_brush_actions'. */
static void vpaint_do_symmetrical_brush_actions(
        bContext *C, Sculpt *sd, VPaint *vd, struct VPaintData *vpd, Object *ob)
{
	Brush *brush = BKE_paint_brush(&vd->paint);
	Mesh *me = ob->data;
	SculptSession *ss = ob->sculpt;
	StrokeCache *cache = ss->cache;
	const char symm = vd->paint.symmetry_flags & PAINT_SYMM_AXIS_ALL;
	int i = 0;

	/* initial stroke */
	vpaint_do_paint(C, sd, vd, vpd, ob, me, brush, i, 'X', 0, 0);
	vpaint_do_radial_symmetry(C, sd, vd, vpd, ob, me, brush, i, 'X');
	vpaint_do_radial_symmetry(C, sd, vd, vpd, ob, me, brush, i, 'Y');
	vpaint_do_radial_symmetry(C, sd, vd, vpd, ob, me, brush, i, 'Z');

	cache->symmetry = symm;

	/* symm is a bit combination of XYZ - 1 is mirror X; 2 is Y; 3 is XY; 4 is Z; 5 is XZ; 6 is YZ; 7 is XYZ */
	for (i = 1; i <= symm; i++) {
		if (symm & i && (symm != 5 || i != 3) && (symm != 6 || (i != 3 && i != 5))) {
			cache->mirror_symmetry_pass = i;
			cache->radial_symmetry_pass = 0;
			sculpt_cache_calc_brushdata_symm(cache, i, 0, 0);

			if (i & (1 << 0)) {
				vpaint_do_paint(C, sd, vd, vpd, ob, me, brush, i, 'X', 0, 0);
				vpaint_do_radial_symmetry(C, sd, vd, vpd, ob, me, brush, i, 'X');
			}
			if (i & (1 << 1)) {
				vpaint_do_paint(C, sd, vd, vpd, ob, me, brush, i, 'Y', 0, 0);
				vpaint_do_radial_symmetry(C, sd, vd, vpd, ob, me, brush, i, 'Y');
			}
			if (i & (1 << 2)) {
				vpaint_do_paint(C, sd, vd, vpd, ob, me, brush, i, 'Z', 0, 0);
				vpaint_do_radial_symmetry(C, sd, vd, vpd, ob, me, brush, i, 'Z');
			}
		}
	}

	copy_v3_v3(cache->true_last_location, cache->true_location);
	cache->is_last_valid = true;
}

static void vpaint_stroke_update_step(bContext *C, struct PaintStroke *stroke, PointerRNA *itemptr)
{
	Scene *scene = CTX_data_scene(C);
	ToolSettings *ts = CTX_data_tool_settings(C);
	struct VPaintData *vpd = paint_stroke_mode_data(stroke);
	VPaint *vp = ts->vpaint;
	ViewContext *vc = &vpd->vc;
	Object *ob = vc->obact;
	Sculpt *sd = CTX_data_tool_settings(C)->sculpt;

	vwpaint_update_cache_variants(C, vp, ob, itemptr);

	float mat[4][4];
	float mval[2];

	ED_view3d_init_mats_rv3d(ob, vc->rv3d);

	/* load projection matrix */
	mul_m4_m4m4(mat, vc->rv3d->persmat, ob->obmat);

	swap_m4m4(vc->rv3d->persmat, mat);

	vpaint_do_symmetrical_brush_actions(C, sd, vp, vpd, ob);

	swap_m4m4(vc->rv3d->persmat, mat);

	BKE_mesh_batch_cache_dirty(ob->data, BKE_MESH_BATCH_DIRTY_ALL);

	/* calculate pivot for rotation around seletion if needed */
	/* also needed for "View Selected" on last stroke */
	paint_last_stroke_update(scene, vc->ar, mval);

	ED_region_tag_redraw(vc->ar);

	if (vpd->use_fast_update == false) {
		/* recalculate modifier stack to get new colors, slow,
		 * avoid this if we can! */
		DEG_id_tag_update(ob->data, 0);
	}
	else {
		/* If using new VBO drawing, mark mcol as dirty to force colors gpu buffer refresh! */
		ob->derivedFinal->dirty |= DM_DIRTY_MCOL_UPDATE_DRAW;
	}
}

static void vpaint_stroke_done(const bContext *C, struct PaintStroke *stroke)
{
	struct VPaintData *vpd = paint_stroke_mode_data(stroke);
	ViewContext *vc = &vpd->vc;
	Object *ob = vc->obact;

	if (vpd->mlooptag)
		MEM_freeN(vpd->mlooptag);

	WM_event_add_notifier(C, NC_OBJECT | ND_DRAW, ob);

	MEM_freeN(vpd);

	sculpt_cache_free(ob->sculpt->cache);
	ob->sculpt->cache = NULL;
}

static int vpaint_invoke(bContext *C, wmOperator *op, const wmEvent *event)
{
	int retval;

	op->customdata = paint_stroke_new(C, op, sculpt_stroke_get_location, vpaint_stroke_test_start,
	                                  vpaint_stroke_update_step, NULL,
	                                  vpaint_stroke_done, event->type);
	
	if ((retval = op->type->modal(C, op, event)) == OPERATOR_FINISHED) {
		paint_stroke_data_free(op);
		return OPERATOR_FINISHED;
	}

	/* add modal handler */
	WM_event_add_modal_handler(C, op);

	OPERATOR_RETVAL_CHECK(retval);
	BLI_assert(retval == OPERATOR_RUNNING_MODAL);
	
	return OPERATOR_RUNNING_MODAL;
}

static int vpaint_exec(bContext *C, wmOperator *op)
{
	op->customdata = paint_stroke_new(C, op, sculpt_stroke_get_location, vpaint_stroke_test_start,
	                                  vpaint_stroke_update_step, NULL,
	                                  vpaint_stroke_done, 0);

	/* frees op->customdata */
	paint_stroke_exec(C, op);

	return OPERATOR_FINISHED;
}

static void vpaint_cancel(bContext *C, wmOperator *op)
{
	Object *ob = CTX_data_active_object(C);
	if (ob->sculpt->cache) {
		sculpt_cache_free(ob->sculpt->cache);
		ob->sculpt->cache = NULL;
	}

	paint_stroke_cancel(C, op);
}

void PAINT_OT_vertex_paint(wmOperatorType *ot)
{
	/* identifiers */
	ot->name = "Vertex Paint";
	ot->idname = "PAINT_OT_vertex_paint";
	ot->description = "Paint a stroke in the active vertex color layer";
	
	/* api callbacks */
	ot->invoke = vpaint_invoke;
	ot->modal = paint_stroke_modal;
	ot->exec = vpaint_exec;
	ot->poll = vertex_paint_poll;
	ot->cancel = vpaint_cancel;
	
	/* flags */
	ot->flag = OPTYPE_UNDO | OPTYPE_BLOCKING;

	paint_stroke_operator_properties(ot);
<<<<<<< HEAD
}

/* ********************** weight from bones operator ******************* */

static int weight_from_bones_poll(bContext *C)
{
	Object *ob = CTX_data_active_object(C);

	return (ob && (ob->mode & OB_MODE_WEIGHT_PAINT) && modifiers_isDeformedByArmature(ob));
}

static int weight_from_bones_exec(bContext *C, wmOperator *op)
{
	Scene *scene = CTX_data_scene(C);
	Object *ob = CTX_data_active_object(C);
	Object *armob = modifiers_isDeformedByArmature(ob);
	Mesh *me = ob->data;
	int type = RNA_enum_get(op->ptr, "type");
	EvaluationContext eval_ctx;

	CTX_data_eval_ctx(C, &eval_ctx);
	create_vgroups_from_armature(op->reports, &eval_ctx, scene, ob, armob, type, (me->editflag & ME_EDIT_MIRROR_X));

	DEG_id_tag_update(&me->id, 0);
	WM_event_add_notifier(C, NC_GEOM | ND_DATA, me);

	return OPERATOR_FINISHED;
}

void PAINT_OT_weight_from_bones(wmOperatorType *ot)
{
	static EnumPropertyItem type_items[] = {
		{ARM_GROUPS_AUTO, "AUTOMATIC", 0, "Automatic", "Automatic weights from bones"},
		{ARM_GROUPS_ENVELOPE, "ENVELOPES", 0, "From Envelopes", "Weights from envelopes with user defined radius"},
		{0, NULL, 0, NULL, NULL}};

	/* identifiers */
	ot->name = "Weight from Bones";
	ot->idname = "PAINT_OT_weight_from_bones";
	ot->description = "Set the weights of the groups matching the attached armature's selected bones, "
	                  "using the distance between the vertices and the bones";
	
	/* api callbacks */
	ot->exec = weight_from_bones_exec;
	ot->invoke = WM_menu_invoke;
	ot->poll = weight_from_bones_poll;
	
	/* flags */
	ot->flag = OPTYPE_REGISTER | OPTYPE_UNDO;

	/* properties */
	ot->prop = RNA_def_enum(ot->srna, "type", type_items, 0, "Type", "Method to use for assigning weights");
}

/* *** VGroups Gradient *** */
typedef struct DMGradient_vertStore {
	float sco[2];
	float weight_orig;
	enum {
		VGRAD_STORE_NOP      = 0,
		VGRAD_STORE_DW_EXIST = (1 << 0)
	} flag;
} DMGradient_vertStore;

typedef struct DMGradient_vertStoreBase {
	struct WPaintPrev wpp;
	DMGradient_vertStore elem[0];
} DMGradient_vertStoreBase;

typedef struct DMGradient_userData {
	struct ARegion *ar;
	Scene *scene;
	Mesh *me;
	Brush *brush;
	const float *sco_start;     /* [2] */
	const float *sco_end;       /* [2] */
	float        sco_line_div;  /* store (1.0f / len_v2v2(sco_start, sco_end)) */
	int def_nr;
	bool is_init;
	DMGradient_vertStoreBase *vert_cache;
	/* only for init */
	BLI_bitmap *vert_visit;

	/* options */
	short use_select;
	short type;
	float weightpaint;
} DMGradient_userData;

static void gradientVert_update(DMGradient_userData *grad_data, int index)
{
	Mesh *me = grad_data->me;
	DMGradient_vertStore *vs = &grad_data->vert_cache->elem[index];
	float alpha;

	if (grad_data->type == WPAINT_GRADIENT_TYPE_LINEAR) {
		alpha = line_point_factor_v2(vs->sco, grad_data->sco_start, grad_data->sco_end);
	}
	else {
		BLI_assert(grad_data->type == WPAINT_GRADIENT_TYPE_RADIAL);
		alpha = len_v2v2(grad_data->sco_start, vs->sco) * grad_data->sco_line_div;
	}
	/* no need to clamp 'alpha' yet */

	/* adjust weight */
	alpha = BKE_brush_curve_strength_clamped(grad_data->brush, alpha, 1.0f);

	if (alpha != 0.0f) {
		MDeformVert *dv = &me->dvert[index];
		MDeformWeight *dw = defvert_verify_index(dv, grad_data->def_nr);
		// dw->weight = alpha; // testing
		int tool = grad_data->brush->vertexpaint_tool;
		float testw;

		/* init if we just added */
		testw = wpaint_blend_tool(tool, vs->weight_orig, grad_data->weightpaint, alpha * grad_data->brush->alpha);
		CLAMP(testw, 0.0f, 1.0f);
		dw->weight = testw;
	}
	else {
		MDeformVert *dv = &me->dvert[index];
		if (vs->flag & VGRAD_STORE_DW_EXIST) {
			/* normally we NULL check, but in this case we know it exists */
			MDeformWeight *dw = defvert_find_index(dv, grad_data->def_nr);
			dw->weight = vs->weight_orig;
		}
		else {
			/* wasn't originally existing, remove */
			MDeformWeight *dw = defvert_find_index(dv, grad_data->def_nr);
			if (dw) {
				defvert_remove_group(dv, dw);
			}
		}
	}
}

static void gradientVertUpdate__mapFunc(
        void *userData, int index, const float UNUSED(co[3]),
        const float UNUSED(no_f[3]), const short UNUSED(no_s[3]))
{
	DMGradient_userData *grad_data = userData;
	Mesh *me = grad_data->me;
	if ((grad_data->use_select == false) || (me->mvert[index].flag & SELECT)) {
		DMGradient_vertStore *vs = &grad_data->vert_cache->elem[index];
		if (vs->sco[0] != FLT_MAX) {
			gradientVert_update(grad_data, index);
		}
	}
}

static void gradientVertInit__mapFunc(
        void *userData, int index, const float co[3],
        const float UNUSED(no_f[3]), const short UNUSED(no_s[3]))
{
	DMGradient_userData *grad_data = userData;
	Mesh *me = grad_data->me;

	if ((grad_data->use_select == false) || (me->mvert[index].flag & SELECT)) {
		/* run first pass only,
		 * the screen coords of the verts need to be cached because
		 * updating the mesh may move them about (entering feedback loop) */

		if (BLI_BITMAP_TEST(grad_data->vert_visit, index) == 0) {
			DMGradient_vertStore *vs = &grad_data->vert_cache->elem[index];
			if (ED_view3d_project_float_object(grad_data->ar,
			                                   co, vs->sco,
			                                   V3D_PROJ_TEST_CLIP_BB | V3D_PROJ_TEST_CLIP_NEAR) == V3D_PROJ_RET_OK)
			{
				/* ok */
				MDeformVert *dv = &me->dvert[index];
				const MDeformWeight *dw;
				dw = defvert_find_index(dv, grad_data->def_nr);
				if (dw) {
					vs->weight_orig = dw->weight;
					vs->flag = VGRAD_STORE_DW_EXIST;
				}
				else {
					vs->weight_orig = 0.0f;
					vs->flag = VGRAD_STORE_NOP;
				}

				BLI_BITMAP_ENABLE(grad_data->vert_visit, index);

				gradientVert_update(grad_data, index);
			}
			else {
				/* no go */
				copy_v2_fl(vs->sco, FLT_MAX);
			}
		}
	}
}

static int paint_weight_gradient_modal(bContext *C, wmOperator *op, const wmEvent *event)
{
	int ret = WM_gesture_straightline_modal(C, op, event);
	wmGesture *gesture = op->customdata;
	DMGradient_vertStoreBase *vert_cache = gesture->userdata;
	bool do_gesture_free = false;

	if (ret & OPERATOR_RUNNING_MODAL) {
		if (event->type == LEFTMOUSE && event->val == KM_RELEASE) {  /* XXX, hardcoded */
			/* generally crap! redo! */
			do_gesture_free = true;
			ret &= ~OPERATOR_RUNNING_MODAL;
			ret |= OPERATOR_FINISHED;
		}
	}

	if (ret & OPERATOR_CANCELLED) {
		Object *ob = CTX_data_active_object(C);
		Mesh *me = ob->data;
		if (vert_cache->wpp.wpaint_prev) {
			BKE_defvert_array_free_elems(me->dvert, me->totvert);
			BKE_defvert_array_copy(me->dvert, vert_cache->wpp.wpaint_prev, me->totvert);
			wpaint_prev_destroy(&vert_cache->wpp);
		}

		DEG_id_tag_update(&ob->id, OB_RECALC_DATA);
		WM_event_add_notifier(C, NC_OBJECT | ND_DRAW, ob);
	}
	else if (ret & OPERATOR_FINISHED) {
		wpaint_prev_destroy(&vert_cache->wpp);
	}

	if (do_gesture_free) {
		WM_gesture_straightline_cancel(C, op);
	}

	return ret;
}

static int paint_weight_gradient_exec(bContext *C, wmOperator *op)
{
	wmGesture *gesture = op->customdata;
	DMGradient_vertStoreBase *vert_cache;
	struct ARegion *ar = CTX_wm_region(C);
	Scene *scene = CTX_data_scene(C);
	Object *ob = CTX_data_active_object(C);
	EvaluationContext eval_ctx;
	Mesh *me = ob->data;
	int x_start = RNA_int_get(op->ptr, "xstart");
	int y_start = RNA_int_get(op->ptr, "ystart");
	int x_end = RNA_int_get(op->ptr, "xend");
	int y_end = RNA_int_get(op->ptr, "yend");
	float sco_start[2] = {x_start, y_start};
	float sco_end[2] = {x_end, y_end};
	const bool is_interactive = (gesture != NULL);
	DerivedMesh *dm;

	CTX_data_eval_ctx(C, &eval_ctx);

	dm = mesh_get_derived_final(&eval_ctx, scene, ob, scene->customdata_mask);

	DMGradient_userData data = {NULL};

	if (is_interactive) {
		if (gesture->userdata == NULL) {
			gesture->userdata = MEM_mallocN(
			        sizeof(DMGradient_vertStoreBase) +
			        (sizeof(DMGradient_vertStore) * me->totvert),
			        __func__);
			data.is_init = true;

			wpaint_prev_create(&((DMGradient_vertStoreBase *)gesture->userdata)->wpp, me->dvert, me->totvert);

			/* on init only, convert face -> vert sel  */
			if (me->editflag & ME_EDIT_PAINT_FACE_SEL) {
				BKE_mesh_flush_select_from_polys(me);
			}
		}

		vert_cache = gesture->userdata;
	}
	else {
		if (wpaint_ensure_data(C, op, 0, NULL) == false) {
			return OPERATOR_CANCELLED;
		}

		data.is_init = true;
		vert_cache = MEM_mallocN(
		        sizeof(DMGradient_vertStoreBase) +
		        (sizeof(DMGradient_vertStore) * me->totvert),
		        __func__);
	}

	data.ar = ar;
	data.scene = scene;
	data.me = ob->data;
	data.sco_start = sco_start;
	data.sco_end   = sco_end;
	data.sco_line_div = 1.0f / len_v2v2(sco_start, sco_end);
	data.def_nr = ob->actdef - 1;
	data.use_select = (me->editflag & (ME_EDIT_PAINT_FACE_SEL | ME_EDIT_PAINT_VERT_SEL));
	data.vert_cache = vert_cache;
	data.vert_visit = NULL;
	data.type = RNA_enum_get(op->ptr, "type");

	{
		ToolSettings *ts = CTX_data_tool_settings(C);
		VPaint *wp = ts->wpaint;
		struct Brush *brush = BKE_paint_brush(&wp->paint);

		curvemapping_initialize(brush->curve);

		data.brush = brush;
		data.weightpaint = BKE_brush_weight_get(scene, brush);
	}

	ED_view3d_init_mats_rv3d(ob, ar->regiondata);

	if (data.is_init) {
		data.vert_visit = BLI_BITMAP_NEW(me->totvert, __func__);

		dm->foreachMappedVert(dm, gradientVertInit__mapFunc, &data, DM_FOREACH_NOP);

		MEM_freeN(data.vert_visit);
		data.vert_visit = NULL;
	}
	else {
		dm->foreachMappedVert(dm, gradientVertUpdate__mapFunc, &data, DM_FOREACH_NOP);
	}

	DEG_id_tag_update(&ob->id, OB_RECALC_DATA);
	WM_event_add_notifier(C, NC_OBJECT | ND_DRAW, ob);

	if (is_interactive == false) {
		MEM_freeN(vert_cache);
	}

	return OPERATOR_FINISHED;
}

static int paint_weight_gradient_invoke(bContext *C, wmOperator *op, const wmEvent *event)
{
	int ret;

	if (wpaint_ensure_data(C, op, 0, NULL) == false) {
		return OPERATOR_CANCELLED;
	}

	ret = WM_gesture_straightline_invoke(C, op, event);
	if (ret & OPERATOR_RUNNING_MODAL) {
		struct ARegion *ar = CTX_wm_region(C);
		if (ar->regiontype == RGN_TYPE_WINDOW) {
			/* TODO, hardcoded, extend WM_gesture_straightline_ */
			if (event->type == LEFTMOUSE && event->val == KM_PRESS) {
				wmGesture *gesture = op->customdata;
				gesture->mode = 1;
			}
		}
	}
	return ret;
}

void PAINT_OT_weight_gradient(wmOperatorType *ot)
{
	/* defined in DNA_space_types.h */
	static EnumPropertyItem gradient_types[] = {
		{WPAINT_GRADIENT_TYPE_LINEAR, "LINEAR", 0, "Linear", ""},
		{WPAINT_GRADIENT_TYPE_RADIAL, "RADIAL", 0, "Radial", ""},
		{0, NULL, 0, NULL, NULL}
	};

	PropertyRNA *prop;

	/* identifiers */
	ot->name = "Weight Gradient";
	ot->idname = "PAINT_OT_weight_gradient";
	ot->description = "Draw a line to apply a weight gradient to selected vertices";

	/* api callbacks */
	ot->invoke = paint_weight_gradient_invoke;
	ot->modal = paint_weight_gradient_modal;
	ot->exec = paint_weight_gradient_exec;
	ot->poll = weight_paint_poll;
	ot->cancel = WM_gesture_straightline_cancel;

	/* flags */
	ot->flag = OPTYPE_REGISTER | OPTYPE_UNDO;

	prop = RNA_def_enum(ot->srna, "type", gradient_types, 0, "Type", "");
	RNA_def_property_flag(prop, PROP_SKIP_SAVE);

	WM_operator_properties_gesture_straightline(ot, CURSOR_EDIT);
=======
>>>>>>> e3546a50
}<|MERGE_RESOLUTION|>--- conflicted
+++ resolved
@@ -195,932 +195,6 @@
 	return *(uint *)col;
 }
 
-<<<<<<< HEAD
-static void do_shared_vertexcol(Mesh *me, bool *mlooptag)
-{
-	const bool use_face_sel = (me->editflag & ME_EDIT_PAINT_FACE_SEL) != 0;
-	const MPoly *mp;
-	int (*scol)[4];
-	int i, j;
-	bool has_shared = false;
-
-	/* if no mloopcol: do not do */
-	/* if mtexpoly: only the involved faces, otherwise all */
-
-	if (me->mloopcol == NULL || me->totvert == 0 || me->totpoly == 0) return;
-
-	scol = MEM_callocN(sizeof(int) * me->totvert * 5, "scol");
-
-	for (i = 0, mp = me->mpoly; i < me->totpoly; i++, mp++) {
-		if ((use_face_sel == false) || (mp->flag & ME_FACE_SEL)) {
-			const MLoop *ml = me->mloop + mp->loopstart;
-			MLoopCol *lcol = me->mloopcol + mp->loopstart;
-			for (j = 0; j < mp->totloop; j++, ml++, lcol++) {
-				scol[ml->v][0] += lcol->r;
-				scol[ml->v][1] += lcol->g;
-				scol[ml->v][2] += lcol->b;
-				scol[ml->v][3] += 1;
-				has_shared = 1;
-			}
-		}
-	}
-
-	if (has_shared) {
-		for (i = 0; i < me->totvert; i++) {
-			if (scol[i][3] != 0) {
-				scol[i][0] = divide_round_i(scol[i][0], scol[i][3]);
-				scol[i][1] = divide_round_i(scol[i][1], scol[i][3]);
-				scol[i][2] = divide_round_i(scol[i][2], scol[i][3]);
-			}
-		}
-
-		for (i = 0, mp = me->mpoly; i < me->totpoly; i++, mp++) {
-			if ((use_face_sel == false) || (mp->flag & ME_FACE_SEL)) {
-				const MLoop *ml = me->mloop + mp->loopstart;
-				MLoopCol *lcol = me->mloopcol + mp->loopstart;
-				for (j = 0; j < mp->totloop; j++, ml++, lcol++) {
-					if (mlooptag[mp->loopstart + j]) {
-						lcol->r = scol[ml->v][0];
-						lcol->g = scol[ml->v][1];
-						lcol->b = scol[ml->v][2];
-					}
-				}
-			}
-		}
-	}
-
-	MEM_freeN(scol);
-}
-
-/* mirror_vgroup is set to -1 when invalid */
-static int wpaint_mirror_vgroup_ensure(Object *ob, const int vgroup_active)
-{
-	bDeformGroup *defgroup = BLI_findlink(&ob->defbase, vgroup_active);
-
-	if (defgroup) {
-		int mirrdef;
-		char name_flip[MAXBONENAME];
-
-		BLI_string_flip_side_name(name_flip, defgroup->name, false, sizeof(name_flip));
-		mirrdef = defgroup_name_index(ob, name_flip);
-		if (mirrdef == -1) {
-			if (BKE_defgroup_new(ob, name_flip)) {
-				mirrdef = BLI_listbase_count(&ob->defbase) - 1;
-			}
-		}
-
-		/* curdef should never be NULL unless this is
-		 * a  lamp and BKE_object_defgroup_add_name fails */
-		return mirrdef;
-	}
-
-	return -1;
-}
-
-struct WPaintPrev {
-	struct MDeformVert *wpaint_prev;	/* previous vertex weights */
-	int tot;							/* allocation size of prev buffers */
-};
-
-static void wpaint_prev_init(struct WPaintPrev *wpp)
-{
-	wpp->wpaint_prev = NULL;
-	wpp->tot = 0;
-}
-
-static void wpaint_prev_create(struct WPaintPrev *wpp, MDeformVert *dverts, int dcount)
-{
-	wpaint_prev_init(wpp);
-
-	if (dverts && dcount) {
-		wpp->wpaint_prev = MEM_mallocN(sizeof(MDeformVert) * dcount, "wpaint prev");
-		wpp->tot = dcount;
-		BKE_defvert_array_copy(wpp->wpaint_prev, dverts, dcount);
-	}
-}
-
-static void wpaint_prev_destroy(struct WPaintPrev *wpp)
-{
-	if (wpp->wpaint_prev) {
-		BKE_defvert_array_free(wpp->wpaint_prev, wpp->tot);
-	}
-	wpp->wpaint_prev = NULL;
-	wpp->tot = 0;
-}
-
-bool ED_vpaint_fill(Object *ob, uint paintcol)
-{
-	Mesh *me;
-	const MPoly *mp;
-	int i, j;
-
-	if (((me = BKE_mesh_from_object(ob)) == NULL) ||
-	    (ED_mesh_color_ensure(me, NULL) == false))
-	{
-		return false;
-	}
-
-	const bool use_face_sel = (me->editflag & ME_EDIT_PAINT_FACE_SEL) != 0;
-	const bool use_vert_sel = (me->editflag & ME_EDIT_PAINT_VERT_SEL) != 0;
-
-	mp = me->mpoly;
-	for (i = 0; i < me->totpoly; i++, mp++) {
-		MLoopCol *lcol = me->mloopcol + mp->loopstart;
-
-		if (use_face_sel && !(mp->flag & ME_FACE_SEL))
-			continue;
-
-		j = 0;
-		do {
-			uint vidx = me->mloop[mp->loopstart + j].v;
-			if (!(use_vert_sel && !(me->mvert[vidx].flag & SELECT))) {
-				*(int *)lcol = paintcol;
-			}
-			lcol++;
-			j++;
-		} while (j < mp->totloop);
-
-	}
-	
-	/* remove stale me->mcol, will be added later */
-	BKE_mesh_tessface_clear(me);
-
-	DEG_id_tag_update(&me->id, 0);
-
-	return true;
-}
-
-
-/* fills in the selected faces with the current weight and vertex group */
-bool ED_wpaint_fill(Object *ob, float paintweight)
-{
-	Mesh *me = ob->data;
-	const MPoly *mp;
-	MDeformWeight *dw, *dw_prev;
-	int vgroup_active, vgroup_mirror = -1;
-	uint index;
-	const bool topology = (me->editflag & ME_EDIT_MIRROR_TOPO) != 0;
-
-	/* mutually exclusive, could be made into a */
-	const short paint_selmode = ME_EDIT_PAINT_SEL_MODE(me);
-
-	if (me->totpoly == 0 || me->dvert == NULL || !me->mpoly) {
-		return false;
-	}
-	
-	vgroup_active = ob->actdef - 1;
-
-	/* if mirror painting, find the other group */
-	if (me->editflag & ME_EDIT_MIRROR_X) {
-		vgroup_mirror = wpaint_mirror_vgroup_ensure(ob, vgroup_active);
-	}
-	
-	struct WPaintPrev wpp;
-	wpaint_prev_create(&wpp, me->dvert, me->totvert);
-	
-	for (index = 0, mp = me->mpoly; index < me->totpoly; index++, mp++) {
-		uint fidx = mp->totloop - 1;
-
-		if ((paint_selmode == SCE_SELECT_FACE) && !(mp->flag & ME_FACE_SEL)) {
-			continue;
-		}
-
-		do {
-			uint vidx = me->mloop[mp->loopstart + fidx].v;
-
-			if (!me->dvert[vidx].flag) {
-				if ((paint_selmode == SCE_SELECT_VERTEX) && !(me->mvert[vidx].flag & SELECT)) {
-					continue;
-				}
-
-				dw = defvert_verify_index(&me->dvert[vidx], vgroup_active);
-				if (dw) {
-					dw_prev = defvert_verify_index(wpp.wpaint_prev + vidx, vgroup_active);
-					dw_prev->weight = dw->weight; /* set the undo weight */
-					dw->weight = paintweight;
-
-					if (me->editflag & ME_EDIT_MIRROR_X) {  /* x mirror painting */
-						int j = mesh_get_x_mirror_vert(ob, NULL, vidx, topology);
-						if (j >= 0) {
-							/* copy, not paint again */
-							if (vgroup_mirror != -1) {
-								dw = defvert_verify_index(me->dvert + j, vgroup_mirror);
-								dw_prev = defvert_verify_index(wpp.wpaint_prev + j, vgroup_mirror);
-							}
-							else {
-								dw = defvert_verify_index(me->dvert + j, vgroup_active);
-								dw_prev = defvert_verify_index(wpp.wpaint_prev + j, vgroup_active);
-							}
-							dw_prev->weight = dw->weight; /* set the undo weight */
-							dw->weight = paintweight;
-						}
-					}
-				}
-				me->dvert[vidx].flag = 1;
-			}
-
-		} while (fidx--);
-	}
-
-	{
-		MDeformVert *dv = me->dvert;
-		for (index = me->totvert; index != 0; index--, dv++) {
-			dv->flag = 0;
-		}
-	}
-
-	wpaint_prev_destroy(&wpp);
-
-	DEG_id_tag_update(&me->id, 0);
-
-	return true;
-}
-
-bool ED_vpaint_smooth(Object *ob)
-{
-	Mesh *me;
-	const MPoly *mp;
-
-	int i, j;
-
-	bool *mlooptag;
-
-	if (((me = BKE_mesh_from_object(ob)) == NULL) ||
-	    (ED_mesh_color_ensure(me, NULL) == false))
-	{
-		return false;
-	}
-
-	const bool use_face_sel = (me->editflag & ME_EDIT_PAINT_FACE_SEL) != 0;
-
-	mlooptag = MEM_callocN(sizeof(bool) * me->totloop, "VPaintData mlooptag");
-
-	/* simply tag loops of selected faces */
-	mp = me->mpoly;
-	for (i = 0; i < me->totpoly; i++, mp++) {
-		const MLoop *ml = me->mloop + mp->loopstart;
-		int ml_index = mp->loopstart;
-
-		if (use_face_sel && !(mp->flag & ME_FACE_SEL))
-			continue;
-
-		for (j = 0; j < mp->totloop; j++, ml_index++, ml++) {
-			mlooptag[ml_index] = true;
-		}
-	}
-
-	/* remove stale me->mcol, will be added later */
-	BKE_mesh_tessface_clear(me);
-
-	do_shared_vertexcol(me, mlooptag);
-
-	MEM_freeN(mlooptag);
-
-	DEG_id_tag_update(&me->id, 0);
-
-	return true;
-}
-
-/**
- * Apply callback to each vertex of the active vertex color layer.
- */
-bool ED_vpaint_color_transform(
-        struct Object *ob,
-        VPaintTransform_Callback vpaint_tx_fn,
-        const void *user_data)
-{
-	Mesh *me;
-	const MPoly *mp;
-
-	if (((me = BKE_mesh_from_object(ob)) == NULL) ||
-	    (ED_mesh_color_ensure(me, NULL) == false))
-	{
-		return false;
-	}
-
-	const bool use_face_sel = (me->editflag & ME_EDIT_PAINT_FACE_SEL) != 0;
-	mp = me->mpoly;
-
-	for (int i = 0; i < me->totpoly; i++, mp++) {
-		MLoopCol *lcol = &me->mloopcol[mp->loopstart];
-
-		if (use_face_sel && !(mp->flag & ME_FACE_SEL)) {
-			continue;
-		}
-
-		for (int j = 0; j < mp->totloop; j++, lcol++) {
-			float col[3];
-			rgb_uchar_to_float(col, &lcol->r);
-
-			vpaint_tx_fn(col, user_data, col);
-
-			rgb_float_to_uchar(&lcol->r, col);
-		}
-	}
-
-	/* remove stale me->mcol, will be added later */
-	BKE_mesh_tessface_clear(me);
-
-	DEG_id_tag_update(&me->id, 0);
-
-	return true;
-}
-
-/* XXX: should be re-implemented as a vertex/weight paint 'color correct' operator */
-#if 0
-void vpaint_dogamma(Scene *scene)
-{
-	VPaint *vp = scene->toolsettings->vpaint;
-	Mesh *me;
-	Object *ob;
-	float igam, fac;
-	int a, temp;
-	uchar *cp, gamtab[256];
-
-	ob = OBACT;
-	me = BKE_mesh_from_object(ob);
-
-	if (!(ob->mode & OB_MODE_VERTEX_PAINT)) return;
-	if (me == 0 || me->mcol == 0 || me->totface == 0) return;
-
-	igam = 1.0 / vp->gamma;
-	for (a = 0; a < 256; a++) {
-
-		fac = ((float)a) / 255.0;
-		fac = vp->mul * pow(fac, igam);
-
-		temp = 255.9 * fac;
-
-		if (temp <= 0) gamtab[a] = 0;
-		else if (temp >= 255) gamtab[a] = 255;
-		else gamtab[a] = temp;
-	}
-
-	a = 4 * me->totface;
-	cp = (uchar *)me->mcol;
-	while (a--) {
-
-		cp[1] = gamtab[cp[1]];
-		cp[2] = gamtab[cp[2]];
-		cp[3] = gamtab[cp[3]];
-
-		cp += 4;
-	}
-}
-#endif
-
-BLI_INLINE uint mcol_blend(uint col1, uint col2, int fac)
-{
-	uchar *cp1, *cp2, *cp;
-	int mfac;
-	uint col = 0;
-
-	if (fac == 0) {
-		return col1;
-	}
-
-	if (fac >= 255) {
-		return col2;
-	}
-
-	mfac = 255 - fac;
-
-	cp1 = (uchar *)&col1;
-	cp2 = (uchar *)&col2;
-	cp  = (uchar *)&col;
-
-	/* Updated to use the rgb squared color model which blends nicer. */
-	int r1 = cp1[0] * cp1[0];
-	int g1 = cp1[1] * cp1[1];
-	int b1 = cp1[2] * cp1[2];
-	int a1 = cp1[3] * cp1[3];
-
-	int r2 = cp2[0] * cp2[0];
-	int g2 = cp2[1] * cp2[1];
-	int b2 = cp2[2] * cp2[2];
-	int a2 = cp2[3] * cp2[3];
-
-	cp[0] = round_fl_to_uchar(sqrtf(divide_round_i((mfac * r1 + fac * r2), 255)));
-	cp[1] = round_fl_to_uchar(sqrtf(divide_round_i((mfac * g1 + fac * g2), 255)));
-	cp[2] = round_fl_to_uchar(sqrtf(divide_round_i((mfac * b1 + fac * b2), 255)));
-	cp[3] = round_fl_to_uchar(sqrtf(divide_round_i((mfac * a1 + fac * a2), 255)));
-
-	return col;
-}
-
-BLI_INLINE uint mcol_add(uint col1, uint col2, int fac)
-{
-	uchar *cp1, *cp2, *cp;
-	int temp;
-	uint col = 0;
-
-	if (fac == 0) {
-		return col1;
-	}
-
-	cp1 = (uchar *)&col1;
-	cp2 = (uchar *)&col2;
-	cp  = (uchar *)&col;
-
-	temp = cp1[0] + divide_round_i((fac * cp2[0]), 255);
-	cp[0] = (temp > 254) ? 255 : temp;
-	temp = cp1[1] + divide_round_i((fac * cp2[1]), 255);
-	cp[1] = (temp > 254) ? 255 : temp;
-	temp = cp1[2] + divide_round_i((fac * cp2[2]), 255);
-	cp[2] = (temp > 254) ? 255 : temp;
-	temp = cp1[3] + divide_round_i((fac * cp2[3]), 255);
-	cp[3] = (temp > 254) ? 255 : temp;
-	
-	return col;
-}
-
-BLI_INLINE uint mcol_sub(uint col1, uint col2, int fac)
-{
-	uchar *cp1, *cp2, *cp;
-	int temp;
-	uint col = 0;
-
-	if (fac == 0) {
-		return col1;
-	}
-
-	cp1 = (uchar *)&col1;
-	cp2 = (uchar *)&col2;
-	cp  = (uchar *)&col;
-
-	temp = cp1[0] - divide_round_i((fac * cp2[0]), 255);
-	cp[0] = (temp < 0) ? 0 : temp;
-	temp = cp1[1] - divide_round_i((fac * cp2[1]), 255);
-	cp[1] = (temp < 0) ? 0 : temp;
-	temp = cp1[2] - divide_round_i((fac * cp2[2]), 255);
-	cp[2] = (temp < 0) ? 0 : temp;
-	temp = cp1[3] - divide_round_i((fac * cp2[3]), 255);
-	cp[3] = (temp < 0) ? 0 : temp;
-
-	return col;
-}
-
-BLI_INLINE uint mcol_mul(uint col1, uint col2, int fac)
-{
-	uchar *cp1, *cp2, *cp;
-	int mfac;
-	uint col = 0;
-
-	if (fac == 0) {
-		return col1;
-	}
-
-	mfac = 255 - fac;
-
-	cp1 = (uchar *)&col1;
-	cp2 = (uchar *)&col2;
-	cp  = (uchar *)&col;
-
-	/* first mul, then blend the fac */
-	cp[0] = divide_round_i(mfac * cp1[0] * 255 + fac * cp2[0] * cp1[0], 255 * 255);
-	cp[1] = divide_round_i(mfac * cp1[1] * 255 + fac * cp2[1] * cp1[1], 255 * 255);
-	cp[2] = divide_round_i(mfac * cp1[2] * 255 + fac * cp2[2] * cp1[2], 255 * 255);
-	cp[3] = divide_round_i(mfac * cp1[3] * 255 + fac * cp2[3] * cp1[3], 255 * 255);
-
-	return col;
-}
-
-BLI_INLINE uint mcol_lighten(uint col1, uint col2, int fac)
-{
-	uchar *cp1, *cp2, *cp;
-	int mfac;
-	uint col = 0;
-
-	if (fac == 0) {
-		return col1;
-	}
-	else if (fac >= 255) {
-		return col2;
-	}
-
-	mfac = 255 - fac;
-
-	cp1 = (uchar *)&col1;
-	cp2 = (uchar *)&col2;
-	cp  = (uchar *)&col;
-
-	/* See if are lighter, if so mix, else don't do anything.
-	 * if the paint col is darker then the original, then ignore */
-	if (IMB_colormanagement_get_luminance_byte(cp1) > IMB_colormanagement_get_luminance_byte(cp2)) {
-		return col1;
-	}
-
-	cp[0] = divide_round_i(mfac * cp1[0] + fac * cp2[0], 255);
-	cp[1] = divide_round_i(mfac * cp1[1] + fac * cp2[1], 255);
-	cp[2] = divide_round_i(mfac * cp1[2] + fac * cp2[2], 255);
-	cp[3] = divide_round_i(mfac * cp1[3] + fac * cp2[3], 255);
-
-	return col;
-}
-
-BLI_INLINE uint mcol_darken(uint col1, uint col2, int fac)
-{
-	uchar *cp1, *cp2, *cp;
-	int mfac;
-	uint col = 0;
-
-	if (fac == 0) {
-		return col1;
-	}
-	else if (fac >= 255) {
-		return col2;
-	}
-
-	mfac = 255 - fac;
-
-	cp1 = (uchar *)&col1;
-	cp2 = (uchar *)&col2;
-	cp  = (uchar *)&col;
-
-	/* See if were darker, if so mix, else don't do anything.
-	 * if the paint col is brighter then the original, then ignore */
-	if (IMB_colormanagement_get_luminance_byte(cp1) < IMB_colormanagement_get_luminance_byte(cp2)) {
-		return col1;
-	}
-
-	cp[0] = divide_round_i((mfac * cp1[0] + fac * cp2[0]), 255);
-	cp[1] = divide_round_i((mfac * cp1[1] + fac * cp2[1]), 255);
-	cp[2] = divide_round_i((mfac * cp1[2] + fac * cp2[2]), 255);
-	cp[3] = divide_round_i((mfac * cp1[3] + fac * cp2[3]), 255);
-	return col;
-}
-
-BLI_INLINE uint mcol_colordodge(uint col1, uint col2, int fac)
-{
-	uchar *cp1, *cp2, *cp;
-	int mfac,temp;
-	uint col = 0;
-
-	if (fac == 0) {
-		return col1;
-	}
-
-	mfac = 255 - fac;
-
-	cp1 = (uchar *)&col1;
-	cp2 = (uchar *)&col2;
-	cp = (uchar *)&col;
-
-	temp = (cp2[0] == 255) ? 255 : min_ii((cp1[0] * 225) / (255 - cp2[0]), 255);
-	cp[0] = (mfac * cp1[0] + temp * fac) / 255;
-	temp = (cp2[1] == 255) ? 255 : min_ii((cp1[1] * 225) / (255 - cp2[1]), 255);
-	cp[1] = (mfac * cp1[1] + temp * fac) / 255;
-	temp = (cp2[2] == 255) ? 255 : min_ii((cp1[2] * 225 )/ (255 - cp2[2]), 255);
-	cp[2] = (mfac * cp1[2] + temp * fac) / 255;
-	temp = (cp2[3] == 255) ? 255 : min_ii((cp1[3] * 225) / (255 - cp2[3]), 255);
-	cp[3] = (mfac * cp1[3] + temp * fac) / 255;
-	return col;
-}
-
-BLI_INLINE uint mcol_difference(uint col1, uint col2, int fac)
-{
-	uchar *cp1, *cp2, *cp;
-	int mfac, temp;
-	uint col = 0;
-
-	if (fac == 0) {
-		return col1;
-	}
-
-	mfac = 255 - fac;
-
-	cp1 = (uchar *)&col1;
-	cp2 = (uchar *)&col2;
-	cp = (uchar *)&col;
-
-	temp = abs(cp1[0] - cp2[0]);
-	cp[0] = (mfac * cp1[0] + temp * fac) / 255;
-	temp = abs(cp1[1] - cp2[1]);
-	cp[1] = (mfac * cp1[1] + temp * fac) / 255;
-	temp = abs(cp1[2] - cp2[2]);
-	cp[2] = (mfac * cp1[2] + temp * fac) / 255;
-	temp = abs(cp1[3] - cp2[3]);
-	cp[3] = (mfac * cp1[3] + temp * fac) / 255;
-	return col;
-}
-
-BLI_INLINE uint mcol_screen(uint col1, uint col2, int fac)
-{
-	uchar *cp1, *cp2, *cp;
-	int mfac, temp;
-	uint col = 0;
-
-	if (fac == 0) {
-		return col1;
-	}
-
-	mfac = 255 - fac;
-
-	cp1 = (uchar *)&col1;
-	cp2 = (uchar *)&col2;
-	cp = (uchar *)&col;
-
-	temp = max_ii(255 - (((255 - cp1[0]) * (255 - cp2[0])) / 255), 0);
-	cp[0] = (mfac * cp1[0] + temp * fac) / 255;
-	temp = max_ii(255 - (((255 - cp1[1]) * (255 - cp2[1])) / 255), 0);
-	cp[1] = (mfac * cp1[1] + temp * fac) / 255;
-	temp = max_ii(255 - (((255 - cp1[2]) * (255 - cp2[2])) / 255), 0);
-	cp[2] = (mfac * cp1[2] + temp * fac) / 255;
-	temp = max_ii(255 - (((255 - cp1[3]) * (255 - cp2[3])) / 255), 0);
-	cp[3] = (mfac * cp1[3] + temp * fac) / 255;
-	return col;
-}
-
-BLI_INLINE uint mcol_hardlight(uint col1, uint col2, int fac)
-{
-	uchar *cp1, *cp2, *cp;
-	int mfac, temp;
-	uint col = 0;
-
-	if (fac == 0) {
-		return col1;
-	}
-
-	mfac = 255 - fac;
-
-	cp1 = (uchar *)&col1;
-	cp2 = (uchar *)&col2;
-	cp = (uchar *)&col;
-
-	int i = 0;
-
-	for (i = 0; i < 4; i++) {
-		if (cp2[i] > 127) {
-			temp = 255 - ((255 - 2 * (cp2[i] - 127)) * (255 - cp1[i]) / 255);
-		}
-		else {
-			temp = (2 * cp2[i] * cp1[i]) >> 8;
-		}
-		cp[i] = min_ii((mfac * cp1[i] + temp * fac) / 255, 255);
-	}
-	return col;
-}
-
-BLI_INLINE uint mcol_overlay(uint col1, uint col2, int fac)
-{
-	uchar *cp1, *cp2, *cp;
-	int mfac, temp;
-	uint col = 0;
-
-	if (fac == 0) {
-		return col1;
-	}
-
-	mfac = 255 - fac;
-
-	cp1 = (uchar *)&col1;
-	cp2 = (uchar *)&col2;
-	cp = (uchar *)&col;
-
-	int i = 0;
-
-	for (i = 0; i < 4; i++) {
-		if (cp1[i] > 127) {
-			temp = 255 - ((255 - 2 * (cp1[i] - 127)) * (255 - cp2[i]) / 255);
-		}
-		else {
-			temp = (2 * cp2[i] * cp1[i]) >> 8;
-		}
-		cp[i] = min_ii((mfac * cp1[i] + temp * fac) / 255, 255);
-	}
-	return col;
-}
-
-BLI_INLINE uint mcol_softlight(uint col1, uint col2, int fac)
-{
-	uchar *cp1, *cp2, *cp;
-	int mfac, temp;
-	uint col = 0;
-
-	if (fac == 0) {
-		return col1;
-	}
-
-	mfac = 255 - fac;
-
-	cp1 = (uchar *)&col1;
-	cp2 = (uchar *)&col2;
-	cp = (uchar *)&col;
-
-	int i = 0;
-
-	for (i = 0; i < 4; i++) {
-		if (cp1[i] < 127) {
-			temp = ((2 * ((cp2[i] / 2) + 64)) * cp1[i]) / 255;
-		}
-		else {
-			temp = 255 - (2 * (255 - ((cp2[i] / 2) + 64)) * (255 - cp1[i]) / 255);
-		}
-		cp[i] = (temp * fac + cp1[i] * mfac) / 255;
-	}
-	return col;
-}
-
-BLI_INLINE uint mcol_exclusion(uint col1, uint col2, int fac)
-{
-	uchar *cp1, *cp2, *cp;
-	int mfac, temp;
-	uint col = 0;
-
-	if (fac == 0) {
-		return col1;
-	}
-
-	mfac = 255 - fac;
-
-	cp1 = (uchar *)&col1;
-	cp2 = (uchar *)&col2;
-	cp = (uchar *)&col;
-
-	int i = 0;
-
-	for (i = 0; i < 4; i++) {
-		temp = 127 - ((2 * (cp1[i] - 127) * (cp2[i] - 127)) / 255);
-		cp[i] = (temp * fac + cp1[i] * mfac) / 255;
-	}
-	return col;
-}
-
-BLI_INLINE uint mcol_luminosity(uint col1, uint col2, int fac)
-{
-	uchar *cp1, *cp2, *cp;
-	int mfac;
-	uint col = 0;
-
-	if (fac == 0) {
-		return col1;
-	}
-
-	mfac = 255 - fac;
-
-	cp1 = (uchar *)&col1;
-	cp2 = (uchar *)&col2;
-	cp = (uchar *)&col;
-
-	float h1, s1, v1;
-	float h2, s2, v2;
-	float r, g, b;
-	rgb_to_hsv(cp1[0] / 255.0f, cp1[1] / 255.0f, cp1[2] / 255.0f, &h1, &s1, &v1);
-	rgb_to_hsv(cp2[0] / 255.0f, cp2[1] / 255.0f, cp2[2] / 255.0f, &h2, &s2, &v2);
-
-	v1 = v2;
-
-	hsv_to_rgb(h1, s1, v1, &r, &g, &b);
-
-	cp[0] = ((int)(r * 255.0f) * fac + mfac * cp1[0]) / 255;
-	cp[1] = ((int)(g * 255.0f) * fac + mfac * cp1[1]) / 255;
-	cp[2] = ((int)(b * 255.0f) * fac + mfac * cp1[2]) / 255;
-	cp[3] = ((int)(cp2[3])     * fac + mfac * cp1[3]) / 255;
-	return col;
-}
-
-BLI_INLINE uint mcol_saturation(uint col1, uint col2, int fac)
-{
-	uchar *cp1, *cp2, *cp;
-	int mfac;
-	uint col = 0;
-
-	if (fac == 0) {
-		return col1;
-	}
-
-	mfac = 255 - fac;
-
-	cp1 = (uchar *)&col1;
-	cp2 = (uchar *)&col2;
-	cp = (uchar *)&col;
-
-	float h1, s1, v1;
-	float h2, s2, v2;
-	float r, g, b;
-	rgb_to_hsv(cp1[0] / 255.0f, cp1[1] / 255.0f, cp1[2] / 255.0f, &h1, &s1, &v1);
-	rgb_to_hsv(cp2[0] / 255.0f, cp2[1] / 255.0f, cp2[2] / 255.0f, &h2, &s2, &v2);
-
-	if (s1 > EPS_SATURATION) {
-		s1 = s2;
-	}
-
-	hsv_to_rgb(h1, s1, v1, &r, &g, &b);
-
-	cp[0] = ((int)(r * 255.0f) * fac + mfac * cp1[0]) / 255;
-	cp[1] = ((int)(g * 255.0f) * fac + mfac * cp1[1]) / 255;
-	cp[2] = ((int)(b * 255.0f) * fac + mfac * cp1[2]) / 255;
-	return col;
-}
-
-BLI_INLINE uint mcol_hue(uint col1, uint col2, int fac)
-{
-	uchar *cp1, *cp2, *cp;
-	int mfac;
-	uint col = 0;
-
-	if (fac == 0) {
-		return col1;
-	}
-
-	mfac = 255 - fac;
-
-	cp1 = (uchar *)&col1;
-	cp2 = (uchar *)&col2;
-	cp = (uchar *)&col;
-
-	float h1, s1, v1;
-	float h2, s2, v2;
-	float r, g, b;
-	rgb_to_hsv(cp1[0] / 255.0f, cp1[1] / 255.0f, cp1[2] / 255.0f, &h1, &s1, &v1);
-	rgb_to_hsv(cp2[0] / 255.0f, cp2[1] / 255.0f, cp2[2] / 255.0f, &h2, &s2, &v2);
-
-	h1 = h2;
-
-	hsv_to_rgb(h1, s1, v1, &r, &g, &b);
-
-	cp[0] = ((int)(r * 255.0f) * fac + mfac * cp1[0]) / 255;
-	cp[1] = ((int)(g * 255.0f) * fac + mfac * cp1[1]) / 255;
-	cp[2] = ((int)(b * 255.0f) * fac + mfac * cp1[2]) / 255;
-	cp[3] = ((int)(cp2[3])     * fac + mfac * cp1[3]) / 255;
-	return col;
-}
-
-BLI_INLINE uint mcol_alpha_add(uint col1, int fac)
-{
-	uchar *cp1, *cp;
-	int temp;
-	uint col = 0;
-
-	if (fac == 0) {
-		return col1;
-	}
-
-	cp1 = (uchar *)&col1;
-	cp  = (uchar *)&col;
-
-	temp = cp1[3] + fac;
-	cp[3] = (temp > 254) ? 255 : temp;
-
-	return col;
-}
-
-BLI_INLINE uint mcol_alpha_sub(uint col1, int fac)
-{
-	uchar *cp1, *cp;
-	int temp;
-	uint col = 0;
-
-	if (fac == 0) {
-		return col1;
-	}
-
-	cp1 = (uchar *)&col1;
-	cp  = (uchar *)&col;
-
-	temp = cp1[3] - fac;
-	cp[3] = temp < 0 ? 0 : temp;
-
-	return col;
-}
-
-
-/* wpaint has 'wpaint_blend_tool' */
-static uint vpaint_blend_tool(
-        const int tool, const uint col,
-        const uint paintcol, const int alpha_i)
-{
-	switch (tool) {
-		case PAINT_BLEND_MIX:
-		case PAINT_BLEND_BLUR:       return mcol_blend(col, paintcol, alpha_i);
-		case PAINT_BLEND_AVERAGE:    return mcol_blend(col, paintcol, alpha_i);
-		case PAINT_BLEND_SMEAR:      return mcol_blend(col, paintcol, alpha_i);
-		case PAINT_BLEND_ADD:        return mcol_add(col, paintcol, alpha_i);
-		case PAINT_BLEND_SUB:        return mcol_sub(col, paintcol, alpha_i);
-		case PAINT_BLEND_MUL:        return mcol_mul(col, paintcol, alpha_i);
-		case PAINT_BLEND_LIGHTEN:    return mcol_lighten(col, paintcol, alpha_i);
-		case PAINT_BLEND_DARKEN:     return mcol_darken(col, paintcol, alpha_i);
-		case PAINT_BLEND_COLORDODGE: return mcol_colordodge(col, paintcol, alpha_i);
-		case PAINT_BLEND_DIFFERENCE: return mcol_difference(col, paintcol, alpha_i);
-		case PAINT_BLEND_SCREEN:     return mcol_screen(col, paintcol, alpha_i);
-		case PAINT_BLEND_HARDLIGHT:  return mcol_hardlight(col, paintcol, alpha_i);
-		case PAINT_BLEND_OVERLAY:    return mcol_overlay(col, paintcol, alpha_i);
-		case PAINT_BLEND_SOFTLIGHT:  return mcol_softlight(col, paintcol, alpha_i);
-		case PAINT_BLEND_EXCLUSION:  return mcol_exclusion(col, paintcol, alpha_i);
-		case PAINT_BLEND_LUMINOCITY: return mcol_luminosity(col, paintcol, alpha_i);
-		case PAINT_BLEND_SATURATION: return mcol_saturation(col, paintcol, alpha_i);
-		case PAINT_BLEND_HUE:        return mcol_hue(col, paintcol, alpha_i);
-		/* non-color */
-		case PAINT_BLEND_ALPHA_SUB:  return mcol_alpha_sub(col, alpha_i);
-		case PAINT_BLEND_ALPHA_ADD:  return mcol_alpha_add(col, alpha_i);
-		default:
-			BLI_assert(0);
-			return 0;
-	}
-}
-
-=======
->>>>>>> e3546a50
 /* wpaint has 'wpaint_blend' */
 static uint vpaint_blend(
         VPaint *vp, uint color_curr, uint color_orig,
@@ -1274,231 +348,6 @@
 
 /* ----------------------------------------------------- */
 
-<<<<<<< HEAD
-
-/* sets wp->weight to the closest weight value to vertex */
-/* note: we cant sample frontbuf, weight colors are interpolated too unpredictable */
-static int weight_sample_invoke(bContext *C, wmOperator *op, const wmEvent *event)
-{
-	ViewContext vc;
-	Mesh *me;
-	bool changed = false;
-
-	view3d_set_viewcontext(C, &vc);
-	me = BKE_mesh_from_object(vc.obact);
-
-	if (me && me->dvert && vc.v3d && vc.rv3d && (vc.obact->actdef != 0)) {
-		const bool use_vert_sel = (me->editflag & ME_EDIT_PAINT_VERT_SEL) != 0;
-		int v_idx_best = -1;
-		uint index;
-
-		view3d_operator_needs_opengl(C);
-		ED_view3d_init_mats_rv3d(vc.obact, vc.rv3d);
-
-		if (use_vert_sel) {
-			if (ED_mesh_pick_vert(C, vc.obact, event->mval, &index, ED_MESH_PICK_DEFAULT_VERT_SIZE, true)) {
-				v_idx_best = index;
-			}
-		}
-		else {
-			if (ED_mesh_pick_face_vert(C, vc.obact, event->mval, &index, ED_MESH_PICK_DEFAULT_FACE_SIZE)) {
-				v_idx_best = index;
-			}
-			else if (ED_mesh_pick_face(C, vc.obact, event->mval, &index, ED_MESH_PICK_DEFAULT_FACE_SIZE)) {
-				/* this relies on knowning the internal worksings of ED_mesh_pick_face_vert() */
-				BKE_report(op->reports, RPT_WARNING, "The modifier used does not support deformed locations");
-			}
-		}
-
-		if (v_idx_best != -1) { /* should always be valid */
-			ToolSettings *ts = vc.scene->toolsettings;
-			Brush *brush = BKE_paint_brush(&ts->wpaint->paint);
-			const int vgroup_active = vc.obact->actdef - 1;
-			float vgroup_weight = defvert_find_weight(&me->dvert[v_idx_best], vgroup_active);
-
-			/* use combined weight in multipaint mode, since that's what is displayed to the user in the colors */
-			if (ts->multipaint) {
-				int defbase_tot_sel;
-				const int defbase_tot = BLI_listbase_count(&vc.obact->defbase);
-				bool *defbase_sel = BKE_object_defgroup_selected_get(vc.obact, defbase_tot, &defbase_tot_sel);
-
-				if (defbase_tot_sel > 1) {
-					if (me->editflag & ME_EDIT_MIRROR_X) {
-						BKE_object_defgroup_mirror_selection(
-						        vc.obact, defbase_tot, defbase_sel, defbase_sel, &defbase_tot_sel);
-					}
-
-					vgroup_weight = BKE_defvert_multipaint_collective_weight(
-					        &me->dvert[v_idx_best], defbase_tot, defbase_sel, defbase_tot_sel, ts->auto_normalize);
-
-					/* if autonormalize is enabled, but weights are not normalized, the value can exceed 1 */
-					CLAMP(vgroup_weight, 0.0f, 1.0f);
-				}
-
-				MEM_freeN(defbase_sel);
-			}
-
-			BKE_brush_weight_set(vc.scene, brush, vgroup_weight);
-			changed = true;
-		}
-	}
-
-	if (changed) {
-		/* not really correct since the brush didnt change, but redraws the toolbar */
-		WM_main_add_notifier(NC_BRUSH | NA_EDITED, NULL); /* ts->wpaint->paint.brush */
-
-		return OPERATOR_FINISHED;
-	}
-	else {
-		return OPERATOR_CANCELLED;
-	}
-}
-
-void PAINT_OT_weight_sample(wmOperatorType *ot)
-{
-	/* identifiers */
-	ot->name = "Weight Paint Sample Weight";
-	ot->idname = "PAINT_OT_weight_sample";
-	ot->description = "Use the mouse to sample a weight in the 3D view";
-
-	/* api callbacks */
-	ot->invoke = weight_sample_invoke;
-	ot->poll = weight_paint_mode_poll;
-
-	/* flags */
-	ot->flag = OPTYPE_UNDO;
-}
-
-/* samples cursor location, and gives menu with vertex groups to activate */
-static bool weight_paint_sample_enum_itemf__helper(const MDeformVert *dvert, const int defbase_tot, int *groups)
-{
-	/* this func fills in used vgroup's */
-	bool found = false;
-	int i = dvert->totweight;
-	MDeformWeight *dw;
-	for (dw = dvert->dw; i > 0; dw++, i--) {
-		if (dw->def_nr < defbase_tot) {
-			groups[dw->def_nr] = true;
-			found = true;
-		}
-	}
-	return found;
-}
-static EnumPropertyItem *weight_paint_sample_enum_itemf(
-        bContext *C, PointerRNA *UNUSED(ptr), PropertyRNA *UNUSED(prop), bool *r_free)
-{
-	if (C) {
-		wmWindow *win = CTX_wm_window(C);
-		if (win && win->eventstate) {
-			ViewContext vc;
-			Mesh *me;
-
-			view3d_set_viewcontext(C, &vc);
-			me = BKE_mesh_from_object(vc.obact);
-
-			if (me && me->dvert && vc.v3d && vc.rv3d && vc.obact->defbase.first) {
-				const int defbase_tot = BLI_listbase_count(&vc.obact->defbase);
-				const bool use_vert_sel = (me->editflag & ME_EDIT_PAINT_VERT_SEL) != 0;
-				int *groups = MEM_callocN(defbase_tot * sizeof(int), "groups");
-				bool found = false;
-				uint index;
-
-				const int mval[2] = {
-				    win->eventstate->x - vc.ar->winrct.xmin,
-				    win->eventstate->y - vc.ar->winrct.ymin,
-				};
-
-				view3d_operator_needs_opengl(C);
-				ED_view3d_init_mats_rv3d(vc.obact, vc.rv3d);
-
-				if (use_vert_sel) {
-					if (ED_mesh_pick_vert(C, vc.obact, mval, &index, ED_MESH_PICK_DEFAULT_VERT_SIZE, true)) {
-						MDeformVert *dvert = &me->dvert[index];
-						found |= weight_paint_sample_enum_itemf__helper(dvert, defbase_tot, groups);
-					}
-				}
-				else {
-					if (ED_mesh_pick_face(C, vc.obact, mval, &index, ED_MESH_PICK_DEFAULT_FACE_SIZE)) {
-						const MPoly *mp = &me->mpoly[index];
-						uint fidx = mp->totloop - 1;
-
-						do {
-							MDeformVert *dvert = &me->dvert[me->mloop[mp->loopstart + fidx].v];
-							found |= weight_paint_sample_enum_itemf__helper(dvert, defbase_tot, groups);
-						} while (fidx--);
-					}
-				}
-
-				if (found == false) {
-					MEM_freeN(groups);
-				}
-				else {
-					EnumPropertyItem *item = NULL, item_tmp = {0};
-					int totitem = 0;
-					int i = 0;
-					bDeformGroup *dg;
-					for (dg = vc.obact->defbase.first; dg && i < defbase_tot; i++, dg = dg->next) {
-						if (groups[i]) {
-							item_tmp.identifier = item_tmp.name = dg->name;
-							item_tmp.value = i;
-							RNA_enum_item_add(&item, &totitem, &item_tmp);
-						}
-					}
-
-					RNA_enum_item_end(&item, &totitem);
-					*r_free = true;
-
-					MEM_freeN(groups);
-					return item;
-				}
-			}
-		}
-	}
-
-	return DummyRNA_NULL_items;
-}
-
-static int weight_sample_group_exec(bContext *C, wmOperator *op)
-{
-	int type = RNA_enum_get(op->ptr, "group");
-	ViewContext vc;
-	view3d_set_viewcontext(C, &vc);
-
-	BLI_assert(type + 1 >= 0);
-	vc.obact->actdef = type + 1;
-
-	DEG_id_tag_update(&vc.obact->id, OB_RECALC_DATA);
-	WM_event_add_notifier(C, NC_OBJECT | ND_DRAW, vc.obact);
-	return OPERATOR_FINISHED;
-}
-
-/* TODO, we could make this a menu into OBJECT_OT_vertex_group_set_active rather than its own operator */
-void PAINT_OT_weight_sample_group(wmOperatorType *ot)
-{
-	PropertyRNA *prop = NULL;
-
-	/* identifiers */
-	ot->name = "Weight Paint Sample Group";
-	ot->idname = "PAINT_OT_weight_sample_group";
-	ot->description = "Select one of the vertex groups available under current mouse position";
-
-	/* api callbacks */
-	ot->exec = weight_sample_group_exec;
-	ot->invoke = WM_menu_invoke;
-	ot->poll = weight_paint_mode_poll;
-
-	/* flags */
-	ot->flag = OPTYPE_UNDO;
-
-	/* keyingset to use (dynamic enum) */
-	prop = RNA_def_enum(ot->srna, "group", DummyRNA_DEFAULT_items, 0, "Keying Set", "The Keying Set to use");
-	RNA_def_enum_funcs(prop, weight_paint_sample_enum_itemf);
-	RNA_def_property_flag(prop, PROP_ENUM_NO_TRANSLATE);
-	ot->prop = prop;
-}
-
-=======
->>>>>>> e3546a50
 static void do_weight_paint_normalize_all(MDeformVert *dvert, const int defbase_tot, const bool *vgroup_validmap)
 {
 	float sum = 0.0f, fac;
@@ -4034,392 +2883,4 @@
 	ot->flag = OPTYPE_UNDO | OPTYPE_BLOCKING;
 
 	paint_stroke_operator_properties(ot);
-<<<<<<< HEAD
-}
-
-/* ********************** weight from bones operator ******************* */
-
-static int weight_from_bones_poll(bContext *C)
-{
-	Object *ob = CTX_data_active_object(C);
-
-	return (ob && (ob->mode & OB_MODE_WEIGHT_PAINT) && modifiers_isDeformedByArmature(ob));
-}
-
-static int weight_from_bones_exec(bContext *C, wmOperator *op)
-{
-	Scene *scene = CTX_data_scene(C);
-	Object *ob = CTX_data_active_object(C);
-	Object *armob = modifiers_isDeformedByArmature(ob);
-	Mesh *me = ob->data;
-	int type = RNA_enum_get(op->ptr, "type");
-	EvaluationContext eval_ctx;
-
-	CTX_data_eval_ctx(C, &eval_ctx);
-	create_vgroups_from_armature(op->reports, &eval_ctx, scene, ob, armob, type, (me->editflag & ME_EDIT_MIRROR_X));
-
-	DEG_id_tag_update(&me->id, 0);
-	WM_event_add_notifier(C, NC_GEOM | ND_DATA, me);
-
-	return OPERATOR_FINISHED;
-}
-
-void PAINT_OT_weight_from_bones(wmOperatorType *ot)
-{
-	static EnumPropertyItem type_items[] = {
-		{ARM_GROUPS_AUTO, "AUTOMATIC", 0, "Automatic", "Automatic weights from bones"},
-		{ARM_GROUPS_ENVELOPE, "ENVELOPES", 0, "From Envelopes", "Weights from envelopes with user defined radius"},
-		{0, NULL, 0, NULL, NULL}};
-
-	/* identifiers */
-	ot->name = "Weight from Bones";
-	ot->idname = "PAINT_OT_weight_from_bones";
-	ot->description = "Set the weights of the groups matching the attached armature's selected bones, "
-	                  "using the distance between the vertices and the bones";
-	
-	/* api callbacks */
-	ot->exec = weight_from_bones_exec;
-	ot->invoke = WM_menu_invoke;
-	ot->poll = weight_from_bones_poll;
-	
-	/* flags */
-	ot->flag = OPTYPE_REGISTER | OPTYPE_UNDO;
-
-	/* properties */
-	ot->prop = RNA_def_enum(ot->srna, "type", type_items, 0, "Type", "Method to use for assigning weights");
-}
-
-/* *** VGroups Gradient *** */
-typedef struct DMGradient_vertStore {
-	float sco[2];
-	float weight_orig;
-	enum {
-		VGRAD_STORE_NOP      = 0,
-		VGRAD_STORE_DW_EXIST = (1 << 0)
-	} flag;
-} DMGradient_vertStore;
-
-typedef struct DMGradient_vertStoreBase {
-	struct WPaintPrev wpp;
-	DMGradient_vertStore elem[0];
-} DMGradient_vertStoreBase;
-
-typedef struct DMGradient_userData {
-	struct ARegion *ar;
-	Scene *scene;
-	Mesh *me;
-	Brush *brush;
-	const float *sco_start;     /* [2] */
-	const float *sco_end;       /* [2] */
-	float        sco_line_div;  /* store (1.0f / len_v2v2(sco_start, sco_end)) */
-	int def_nr;
-	bool is_init;
-	DMGradient_vertStoreBase *vert_cache;
-	/* only for init */
-	BLI_bitmap *vert_visit;
-
-	/* options */
-	short use_select;
-	short type;
-	float weightpaint;
-} DMGradient_userData;
-
-static void gradientVert_update(DMGradient_userData *grad_data, int index)
-{
-	Mesh *me = grad_data->me;
-	DMGradient_vertStore *vs = &grad_data->vert_cache->elem[index];
-	float alpha;
-
-	if (grad_data->type == WPAINT_GRADIENT_TYPE_LINEAR) {
-		alpha = line_point_factor_v2(vs->sco, grad_data->sco_start, grad_data->sco_end);
-	}
-	else {
-		BLI_assert(grad_data->type == WPAINT_GRADIENT_TYPE_RADIAL);
-		alpha = len_v2v2(grad_data->sco_start, vs->sco) * grad_data->sco_line_div;
-	}
-	/* no need to clamp 'alpha' yet */
-
-	/* adjust weight */
-	alpha = BKE_brush_curve_strength_clamped(grad_data->brush, alpha, 1.0f);
-
-	if (alpha != 0.0f) {
-		MDeformVert *dv = &me->dvert[index];
-		MDeformWeight *dw = defvert_verify_index(dv, grad_data->def_nr);
-		// dw->weight = alpha; // testing
-		int tool = grad_data->brush->vertexpaint_tool;
-		float testw;
-
-		/* init if we just added */
-		testw = wpaint_blend_tool(tool, vs->weight_orig, grad_data->weightpaint, alpha * grad_data->brush->alpha);
-		CLAMP(testw, 0.0f, 1.0f);
-		dw->weight = testw;
-	}
-	else {
-		MDeformVert *dv = &me->dvert[index];
-		if (vs->flag & VGRAD_STORE_DW_EXIST) {
-			/* normally we NULL check, but in this case we know it exists */
-			MDeformWeight *dw = defvert_find_index(dv, grad_data->def_nr);
-			dw->weight = vs->weight_orig;
-		}
-		else {
-			/* wasn't originally existing, remove */
-			MDeformWeight *dw = defvert_find_index(dv, grad_data->def_nr);
-			if (dw) {
-				defvert_remove_group(dv, dw);
-			}
-		}
-	}
-}
-
-static void gradientVertUpdate__mapFunc(
-        void *userData, int index, const float UNUSED(co[3]),
-        const float UNUSED(no_f[3]), const short UNUSED(no_s[3]))
-{
-	DMGradient_userData *grad_data = userData;
-	Mesh *me = grad_data->me;
-	if ((grad_data->use_select == false) || (me->mvert[index].flag & SELECT)) {
-		DMGradient_vertStore *vs = &grad_data->vert_cache->elem[index];
-		if (vs->sco[0] != FLT_MAX) {
-			gradientVert_update(grad_data, index);
-		}
-	}
-}
-
-static void gradientVertInit__mapFunc(
-        void *userData, int index, const float co[3],
-        const float UNUSED(no_f[3]), const short UNUSED(no_s[3]))
-{
-	DMGradient_userData *grad_data = userData;
-	Mesh *me = grad_data->me;
-
-	if ((grad_data->use_select == false) || (me->mvert[index].flag & SELECT)) {
-		/* run first pass only,
-		 * the screen coords of the verts need to be cached because
-		 * updating the mesh may move them about (entering feedback loop) */
-
-		if (BLI_BITMAP_TEST(grad_data->vert_visit, index) == 0) {
-			DMGradient_vertStore *vs = &grad_data->vert_cache->elem[index];
-			if (ED_view3d_project_float_object(grad_data->ar,
-			                                   co, vs->sco,
-			                                   V3D_PROJ_TEST_CLIP_BB | V3D_PROJ_TEST_CLIP_NEAR) == V3D_PROJ_RET_OK)
-			{
-				/* ok */
-				MDeformVert *dv = &me->dvert[index];
-				const MDeformWeight *dw;
-				dw = defvert_find_index(dv, grad_data->def_nr);
-				if (dw) {
-					vs->weight_orig = dw->weight;
-					vs->flag = VGRAD_STORE_DW_EXIST;
-				}
-				else {
-					vs->weight_orig = 0.0f;
-					vs->flag = VGRAD_STORE_NOP;
-				}
-
-				BLI_BITMAP_ENABLE(grad_data->vert_visit, index);
-
-				gradientVert_update(grad_data, index);
-			}
-			else {
-				/* no go */
-				copy_v2_fl(vs->sco, FLT_MAX);
-			}
-		}
-	}
-}
-
-static int paint_weight_gradient_modal(bContext *C, wmOperator *op, const wmEvent *event)
-{
-	int ret = WM_gesture_straightline_modal(C, op, event);
-	wmGesture *gesture = op->customdata;
-	DMGradient_vertStoreBase *vert_cache = gesture->userdata;
-	bool do_gesture_free = false;
-
-	if (ret & OPERATOR_RUNNING_MODAL) {
-		if (event->type == LEFTMOUSE && event->val == KM_RELEASE) {  /* XXX, hardcoded */
-			/* generally crap! redo! */
-			do_gesture_free = true;
-			ret &= ~OPERATOR_RUNNING_MODAL;
-			ret |= OPERATOR_FINISHED;
-		}
-	}
-
-	if (ret & OPERATOR_CANCELLED) {
-		Object *ob = CTX_data_active_object(C);
-		Mesh *me = ob->data;
-		if (vert_cache->wpp.wpaint_prev) {
-			BKE_defvert_array_free_elems(me->dvert, me->totvert);
-			BKE_defvert_array_copy(me->dvert, vert_cache->wpp.wpaint_prev, me->totvert);
-			wpaint_prev_destroy(&vert_cache->wpp);
-		}
-
-		DEG_id_tag_update(&ob->id, OB_RECALC_DATA);
-		WM_event_add_notifier(C, NC_OBJECT | ND_DRAW, ob);
-	}
-	else if (ret & OPERATOR_FINISHED) {
-		wpaint_prev_destroy(&vert_cache->wpp);
-	}
-
-	if (do_gesture_free) {
-		WM_gesture_straightline_cancel(C, op);
-	}
-
-	return ret;
-}
-
-static int paint_weight_gradient_exec(bContext *C, wmOperator *op)
-{
-	wmGesture *gesture = op->customdata;
-	DMGradient_vertStoreBase *vert_cache;
-	struct ARegion *ar = CTX_wm_region(C);
-	Scene *scene = CTX_data_scene(C);
-	Object *ob = CTX_data_active_object(C);
-	EvaluationContext eval_ctx;
-	Mesh *me = ob->data;
-	int x_start = RNA_int_get(op->ptr, "xstart");
-	int y_start = RNA_int_get(op->ptr, "ystart");
-	int x_end = RNA_int_get(op->ptr, "xend");
-	int y_end = RNA_int_get(op->ptr, "yend");
-	float sco_start[2] = {x_start, y_start};
-	float sco_end[2] = {x_end, y_end};
-	const bool is_interactive = (gesture != NULL);
-	DerivedMesh *dm;
-
-	CTX_data_eval_ctx(C, &eval_ctx);
-
-	dm = mesh_get_derived_final(&eval_ctx, scene, ob, scene->customdata_mask);
-
-	DMGradient_userData data = {NULL};
-
-	if (is_interactive) {
-		if (gesture->userdata == NULL) {
-			gesture->userdata = MEM_mallocN(
-			        sizeof(DMGradient_vertStoreBase) +
-			        (sizeof(DMGradient_vertStore) * me->totvert),
-			        __func__);
-			data.is_init = true;
-
-			wpaint_prev_create(&((DMGradient_vertStoreBase *)gesture->userdata)->wpp, me->dvert, me->totvert);
-
-			/* on init only, convert face -> vert sel  */
-			if (me->editflag & ME_EDIT_PAINT_FACE_SEL) {
-				BKE_mesh_flush_select_from_polys(me);
-			}
-		}
-
-		vert_cache = gesture->userdata;
-	}
-	else {
-		if (wpaint_ensure_data(C, op, 0, NULL) == false) {
-			return OPERATOR_CANCELLED;
-		}
-
-		data.is_init = true;
-		vert_cache = MEM_mallocN(
-		        sizeof(DMGradient_vertStoreBase) +
-		        (sizeof(DMGradient_vertStore) * me->totvert),
-		        __func__);
-	}
-
-	data.ar = ar;
-	data.scene = scene;
-	data.me = ob->data;
-	data.sco_start = sco_start;
-	data.sco_end   = sco_end;
-	data.sco_line_div = 1.0f / len_v2v2(sco_start, sco_end);
-	data.def_nr = ob->actdef - 1;
-	data.use_select = (me->editflag & (ME_EDIT_PAINT_FACE_SEL | ME_EDIT_PAINT_VERT_SEL));
-	data.vert_cache = vert_cache;
-	data.vert_visit = NULL;
-	data.type = RNA_enum_get(op->ptr, "type");
-
-	{
-		ToolSettings *ts = CTX_data_tool_settings(C);
-		VPaint *wp = ts->wpaint;
-		struct Brush *brush = BKE_paint_brush(&wp->paint);
-
-		curvemapping_initialize(brush->curve);
-
-		data.brush = brush;
-		data.weightpaint = BKE_brush_weight_get(scene, brush);
-	}
-
-	ED_view3d_init_mats_rv3d(ob, ar->regiondata);
-
-	if (data.is_init) {
-		data.vert_visit = BLI_BITMAP_NEW(me->totvert, __func__);
-
-		dm->foreachMappedVert(dm, gradientVertInit__mapFunc, &data, DM_FOREACH_NOP);
-
-		MEM_freeN(data.vert_visit);
-		data.vert_visit = NULL;
-	}
-	else {
-		dm->foreachMappedVert(dm, gradientVertUpdate__mapFunc, &data, DM_FOREACH_NOP);
-	}
-
-	DEG_id_tag_update(&ob->id, OB_RECALC_DATA);
-	WM_event_add_notifier(C, NC_OBJECT | ND_DRAW, ob);
-
-	if (is_interactive == false) {
-		MEM_freeN(vert_cache);
-	}
-
-	return OPERATOR_FINISHED;
-}
-
-static int paint_weight_gradient_invoke(bContext *C, wmOperator *op, const wmEvent *event)
-{
-	int ret;
-
-	if (wpaint_ensure_data(C, op, 0, NULL) == false) {
-		return OPERATOR_CANCELLED;
-	}
-
-	ret = WM_gesture_straightline_invoke(C, op, event);
-	if (ret & OPERATOR_RUNNING_MODAL) {
-		struct ARegion *ar = CTX_wm_region(C);
-		if (ar->regiontype == RGN_TYPE_WINDOW) {
-			/* TODO, hardcoded, extend WM_gesture_straightline_ */
-			if (event->type == LEFTMOUSE && event->val == KM_PRESS) {
-				wmGesture *gesture = op->customdata;
-				gesture->mode = 1;
-			}
-		}
-	}
-	return ret;
-}
-
-void PAINT_OT_weight_gradient(wmOperatorType *ot)
-{
-	/* defined in DNA_space_types.h */
-	static EnumPropertyItem gradient_types[] = {
-		{WPAINT_GRADIENT_TYPE_LINEAR, "LINEAR", 0, "Linear", ""},
-		{WPAINT_GRADIENT_TYPE_RADIAL, "RADIAL", 0, "Radial", ""},
-		{0, NULL, 0, NULL, NULL}
-	};
-
-	PropertyRNA *prop;
-
-	/* identifiers */
-	ot->name = "Weight Gradient";
-	ot->idname = "PAINT_OT_weight_gradient";
-	ot->description = "Draw a line to apply a weight gradient to selected vertices";
-
-	/* api callbacks */
-	ot->invoke = paint_weight_gradient_invoke;
-	ot->modal = paint_weight_gradient_modal;
-	ot->exec = paint_weight_gradient_exec;
-	ot->poll = weight_paint_poll;
-	ot->cancel = WM_gesture_straightline_cancel;
-
-	/* flags */
-	ot->flag = OPTYPE_REGISTER | OPTYPE_UNDO;
-
-	prop = RNA_def_enum(ot->srna, "type", gradient_types, 0, "Type", "");
-	RNA_def_property_flag(prop, PROP_SKIP_SAVE);
-
-	WM_operator_properties_gesture_straightline(ot, CURSOR_EDIT);
-=======
->>>>>>> e3546a50
-}+}
