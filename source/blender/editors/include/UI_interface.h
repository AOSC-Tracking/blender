--- conflicted
+++ resolved
@@ -1747,6 +1747,14 @@
 struct wmOperatorType *UI_but_extra_operator_icon_optype_get(struct uiButExtraOpIcon *extra_icon);
 struct PointerRNA *UI_but_extra_operator_icon_opptr_get(struct uiButExtraOpIcon *extra_icon);
 
+/**
+ * A decent size for a button (typically #UI_BTYPE_PREVIEW_TILE) to display a nicely readable
+ * preview with label in.
+ */
+int UI_preview_tile_size_x(void);
+int UI_preview_tile_size_y(void);
+int UI_preview_tile_size_y_no_label(void);
+
 /* Autocomplete
  *
  * Tab complete helper functions, for use in uiButCompleteFunc callbacks.
@@ -1763,15 +1771,6 @@
 void UI_autocomplete_update_name(AutoComplete *autocpl, const char *name);
 int UI_autocomplete_end(AutoComplete *autocpl, char *autoname);
 
-<<<<<<< HEAD
-/**
- * A decent size for a button (typically #UI_BTYPE_PREVIEW_TILE) to display a nicely readable
- * preview with label in.
- */
-int UI_preview_tile_size_x(void);
-int UI_preview_tile_size_y(void);
-int UI_preview_tile_size_y_no_label(void);
-=======
 /* Button drag-data (interface_drag.cc).
  *
  * Functions to set drag data for buttons. This enables dragging support, whereby the drag data is
@@ -1803,7 +1802,6 @@
 void UI_but_drag_set_value(uiBut *but);
 void UI_but_drag_set_image(
     uiBut *but, const char *path, int icon, struct ImBuf *imb, float scale, bool use_free);
->>>>>>> 43ddfdb1
 
 /* Panels
  *
