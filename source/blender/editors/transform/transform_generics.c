--- conflicted
+++ resolved
@@ -801,19 +801,6 @@
 		else {
 			int i;
 			
-<<<<<<< HEAD
-			for(base= FIRSTBASE; base; base= base->next) {
-				Object *ob= base->object;
-				
-				/* this flag is from depgraph, was stored in initialize phase, handled in drawview.c */
-				if(base->flag & BA_HAS_RECALC_OB)
-					ob->recalc |= OB_RECALC_OB;
-				if(base->flag & BA_HAS_RECALC_DATA)
-					ob->recalc |= OB_RECALC_DATA;
-			}
-				
-=======
->>>>>>> 790d6ca2
 			for (i = 0; i < t->total; i++) {
 				TransData *td = t->data + i;
 				Object *ob = td->ob;
@@ -1487,15 +1474,11 @@
 			else {
 				/* Use rdist for falloff calculations, it is the real distance */
 				td->flag &= ~TD_NOACTION;
-<<<<<<< HEAD
-				dist= (t->prop_size-td->rdist)/t->prop_size;
-=======
-				
+
 				if (connected)
 					dist= (t->prop_size-td->dist)/t->prop_size;
 				else
 					dist= (t->prop_size-td->rdist)/t->prop_size;
->>>>>>> 790d6ca2
 
 				/*
 				 * Clamp to positive numbers.
