/**
 * $Id$
 *
 * ***** BEGIN GPL LICENSE BLOCK *****
 *
 * This program is free software; you can redistribute it and/or
 * modify it under the terms of the GNU General Public License
 * as published by the Free Software Foundation; either version 2
 * of the License, or (at your option) any later version.
 *
 * This program is distributed in the hope that it will be useful,
 * but WITHOUT ANY WARRANTY; without even the implied warranty of
 * MERCHANTABILITY or FITNESS FOR A PARTICULAR PURPOSE.  See the
 * GNU General Public License for more details.
 *
 * You should have received a copy of the GNU General Public License
 * along with this program; if not, write to the Free Software Foundation,
 * Inc., 59 Temple Place - Suite 330, Boston, MA  02111-1307, USA.
 *
 * The Original Code is Copyright (C) 2001-2002 by NaN Holding BV.
 * All rights reserved.
 *
 * The Original Code is: all of this file.
 *
 * Contributor(s): none yet.
 *
 * ***** END GPL LICENSE BLOCK *****
 */

#ifndef WIN32
#include <unistd.h>
#else
#include <io.h>
#endif
#include <string.h>
#include <math.h>

#include "MEM_guardedalloc.h"

#include "DNA_anim_types.h"
#include "DNA_action_types.h"
#include "DNA_armature_types.h"
#include "DNA_camera_types.h"
#include "DNA_curve_types.h"
#include "DNA_effect_types.h"
#include "DNA_image_types.h"
#include "DNA_key_types.h"
#include "DNA_lamp_types.h"
#include "DNA_lattice_types.h"
#include "DNA_mesh_types.h"
#include "DNA_meshdata_types.h"
#include "DNA_meta_types.h"
#include "DNA_modifier_types.h"
#include "DNA_nla_types.h"
#include "DNA_node_types.h"
#include "DNA_object_types.h"
#include "DNA_object_force.h"
#include "DNA_particle_types.h"
#include "DNA_scene_types.h"
#include "DNA_screen_types.h"
#include "DNA_space_types.h"
#include "DNA_sequence_types.h"
#include "DNA_texture_types.h"
#include "DNA_view3d_types.h"
#include "DNA_world_types.h"
#include "DNA_userdef_types.h"
#include "DNA_property_types.h"
#include "DNA_vfont_types.h"
#include "DNA_constraint_types.h"
#include "DNA_listBase.h"
#include "DNA_gpencil_types.h"

#include "BKE_action.h"
#include "BKE_armature.h"
#include "BKE_blender.h"
#include "BKE_cloth.h"
#include "BKE_context.h"
#include "BKE_curve.h"
#include "BKE_constraint.h"
#include "BKE_depsgraph.h"
#include "BKE_displist.h"
#include "BKE_DerivedMesh.h"
#include "BKE_effect.h"
#include "BKE_font.h"
#include "BKE_fcurve.h"
#include "BKE_global.h"
#include "BKE_lattice.h"
#include "BKE_key.h"
#include "BKE_main.h"
#include "BKE_mball.h"
#include "BKE_mesh.h"
#include "BKE_modifier.h"
#include "BKE_nla.h"
#include "BKE_object.h"
#include "BKE_particle.h"
#include "BKE_sequence.h"
#include "BKE_pointcache.h"
#include "BKE_softbody.h"
#include "BKE_utildefines.h"
#include "BKE_bmesh.h"
#include "BKE_context.h"
#include "BKE_report.h"
#include "BKE_tessmesh.h"

//#include "BIF_editview.h"
//#include "BIF_editlattice.h"
//#include "BIF_editconstraint.h"
//#include "BIF_editmesh.h"
//#include "BIF_editsima.h"
//#include "BIF_editparticle.h"
#include "BIF_gl.h"
//#include "BIF_poseobject.h"
//#include "BIF_meshtools.h"
//#include "BIF_mywindow.h"
//#include "BIF_resources.h"
//#include "BIF_screen.h"
//#include "BIF_space.h"
//#include "BIF_toolbox.h"

#include "ED_anim_api.h"
#include "ED_armature.h"
#include "ED_particle.h"
#include "ED_image.h"
#include "ED_keyframing.h"
#include "ED_keyframes_edit.h"
#include "ED_object.h"
#include "ED_markers.h"
#include "ED_mesh.h"
#include "ED_types.h"
#include "ED_uvedit.h"
#include "ED_view3d.h"

#include "UI_view2d.h"

//#include "BSE_edit.h"
//#include "BDR_editobject.h"		// reset_slowparents()
//#include "BDR_gpencil.h"

#include "BLI_arithb.h"
#include "BLI_blenlib.h"
#include "BLI_editVert.h"
#include "BLI_array.h"

//#include "editmesh.h"
//
//#include "blendef.h"
//
//#include "mydevice.h"

extern ListBase editelems;

#include "transform.h"
#include "bmesh.h"

#include "BLO_sys_types.h" // for intptr_t support

/* local function prototype - for Object/Bone Constraints */
static short constraints_list_needinv(TransInfo *t, ListBase *list);

/* ************************** Functions *************************** */

static void qsort_trans_data(TransInfo *t, TransData *head, TransData *tail) {
	TransData pivot = *head;
	TransData *ihead = head;
	TransData *itail = tail;
	short connected = t->flag & T_PROP_CONNECTED;

	while (head < tail)
	{
		if (connected) {
			while ((tail->dist >= pivot.dist) && (head < tail))
				tail--;
		}
		else {
			while ((tail->rdist >= pivot.rdist) && (head < tail))
				tail--;
		}

		if (head != tail)
		{
			*head = *tail;
			head++;
		}

		if (connected) {
			while ((head->dist <= pivot.dist) && (head < tail))
				head++;
		}
		else {
			while ((head->rdist <= pivot.rdist) && (head < tail))
				head++;
		}

		if (head != tail)
		{
			*tail = *head;
			tail--;
		}
	}

	*head = pivot;
	if (ihead < head) {
		qsort_trans_data(t, ihead, head-1);
	}
	if (itail > head) {
		qsort_trans_data(t, head+1, itail);
	}
}

void sort_trans_data_dist(TransInfo *t) {
	TransData *start = t->data;
	int i = 1;

	while(i < t->total && start->flag & TD_SELECTED) {
		start++;
		i++;
	}
	qsort_trans_data(t, start, t->data + t->total - 1);
}

static void sort_trans_data(TransInfo *t)
{
	TransData *sel, *unsel;
	TransData temp;
	unsel = t->data;
	sel = t->data;
	sel += t->total - 1;
	while (sel > unsel) {
		while (unsel->flag & TD_SELECTED) {
			unsel++;
			if (unsel == sel) {
				return;
			}
		}
		while (!(sel->flag & TD_SELECTED)) {
			sel--;
			if (unsel == sel) {
				return;
			}
		}
		temp = *unsel;
		*unsel = *sel;
		*sel = temp;
		sel--;
		unsel++;
	}
}

/* distance calculated from not-selected vertex to nearest selected vertex
   warning; this is loops inside loop, has minor N^2 issues, but by sorting list it is OK */
static void set_prop_dist(TransInfo *t, short with_dist)
{
	TransData *tob;
	int a;

	for(a=0, tob= t->data; a<t->total; a++, tob++) {

		tob->rdist= 0.0f; // init, it was mallocced

		if((tob->flag & TD_SELECTED)==0) {
			TransData *td;
			int i;
			float dist, vec[3];

			tob->rdist = -1.0f; // signal for next loop

			for (i = 0, td= t->data; i < t->total; i++, td++) {
				if(td->flag & TD_SELECTED) {
					VecSubf(vec, tob->center, td->center);
					Mat3MulVecfl(tob->mtx, vec);
					dist = Normalize(vec);
					if (tob->rdist == -1.0f) {
						tob->rdist = dist;
					}
					else if (dist < tob->rdist) {
						tob->rdist = dist;
					}
				}
				else break;	// by definition transdata has selected items in beginning
			}
			if (with_dist) {
				tob->dist = tob->rdist;
			}
		}
	}
}

/* ************************** CONVERSIONS ************************* */

/* ********************* texture space ********* */

static void createTransTexspace(bContext *C, TransInfo *t)
{
	Scene *scene = CTX_data_scene(C);
	TransData *td;
	Object *ob;
	ID *id;
	short *texflag;

	ob = OBACT;

	if (ob == NULL) { // Shouldn't logically happen, but still...
		t->total = 0;
		return;
	}

	id = ob->data;
	if(id == NULL || !ELEM3( GS(id->name), ID_ME, ID_CU, ID_MB )) {
		t->total = 0;
		return;
	}

	t->total = 1;
	td= t->data= MEM_callocN(sizeof(TransData), "TransTexspace");
	td->ext= t->ext= MEM_callocN(sizeof(TransDataExtension), "TransTexspace");

	td->flag= TD_SELECTED;
	VECCOPY(td->center, ob->obmat[3]);
	td->ob = ob;

	Mat3CpyMat4(td->mtx, ob->obmat);
	Mat3CpyMat4(td->axismtx, ob->obmat);
	Mat3Ortho(td->axismtx);
	Mat3Inv(td->smtx, td->mtx);

	if (give_obdata_texspace(ob, &texflag, &td->loc, &td->ext->size, &td->ext->rot)) {
		*texflag &= ~AUTOSPACE;
	}

	VECCOPY(td->iloc, td->loc);
	VECCOPY(td->ext->irot, td->ext->rot);
	VECCOPY(td->ext->isize, td->ext->size);
}

/* ********************* edge (for crease) ***** */

static void createTransEdge(bContext *C, TransInfo *t) {
#if 0	// TRANSFORM_FIX_ME
	TransData *td = NULL;
	EditEdge *eed;
	float mtx[3][3], smtx[3][3];
	int count=0, countsel=0;
	int propmode = t->flag & T_PROP_EDIT;

	for(eed= em->edges.first; eed; eed= eed->next) {
		if(eed->h==0) {
			if (eed->f & SELECT) countsel++;
			if (propmode) count++;
		}
	}

	if (countsel == 0)
		return;

	if(propmode) {
		t->total = count;
	}
	else {
		t->total = countsel;
	}

	td= t->data= MEM_callocN(t->total * sizeof(TransData), "TransCrease");

	Mat3CpyMat4(mtx, t->obedit->obmat);
	Mat3Inv(smtx, mtx);

	for(eed= em->edges.first; eed; eed= eed->next) {
		if(eed->h==0 && (eed->f & SELECT || propmode)) {
			/* need to set center for center calculations */
			VecAddf(td->center, eed->v1->co, eed->v2->co);
			VecMulf(td->center, 0.5f);

			td->loc= NULL;
			if (eed->f & SELECT)
				td->flag= TD_SELECTED;
			else
				td->flag= 0;


			Mat3CpyMat3(td->smtx, smtx);
			Mat3CpyMat3(td->mtx, mtx);

			td->ext = NULL;
			if (t->mode == TFM_BWEIGHT) {
				td->val = &(eed->bweight);
				td->ival = eed->bweight;
			}
			else {
				td->val = &(eed->crease);
				td->ival = eed->crease;
			}

			td++;
		}
	}
#endif
}

/* ********************* pose mode ************* */

static bKinematicConstraint *has_targetless_ik(bPoseChannel *pchan)
{
	bConstraint *con= pchan->constraints.first;

	for(;con; con= con->next) {
		if(con->type==CONSTRAINT_TYPE_KINEMATIC && (con->enforce!=0.0)) {
			bKinematicConstraint *data= con->data;

			if(data->tar==NULL)
				return data;
			if(data->tar->type==OB_ARMATURE && data->subtarget[0]==0)
				return data;
		}
	}
	return NULL;
}

static short apply_targetless_ik(Object *ob)
{
	bPoseChannel *pchan, *parchan, *chanlist[256];
	bKinematicConstraint *data;
	int segcount, apply= 0;

	/* now we got a difficult situation... we have to find the
	   target-less IK pchans, and apply transformation to the all
	   pchans that were in the chain */

	for (pchan=ob->pose->chanbase.first; pchan; pchan=pchan->next) {
		data= has_targetless_ik(pchan);
		if(data && (data->flag & CONSTRAINT_IK_AUTO)) {

			/* fill the array with the bones of the chain (armature.c does same, keep it synced) */
			segcount= 0;

			/* exclude tip from chain? */
			if(!(data->flag & CONSTRAINT_IK_TIP))
				parchan= pchan->parent;
			else
				parchan= pchan;

			/* Find the chain's root & count the segments needed */
			for (; parchan; parchan=parchan->parent){
				chanlist[segcount]= parchan;
				segcount++;

				if(segcount==data->rootbone || segcount>255) break; // 255 is weak
			}
			for(;segcount;segcount--) {
				Bone *bone;
				float rmat[4][4], tmat[4][4], imat[4][4];

				/* pose_mat(b) = pose_mat(b-1) * offs_bone * channel * constraint * IK  */
				/* we put in channel the entire result of rmat= (channel * constraint * IK) */
				/* pose_mat(b) = pose_mat(b-1) * offs_bone * rmat  */
				/* rmat = pose_mat(b) * inv( pose_mat(b-1) * offs_bone ) */

				parchan= chanlist[segcount-1];
				bone= parchan->bone;
				bone->flag |= BONE_TRANSFORM;	/* ensures it gets an auto key inserted */

				if(parchan->parent) {
					Bone *parbone= parchan->parent->bone;
					float offs_bone[4][4];

					/* offs_bone =  yoffs(b-1) + root(b) + bonemat(b) */
					Mat4CpyMat3(offs_bone, bone->bone_mat);

					/* The bone's root offset (is in the parent's coordinate system) */
					VECCOPY(offs_bone[3], bone->head);

					/* Get the length translation of parent (length along y axis) */
					offs_bone[3][1]+= parbone->length;

					/* pose_mat(b-1) * offs_bone */
					if(parchan->bone->flag & BONE_HINGE) {
						/* the rotation of the parent restposition */
						Mat4CpyMat4(rmat, parbone->arm_mat);	/* rmat used as temp */

						/* the location of actual parent transform */
						VECCOPY(rmat[3], offs_bone[3]);
						offs_bone[3][0]= offs_bone[3][1]= offs_bone[3][2]= 0.0f;
						Mat4MulVecfl(parchan->parent->pose_mat, rmat[3]);

						Mat4MulMat4(tmat, offs_bone, rmat);
					}
					else if(parchan->bone->flag & BONE_NO_SCALE) {
						Mat4MulMat4(tmat, offs_bone, parchan->parent->pose_mat);
						Mat4Ortho(tmat);
					}
					else
						Mat4MulMat4(tmat, offs_bone, parchan->parent->pose_mat);

					Mat4Invert(imat, tmat);
				}
				else {
					Mat4CpyMat3(tmat, bone->bone_mat);

					VECCOPY(tmat[3], bone->head);
					Mat4Invert(imat, tmat);
				}
				/* result matrix */
				Mat4MulMat4(rmat, parchan->pose_mat, imat);

				/* apply and decompose, doesn't work for constraints or non-uniform scale well */
				{
					float rmat3[3][3], qrmat[3][3], imat[3][3], smat[3][3];

					Mat3CpyMat4(rmat3, rmat);
					
					/* rotation */
					if (parchan->rotmode > 0) 
						Mat3ToEulO(rmat3, parchan->eul, parchan->rotmode);
					else if (parchan->rotmode == ROT_MODE_AXISANGLE)
						Mat3ToAxisAngle(rmat3, parchan->rotAxis, &pchan->rotAngle);
					else
						Mat3ToQuat(rmat3, parchan->quat);
					
					/* for size, remove rotation */
					/* causes problems with some constraints (so apply only if needed) */
					if (data->flag & CONSTRAINT_IK_STRETCH) {
						if (parchan->rotmode > 0)
							EulOToMat3(parchan->eul, parchan->rotmode, qrmat);
						else if (parchan->rotmode == ROT_MODE_AXISANGLE)
							AxisAngleToMat3(parchan->rotAxis, parchan->rotAngle, qrmat);
						else
							QuatToMat3(parchan->quat, qrmat);
						
						Mat3Inv(imat, qrmat);
						Mat3MulMat3(smat, rmat3, imat);
						Mat3ToSize(smat, parchan->size);
					}
					
					/* causes problems with some constraints (e.g. childof), so disable this */
					/* as it is IK shouldn't affect location directly */
					/* VECCOPY(parchan->loc, rmat[3]); */
				}

			}

			apply= 1;
			data->flag &= ~CONSTRAINT_IK_AUTO;
		}
	}

	return apply;
}

static void add_pose_transdata(TransInfo *t, bPoseChannel *pchan, Object *ob, TransData *td)
{
	Bone *bone= pchan->bone;
	float pmat[3][3], omat[3][3];
	float cmat[3][3], tmat[3][3];
	float vec[3];

	VECCOPY(vec, pchan->pose_mat[3]);
	VECCOPY(td->center, vec);

	td->ob = ob;
	td->flag = TD_SELECTED;
	if (bone->flag & BONE_HINGE_CHILD_TRANSFORM)
	{
		td->flag |= TD_NOCENTER;
	}

	if (bone->flag & BONE_TRANSFORM_CHILD)
	{
		td->flag |= TD_NOCENTER;
		td->flag |= TD_NO_LOC;
	}

	td->protectflag= pchan->protectflag;

	td->loc = pchan->loc;
	VECCOPY(td->iloc, pchan->loc);

	td->ext->size= pchan->size;
	VECCOPY(td->ext->isize, pchan->size);

	if (pchan->rotmode > 0) {
		td->ext->rot= pchan->eul;
		td->ext->rotAxis= NULL;
		td->ext->rotAngle= NULL;
		td->ext->quat= NULL;
		
		VECCOPY(td->ext->irot, pchan->eul);
	}
	else if (pchan->rotmode == ROT_MODE_AXISANGLE) {
		td->ext->rot= NULL;
		td->ext->rotAxis= pchan->rotAxis;
		td->ext->rotAngle= &pchan->rotAngle;
		td->ext->quat= NULL;
		
		td->ext->irotAngle= pchan->rotAngle;
		VECCOPY(td->ext->irotAxis, pchan->rotAxis);
	}
	else {
		td->ext->rot= NULL;
		td->ext->rotAxis= NULL;
		td->ext->rotAngle= NULL;
		td->ext->quat= pchan->quat;
		
		QUATCOPY(td->ext->iquat, pchan->quat);
	}
	td->rotOrder= pchan->rotmode;
	

	/* proper way to get parent transform + own transform + constraints transform */
	Mat3CpyMat4(omat, ob->obmat);

	if (pchan->parent) {
		if(pchan->bone->flag & BONE_HINGE)
			Mat3CpyMat4(pmat, pchan->parent->bone->arm_mat);
		else
			Mat3CpyMat4(pmat, pchan->parent->pose_mat);

		if (constraints_list_needinv(t, &pchan->constraints)) {
			Mat3CpyMat4(tmat, pchan->constinv);
			Mat3Inv(cmat, tmat);
			Mat3MulSerie(td->mtx, pchan->bone->bone_mat, pmat, omat, cmat, 0,0,0,0);    // dang mulserie swaps args
		}
		else
			Mat3MulSerie(td->mtx, pchan->bone->bone_mat, pmat, omat, 0,0,0,0,0);    // dang mulserie swaps args
	}
	else {
		if (constraints_list_needinv(t, &pchan->constraints)) {
			Mat3CpyMat4(tmat, pchan->constinv);
			Mat3Inv(cmat, tmat);
			Mat3MulSerie(td->mtx, pchan->bone->bone_mat, omat, cmat, 0,0,0,0,0);    // dang mulserie swaps args
		}
		else
			Mat3MulMat3(td->mtx, omat, pchan->bone->bone_mat);  // Mat3MulMat3 has swapped args!
	}

	Mat3Inv(td->smtx, td->mtx);

	/* for axismat we use bone's own transform */
	Mat3CpyMat4(pmat, pchan->pose_mat);
	Mat3MulMat3(td->axismtx, omat, pmat);
	Mat3Ortho(td->axismtx);

	if (t->mode==TFM_BONESIZE) {
		bArmature *arm= t->poseobj->data;

		if(arm->drawtype==ARM_ENVELOPE) {
			td->loc= NULL;
			td->val= &bone->dist;
			td->ival= bone->dist;
		}
		else {
			// abusive storage of scale in the loc pointer :)
			td->loc= &bone->xwidth;
			VECCOPY (td->iloc, td->loc);
			td->val= NULL;
		}
	}

	/* in this case we can do target-less IK grabbing */
	if (t->mode==TFM_TRANSLATION) {
		bKinematicConstraint *data= has_targetless_ik(pchan);
		if(data) {
			if(data->flag & CONSTRAINT_IK_TIP) {
				VECCOPY(data->grabtarget, pchan->pose_tail);
			}
			else {
				VECCOPY(data->grabtarget, pchan->pose_head);
			}
			td->loc = data->grabtarget;
			VECCOPY(td->iloc, td->loc);
			data->flag |= CONSTRAINT_IK_AUTO;

			/* only object matrix correction */
			Mat3CpyMat3 (td->mtx, omat);
			Mat3Inv (td->smtx, td->mtx);
		}
	}

	/* store reference to first constraint */
	td->con= pchan->constraints.first;
}

static void bone_children_clear_transflag(int mode, short around, ListBase *lb)
{
	Bone *bone= lb->first;

	for(;bone;bone= bone->next) {
		if((bone->flag & BONE_HINGE) && (bone->flag & BONE_CONNECTED))
		{
			bone->flag |= BONE_HINGE_CHILD_TRANSFORM;
		}
		else if (bone->flag & BONE_TRANSFORM && (mode == TFM_ROTATION || mode == TFM_TRACKBALL) && around == V3D_LOCAL)
		{
			bone->flag |= BONE_TRANSFORM_CHILD;
		}
		else
		{
			bone->flag &= ~BONE_TRANSFORM;
		}

		bone_children_clear_transflag(mode, around, &bone->childbase);
	}
}

/* sets transform flags in the bones, returns total */
int count_set_pose_transflags(int *out_mode, short around, Object *ob)
{
	bArmature *arm= ob->data;
	bPoseChannel *pchan;
	Bone *bone;
	int mode = *out_mode;
	int hastranslation = 0;
	int total = 0;

	for(pchan = ob->pose->chanbase.first; pchan; pchan = pchan->next) {
		bone = pchan->bone;
		if(bone->layer & arm->layer) {
			if(bone->flag & BONE_SELECTED)
				bone->flag |= BONE_TRANSFORM;
			else
				bone->flag &= ~BONE_TRANSFORM;

			bone->flag &= ~BONE_HINGE_CHILD_TRANSFORM;
			bone->flag &= ~BONE_TRANSFORM_CHILD;
		}
		else
			bone->flag &= ~BONE_TRANSFORM;
	}

	/* make sure no bone can be transformed when a parent is transformed */
	/* since pchans are depsgraph sorted, the parents are in beginning of list */
	if(mode != TFM_BONESIZE) {
		for(pchan = ob->pose->chanbase.first; pchan; pchan = pchan->next) {
			bone = pchan->bone;
			if(bone->flag & BONE_TRANSFORM)
				bone_children_clear_transflag(mode, around, &bone->childbase);
		}
	}
	/* now count, and check if we have autoIK or have to switch from translate to rotate */
	hastranslation = 0;

	for(pchan = ob->pose->chanbase.first; pchan; pchan = pchan->next) {
		bone = pchan->bone;
		if(bone->flag & BONE_TRANSFORM) {

			total++;

			if(mode == TFM_TRANSLATION) {
				if( has_targetless_ik(pchan)==NULL ) {
					if(pchan->parent && (pchan->bone->flag & BONE_CONNECTED)) {
						if(pchan->bone->flag & BONE_HINGE_CHILD_TRANSFORM)
							hastranslation = 1;
					}
					else if((pchan->protectflag & OB_LOCK_LOC)!=OB_LOCK_LOC)
						hastranslation = 1;
				}
				else
					hastranslation = 1;
			}
		}
	}

	/* if there are no translatable bones, do rotation */
	if(mode == TFM_TRANSLATION && !hastranslation)
	{
		*out_mode = TFM_ROTATION;
	}

	return total;
}


/* -------- Auto-IK ---------- */

/* adjust pose-channel's auto-ik chainlen */
static void pchan_autoik_adjust (bPoseChannel *pchan, short chainlen)
{
	bConstraint *con;

	/* don't bother to search if no valid constraints */
	if ((pchan->constflag & (PCHAN_HAS_IK|PCHAN_HAS_TARGET))==0)
		return;

	/* check if pchan has ik-constraint */
	for (con= pchan->constraints.first; con; con= con->next) {
		if (con->type == CONSTRAINT_TYPE_KINEMATIC && (con->enforce!=0.0)) {
			bKinematicConstraint *data= con->data;

			/* only accept if a temporary one (for auto-ik) */
			if (data->flag & CONSTRAINT_IK_TEMP) {
				/* chainlen is new chainlen, but is limited by maximum chainlen */
				if ((chainlen==0) || (chainlen > data->max_rootbone))
					data->rootbone= data->max_rootbone;
				else
					data->rootbone= chainlen;
			}
		}
	}
}

/* change the chain-length of auto-ik */
void transform_autoik_update (TransInfo *t, short mode)
{
	short *chainlen= &t->settings->autoik_chainlen;
	bPoseChannel *pchan;

	/* mode determines what change to apply to chainlen */
	if (mode == 1) {
		/* mode=1 is from WHEELMOUSEDOWN... increases len */
		(*chainlen)++;
	}
	else if (mode == -1) {
		/* mode==-1 is from WHEELMOUSEUP... decreases len */
		if (*chainlen > 0) (*chainlen)--;
	}

	/* sanity checks (don't assume t->poseobj is set, or that it is an armature) */
	if (ELEM(NULL, t->poseobj, t->poseobj->pose))
		return;

	/* apply to all pose-channels */
	for (pchan=t->poseobj->pose->chanbase.first; pchan; pchan=pchan->next) {
		pchan_autoik_adjust(pchan, *chainlen);
	}
}

/* frees temporal IKs */
static void pose_grab_with_ik_clear(Object *ob)
{
	bKinematicConstraint *data;
	bPoseChannel *pchan;
	bConstraint *con, *next;

	for (pchan= ob->pose->chanbase.first; pchan; pchan= pchan->next) {
		/* clear all temporary lock flags */
		pchan->ikflag &= ~(BONE_IK_NO_XDOF_TEMP|BONE_IK_NO_YDOF_TEMP|BONE_IK_NO_ZDOF_TEMP);

		pchan->constflag &= ~(PCHAN_HAS_IK|PCHAN_HAS_TARGET);
		/* remove all temporary IK-constraints added */
		for (con= pchan->constraints.first; con; con= next) {
			next= con->next;
			if (con->type==CONSTRAINT_TYPE_KINEMATIC) {
				data= con->data;
				if (data->flag & CONSTRAINT_IK_TEMP) {
					BLI_remlink(&pchan->constraints, con);
					MEM_freeN(con->data);
					MEM_freeN(con);
					continue;
				}
				pchan->constflag |= PCHAN_HAS_IK;
				if(data->tar==NULL || (data->tar->type==OB_ARMATURE && data->subtarget[0]==0))
					pchan->constflag |= PCHAN_HAS_TARGET;
			}
		}
	}
}

/* adds the IK to pchan - returns if added */
static short pose_grab_with_ik_add(bPoseChannel *pchan)
{
	bKinematicConstraint *data;
	bConstraint *con;
	bConstraint *targetless = 0;

	/* Sanity check */
	if (pchan == NULL)
		return 0;

	/* Rule: not if there's already an IK on this channel */
	for (con= pchan->constraints.first; con; con= con->next) {
		if (con->type==CONSTRAINT_TYPE_KINEMATIC) {
			bKinematicConstraint *data= con->data;
			if(data->tar==NULL || (data->tar->type==OB_ARMATURE && data->subtarget[0]==0)) {
				targetless = con;
				/* but, if this is a targetless IK, we make it auto anyway (for the children loop) */
				if (con->enforce!=0.0f) {
					targetless->flag |= CONSTRAINT_IK_AUTO;
					return 0;
				}
			}
			if ((con->flag & CONSTRAINT_DISABLE)==0 && (con->enforce!=0.0f))
				return 0;
		}
	}

	con = add_new_constraint(CONSTRAINT_TYPE_KINEMATIC);
	BLI_addtail(&pchan->constraints, con);
	pchan->constflag |= (PCHAN_HAS_IK|PCHAN_HAS_TARGET);	/* for draw, but also for detecting while pose solving */
	data= con->data;
	if (targetless) { /* if exists use values from last targetless IK-constraint as base */
		*data = *((bKinematicConstraint*)targetless->data);
	}
	else
		data->flag= CONSTRAINT_IK_TIP;
	data->flag |= CONSTRAINT_IK_TEMP|CONSTRAINT_IK_AUTO;
	VECCOPY(data->grabtarget, pchan->pose_tail);
	data->rootbone= 1;

	/* we include only a connected chain */
	while ((pchan) && (pchan->bone->flag & BONE_CONNECTED)) {
		/* here, we set ik-settings for bone from pchan->protectflag */
		if (pchan->protectflag & OB_LOCK_ROTX) pchan->ikflag |= BONE_IK_NO_XDOF_TEMP;
		if (pchan->protectflag & OB_LOCK_ROTY) pchan->ikflag |= BONE_IK_NO_YDOF_TEMP;
		if (pchan->protectflag & OB_LOCK_ROTZ) pchan->ikflag |= BONE_IK_NO_ZDOF_TEMP;

		/* now we count this pchan as being included */
		data->rootbone++;
		pchan= pchan->parent;
	}

	/* make a copy of maximum chain-length */
	data->max_rootbone= data->rootbone;

	return 1;
}

/* bone is a candidate to get IK, but we don't do it if it has children connected */
static short pose_grab_with_ik_children(bPose *pose, Bone *bone)
{
	Bone *bonec;
	short wentdeeper=0, added=0;

	/* go deeper if children & children are connected */
	for (bonec= bone->childbase.first; bonec; bonec= bonec->next) {
		if (bonec->flag & BONE_CONNECTED) {
			wentdeeper= 1;
			added+= pose_grab_with_ik_children(pose, bonec);
		}
	}
	if (wentdeeper==0) {
		bPoseChannel *pchan= get_pose_channel(pose, bone->name);
		if (pchan)
			added+= pose_grab_with_ik_add(pchan);
	}

	return added;
}

/* main call which adds temporal IK chains */
static short pose_grab_with_ik(Object *ob)
{
	bArmature *arm;
	bPoseChannel *pchan, *parent;
	Bone *bonec;
	short tot_ik= 0;

	if ((ob==NULL) || (ob->pose==NULL) || (ob->mode & OB_MODE_POSE)==0)
		return 0;

	arm = ob->data;

	/* Rule: allow multiple Bones (but they must be selected, and only one ik-solver per chain should get added) */
	for (pchan= ob->pose->chanbase.first; pchan; pchan= pchan->next) {
		if (pchan->bone->layer & arm->layer) {
			if (pchan->bone->flag & BONE_SELECTED) {
				/* Rule: no IK for solitatry (unconnected) bones */
				for (bonec=pchan->bone->childbase.first; bonec; bonec=bonec->next) {
					if (bonec->flag & BONE_CONNECTED) {
						break;
					}
				}
				if ((pchan->bone->flag & BONE_CONNECTED)==0 && (bonec == NULL))
					continue;

				/* rule: if selected Bone is not a root bone, it gets a temporal IK */
				if (pchan->parent) {
					/* only adds if there's no IK yet (and no parent bone was selected) */
					for (parent= pchan->parent; parent; parent= parent->parent) {
						if (parent->bone->flag & BONE_SELECTED)
							break;
					}
					if (parent == NULL)
						tot_ik += pose_grab_with_ik_add(pchan);
				}
				else {
					/* rule: go over the children and add IK to the tips */
					tot_ik += pose_grab_with_ik_children(ob->pose, pchan->bone);
				}
			}
		}
	}

	return (tot_ik) ? 1 : 0;
}


/* only called with pose mode active object now */
static void createTransPose(bContext *C, TransInfo *t, Object *ob)
{
	bArmature *arm;
	bPoseChannel *pchan;
	TransData *td;
	TransDataExtension *tdx;
	short ik_on= 0;
	int i;

	t->total= 0;

	/* check validity of state */
	arm= get_armature(ob);
	if ((arm==NULL) || (ob->pose==NULL)) return;

	if (arm->flag & ARM_RESTPOS) {
		if (ELEM(t->mode, TFM_DUMMY, TFM_BONESIZE)==0) {
			// XXX use transform operator reports
			// BKE_report(op->reports, RPT_ERROR, "Can't select linked when sync selection is enabled.");
			return;
		}
	}

	/* do we need to add temporal IK chains? */
	if ((arm->flag & ARM_AUTO_IK) && t->mode==TFM_TRANSLATION) {
		ik_on= pose_grab_with_ik(ob);
		if (ik_on) t->flag |= T_AUTOIK;
	}

	/* set flags and count total (warning, can change transform to rotate) */
	t->total = count_set_pose_transflags(&t->mode, t->around, ob);

	if(t->total == 0) return;

	t->flag |= T_POSE;
	t->poseobj= ob;	/* we also allow non-active objects to be transformed, in weightpaint */

	/* init trans data */
    td = t->data = MEM_callocN(t->total*sizeof(TransData), "TransPoseBone");
    tdx = t->ext = MEM_callocN(t->total*sizeof(TransDataExtension), "TransPoseBoneExt");
	for(i=0; i<t->total; i++, td++, tdx++) {
		td->ext= tdx;
		td->val = NULL;
	}

	/* use pose channels to fill trans data */
	td= t->data;
	for (pchan= ob->pose->chanbase.first; pchan; pchan= pchan->next) {
		if (pchan->bone->flag & BONE_TRANSFORM) {
			add_pose_transdata(t, pchan, ob, td);
			td++;
		}
	}

	if(td != (t->data+t->total)) {
		// XXX use transform operator reports
		// BKE_report(op->reports, RPT_DEBUG, "Bone selection count error.");
	}

	/* initialise initial auto=ik chainlen's? */
	if (ik_on) transform_autoik_update(t, 0);
}

/* ********************* armature ************** */

static void createTransArmatureVerts(bContext *C, TransInfo *t)
{
	EditBone *ebo;
	bArmature *arm= t->obedit->data;
	ListBase *edbo = arm->edbo;
	TransData *td;
	float mtx[3][3], smtx[3][3], delta[3], bonemat[3][3];

	t->total = 0;
	for (ebo = edbo->first; ebo; ebo = ebo->next)
	{
		if(ebo->layer & arm->layer)
		{
			if (t->mode==TFM_BONESIZE)
			{
				if (ebo->flag & BONE_SELECTED)
					t->total++;
			}
			else if (t->mode==TFM_BONE_ROLL)
			{
				if (ebo->flag & BONE_SELECTED)
					t->total++;
			}
			else
			{
				if (ebo->flag & BONE_TIPSEL)
					t->total++;
				if (ebo->flag & BONE_ROOTSEL)
					t->total++;
			}
		}
	}

    if (!t->total) return;

	Mat3CpyMat4(mtx, t->obedit->obmat);
	Mat3Inv(smtx, mtx);

    td = t->data = MEM_callocN(t->total*sizeof(TransData), "TransEditBone");

	for (ebo = edbo->first; ebo; ebo = ebo->next)
	{
		ebo->oldlength = ebo->length;	// length==0.0 on extrude, used for scaling radius of bone points

		if(ebo->layer & arm->layer) {
			if (t->mode==TFM_BONE_ENVELOPE)
			{
				if (ebo->flag & BONE_ROOTSEL)
				{
					td->val= &ebo->rad_head;
					td->ival= *td->val;

					VECCOPY (td->center, ebo->head);
					td->flag= TD_SELECTED;

					Mat3CpyMat3(td->smtx, smtx);
					Mat3CpyMat3(td->mtx, mtx);

					td->loc = NULL;
					td->ext = NULL;

					td++;
				}
				if (ebo->flag & BONE_TIPSEL)
				{
					td->val= &ebo->rad_tail;
					td->ival= *td->val;
					VECCOPY (td->center, ebo->tail);
					td->flag= TD_SELECTED;

					Mat3CpyMat3(td->smtx, smtx);
					Mat3CpyMat3(td->mtx, mtx);

					td->loc = NULL;
					td->ext = NULL;

					td++;
				}

			}
			else if (t->mode==TFM_BONESIZE)
			{
				if (ebo->flag & BONE_SELECTED) {
					if(arm->drawtype==ARM_ENVELOPE)
					{
						td->loc= NULL;
						td->val= &ebo->dist;
						td->ival= ebo->dist;
					}
					else
					{
						// abusive storage of scale in the loc pointer :)
						td->loc= &ebo->xwidth;
						VECCOPY (td->iloc, td->loc);
						td->val= NULL;
					}
					VECCOPY (td->center, ebo->head);
					td->flag= TD_SELECTED;

					/* use local bone matrix */
					VecSubf(delta, ebo->tail, ebo->head);
					vec_roll_to_mat3(delta, ebo->roll, bonemat);
					Mat3MulMat3(td->mtx, mtx, bonemat);
					Mat3Inv(td->smtx, td->mtx);

					Mat3CpyMat3(td->axismtx, td->mtx);
					Mat3Ortho(td->axismtx);

					td->ext = NULL;

					td++;
				}
			}
			else if (t->mode==TFM_BONE_ROLL)
			{
				if (ebo->flag & BONE_SELECTED)
				{
					td->loc= NULL;
					td->val= &(ebo->roll);
					td->ival= ebo->roll;

					VECCOPY (td->center, ebo->head);
					td->flag= TD_SELECTED;

					td->ext = NULL;

					td++;
				}
			}
			else
			{
				if (ebo->flag & BONE_TIPSEL)
				{
					VECCOPY (td->iloc, ebo->tail);
					VECCOPY (td->center, td->iloc);
					td->loc= ebo->tail;
					td->flag= TD_SELECTED;
					if (ebo->flag & BONE_EDITMODE_LOCKED)
						td->protectflag = OB_LOCK_LOC|OB_LOCK_ROT|OB_LOCK_SCALE;

					Mat3CpyMat3(td->smtx, smtx);
					Mat3CpyMat3(td->mtx, mtx);

					VecSubf(delta, ebo->tail, ebo->head);
					vec_roll_to_mat3(delta, ebo->roll, td->axismtx);

					if ((ebo->flag & BONE_ROOTSEL) == 0)
					{
						td->extra = ebo;
					}

					td->ext = NULL;
					td->val = NULL;

					td++;
				}
				if (ebo->flag & BONE_ROOTSEL)
				{
					VECCOPY (td->iloc, ebo->head);
					VECCOPY (td->center, td->iloc);
					td->loc= ebo->head;
					td->flag= TD_SELECTED;
					if (ebo->flag & BONE_EDITMODE_LOCKED)
						td->protectflag = OB_LOCK_LOC|OB_LOCK_ROT|OB_LOCK_SCALE;

					Mat3CpyMat3(td->smtx, smtx);
					Mat3CpyMat3(td->mtx, mtx);

					VecSubf(delta, ebo->tail, ebo->head);
					vec_roll_to_mat3(delta, ebo->roll, td->axismtx);

					td->extra = ebo; /* to fix roll */

					td->ext = NULL;
					td->val = NULL;

					td++;
				}
			}
		}
	}
}

/* ********************* meta elements ********* */

static void createTransMBallVerts(bContext *C, TransInfo *t)
{
	MetaBall *mb = (MetaBall*)t->obedit->data;
 	MetaElem *ml;
	TransData *td;
	TransDataExtension *tx;
	float mtx[3][3], smtx[3][3];
	int count=0, countsel=0;
	int propmode = t->flag & T_PROP_EDIT;

	/* count totals */
	for(ml= mb->editelems->first; ml; ml= ml->next) {
		if(ml->flag & SELECT) countsel++;
		if(propmode) count++;
	}

	/* note: in prop mode we need at least 1 selected */
	if (countsel==0) return;

	if(propmode) t->total = count;
	else t->total = countsel;

	td = t->data= MEM_callocN(t->total*sizeof(TransData), "TransObData(MBall EditMode)");
	tx = t->ext = MEM_callocN(t->total*sizeof(TransDataExtension), "MetaElement_TransExtension");

	Mat3CpyMat4(mtx, t->obedit->obmat);
	Mat3Inv(smtx, mtx);

	for(ml= mb->editelems->first; ml; ml= ml->next) {
		if(propmode || (ml->flag & SELECT)) {
			td->loc= &ml->x;
			VECCOPY(td->iloc, td->loc);
			VECCOPY(td->center, td->loc);

			if(ml->flag & SELECT) td->flag= TD_SELECTED | TD_USEQUAT | TD_SINGLESIZE;
			else td->flag= TD_USEQUAT;

			Mat3CpyMat3(td->smtx, smtx);
			Mat3CpyMat3(td->mtx, mtx);

			td->ext = tx;

			/* Radius of MetaElem (mass of MetaElem influence) */
			if(ml->flag & MB_SCALE_RAD){
				td->val = &ml->rad;
				td->ival = ml->rad;
			}
			else{
				td->val = &ml->s;
				td->ival = ml->s;
			}

			/* expx/expy/expz determine "shape" of some MetaElem types */
			tx->size = &ml->expx;
			tx->isize[0] = ml->expx;
			tx->isize[1] = ml->expy;
			tx->isize[2] = ml->expz;

			/* quat is used for rotation of MetaElem */
			tx->quat = ml->quat;
			QUATCOPY(tx->iquat, ml->quat);

			tx->rot = NULL;

			td++;
			tx++;
		}
	}
}

/* ********************* curve/surface ********* */

static void calc_distanceCurveVerts(TransData *head, TransData *tail) {
	TransData *td, *td_near = NULL;
	for (td = head; td<=tail; td++) {
		if (td->flag & TD_SELECTED) {
			td_near = td;
			td->dist = 0.0f;
		}
		else if(td_near) {
			float dist;
			dist = VecLenf(td_near->center, td->center);
			if (dist < (td-1)->dist) {
				td->dist = (td-1)->dist;
			}
			else {
				td->dist = dist;
			}
		}
		else {
			td->dist = MAXFLOAT;
			td->flag |= TD_NOTCONNECTED;
		}
	}
	td_near = NULL;
	for (td = tail; td>=head; td--) {
		if (td->flag & TD_SELECTED) {
			td_near = td;
			td->dist = 0.0f;
		}
		else if(td_near) {
			float dist;
			dist = VecLenf(td_near->center, td->center);
			if (td->flag & TD_NOTCONNECTED || dist < td->dist || (td+1)->dist < td->dist) {
				td->flag &= ~TD_NOTCONNECTED;
				if (dist < (td+1)->dist) {
					td->dist = (td+1)->dist;
				}
				else {
					td->dist = dist;
				}
			}
		}
	}
}

/* Utility function for getting the handle data from bezier's */
TransDataCurveHandleFlags *initTransDataCurveHandles(TransData *td, struct BezTriple *bezt) {
	TransDataCurveHandleFlags *hdata;
	td->flag |= TD_BEZTRIPLE;
	hdata = td->hdata = MEM_mallocN(sizeof(TransDataCurveHandleFlags), "CuHandle Data");
	hdata->ih1 = bezt->h1;
	hdata->h1 = &bezt->h1;
	hdata->ih2 = bezt->h2; /* incase the second is not selected */
	hdata->h2 = &bezt->h2;
	return hdata;
}

static void createTransCurveVerts(bContext *C, TransInfo *t)
{
	Object *obedit= CTX_data_edit_object(C);
	Curve *cu= obedit->data;
	TransData *td = NULL;
  	Nurb *nu;
	BezTriple *bezt;
	BPoint *bp;
	float mtx[3][3], smtx[3][3];
	int a;
	int count=0, countsel=0;
	int propmode = t->flag & T_PROP_EDIT;
	short hide_handles = (cu->drawflag & CU_HIDE_HANDLES);
	
	/* to be sure */
	if(cu->editnurb==NULL) return;

	/* count total of vertices, check identical as in 2nd loop for making transdata! */
	for(nu= cu->editnurb->first; nu; nu= nu->next) {
		if(nu->type == CU_BEZIER) {
			for(a=0, bezt= nu->bezt; a<nu->pntsu; a++, bezt++) {
				if(bezt->hide==0) {
					if (hide_handles) {
						if(bezt->f2 & SELECT) countsel+=3;
						if(propmode) count+= 3;
					} else {
						if(bezt->f1 & SELECT) countsel++;
						if(bezt->f2 & SELECT) countsel++;
						if(bezt->f3 & SELECT) countsel++;
						if(propmode) count+= 3;
					}
				}
			}
		}
		else {
			for(a= nu->pntsu*nu->pntsv, bp= nu->bp; a>0; a--, bp++) {
				if(bp->hide==0) {
					if(propmode) count++;
					if(bp->f1 & SELECT) countsel++;
				}
			}
		}
	}
	/* note: in prop mode we need at least 1 selected */
	if (countsel==0) return;

	if(propmode) t->total = count;
	else t->total = countsel;
	t->data= MEM_callocN(t->total*sizeof(TransData), "TransObData(Curve EditMode)");

	Mat3CpyMat4(mtx, t->obedit->obmat);
	Mat3Inv(smtx, mtx);

    td = t->data;
	for(nu= cu->editnurb->first; nu; nu= nu->next) {
		if(nu->type == CU_BEZIER) {
			TransData *head, *tail;
			head = tail = td;
			for(a=0, bezt= nu->bezt; a<nu->pntsu; a++, bezt++) {
				if(bezt->hide==0) {
					TransDataCurveHandleFlags *hdata = NULL;

					if(		propmode ||
							((bezt->f2 & SELECT) && hide_handles) ||
							((bezt->f1 & SELECT) && hide_handles == 0)
					  ) {
						VECCOPY(td->iloc, bezt->vec[0]);
						td->loc= bezt->vec[0];
						VECCOPY(td->center, bezt->vec[1]);
						if (hide_handles) {
							if(bezt->f2 & SELECT) td->flag= TD_SELECTED;
							else td->flag= 0;
						} else {
							if(bezt->f1 & SELECT) td->flag= TD_SELECTED;
							else td->flag= 0;
						}
						td->ext = NULL;
						td->val = NULL;

						hdata = initTransDataCurveHandles(td, bezt);

						Mat3CpyMat3(td->smtx, smtx);
						Mat3CpyMat3(td->mtx, mtx);

						td++;
						count++;
						tail++;
					}

					/* This is the Curve Point, the other two are handles */
					if(propmode || (bezt->f2 & SELECT)) {
						VECCOPY(td->iloc, bezt->vec[1]);
						td->loc= bezt->vec[1];
						VECCOPY(td->center, td->loc);
						if(bezt->f2 & SELECT) td->flag= TD_SELECTED;
						else td->flag= 0;
						td->ext = NULL;

						if (t->mode==TFM_CURVE_SHRINKFATTEN) { /* || t->mode==TFM_RESIZE) {*/ /* TODO - make points scale */
							td->val = &(bezt->radius);
							td->ival = bezt->radius;
						} else if (t->mode==TFM_TILT) {
							td->val = &(bezt->alfa);
							td->ival = bezt->alfa;
						} else {
							td->val = NULL;
						}

						Mat3CpyMat3(td->smtx, smtx);
						Mat3CpyMat3(td->mtx, mtx);

						if ((bezt->f1&SELECT)==0 && (bezt->f3&SELECT)==0)
						/* If the middle is selected but the sides arnt, this is needed */
						if (hdata==NULL) { /* if the handle was not saved by the previous handle */
							hdata = initTransDataCurveHandles(td, bezt);
						}

						td++;
						count++;
						tail++;
					}
					if(		propmode ||
							((bezt->f2 & SELECT) && hide_handles) ||
							((bezt->f3 & SELECT) && hide_handles == 0)
					  ) {
						VECCOPY(td->iloc, bezt->vec[2]);
						td->loc= bezt->vec[2];
						VECCOPY(td->center, bezt->vec[1]);
						if (hide_handles) {
							if(bezt->f2 & SELECT) td->flag= TD_SELECTED;
							else td->flag= 0;
						} else {
							if(bezt->f3 & SELECT) td->flag= TD_SELECTED;
							else td->flag= 0;
						}
						td->ext = NULL;
						td->val = NULL;

						if (hdata==NULL) { /* if the handle was not saved by the previous handle */
							hdata = initTransDataCurveHandles(td, bezt);
						}

						Mat3CpyMat3(td->smtx, smtx);
						Mat3CpyMat3(td->mtx, mtx);

						td++;
						count++;
						tail++;
					}
				}
				else if (propmode && head != tail) {
					calc_distanceCurveVerts(head, tail-1);
					head = tail;
				}
			}
			if (propmode && head != tail)
				calc_distanceCurveVerts(head, tail-1);

			/* TODO - in the case of tilt and radius we can also avoid allocating the initTransDataCurveHandles
			 * but for now just dont change handle types */
			if (ELEM(t->mode, TFM_CURVE_SHRINKFATTEN, TFM_TILT) == 0)
				testhandlesNurb(nu); /* sets the handles based on their selection, do this after the data is copied to the TransData */
		}
		else {
			TransData *head, *tail;
			head = tail = td;
			for(a= nu->pntsu*nu->pntsv, bp= nu->bp; a>0; a--, bp++) {
				if(bp->hide==0) {
					if(propmode || (bp->f1 & SELECT)) {
						VECCOPY(td->iloc, bp->vec);
						td->loc= bp->vec;
						VECCOPY(td->center, td->loc);
						if(bp->f1 & SELECT) td->flag= TD_SELECTED;
						else td->flag= 0;
						td->ext = NULL;

						if (t->mode==TFM_CURVE_SHRINKFATTEN || t->mode==TFM_RESIZE) {
							td->val = &(bp->radius);
							td->ival = bp->radius;
						} else {
							td->val = &(bp->alfa);
							td->ival = bp->alfa;
						}

						Mat3CpyMat3(td->smtx, smtx);
						Mat3CpyMat3(td->mtx, mtx);

						td++;
						count++;
						tail++;
					}
				}
				else if (propmode && head != tail) {
					calc_distanceCurveVerts(head, tail-1);
					head = tail;
				}
			}
			if (propmode && head != tail)
				calc_distanceCurveVerts(head, tail-1);
		}
	}
}

/* ********************* lattice *************** */

static void createTransLatticeVerts(bContext *C, TransInfo *t)
{
	Lattice *latt = ((Lattice*)t->obedit->data)->editlatt;
	TransData *td = NULL;
	BPoint *bp;
	float mtx[3][3], smtx[3][3];
	int a;
	int count=0, countsel=0;
	int propmode = t->flag & T_PROP_EDIT;

	bp = latt->def;
	a  = latt->pntsu * latt->pntsv * latt->pntsw;
	while(a--) {
		if(bp->hide==0) {
			if(bp->f1 & SELECT) countsel++;
			if(propmode) count++;
		}
		bp++;
	}

 	/* note: in prop mode we need at least 1 selected */
	if (countsel==0) return;

	if(propmode) t->total = count;
	else t->total = countsel;
	t->data= MEM_callocN(t->total*sizeof(TransData), "TransObData(Lattice EditMode)");

	Mat3CpyMat4(mtx, t->obedit->obmat);
	Mat3Inv(smtx, mtx);

	td = t->data;
	bp = latt->def;
	a  = latt->pntsu * latt->pntsv * latt->pntsw;
	while(a--) {
		if(propmode || (bp->f1 & SELECT)) {
			if(bp->hide==0) {
				VECCOPY(td->iloc, bp->vec);
				td->loc= bp->vec;
				VECCOPY(td->center, td->loc);
				if(bp->f1 & SELECT) td->flag= TD_SELECTED;
				else td->flag= 0;
				Mat3CpyMat3(td->smtx, smtx);
				Mat3CpyMat3(td->mtx, mtx);

				td->ext = NULL;
				td->val = NULL;

				td++;
				count++;
			}
		}
		bp++;
	}
}

/* ******************* particle edit **************** */
static void createTransParticleVerts(bContext *C, TransInfo *t)
{
	TransData *td = NULL;
	TransDataExtension *tx;
	Base *base = CTX_data_active_base(C);
	Object *ob = CTX_data_active_object(C);
	ParticleEditSettings *pset = PE_settings(t->scene);
	PTCacheEdit *edit = PE_get_current(t->scene, ob);
	ParticleSystem *psys = NULL;
	ParticleSystemModifierData *psmd = NULL;
	PTCacheEditPoint *point;
	PTCacheEditKey *key;
	float mat[4][4];
	int i,k, transformparticle;
	int count = 0, hasselected = 0;
	int propmode = t->flag & T_PROP_EDIT;

	if(edit==NULL || t->settings->particle.selectmode==SCE_SELECT_PATH) return;

	psys = edit->psys;

	if(psys)
		psmd = psys_get_modifier(ob,psys);

	base->flag |= BA_HAS_RECALC_DATA;

	for(i=0, point=edit->points; i<edit->totpoint; i++, point++) {
		point->flag &= ~PEP_TRANSFORM;
		transformparticle= 0;

		if((point->flag & PEP_HIDE)==0) {
			for(k=0, key=point->keys; k<point->totkey; k++, key++) {
				if((key->flag&PEK_HIDE)==0) {
					if(key->flag&PEK_SELECT) {
						hasselected= 1;
						transformparticle= 1;
					}
					else if(propmode)
						transformparticle= 1;
				}
			}
		}

		if(transformparticle) {
			count += point->totkey;
			point->flag |= PEP_TRANSFORM;
		}
	}

 	/* note: in prop mode we need at least 1 selected */
	if (hasselected==0) return;

	t->total = count;
	td = t->data = MEM_callocN(t->total * sizeof(TransData), "TransObData(Particle Mode)");

	if(t->mode == TFM_BAKE_TIME)
		tx = t->ext = MEM_callocN(t->total * sizeof(TransDataExtension), "Particle_TransExtension");
	else
		tx = t->ext = NULL;

	Mat4One(mat);

	Mat4Invert(ob->imat,ob->obmat);

	for(i=0, point=edit->points; i<edit->totpoint; i++, point++) {
		TransData *head, *tail;
		head = tail = td;

		if(!(point->flag & PEP_TRANSFORM)) continue;

		if(psys && !(psys->flag & PSYS_GLOBAL_HAIR))
			psys_mat_hair_to_global(ob, psmd->dm, psys->part->from, psys->particles + i, mat);

		for(k=0, key=point->keys; k<point->totkey; k++, key++) {
			if(key->flag & PEK_USE_WCO) {
				VECCOPY(key->world_co, key->co);
				Mat4MulVecfl(mat, key->world_co);
				td->loc = key->world_co;
			}
			else
				td->loc = key->co;

			VECCOPY(td->iloc, td->loc);
			VECCOPY(td->center, td->loc);

			if(key->flag & PEK_SELECT)
				td->flag |= TD_SELECTED;
			else if(!propmode)
				td->flag |= TD_SKIP;

			Mat3One(td->mtx);
			Mat3One(td->smtx);

			/* don't allow moving roots */
			if(k==0 && pset->flag & PE_LOCK_FIRST && (!psys || !(psys->flag & PSYS_GLOBAL_HAIR)))
				td->protectflag |= OB_LOCK_LOC;

			td->ob = ob;
			td->ext = tx;
			if(t->mode == TFM_BAKE_TIME) {
				td->val = key->time;
				td->ival = *(key->time);
				/* abuse size and quat for min/max values */
				td->flag |= TD_NO_EXT;
				if(k==0) tx->size = 0;
				else tx->size = (key - 1)->time;

				if(k == point->totkey - 1) tx->quat = 0;
				else tx->quat = (key + 1)->time;
			}

			td++;
			if(tx)
				tx++;
			tail++;
		}
		if (propmode && head != tail)
			calc_distanceCurveVerts(head, tail - 1);
	}
}

void flushTransParticles(TransInfo *t)
{
	Scene *scene = t->scene;
	Object *ob = OBACT;
	PTCacheEdit *edit = PE_get_current(scene, ob);
	ParticleSystem *psys = edit->psys;
	ParticleSystemModifierData *psmd = NULL;
	PTCacheEditPoint *point;
	PTCacheEditKey *key;
	TransData *td;
	float mat[4][4], imat[4][4], co[3];
	int i, k, propmode = t->flag & T_PROP_EDIT;

	if(psys)
		psmd = psys_get_modifier(ob, psys);

	/* we do transform in world space, so flush world space position
	 * back to particle local space (only for hair particles) */
	td= t->data;
	for(i=0, point=edit->points; i<edit->totpoint; i++, point++, td++) {
		if(!(point->flag & PEP_TRANSFORM)) continue;

		if(psys && !(psys->flag & PSYS_GLOBAL_HAIR)) {
			psys_mat_hair_to_global(ob, psmd->dm, psys->part->from, psys->particles + i, mat);
			Mat4Invert(imat,mat);

			for(k=0, key=point->keys; k<point->totkey; k++, key++) {
				VECCOPY(co, key->world_co);
				Mat4MulVecfl(imat, co);


				/* optimization for proportional edit */
				if(!propmode || !FloatCompare(key->co, co, 0.0001f)) {
					VECCOPY(key->co, co);
					point->flag |= PEP_EDIT_RECALC;
				}
			}
		}
		else
			point->flag |= PEP_EDIT_RECALC;
	}

	PE_update_object(scene, OBACT, 1);
}

/* ********************* mesh ****************** */

/* proportional distance based on connectivity  */
#define E_VEC(a)	(vectors + (3 * (a)->tmp.l))
#define E_NEAR(a)	(nears[((a)->tmp.l)])
#define THRESHOLD	0.0001f
static void editmesh_set_connectivity_distance(EditMesh *em, int total, float *vectors, EditVert **nears)
{
	EditVert *eve;
	EditEdge *eed;
	int i= 0, done= 1;

	/* f2 flag is used for 'selection' */
	/* tmp.l is offset on scratch array   */
	for(eve= em->verts.first; eve; eve= eve->next) {
		if(eve->h==0) {
			eve->tmp.l = i++;

			if(eve->f & SELECT) {
				eve->f2= 2;
				E_NEAR(eve) = eve;
				E_VEC(eve)[0] = 0.0f;
				E_VEC(eve)[1] = 0.0f;
				E_VEC(eve)[2] = 0.0f;
			}
			else {
				eve->f2 = 0;
			}
		}
	}


	/* Floodfill routine */
	/*
	At worst this is n*n of complexity where n is number of edges
	Best case would be n if the list is ordered perfectly.
	Estimate is n log n in average (so not too bad)
	*/
	while(done) {
		done= 0;

		for(eed= em->edges.first; eed; eed= eed->next) {
			if(eed->h==0) {
				EditVert *v1= eed->v1, *v2= eed->v2;
				float *vec2 = E_VEC(v2);
				float *vec1 = E_VEC(v1);

				if (v1->f2 + v2->f2 == 4)
					continue;

				if (v1->f2) {
					if (v2->f2) {
						float nvec[3];
						float len1 = VecLength(vec1);
						float len2 = VecLength(vec2);
						float lenn;
						/* for v2 if not selected */
						if (v2->f2 != 2) {
							VecSubf(nvec, v2->co, E_NEAR(v1)->co);
							lenn = VecLength(nvec);
							/* 1 < n < 2 */
							if (lenn - len1 > THRESHOLD && len2 - lenn > THRESHOLD) {
								VECCOPY(vec2, nvec);
								E_NEAR(v2) = E_NEAR(v1);
								done = 1;
							}
							/* n < 1 < 2 */
							else if (len2 - len1 > THRESHOLD && len1 - lenn > THRESHOLD) {
								VECCOPY(vec2, vec1);
								E_NEAR(v2) = E_NEAR(v1);
								done = 1;
							}
						}
						/* for v1 if not selected */
						if (v1->f2 != 2) {
							VecSubf(nvec, v1->co, E_NEAR(v2)->co);
							lenn = VecLength(nvec);
							/* 2 < n < 1 */
							if (lenn - len2 > THRESHOLD && len1 - lenn > THRESHOLD) {
								VECCOPY(vec1, nvec);
								E_NEAR(v1) = E_NEAR(v2);
								done = 1;
							}
							/* n < 2 < 1 */
							else if (len1 - len2 > THRESHOLD && len2 - lenn > THRESHOLD) {
								VECCOPY(vec1, vec2);
								E_NEAR(v1) = E_NEAR(v2);
								done = 1;
							}
						}
					}
					else {
						v2->f2 = 1;
						VecSubf(vec2, v2->co, E_NEAR(v1)->co);
						/* 2 < 1 */
						if (VecLength(vec1) - VecLength(vec2) > THRESHOLD) {
							VECCOPY(vec2, vec1);
						}
						E_NEAR(v2) = E_NEAR(v1);
						done = 1;
					}
				}
				else if (v2->f2) {
					v1->f2 = 1;
					VecSubf(vec1, v1->co, E_NEAR(v2)->co);
					/* 2 < 1 */
					if (VecLength(vec2) - VecLength(vec1) > THRESHOLD) {
						VECCOPY(vec1, vec2);
					}
					E_NEAR(v1) = E_NEAR(v2);
					done = 1;
				}
			}
		}
	}
}

/* loop-in-a-loop I know, but we need it! (ton) */
 static void get_face_center(float *centout, BMesh *bm, BMVert *eve)

{
	BMFace *efa;
	BMLoop *l;
	BMIter iter;
	float cent[3] = {0.0, 0.0, 0.0};

	efa = BMIter_New(&iter, bm, BM_FACES_OF_VERT, eve);
	if (efa) {
		l = BMIter_New(&iter, bm, BM_LOOPS_OF_FACE, efa);
		for ( ; l; l=BMIter_Step(&iter)) {
			VECADD(cent, cent, l->v->co);
		}

		VECMUL(cent, 1.0f / (float)efa->len);
	}

	if (cent[0] == 0.0f && cent[1] == 0.0f && cent[2] == 0.0f) cent[2] = 1.0f;
	VECCOPY(centout, cent);
}

#define VertsToTransData(t, td, em, eve) \
	td->flag = 0;\
	td->loc = eve->co;\
	VECCOPY(td->center, td->loc);\
	if(t->around==V3D_LOCAL && (em->selectmode & SCE_SELECT_FACE))\
		get_face_center(td->center, em, eve);\
	VECCOPY(td->iloc, td->loc);\
	VECCOPY(td->axismtx[2], eve->no);\
	td->axismtx[0][0]		=\
		td->axismtx[0][1]	=\
		td->axismtx[0][2]	=\
		td->axismtx[1][0]	=\
		td->axismtx[1][1]	=\
		td->axismtx[1][2]	= 0.0f;\
	td->ext = NULL;\
	td->val = NULL;\
	td->extra = NULL;\
	if (t->mode == TFM_BWEIGHT) {\
		td->val = &(eve->bweight);\
		td->ival = eve->bweight;\
	}

#if 0
//way to overwrite what data is edited with transform
//static void VertsToTransData(TransData *td, EditVert *eve, BakeKey *key)
inline void VertsToTransData(TransInfo *t, TransData *td, BMesh *em, BMVert *eve)
{
	td->flag = 0;
	//if(key)
	//	td->loc = key->co;
	//else
	td->loc = eve->co;

	VECCOPY(td->center, td->loc);
	if(t->around==V3D_LOCAL && (em->selectmode & SCE_SELECT_FACE))
		get_face_center(td->center, em, eve);
	VECCOPY(td->iloc, td->loc);

	// Setting normals
	VECCOPY(td->axismtx[2], eve->no);
	td->axismtx[0][0]		=
		td->axismtx[0][1]	=
		td->axismtx[0][2]	=
		td->axismtx[1][0]	=
		td->axismtx[1][1]	=
		td->axismtx[1][2]	= 0.0f;

	td->ext = NULL;
	td->val = NULL;
	td->extra = NULL;
	if (t->mode == TFM_BWEIGHT) {
		td->val = &(eve->bweight);
		td->ival = eve->bweight;
	}
}
#endif

/* *********************** CrazySpace correction. Now without doing subsurf optimal ****************** */

static void make_vertexcos__mapFunc(void *userData, int index, float *co, float *no_f, short *no_s)
{
	float *vec = userData;

	vec+= 3*index;
	VECCOPY(vec, co);
}

static int modifiers_disable_subsurf_temporary(Object *ob)
{
	ModifierData *md;
	int disabled = 0;

	for(md=ob->modifiers.first; md; md=md->next)
		if(md->type==eModifierType_Subsurf)
			if(md->mode & eModifierMode_OnCage) {
				md->mode ^= eModifierMode_DisableTemporary;
				disabled= 1;
			}

	return disabled;
}

/* disable subsurf temporal, get mapped cos, and enable it */
static float *get_crazy_mapped_editverts(TransInfo *t)
{
	Mesh *me= t->obedit->data;
	DerivedMesh *dm;
	float *vertexcos;

	/* disable subsurf temporal, get mapped cos, and enable it */
	if(modifiers_disable_subsurf_temporary(t->obedit)) {
		/* need to make new derivemesh */
		makeDerivedMesh(t->scene, t->obedit, me->edit_btmesh, CD_MASK_BAREMESH);
	}

	/* now get the cage */
	dm= editbmesh_get_derived_cage(t->scene, t->obedit, me->edit_btmesh, CD_MASK_BAREMESH);

	vertexcos= MEM_mallocN(3*sizeof(float)*me->edit_btmesh->bm->totvert, "vertexcos map");
	dm->foreachMappedVert(dm, make_vertexcos__mapFunc, vertexcos);

	dm->release(dm);

	/* set back the flag, no new cage needs to be built, transform does it */
	modifiers_disable_subsurf_temporary(t->obedit);

	return vertexcos;
}

#define TAN_MAKE_VEC(a, b, c)	a[0]= b[0] + 0.2f*(b[0]-c[0]); a[1]= b[1] + 0.2f*(b[1]-c[1]); a[2]= b[2] + 0.2f*(b[2]-c[2])
static void set_crazy_vertex_quat(float *quat, float *v1, float *v2, float *v3, float *def1, float *def2, float *def3)
{
	float vecu[3], vecv[3];
	float q1[4], q2[4];

	TAN_MAKE_VEC(vecu, v1, v2);
	TAN_MAKE_VEC(vecv, v1, v3);
	triatoquat(v1, vecu, vecv, q1);

	TAN_MAKE_VEC(vecu, def1, def2);
	TAN_MAKE_VEC(vecv, def1, def3);
	triatoquat(def1, vecu, vecv, q2);

	QuatSub(quat, q2, q1);
}
#undef TAN_MAKE_VEC

static void set_crazyspace_quats(BMEditMesh *em, float *origcos, float *mappedcos, float *quats)
{
#if 0
	BMVert *eve, *prev;
	BMFace *efa;
	float *v1, *v2, *v3, *v4, *co1, *co2, *co3, *co4;
	intptr_t index= 0;

	/* two abused locations in vertices */
	for(eve= em->verts.first; eve; eve= eve->next, index++) {
		eve->tmp.p = NULL;
		eve->prev= (BMVert *)index;
	}

	/* first store two sets of tangent vectors in vertices, we derive it just from the face-edges */
	for(efa= em->faces.first; efa; efa= efa->next) {

		/* retrieve mapped coordinates */
		v1= mappedcos + 3*(intptr_t)(efa->v1->prev);
		v2= mappedcos + 3*(intptr_t)(efa->v2->prev);
		v3= mappedcos + 3*(intptr_t)(efa->v3->prev);

		co1= (origcos)? origcos + 3*(intptr_t)(efa->v1->prev): efa->v1->co;
		co2= (origcos)? origcos + 3*(intptr_t)(efa->v2->prev): efa->v2->co;
		co3= (origcos)? origcos + 3*(intptr_t)(efa->v3->prev): efa->v3->co;

		if(efa->v2->tmp.p==NULL && efa->v2->f1) {
			set_crazy_vertex_quat(quats, co2, co3, co1, v2, v3, v1);
			efa->v2->tmp.p= (void*)quats;
			quats+= 4;
		}

		if(efa->v4) {
			v4= mappedcos + 3*(intptr_t)(efa->v4->prev);
			co4= (origcos)? origcos + 3*(intptr_t)(efa->v4->prev): efa->v4->co;

			if(efa->v1->tmp.p==NULL && efa->v1->f1) {
				set_crazy_vertex_quat(quats, co1, co2, co4, v1, v2, v4);
				efa->v1->tmp.p= (void*)quats;
				quats+= 4;
			}
			if(efa->v3->tmp.p==NULL && efa->v3->f1) {
				set_crazy_vertex_quat(quats, co3, co4, co2, v3, v4, v2);
				efa->v3->tmp.p= (void*)quats;
				quats+= 4;
			}
			if(efa->v4->tmp.p==NULL && efa->v4->f1) {
				set_crazy_vertex_quat(quats, co4, co1, co3, v4, v1, v3);
				efa->v4->tmp.p= (void*)quats;
				quats+= 4;
			}
		}
		else {
			if(efa->v1->tmp.p==NULL && efa->v1->f1) {
				set_crazy_vertex_quat(quats, co1, co2, co3, v1, v2, v3);
				efa->v1->tmp.p= (void*)quats;
				quats+= 4;
			}
			if(efa->v3->tmp.p==NULL && efa->v3->f1) {
				set_crazy_vertex_quat(quats, co3, co1, co2, v3, v1, v2);
				efa->v3->tmp.p= (void*)quats;
				quats+= 4;
			}
		}
	}

	/* restore abused prev pointer */
	for(prev= NULL, eve= em->verts.first; eve; prev= eve, eve= eve->next)
		eve->prev= prev;
#endif
}

void createTransBMeshVerts(TransInfo *t, BME_Mesh *bm, BME_TransData_Head *td) {
	BME_Vert *v;
	BME_TransData *vtd;
	TransData *tob;
	int i;

	tob = t->data = MEM_callocN(td->len*sizeof(TransData), "TransObData(Bevel tool)");

	for (i=0,v=bm->verts.first;v;v=v->next) {
		if ( (vtd = BME_get_transdata(td,v)) ) {
			tob->loc = vtd->loc;
			tob->val = &vtd->factor;
			VECCOPY(tob->iloc,vtd->co);
			VECCOPY(tob->center,vtd->org);
			VECCOPY(tob->axismtx[0],vtd->vec);
			tob->axismtx[1][0] = vtd->max ? *vtd->max : 0;
			tob++;
			i++;
		}
	}
	/* since td is a memarena, it can hold more transdata than actual elements
	 * (i.e. we can't depend on td->len to determine the number of actual elements) */
	t->total = i;
}

static void createTransEditVerts(bContext *C, TransInfo *t)
{
	ToolSettings *ts = CTX_data_tool_settings(C);
	TransData *tob = NULL;
	BMEditMesh *em = ((Mesh *)t->obedit->data)->edit_btmesh;
	BMesh *bm = em->bm;
	BMVert *eve;
	BMVert **nears = NULL;
	BMIter iter;
	BMVert *eve_act = NULL;
	float *vectors = NULL, *mappedcos = NULL, *quats= NULL;
	float mtx[3][3], smtx[3][3], (*defmats)[3][3] = NULL, (*defcos)[3] = NULL;
	int count=0, countsel=0, a, totleft, *selstate = NULL;
	BLI_array_declare(selstate);
	int propmode = t->flag & T_PROP_EDIT;
	int mirror = 0;

	if (t->flag & T_MIRROR)
	{
		mirror = 1;
	}

	// transform now requires awareness for select mode, so we tag the f1 flags in verts
	if(ts->selectmode & SCE_SELECT_VERTEX) {
		BM_ITER(eve, &iter, bm, BM_VERTS_OF_MESH, NULL) {
			if(!BM_TestHFlag(eve, BM_HIDDEN) && BM_TestHFlag(eve, BM_SELECT))
				BMINDEX_SET(eve, SELECT);
			else
				BMINDEX_SET(eve, 0);
		}
	}
	else if(ts->selectmode & SCE_SELECT_EDGE) {
		BMEdge *eed;

		eve = BMIter_New(&iter, bm, BM_VERTS_OF_MESH, NULL);
		for( ; eve; eve=BMIter_Step(&iter)) BMINDEX_SET(eve, 0);

		eed = BMIter_New(&iter, bm, BM_EDGES_OF_MESH, NULL);
		for( ; eed; eed=BMIter_Step(&iter)) {
			if(!BM_TestHFlag(eed, BM_HIDDEN) && BM_TestHFlag(eed, BM_SELECT))
				BMINDEX_SET(eed->v1, SELECT), BMINDEX_SET(eed->v2, SELECT);
		}
	}
	else {
		BMFace *efa;
		eve = BMIter_New(&iter, bm, BM_VERTS_OF_MESH, NULL);
		for( ; eve; eve=BMIter_Step(&iter)) BMINDEX_SET(eve, 0);

		efa = BMIter_New(&iter, bm, BM_FACES_OF_MESH, NULL);
		for( ; efa; efa=BMIter_Step(&iter)) {
			if(!BM_TestHFlag(efa, BM_HIDDEN) && BM_TestHFlag(efa, BM_SELECT)) {
				BMIter liter;
				BMLoop *l;

				l = BMIter_New(&liter, bm, BM_LOOPS_OF_FACE, efa);
				for (; l; l=BMIter_Step(&liter)) {
					BMINDEX_SET(l->v, SELECT);
				}
			}
		}
	}

	/* now we can count. we store selection state in selstate, since
	   get_crazy_mapped_editverts messes up the index state of the
	   verts*/
	eve = BMIter_New(&iter, bm, BM_VERTS_OF_MESH, NULL);
	for(a=0; eve; eve=BMIter_Step(&iter), a++) {
		BLI_array_growone(selstate);

		if(!BM_TestHFlag(eve, BM_HIDDEN)) {	
			if(BMINDEX_GET(eve)) {
				selstate[a] = 1;
				countsel++;
			}
			if(propmode) count++;
		}
	}

 	/* note: in prop mode we need at least 1 selected */
	if (countsel==0) return;

	/* check active */
	if (em->bm->selected.last) {
		BMEditSelection *ese = em->bm->selected.last;
		if ( ese->type == EDITVERT ) {
			eve_act = (BMVert *)ese->data;
		}
	}


	if(propmode) {
		t->total = count;

		/* allocating scratch arrays */
		vectors = (float *)MEM_mallocN(t->total * 3 * sizeof(float), "scratch vectors");
		nears = (BMVert**)MEM_mallocN(t->total * sizeof(BMVert*), "scratch nears");
	}
	else t->total = countsel;
	tob= t->data= MEM_callocN(t->total*sizeof(TransData), "TransObData(Mesh EditMode)");

	Mat3CpyMat4(mtx, t->obedit->obmat);
	Mat3Inv(smtx, mtx);

	//BMESH_TODO if(propmode) editmesh_set_connectivity_distance(em, t->total, vectors, nears);

	/* detect CrazySpace [tm] */
	if(propmode==0) {
		if(modifiers_getCageIndex(t->obedit, NULL, 1)>=0) {
			if(modifiers_isDeformed(t->scene, t->obedit)) {
				/* check if we can use deform matrices for modifier from the
				   start up to stack, they are more accurate than quats */
				totleft= editbmesh_get_first_deform_matrices(t->obedit, em, &defmats, &defcos);

				/* if we still have more modifiers, also do crazyspace
				   correction with quats, relative to the coordinates after
				   the modifiers that support deform matrices (defcos) */
				if(totleft > 0) {
					mappedcos= get_crazy_mapped_editverts(t);
					quats= MEM_mallocN( (t->total)*sizeof(float)*4, "crazy quats");
					set_crazyspace_quats(em, (float*)defcos, mappedcos, quats);
					if(mappedcos)
						MEM_freeN(mappedcos);
				}

				if(defcos)
					MEM_freeN(defcos);
			}
		}
	}

	/* find out which half we do */
	if(mirror) {
		eve = BMIter_New(&iter, bm, BM_VERTS_OF_MESH, NULL);
		for(a=0; eve; eve=BMIter_Step(&iter), a++) {
			if(!BM_TestHFlag(eve, BM_HIDDEN) && selstate[a] && eve->co[0]!=0.0f) {
				if(eve->co[0]<0.0f)
				{
					t->mirror = -1;
					mirror = -1;
				}
				break;
			}
		}
	}

	eve = BMIter_New(&iter, bm, BM_VERTS_OF_MESH, NULL);
	for(a=0; eve; eve=BMIter_Step(&iter), a++) {
		if(!BM_TestHFlag(eve, BM_HIDDEN)) {
			if(propmode || selstate[a]) {
				VertsToTransData(t, tob, bm, eve);

				/* pinned */
				if(BM_TestHFlag(eve,BM_PINNED)) tob->flag |= TD_SKIP;

				/* selected */
				if(selstate[a]) tob->flag |= TD_SELECTED;

				/* active */
				if(eve == eve_act) tob->flag |= TD_ACTIVE;

				if(propmode) {
					/*BMESH_TODO
					this has to do with edge connectivity
					PEP mode, I think. -joeedh
					if (eve->f2) {
						float vec[3];
						VECCOPY(vec, E_VEC(eve));
						Mat3MulVecfl(mtx, vec);
						tob->dist= VecLength(vec);
					}
					else {*/
						tob->flag |= TD_NOTCONNECTED;
						tob->dist = MAXFLOAT;
					//}
				}

				/* CrazySpace */
				if(defmats) { // || (quats && eve->tmp.p)) {
					float mat[3][3], imat[3][3], qmat[3][3];

					/* use both or either quat and defmat correction */
					//BMESH_TODO, need to restore this quats thing
					/*if(quats && eve->tmp.f) {
						QuatToMat3(eve->tmp.p, qmat);

						if(defmats)
							Mat3MulSerie(mat, mtx, qmat, defmats[a],
								NULL, NULL, NULL, NULL, NULL);
						else
							Mat3MulMat3(mat, mtx, qmat);
					}
					else*/
						Mat3MulMat3(mat, mtx, defmats[a]);

					Mat3Inv(imat, mat);

					Mat3CpyMat3(tob->smtx, imat);
					Mat3CpyMat3(tob->mtx, mat);
				}
				else {
					Mat3CpyMat3(tob->smtx, smtx);
					Mat3CpyMat3(tob->mtx, mtx);
				}

				/* Mirror? */

				//BMESH_TODO
				//if( (mirror>0 && tob->iloc[0]>0.0f) || (mirror<0 && tob->iloc[0]<0.0f)) {
				//	EditVert *vmir= editmesh_get_x_mirror_vert(t->obedit, em, tob->iloc);	/* initializes octree on first call */
				//	if(vmir != eve) tob->extra = vmir;
				//}
				tob++;
			}
		}
	}
	
	if (mirror != 0)
	{
		tob = t->data;
		for( a = 0; a < t->total; a++, tob++ )
		{
			if (ABS(tob->loc[0]) <= 0.00001f)
			{
				tob->flag |= TD_MIRROR_EDGE;
			}
		}
	}
	
	if (propmode) {
		MEM_freeN(vectors);
		MEM_freeN(nears);
	}

	/* crazy space free */
	if(quats)
		MEM_freeN(quats);
	if(defmats)
		MEM_freeN(defmats);

	BLI_array_free(selstate);
}

/* *** NODE EDITOR *** */
void flushTransNodes(TransInfo *t)
{
	int a;
	TransData2D *td;

	/* flush to 2d vector from internally used 3d vector */
	for(a=0, td= t->data2d; a<t->total; a++, td++) {
		td->loc2d[0]= td->loc[0];
		td->loc2d[1]= td->loc[1];
	}
}

/* *** SEQUENCE EDITOR *** */
void flushTransSeq(TransInfo *t)
{
	ListBase *seqbasep= seq_give_editing(t->scene, FALSE)->seqbasep; /* Editing null check alredy done */
	int a, new_frame;
	TransData *td= NULL;
	TransData2D *td2d= NULL;
	TransDataSeq *tdsq= NULL;
	Sequence *seq;



	/* prevent updating the same seq twice
	 * if the transdata order is changed this will mess up
	 * but so will TransDataSeq */
	Sequence *seq_prev= NULL;

	/* flush to 2d vector from internally used 3d vector */
	for(a=0, td= t->data, td2d= t->data2d; a<t->total; a++, td++, td2d++) {

		tdsq= (TransDataSeq *)td->extra;
		seq= tdsq->seq;
		new_frame= (int)floor(td2d->loc[0] + 0.5f);

		switch (tdsq->sel_flag) {
		case SELECT:
			if (seq->type != SEQ_META && seq_tx_test(seq)) /* for meta's, their children move */
				seq->start= new_frame - tdsq->start_offset;

			if (seq->depth==0) {
				seq->machine= (int)floor(td2d->loc[1] + 0.5f);
				CLAMP(seq->machine, 1, MAXSEQ);
			}
			break;
		case SEQ_LEFTSEL: /* no vertical transform  */
			seq_tx_set_final_left(seq, new_frame);
			seq_tx_handle_xlimits(seq, tdsq->flag&SEQ_LEFTSEL, tdsq->flag&SEQ_RIGHTSEL);
			fix_single_seq(seq); /* todo - move this into aftertrans update? - old seq tx needed it anyway */
			break;
		case SEQ_RIGHTSEL: /* no vertical transform  */
			seq_tx_set_final_right(seq, new_frame);
			seq_tx_handle_xlimits(seq, tdsq->flag&SEQ_LEFTSEL, tdsq->flag&SEQ_RIGHTSEL);
			fix_single_seq(seq); /* todo - move this into aftertrans update? - old seq tx needed it anyway */
			break;
		}

		if (seq != seq_prev) {
			if(seq->depth==0) {
				/* Calculate this strip and all nested strips
				 * children are ALWAYS transformed first
				 * so we dont need to do this in another loop. */
				calc_sequence(seq);
			}
			else {
				calc_sequence_disp(seq);
			}
		}
		seq_prev= seq;
	}
<<<<<<< HEAD

	/* need to do the overlap check in a new loop otherwise adjacent strips
	 * will not be updated and we'll get false positives */
	seq_prev= NULL;
	for(a=0, td= t->data, td2d= t->data2d; a<t->total; a++, td++, td2d++) {

=======

	/* need to do the overlap check in a new loop otherwise adjacent strips
	 * will not be updated and we'll get false positives */
	seq_prev= NULL;
	for(a=0, td= t->data, td2d= t->data2d; a<t->total; a++, td++, td2d++) {

>>>>>>> 4e9699de
		tdsq= (TransDataSeq *)td->extra;
		seq= tdsq->seq;

		if (seq != seq_prev) {
			if(seq->depth==0) {
				/* test overlap, displayes red outline */
				seq->flag &= ~SEQ_OVERLAP;
				if( seq_test_overlap(seqbasep, seq) ) {
					seq->flag |= SEQ_OVERLAP;
				}
			}
		}
		seq_prev= seq;
	}

	if (t->mode == TFM_TIME_TRANSLATE) { /* originally TFM_TIME_EXTEND, transform changes */
		/* Special annoying case here, need to calc metas with TFM_TIME_EXTEND only */
		seq= seqbasep->first;

		while(seq) {
			if (seq->type == SEQ_META && seq->flag & SELECT)
				calc_sequence(seq);
			seq= seq->next;
		}
	}
}

/* ********************* UV ****************** */

static void UVsToTransData(SpaceImage *sima, TransData *td, TransData2D *td2d, float *uv, int selected)
{
	float aspx, aspy;

	ED_space_image_uv_aspect(sima, &aspx, &aspy);

	/* uv coords are scaled by aspects. this is needed for rotations and
	   proportional editing to be consistent with the stretchted uv coords
	   that are displayed. this also means that for display and numinput,
	   and when the the uv coords are flushed, these are converted each time */
	td2d->loc[0] = uv[0]*aspx;
	td2d->loc[1] = uv[1]*aspy;
	td2d->loc[2] = 0.0f;
	td2d->loc2d = uv;

	td->flag = 0;
	td->loc = td2d->loc;
	VECCOPY(td->center, td->loc);
	VECCOPY(td->iloc, td->loc);

	memset(td->axismtx, 0, sizeof(td->axismtx));
	td->axismtx[2][2] = 1.0f;

	td->ext= NULL; td->val= NULL;

	if(selected) {
		td->flag |= TD_SELECTED;
		td->dist= 0.0;
	}
	else {
		td->dist= MAXFLOAT;
	}
	Mat3One(td->mtx);
	Mat3One(td->smtx);
}

static void createTransUVs(bContext *C, TransInfo *t)
{
	SpaceImage *sima = CTX_wm_space_image(C);
	Image *ima = CTX_data_edit_image(C);
	Scene *scene = CTX_data_scene(C);
	TransData *td = NULL;
	TransData2D *td2d = NULL;
	MTexPoly *tf;
	MLoopUV *luv;
	BMEditMesh *em = ((Mesh *)t->obedit->data)->edit_btmesh;
	BMFace *efa;
	BMLoop *l;
	BMIter iter, liter;
	int count=0, countsel=0;
	int propmode = t->flag & T_PROP_EDIT;

	if(!ED_uvedit_test(t->obedit)) return;

	/* count */
	BM_ITER(efa, &iter, em->bm, BM_FACES_OF_MESH, NULL) {
		tf= CustomData_bmesh_get(&em->bm->pdata, efa->head.data, CD_MTEXPOLY);

		if(!uvedit_face_visible(scene, ima, efa, tf)) {
			BMINDEX_SET(efa, 0);
			continue;
		}
		
		BMINDEX_SET(efa, 1);
		BM_ITER(l, &liter, em->bm, BM_LOOPS_OF_FACE, efa) {
			if (uvedit_uv_selected(em, scene, l)) 
				countsel++;

			if(propmode)
				count += efa->len;
		}
	}

 	/* note: in prop mode we need at least 1 selected */
	if (countsel==0) return;

	t->total= (propmode)? count: countsel;
	t->data= MEM_callocN(t->total*sizeof(TransData), "TransObData(UV Editing)");
	/* for each 2d uv coord a 3d vector is allocated, so that they can be
	   treated just as if they were 3d verts */
	t->data2d= MEM_callocN(t->total*sizeof(TransData2D), "TransObData2D(UV Editing)");

	if(sima->flag & SI_CLIP_UV)
		t->flag |= T_CLIP_UV;

	td= t->data;
	td2d= t->data2d;

	BM_ITER(efa, &iter, em->bm, BM_FACES_OF_MESH, NULL) {
		if (!BMINDEX_GET(efa))
			continue;

		tf= CustomData_bmesh_get(&em->bm->pdata, efa->head.data, CD_MTEXPOLY);
		BM_ITER(l, &liter, em->bm, BM_LOOPS_OF_FACE, efa) {
			if (!propmode && !uvedit_uv_selected(em, scene, l))
				continue;
			
			luv = CustomData_bmesh_get(&em->bm->ldata, l->head.data, CD_MLOOPUV);
			UVsToTransData(sima, td++, td2d++, luv->uv, uvedit_uv_selected(em, scene, l));
		}
	}

	if (sima->flag & SI_LIVE_UNWRAP)
		ED_uvedit_live_unwrap_begin(t->scene, t->obedit);
}

void flushTransUVs(TransInfo *t)
{
	SpaceImage *sima = t->sa->spacedata.first;
	TransData2D *td;
	int a, width, height;
	float aspx, aspy, invx, invy;

	ED_space_image_uv_aspect(sima, &aspx, &aspy);
	ED_space_image_size(sima, &width, &height);
	invx= 1.0f/aspx;
	invy= 1.0f/aspy;

	/* flush to 2d vector from internally used 3d vector */
	for(a=0, td= t->data2d; a<t->total; a++, td++) {
		td->loc2d[0]= td->loc[0]*invx;
		td->loc2d[1]= td->loc[1]*invy;

		if((sima->flag & SI_PIXELSNAP) && (t->state != TRANS_CANCEL)) {
			td->loc2d[0]= (float)floor(width*td->loc2d[0] + 0.5f)/width;
			td->loc2d[1]= (float)floor(height*td->loc2d[1] + 0.5f)/height;
		}
	}
}

int clipUVTransform(TransInfo *t, float *vec, int resize)
{
	TransData *td;
	int a, clipx=1, clipy=1;
	float aspx, aspy, min[2], max[2];

	ED_space_image_uv_aspect(t->sa->spacedata.first, &aspx, &aspy);
	min[0]= min[1]= 0.0f;
	max[0]= aspx; max[1]= aspy;

	for(a=0, td= t->data; a<t->total; a++, td++) {
		DO_MINMAX2(td->loc, min, max);
	}

	if(resize) {
		if(min[0] < 0.0f && t->center[0] > 0.0f && t->center[0] < aspx*0.5f)
			vec[0] *= t->center[0]/(t->center[0] - min[0]);
		else if(max[0] > aspx && t->center[0] < aspx)
			vec[0] *= (t->center[0] - aspx)/(t->center[0] - max[0]);
		else
			clipx= 0;

		if(min[1] < 0.0f && t->center[1] > 0.0f && t->center[1] < aspy*0.5f)
			vec[1] *= t->center[1]/(t->center[1] - min[1]);
		else if(max[1] > aspy && t->center[1] < aspy)
			vec[1] *= (t->center[1] - aspy)/(t->center[1] - max[1]);
		else
			clipy= 0;
	}
	else {
		if(min[0] < 0.0f)
			vec[0] -= min[0];
		else if(max[0] > aspx)
			vec[0] -= max[0]-aspx;
		else
			clipx= 0;

		if(min[1] < 0.0f)
			vec[1] -= min[1];
		else if(max[1] > aspy)
			vec[1] -= max[1]-aspy;
		else
			clipy= 0;
	}

	return (clipx || clipy);
}

/* ********************* ANIMATION EDITORS (GENERAL) ************************* */

/* This function tests if a point is on the "mouse" side of the cursor/frame-marking */
static short FrameOnMouseSide(char side, float frame, float cframe)
{
	/* both sides, so it doesn't matter */
	if (side == 'B') return 1;

	/* only on the named side */
	if (side == 'R')
		return (frame >= cframe) ? 1 : 0;
	else
		return (frame <= cframe) ? 1 : 0;
}

/* ********************* NLA EDITOR ************************* */

static void createTransNlaData(bContext *C, TransInfo *t)
{
	Scene *scene= CTX_data_scene(C);
	TransData *td = NULL;
	TransDataNla *tdn = NULL;
	
	bAnimContext ac;
	ListBase anim_data = {NULL, NULL};
	bAnimListElem *ale;
	int filter;
	
	int count=0;
	char side;
	
	/* determine what type of data we are operating on */
	if (ANIM_animdata_get_context(C, &ac) == 0)
		return;
	
	/* filter data */
	filter= (ANIMFILTER_VISIBLE | ANIMFILTER_NLATRACKS | ANIMFILTER_FOREDIT);
	ANIM_animdata_filter(&ac, &anim_data, filter, ac.data, ac.datatype);
	
	/* which side of the current frame should be allowed */
	if (t->mode == TFM_TIME_EXTEND) {
		/* only side on which mouse is gets transformed */
		float xmouse, ymouse;
		
		UI_view2d_region_to_view(&ac.ar->v2d, t->imval[0], t->imval[1], &xmouse, &ymouse);
		side = (xmouse > CFRA) ? 'R' : 'L'; // XXX use t->frame_side
	}
	else {
		/* normal transform - both sides of current frame are considered */
		side = 'B';
	}
	
	/* loop 1: count how many strips are selected (consider each strip as 2 points) */
	for (ale= anim_data.first; ale; ale= ale->next) {
		NlaTrack *nlt= (NlaTrack *)ale->data;
		NlaStrip *strip;
		
		/* make some meta-strips for chains of selected strips */
		BKE_nlastrips_make_metas(&nlt->strips, 1);
		
		/* only consider selected strips */
		for (strip= nlt->strips.first; strip; strip= strip->next) {
			// TODO: we can make strips have handles later on...
			/* transition strips can't get directly transformed */
			if (strip->type != NLASTRIP_TYPE_TRANSITION) {
				if (strip->flag & NLASTRIP_FLAG_SELECT) {
					if (FrameOnMouseSide(side, strip->start, (float)CFRA)) count++;
					if (FrameOnMouseSide(side, strip->end, (float)CFRA)) count++;
				}
			}
		}
	}
	
	/* stop if trying to build list if nothing selected */
	if (count == 0) {
		/* cleanup temp list */
		BLI_freelistN(&anim_data);
		return;
	}
	
	/* allocate memory for data */
	t->total= count;
	
	t->data= MEM_callocN(t->total*sizeof(TransData), "TransData(NLA Editor)");
	td= t->data;
	t->customData= MEM_callocN(t->total*sizeof(TransDataNla), "TransDataNla (NLA Editor)");
	tdn= t->customData;
	
	/* loop 2: build transdata array */
	for (ale= anim_data.first; ale; ale= ale->next) {
		/* only if a real NLA-track */
		if (ale->type == ANIMTYPE_NLATRACK) {
			NlaTrack *nlt= (NlaTrack *)ale->data;
			NlaStrip *strip;
			
			/* only consider selected strips */
			for (strip= nlt->strips.first; strip; strip= strip->next) {
				// TODO: we can make strips have handles later on...
				/* transition strips can't get directly transformed */
				if (strip->type != NLASTRIP_TYPE_TRANSITION) {
					if (strip->flag & NLASTRIP_FLAG_SELECT) {
						/* our transform data is constructed as follows:
						 *	- only the handles on the right side of the current-frame get included
						 *	- td structs are transform-elements operated on by the transform system
						 *	  and represent a single handle. The storage/pointer used (val or loc) depends on
						 *	  whether we're scaling or transforming. Ultimately though, the handles
						 * 	  the td writes to will simply be a dummy in tdn
						 *	- for each strip being transformed, a single tdn struct is used, so in some
						 *	  cases, there will need to be 1 of these tdn elements in the array skipped...
						 */
						float center[3], yval;
						
						/* firstly, init tdn settings */
						tdn->id= ale->id;
						tdn->oldTrack= tdn->nlt= nlt;
						tdn->strip= strip;
						tdn->trackIndex= BLI_findindex(&nlt->strips, strip);
						
						yval= (float)(tdn->trackIndex * NLACHANNEL_STEP);
						
						tdn->h1[0]= strip->start;
						tdn->h1[1]= yval;
						tdn->h2[0]= strip->end;
						tdn->h2[1]= yval;
						
						center[0]= (float)CFRA;
						center[1]= yval;
						center[2]= 0.0f;
						
						/* set td's based on which handles are applicable */
						if (FrameOnMouseSide(side, strip->start, (float)CFRA))
						{
							/* just set tdn to assume that it only has one handle for now */
							tdn->handle= -1;
							
							/* now, link the transform data up to this data */
							if (t->mode == TFM_TRANSLATION) {
								td->loc= tdn->h1;
								VECCOPY(td->iloc, tdn->h1);
								
								/* store all the other gunk that is required by transform */
								VECCOPY(td->center, center);
								memset(td->axismtx, 0, sizeof(td->axismtx));
								td->axismtx[2][2] = 1.0f;
								
								td->ext= NULL; td->val= NULL;
								
								td->flag |= TD_SELECTED;
								td->dist= 0.0f;
								
								Mat3One(td->mtx);
								Mat3One(td->smtx);
							}
							else {
								td->val= &tdn->h1[0];
								td->ival= tdn->h1[0];
							}
							
							td->extra= tdn;
							td++;
						}
						if (FrameOnMouseSide(side, strip->end, (float)CFRA))
						{
							/* if tdn is already holding the start handle, then we're doing both, otherwise, only end */
							tdn->handle= (tdn->handle) ? 2 : 1;
							
							/* now, link the transform data up to this data */
							if (t->mode == TFM_TRANSLATION) {
								td->loc= tdn->h2;
								VECCOPY(td->iloc, tdn->h2);
								
								/* store all the other gunk that is required by transform */
								VECCOPY(td->center, center);
								memset(td->axismtx, 0, sizeof(td->axismtx));
								td->axismtx[2][2] = 1.0f;
								
								td->ext= NULL; td->val= NULL;
								
								td->flag |= TD_SELECTED;
								td->dist= 0.0f;
								
								Mat3One(td->mtx);
								Mat3One(td->smtx);
							}
							else {
								td->val= &tdn->h2[0];
								td->ival= tdn->h2[0];
							}
							
							td->extra= tdn;
							td++;
						}
						
						/* if both handles were used, skip the next tdn (i.e. leave it blank) since the counting code is dumb...
						 * otherwise, just advance to the next one...
						 */
						if (tdn->handle == 2)
							tdn += 2;
						else
							tdn++;
					}
				}
			}
		}
	}

	/* cleanup temp list */
	BLI_freelistN(&anim_data);
}

/* ********************* ACTION EDITOR ****************** */

/* Called by special_aftertrans_update to make sure selected gp-frames replace
 * any other gp-frames which may reside on that frame (that are not selected).
 * It also makes sure gp-frames are still stored in chronological order after
 * transform.
 */
#if 0
static void posttrans_gpd_clean (bGPdata *gpd)
{
	bGPDlayer *gpl;

	for (gpl= gpd->layers.first; gpl; gpl= gpl->next) {
		ListBase sel_buffer = {NULL, NULL};
		bGPDframe *gpf, *gpfn;
		bGPDframe *gfs, *gfsn;

		/* loop 1: loop through and isolate selected gp-frames to buffer
		 * (these need to be sorted as they are isolated)
		 */
		for (gpf= gpl->frames.first; gpf; gpf= gpfn) {
			short added= 0;
			gpfn= gpf->next;

			if (gpf->flag & GP_FRAME_SELECT) {
				BLI_remlink(&gpl->frames, gpf);

				/* find place to add them in buffer
				 * - go backwards as most frames will still be in order,
				 *   so doing it this way will be faster
				 */
				for (gfs= sel_buffer.last; gfs; gfs= gfs->prev) {
					/* if current (gpf) occurs after this one in buffer, add! */
					if (gfs->framenum < gpf->framenum) {
						BLI_insertlinkafter(&sel_buffer, gfs, gpf);
						added= 1;
						break;
					}
				}
				if (added == 0)
					BLI_addhead(&sel_buffer, gpf);
			}
		}

		/* error checking: it is unlikely, but may be possible to have none selected */
		if (sel_buffer.first == NULL)
			continue;

		/* if all were selected (i.e. gpl->frames is empty), then just transfer sel-buf over */
		if (gpl->frames.first == NULL) {
			gpl->frames.first= sel_buffer.first;
			gpl->frames.last= sel_buffer.last;

			continue;
		}

		/* loop 2: remove duplicates of frames in buffers */
		for (gpf= gpl->frames.first; gpf && sel_buffer.first; gpf= gpfn) {
			gpfn= gpf->next;

			/* loop through sel_buffer, emptying stuff from front of buffer if ok */
			for (gfs= sel_buffer.first; gfs && gpf; gfs= gfsn) {
				gfsn= gfs->next;

				/* if this buffer frame needs to go before current, add it! */
				if (gfs->framenum < gpf->framenum) {
					/* transfer buffer frame to frames list (before current) */
					BLI_remlink(&sel_buffer, gfs);
					BLI_insertlinkbefore(&gpl->frames, gpf, gfs);
				}
				/* if this buffer frame is on same frame, replace current with it and stop */
				else if (gfs->framenum == gpf->framenum) {
					/* transfer buffer frame to frames list (before current) */
					BLI_remlink(&sel_buffer, gfs);
					BLI_insertlinkbefore(&gpl->frames, gpf, gfs);

					/* get rid of current frame */
					// TRANSFORM_FIX_ME
					//gpencil_layer_delframe(gpl, gpf);
				}
			}
		}

		/* if anything is still in buffer, append to end */
		for (gfs= sel_buffer.first; gfs; gfs= gfsn) {
			gfsn= gfs->next;

			BLI_remlink(&sel_buffer, gfs);
			BLI_addtail(&gpl->frames, gfs);
		}
	}
}
#endif

/* Called during special_aftertrans_update to make sure selected keyframes replace
 * any other keyframes which may reside on that frame (that is not selected).
 */
static void posttrans_fcurve_clean (FCurve *fcu)
{
	float *selcache;	/* cache for frame numbers of selected frames (icu->totvert*sizeof(float)) */
	int len, index, i;	/* number of frames in cache, item index */

	/* allocate memory for the cache */
	// TODO: investigate using GHash for this instead?
	if (fcu->totvert == 0)
		return;
	selcache= MEM_callocN(sizeof(float)*fcu->totvert, "FCurveSelFrameNums");
	len= 0;
	index= 0;

	/* We do 2 loops, 1 for marking keyframes for deletion, one for deleting
	 * as there is no guarantee what order the keyframes are exactly, even though
	 * they have been sorted by time.
	 */

	/*	Loop 1: find selected keyframes   */
	for (i = 0; i < fcu->totvert; i++) {
		BezTriple *bezt= &fcu->bezt[i];
		
		if (BEZSELECTED(bezt)) {
			selcache[index]= bezt->vec[1][0];
			index++;
			len++;
		}
	}

	/* Loop 2: delete unselected keyframes on the same frames 
	 * (if any keyframes were found, or the whole curve wasn't affected) 
	 */
	if ((len) && (len != fcu->totvert)) {
		for (i = 0; i < fcu->totvert; i++) {
			BezTriple *bezt= &fcu->bezt[i];
			
			if (BEZSELECTED(bezt) == 0) {
				/* check beztriple should be removed according to cache */
				for (index= 0; index < len; index++) {
					if (IS_EQ(bezt->vec[1][0], selcache[index])) {
						delete_fcurve_key(fcu, i, 0);
						break;
					}
					else if (bezt->vec[1][0] > selcache[index])
						break;
				}
			}
		}
		
		testhandles_fcurve(fcu);
	}

	/* free cache */
	MEM_freeN(selcache);
}



/* Called by special_aftertrans_update to make sure selected keyframes replace
 * any other keyframes which may reside on that frame (that is not selected).
 * remake_action_ipos should have already been called
 */
static void posttrans_action_clean (bAnimContext *ac, bAction *act)
{
	ListBase anim_data = {NULL, NULL};
	bAnimListElem *ale;
	int filter;

	/* filter data */
	filter= (ANIMFILTER_VISIBLE | ANIMFILTER_FOREDIT | ANIMFILTER_CURVESONLY);
	ANIM_animdata_filter(ac, &anim_data, filter, act, ANIMCONT_ACTION);

	/* loop through relevant data, removing keyframes from the ipo-blocks that were attached
	 *  	- all keyframes are converted in/out of global time
	 */
	for (ale= anim_data.first; ale; ale= ale->next) {
		AnimData *adt= ANIM_nla_mapping_get(ac, ale);

		if (adt) {
			ANIM_nla_mapping_apply_fcurve(adt, ale->key_data, 0, 1);
			posttrans_fcurve_clean(ale->key_data);
			ANIM_nla_mapping_apply_fcurve(adt, ale->key_data, 1, 1);
		}
		else
			posttrans_fcurve_clean(ale->key_data);
	}

	/* free temp data */
	BLI_freelistN(&anim_data);
}

/* ----------------------------- */

/* fully select selected beztriples, but only include if it's on the right side of cfra */
static int count_fcurve_keys(FCurve *fcu, char side, float cfra)
{
	BezTriple *bezt;
	int i, count = 0;

	if (ELEM(NULL, fcu, fcu->bezt))
		return count;

	/* only include points that occur on the right side of cfra */
	for (i=0, bezt=fcu->bezt; i < fcu->totvert; i++, bezt++) {
		if (bezt->f2 & SELECT) {
			/* fully select the other two keys */
			bezt->f1 |= SELECT;
			bezt->f3 |= SELECT;

			/* increment by 3, as there are 3 points (3 * x-coordinates) that need transform */
			if (FrameOnMouseSide(side, bezt->vec[1][0], cfra))
				count += 3;
		}
	}

	return count;
}

/* fully select selected beztriples, but only include if it's on the right side of cfra */
#if 0
static int count_gplayer_frames(bGPDlayer *gpl, char side, float cfra)
{
	bGPDframe *gpf;
	int count = 0;

	if (gpl == NULL)
		return count;

	/* only include points that occur on the right side of cfra */
	for (gpf= gpl->frames.first; gpf; gpf= gpf->next) {
		if (gpf->flag & GP_FRAME_SELECT) {
			if (FrameOnMouseSide(side, (float)gpf->framenum, cfra))
				count++;
		}
	}

	return count;
}
#endif

/* This function assigns the information to transdata */
static void TimeToTransData(TransData *td, float *time, AnimData *adt)
{
	/* memory is calloc'ed, so that should zero everything nicely for us */
	td->val = time;
	td->ival = *(time);

	/* store the AnimData where this keyframe exists as a keyframe of the
	 * active action as td->extra.
	 */
	td->extra= adt;
}

/* This function advances the address to which td points to, so it must return
 * the new address so that the next time new transform data is added, it doesn't
 * overwrite the existing ones...  i.e.   td = IcuToTransData(td, icu, ob, side, cfra);
 *
 * The 'side' argument is needed for the extend mode. 'B' = both sides, 'R'/'L' mean only data
 * on the named side are used.
 */
static TransData *FCurveToTransData(TransData *td, FCurve *fcu, AnimData *adt, char side, float cfra)
{
	BezTriple *bezt;
	int i;

	if (fcu == NULL)
		return td;

	for (i=0, bezt=fcu->bezt; i < fcu->totvert; i++, bezt++) {
		/* only add selected keyframes (for now, proportional edit is not enabled) */
		if (BEZSELECTED(bezt)) {
			/* only add if on the right 'side' of the current frame */
			if (FrameOnMouseSide(side, bezt->vec[1][0], cfra)) {
				/* each control point needs to be added separetely */
				TimeToTransData(td, bezt->vec[0], adt);
				td++;

				TimeToTransData(td, bezt->vec[1], adt);
				td++;

				TimeToTransData(td, bezt->vec[2], adt);
				td++;
			}
		}
	}

	return td;
}

/* helper struct for gp-frame transforms (only used here) */
typedef struct tGPFtransdata {
	float val;			/* where transdata writes transform */
	int *sdata;			/* pointer to gpf->framenum */
} tGPFtransdata;

/* This function helps flush transdata written to tempdata into the gp-frames  */
void flushTransGPactionData (TransInfo *t)
{
	tGPFtransdata *tfd;
	int i;

	/* find the first one to start from */
	if (t->mode == TFM_TIME_SLIDE)
		tfd= (tGPFtransdata *)( (float *)(t->customData) + 2 );
	else
		tfd= (tGPFtransdata *)(t->customData);

	/* flush data! */
	for (i = 0; i < t->total; i++, tfd++) {
		*(tfd->sdata)= (int)floor(tfd->val + 0.5);
	}
}

/* This function advances the address to which td points to, so it must return
 * the new address so that the next time new transform data is added, it doesn't
 * overwrite the existing ones...  i.e.   td = GPLayerToTransData(td, ipo, ob, side, cfra);
 *
 * The 'side' argument is needed for the extend mode. 'B' = both sides, 'R'/'L' mean only data
 * on the named side are used.
 */
#if 0
static int GPLayerToTransData (TransData *td, tGPFtransdata *tfd, bGPDlayer *gpl, char side, float cfra)
{
	bGPDframe *gpf;
	int count= 0;

	/* check for select frames on right side of current frame */
	for (gpf= gpl->frames.first; gpf; gpf= gpf->next) {
		if (gpf->flag & GP_FRAME_SELECT) {
			if (FrameOnMouseSide(side, (float)gpf->framenum, cfra)) {
				/* memory is calloc'ed, so that should zero everything nicely for us */
				td->val= &tfd->val;
				td->ival= (float)gpf->framenum;

				tfd->val= (float)gpf->framenum;
				tfd->sdata= &gpf->framenum;

				/* advance td now */
				td++;
				tfd++;
				count++;
			}
		}
	}

	return count;
}
#endif

static void createTransActionData(bContext *C, TransInfo *t)
{
	Scene *scene= CTX_data_scene(C);
	TransData *td = NULL;
	tGPFtransdata *tfd = NULL;
	
	bAnimContext ac;
	ListBase anim_data = {NULL, NULL};
	bAnimListElem *ale;
	int filter;
	
	int count=0;
	float cfra;
	char side;
	
	/* determine what type of data we are operating on */
	if (ANIM_animdata_get_context(C, &ac) == 0)
		return;
	
	/* filter data */
	if (ac.datatype == ANIMCONT_GPENCIL)
		filter= (ANIMFILTER_VISIBLE | ANIMFILTER_FOREDIT);
	else
		filter= (ANIMFILTER_VISIBLE | ANIMFILTER_FOREDIT | ANIMFILTER_CURVESONLY);
	ANIM_animdata_filter(&ac, &anim_data, filter, ac.data, ac.datatype);
	
	/* which side of the current frame should be allowed */
	if (t->mode == TFM_TIME_EXTEND) {
		/* only side on which mouse is gets transformed */
		float xmouse, ymouse;
		
		UI_view2d_region_to_view(&ac.ar->v2d, t->imval[0], t->imval[1], &xmouse, &ymouse);
		side = (xmouse > CFRA) ? 'R' : 'L'; // XXX use t->frame_side
	}
	else {
		/* normal transform - both sides of current frame are considered */
		side = 'B';
	}
	
	/* loop 1: fully select ipo-keys and count how many BezTriples are selected */
	for (ale= anim_data.first; ale; ale= ale->next) {
		AnimData *adt= ANIM_nla_mapping_get(&ac, ale);
		
		/* convert current-frame to action-time (slightly less accurate, espcially under
		 * higher scaling ratios, but is faster than converting all points)
		 */
		if (adt)
			cfra = BKE_nla_tweakedit_remap(adt, (float)CFRA, NLATIME_CONVERT_UNMAP);
		else
			cfra = (float)CFRA;
		
		//if (ale->type == ANIMTYPE_GPLAYER)
		//	count += count_gplayer_frames(ale->data, side, cfra);
		//else
			count += count_fcurve_keys(ale->key_data, side, cfra);
	}
	
	/* stop if trying to build list if nothing selected */
	if (count == 0) {
		/* cleanup temp list */
		BLI_freelistN(&anim_data);
		return;
	}
	
	/* allocate memory for data */
	t->total= count;
	
	t->data= MEM_callocN(t->total*sizeof(TransData), "TransData(Action Editor)");
	td= t->data;
	
	if (ac.datatype == ANIMCONT_GPENCIL) {
		if (t->mode == TFM_TIME_SLIDE) {
			t->customData= MEM_callocN((sizeof(float)*2)+(sizeof(tGPFtransdata)*count), "TimeSlide + tGPFtransdata");
			tfd= (tGPFtransdata *)( (float *)(t->customData) + 2 );
		}
		else {
			t->customData= MEM_callocN(sizeof(tGPFtransdata)*count, "tGPFtransdata");
			tfd= (tGPFtransdata *)(t->customData);
		}
	}
	else if (t->mode == TFM_TIME_SLIDE)
		t->customData= MEM_callocN(sizeof(float)*2, "TimeSlide Min/Max");
	
	/* loop 2: build transdata array */
	for (ale= anim_data.first; ale; ale= ale->next) {
		//if (ale->type == ANIMTYPE_GPLAYER) {
		//	bGPDlayer *gpl= (bGPDlayer *)ale->data;
		//	int i;
		//
		//	i = GPLayerToTransData(td, tfd, gpl, side, cfra);
		//	td += i;
		//	tfd += i;
		//}
		//else {
			AnimData *adt= ANIM_nla_mapping_get(&ac, ale);
			FCurve *fcu= (FCurve *)ale->key_data;
			
			/* convert current-frame to action-time (slightly less accurate, espcially under
			 * higher scaling ratios, but is faster than converting all points)
			 */
			if (adt)
				cfra = BKE_nla_tweakedit_remap(adt, (float)CFRA, NLATIME_CONVERT_UNMAP);
			else
				cfra = (float)CFRA;
			
			td= FCurveToTransData(td, fcu, adt, side, cfra);
		//}
	}
	
	/* check if we're supposed to be setting minx/maxx for TimeSlide */
	if (t->mode == TFM_TIME_SLIDE) {
		float min=999999999.0f, max=-999999999.0f;
		int i;
		
		td= (t->data + 1);
		for (i=1; i < count; i+=3, td+=3) {
			if (min > *(td->val)) min= *(td->val);
			if (max < *(td->val)) max= *(td->val);
		}
		
		/* minx/maxx values used by TimeSlide are stored as a
		 * calloced 2-float array in t->customData. This gets freed
		 * in postTrans (T_FREE_CUSTOMDATA).
		 */
		*((float *)(t->customData)) = min;
		*((float *)(t->customData) + 1) = max;
	}

	/* cleanup temp list */
	BLI_freelistN(&anim_data);
}

/* ********************* GRAPH EDITOR ************************* */

/* Helper function for createTransGraphEditData, which is reponsible for associating
 * source data with transform data
 */
static void bezt_to_transdata (TransData *td, TransData2D *td2d, AnimData *adt, float *loc, float *cent, short selected, short ishandle, short intvals)
{
	/* New location from td gets dumped onto the old-location of td2d, which then
	 * gets copied to the actual data at td2d->loc2d (bezt->vec[n])
	 *
	 * Due to NLA mapping, we apply NLA mapping to some of the verts here,
	 * and then that mapping will be undone after transform is done.
	 */
	
	if (adt) {
		td2d->loc[0] = BKE_nla_tweakedit_remap(adt, loc[0], NLATIME_CONVERT_UNMAP);
		td2d->loc[1] = loc[1];
		td2d->loc[2] = 0.0f;
		td2d->loc2d = loc;
		
		td->loc = td2d->loc;
		td->center[0] = BKE_nla_tweakedit_remap(adt, cent[0], NLATIME_CONVERT_UNMAP);
		td->center[1] = cent[1];
		td->center[2] = 0.0f;
		
		VECCOPY(td->iloc, td->loc);
	}
	else {
		td2d->loc[0] = loc[0];
		td2d->loc[1] = loc[1];
		td2d->loc[2] = 0.0f;
		td2d->loc2d = loc;
		
		td->loc = td2d->loc;
		VECCOPY(td->center, cent);
		VECCOPY(td->iloc, td->loc);
	}
	
	memset(td->axismtx, 0, sizeof(td->axismtx));
	td->axismtx[2][2] = 1.0f;
	
	td->ext= NULL; td->val= NULL;
	
	/* store AnimData info in td->extra, for applying mapping when flushing */
	td->extra= adt;
	
	if (selected) {
		td->flag |= TD_SELECTED;
		td->dist= 0.0f;
	}
	else
		td->dist= MAXFLOAT;
	
	if (ishandle)
		td->flag |= TD_NOTIMESNAP;
	if (intvals)
		td->flag |= TD_INTVALUES;
	
	Mat3One(td->mtx);
	Mat3One(td->smtx);
}

static void createTransGraphEditData(bContext *C, TransInfo *t)
{
	SpaceIpo *sipo= CTX_wm_space_graph(C);
	Scene *scene= CTX_data_scene(C);
	ARegion *ar= CTX_wm_region(C);
	View2D *v2d= &ar->v2d;
	
	TransData *td = NULL;
	TransData2D *td2d = NULL;
	
	bAnimContext ac;
	ListBase anim_data = {NULL, NULL};
	bAnimListElem *ale;
	int filter;
	
	BezTriple *bezt;
	int count=0, i;
	float cfra;
	char side;
	
	/* determine what type of data we are operating on */
	if (ANIM_animdata_get_context(C, &ac) == 0)
		return;
	
	/* filter data */
	filter= (ANIMFILTER_VISIBLE | ANIMFILTER_FOREDIT | ANIMFILTER_CURVESONLY | ANIMFILTER_CURVEVISIBLE);
	ANIM_animdata_filter(&ac, &anim_data, filter, ac.data, ac.datatype);
	
	/* which side of the current frame should be allowed */
		// XXX we still want this mode, but how to get this using standard transform too?
	if (t->mode == TFM_TIME_EXTEND) {
		/* only side on which mouse is gets transformed */
		float xmouse, ymouse;
		
		UI_view2d_region_to_view(v2d, t->imval[0], t->imval[1], &xmouse, &ymouse);
		side = (xmouse > CFRA) ? 'R' : 'L'; // XXX use t->frame_side
	}
	else {
		/* normal transform - both sides of current frame are considered */
		side = 'B';
	}
	
	/* loop 1: count how many BezTriples (specifically their verts) are selected (or should be edited) */
	for (ale= anim_data.first; ale; ale= ale->next) {
		AnimData *adt= ANIM_nla_mapping_get(&ac, ale);
		FCurve *fcu= (FCurve *)ale->key_data;
		
		/* convert current-frame to action-time (slightly less accurate, espcially under
		 * higher scaling ratios, but is faster than converting all points)
		 */
		if (adt)
			cfra = BKE_nla_tweakedit_remap(adt, (float)CFRA, NLATIME_CONVERT_UNMAP);
		else
			cfra = (float)CFRA;
		
		/* F-Curve may not have any keyframes */
		if (fcu->bezt == NULL)
			continue;
		
		/* only include BezTriples whose 'keyframe' occurs on the same side of the current frame as mouse */
		for (i=0, bezt=fcu->bezt; i < fcu->totvert; i++, bezt++) {
			if (FrameOnMouseSide(side, bezt->vec[1][0], cfra)) {
				if (sipo->around == V3D_LOCAL) {
					/* for local-pivot we only need to count the number of selected handles only, so that centerpoints don't
					 * don't get moved wrong
					 */
					if (bezt->ipo == BEZT_IPO_BEZ) {
						if (bezt->f1 & SELECT) count++;
						if (bezt->f3 & SELECT) count++;
					}
					else if (bezt->f2 & SELECT) count++; // TODO: could this cause problems?
				}
				else {
					/* for 'normal' pivots - just include anything that is selected */
					if (bezt->f1 & SELECT) count++;
					if (bezt->f2 & SELECT) count++;
					if (bezt->f3 & SELECT) count++;
				}
			}
		}
	}
	
	/* stop if trying to build list if nothing selected */
	if (count == 0) {
		/* cleanup temp list */
		BLI_freelistN(&anim_data);
		return;
	}
	
	/* allocate memory for data */
	t->total= count;
	
	t->data= MEM_callocN(t->total*sizeof(TransData), "TransData (Graph Editor)");
		/* for each 2d vert a 3d vector is allocated, so that they can be treated just as if they were 3d verts */
	t->data2d= MEM_callocN(t->total*sizeof(TransData2D), "TransData2D (Graph Editor)");
	
	td= t->data;
	td2d= t->data2d;
	
	/* loop 2: build transdata arrays */
	for (ale= anim_data.first; ale; ale= ale->next) {
		AnimData *adt= ANIM_nla_mapping_get(&ac, ale);
		FCurve *fcu= (FCurve *)ale->key_data;
		short intvals= (fcu->flag & FCURVE_INT_VALUES);
		
		/* convert current-frame to action-time (slightly less accurate, espcially under
		 * higher scaling ratios, but is faster than converting all points)
		 */
		if (adt)
			cfra = BKE_nla_tweakedit_remap(adt, (float)CFRA, NLATIME_CONVERT_UNMAP);
		else
			cfra = (float)CFRA;
			
		/* F-Curve may not have any keyframes */
		if (fcu->bezt == NULL)
			continue;
		
		/* only include BezTriples whose 'keyframe' occurs on the same side of the current frame as mouse (if applicable) */
		for (i=0, bezt= fcu->bezt; i < fcu->totvert; i++, bezt++) {
			if (FrameOnMouseSide(side, bezt->vec[1][0], cfra)) {
				TransDataCurveHandleFlags *hdata = NULL;
				short h1=1, h2=1;
				
				/* only include handles if selected, irrespective of the interpolation modes */
				if (bezt->f1 & SELECT) {
					hdata = initTransDataCurveHandles(td, bezt);
					bezt_to_transdata(td++, td2d++, adt, bezt->vec[0], bezt->vec[1], 1, 1, intvals);
				}
				else
					h1= 0;
				if (bezt->f3 & SELECT) {
					if (hdata==NULL)
						hdata = initTransDataCurveHandles(td, bezt);
					bezt_to_transdata(td++, td2d++, adt, bezt->vec[2], bezt->vec[1], 1, 1, intvals);
				}
				else
					h2= 0;
				
				/* only include main vert if selected */
				if (bezt->f2 & SELECT) {
					/* if scaling around individuals centers, do not include keyframes */
					if (sipo->around != V3D_LOCAL) {
						/* if handles were not selected, store their selection status */
						if (!(bezt->f1 & SELECT) && !(bezt->f3 & SELECT)) {
							if (hdata == NULL)
								hdata = initTransDataCurveHandles(td, bezt);
						}
						
						bezt_to_transdata(td++, td2d++, adt, bezt->vec[1], bezt->vec[1], 1, 0, intvals);
					}
					
					/* special hack (must be done after initTransDataCurveHandles(), as that stores handle settings to restore...):
					 *	- Check if we've got entire BezTriple selected and we're scaling/rotating that point,
					 *	  then check if we're using auto-handles.
					 *	- If so, change them auto-handles to aligned handles so that handles get affected too
					 */
					if ((bezt->h1 == HD_AUTO) && (bezt->h2 == HD_AUTO) && ELEM(t->mode, TFM_ROTATION, TFM_RESIZE)) {
						if (h1 && h2) {
							bezt->h1= HD_ALIGN;
							bezt->h2= HD_ALIGN;
						}
					}
				}
			}
		}
		
		/* Sets handles based on the selection */
		testhandles_fcurve(fcu);
	}
	
	/* cleanup temp list */
	BLI_freelistN(&anim_data);
}


/* ------------------------ */

/* struct for use in re-sorting BezTriples during IPO transform */
typedef struct BeztMap {
	BezTriple *bezt;
	int oldIndex; 		/* index of bezt in icu->bezt array before sorting */
	int newIndex;		/* index of bezt in icu->bezt array after sorting */
	short swapHs; 		/* swap order of handles (-1=clear; 0=not checked, 1=swap) */
	char pipo, cipo;	/* interpolation of current and next segments */
} BeztMap;


/* This function converts an FCurve's BezTriple array to a BeztMap array
 * NOTE: this allocates memory that will need to get freed later
 */
static BeztMap *bezt_to_beztmaps (BezTriple *bezts, int totvert)
{
	BezTriple *bezt= bezts;
	BezTriple *prevbezt= NULL;
	BeztMap *bezm, *bezms;
	int i;
	
	/* allocate memory for this array */
	if (totvert==0 || bezts==NULL)
		return NULL;
	bezm= bezms= MEM_callocN(sizeof(BeztMap)*totvert, "BeztMaps");
	
	/* assign beztriples to beztmaps */
	for (i=0; i < totvert; i++, bezm++, prevbezt=bezt, bezt++) {
		bezm->bezt= bezt;
		
		bezm->oldIndex= i;
		bezm->newIndex= i;
		
		bezm->pipo= (prevbezt) ? prevbezt->ipo : bezt->ipo;
		bezm->cipo= bezt->ipo;
	}

	return bezms;
}

/* This function copies the code of sort_time_ipocurve, but acts on BeztMap structs instead */
static void sort_time_beztmaps (BeztMap *bezms, int totvert)
{
	BeztMap *bezm;
	int i, ok= 1;
	
	/* keep repeating the process until nothing is out of place anymore */
	while (ok) {
		ok= 0;
		
		bezm= bezms;
		i= totvert;
		while (i--) {
			/* is current bezm out of order (i.e. occurs later than next)? */
			if (i > 0) {
				if (bezm->bezt->vec[1][0] > (bezm+1)->bezt->vec[1][0]) {
					bezm->newIndex++;
					(bezm+1)->newIndex--;
					
					SWAP(BeztMap, *bezm, *(bezm+1));
					
					ok= 1;
				}
			}
			
			/* do we need to check if the handles need to be swapped?
			 * optimisation: this only needs to be performed in the first loop
			 */
			if (bezm->swapHs == 0) {
				if ( (bezm->bezt->vec[0][0] > bezm->bezt->vec[1][0]) &&
					 (bezm->bezt->vec[2][0] < bezm->bezt->vec[1][0]) )
				{
					/* handles need to be swapped */
					bezm->swapHs = 1;
				}
				else {
					/* handles need to be cleared */
					bezm->swapHs = -1;
				}
			}
			
			bezm++;
		}
	}
}

/* This function firstly adjusts the pointers that the transdata has to each BezTriple */
static void beztmap_to_data (TransInfo *t, FCurve *fcu, BeztMap *bezms, int totvert)
{
	BezTriple *bezts = fcu->bezt;
	BeztMap *bezm;
	TransData2D *td;
	int i, j;
	char *adjusted;
	
	/* dynamically allocate an array of chars to mark whether an TransData's
	 * pointers have been fixed already, so that we don't override ones that are
	 * already done
 	 */
	adjusted= MEM_callocN(t->total, "beztmap_adjusted_map");
	
	/* for each beztmap item, find if it is used anywhere */
	bezm= bezms;
	for (i= 0; i < totvert; i++, bezm++) {
		/* loop through transdata, testing if we have a hit
		 * for the handles (vec[0]/vec[2]), we must also check if they need to be swapped...
		 */
		td= t->data2d;
		for (j= 0; j < t->total; j++, td++) {
			/* skip item if already marked */
			if (adjusted[j] != 0) continue;
			
			/* only selected verts */
			if (bezm->pipo == BEZT_IPO_BEZ) {
				if (bezm->bezt->f1 & SELECT) {
					if (td->loc2d == bezm->bezt->vec[0]) {
						if (bezm->swapHs == 1)
							td->loc2d= (bezts + bezm->newIndex)->vec[2];
						else
							td->loc2d= (bezts + bezm->newIndex)->vec[0];
						adjusted[j] = 1;
					}
				}
			}
			if (bezm->cipo == BEZT_IPO_BEZ) {
				if (bezm->bezt->f3 & SELECT) {
					if (td->loc2d == bezm->bezt->vec[2]) {
						if (bezm->swapHs == 1)
							td->loc2d= (bezts + bezm->newIndex)->vec[0];
						else
							td->loc2d= (bezts + bezm->newIndex)->vec[2];
						adjusted[j] = 1;
					}
				}
			}
			if (bezm->bezt->f2 & SELECT) {
				if (td->loc2d == bezm->bezt->vec[1]) {
					td->loc2d= (bezts + bezm->newIndex)->vec[1];
					adjusted[j] = 1;
				}
			}
		}
		
	}
	
	/* free temp memory used for 'adjusted' array */
	MEM_freeN(adjusted);
}

/* This function is called by recalcData during the Transform loop to recalculate
 * the handles of curves and sort the keyframes so that the curves draw correctly.
 * It is only called if some keyframes have moved out of order.
 *
 * anim_data is the list of channels (F-Curves) retrieved already containing the
 * channels to work on. It should not be freed here as it may still need to be used.
 */
void remake_graph_transdata (TransInfo *t, ListBase *anim_data)
{
	bAnimListElem *ale;
	
	/* sort and reassign verts */
	for (ale= anim_data->first; ale; ale= ale->next) {
		FCurve *fcu= (FCurve *)ale->key_data;
		
		if (fcu->bezt) {
			BeztMap *bezm;
			
			/* adjust transform-data pointers */
			bezm= bezt_to_beztmaps(fcu->bezt, fcu->totvert);
			sort_time_beztmaps(bezm, fcu->totvert);
			beztmap_to_data(t, fcu, bezm, fcu->totvert);
			
			/* free mapping stuff */
			MEM_freeN(bezm);
			
			/* re-sort actual beztriples (perhaps this could be done using the beztmaps to save time?) */
			sort_time_fcurve(fcu);
			
			/* make sure handles are all set correctly */
			testhandles_fcurve(fcu);
		}
	}
}

/* this function is called on recalcData to apply the transforms applied
 * to the transdata on to the actual keyframe data
 */
void flushTransGraphData(TransInfo *t)
{
	SpaceIpo *sipo = (SpaceIpo *)t->sa->spacedata.first;
	TransData *td;
	TransData2D *td2d;
	Scene *scene= t->scene;
	double secf= FPS;
	int a;
	
	/* flush to 2d vector from internally used 3d vector */
	for (a=0, td= t->data, td2d=t->data2d; a<t->total; a++, td++, td2d++) {
		AnimData *adt= (AnimData *)td->extra; /* pointers to relevant AnimData blocks are stored in the td->extra pointers */
		
		/* handle snapping for time values
		 *	- we should still be in NLA-mapping timespace
		 *	- only apply to keyframes (but never to handles)
		 */
		if ((td->flag & TD_NOTIMESNAP)==0) {
			switch (sipo->autosnap) {
				case SACTSNAP_FRAME: /* snap to nearest frame (or second if drawing seconds) */
					if (sipo->flag & SIPO_DRAWTIME)
						td2d->loc[0]= (float)( floor((td2d->loc[0]/secf) + 0.5f) * secf );
					else
						td2d->loc[0]= (float)( floor(td2d->loc[0]+0.5f) );
					break;
				
				case SACTSNAP_MARKER: /* snap to nearest marker */
					td2d->loc[0]= (float)ED_markers_find_nearest_marker_time(&t->scene->markers, td2d->loc[0]);
					break;
			}
		}
		
		/* we need to unapply the nla-mapping from the time in some situations */
		if (adt)
			td2d->loc2d[0]= BKE_nla_tweakedit_remap(adt, td2d->loc[0], NLATIME_CONVERT_UNMAP);
		else
			td2d->loc2d[0]= td2d->loc[0];
		
		/* if int-values only, truncate to integers */
		if (td->flag & TD_INTVALUES)
			td2d->loc2d[1]= (float)((int)td2d->loc[1]);
		else
			td2d->loc2d[1]= td2d->loc[1];
	}
}

/* *************************** Object Transform data ******************* */

/* Little helper function for ObjectToTransData used to give certain
 * constraints (ChildOf, FollowPath, and others that may be added)
 * inverse corrections for transform, so that they aren't in CrazySpace.
 * These particular constraints benefit from this, but others don't, hence
 * this semi-hack ;-)    - Aligorith
 */
static short constraints_list_needinv(TransInfo *t, ListBase *list)
{
	bConstraint *con;

	/* loop through constraints, checking if there's one of the mentioned
	 * constraints needing special crazyspace corrections
	 */
	if (list) {
		for (con= list->first; con; con=con->next) {
			/* only consider constraint if it is enabled, and has influence on result */
			if ((con->flag & CONSTRAINT_DISABLE)==0 && (con->enforce!=0.0)) {
				/* (affirmative) returns for specific constraints here... */
					/* constraints that require this regardless  */
				if (con->type == CONSTRAINT_TYPE_CHILDOF) return 1;
				if (con->type == CONSTRAINT_TYPE_FOLLOWPATH) return 1;
				if (con->type == CONSTRAINT_TYPE_CLAMPTO) return 1;

					/* constraints that require this only under special conditions */
				if (con->type == CONSTRAINT_TYPE_ROTLIKE) {
					/* CopyRot constraint only does this when rotating, and offset is on */
					bRotateLikeConstraint *data = (bRotateLikeConstraint *)con->data;

					if ((data->flag & ROTLIKE_OFFSET) && (t->mode == TFM_ROTATION))
						return 1;
				}
			}
		}
	}

	/* no appropriate candidates found */
	return 0;
}


/* This function applies the rules for transforming a strip so duplicate
 * checks dont need to be added in multiple places.
 *
 * recursive, count and flag MUST be set.
 *
 * seq->depth must be set before running this function so we know if the strips
 * are root level or not
 */
static void SeqTransInfo(TransInfo *t, Sequence *seq, int *recursive, int *count, int *flag)
{
	/* for extend we need to do some tricks */
	if (t->mode == TFM_TIME_EXTEND) {

		/* *** Extend Transform *** */

		Scene * scene= t->scene;
		int cfra= CFRA;
		int left= seq_tx_get_final_left(seq, 0);
		int right= seq_tx_get_final_right(seq, 0);

		if (seq->depth == 0 && ((seq->flag & SELECT) == 0 || (seq->flag & SEQ_LOCK))) {
			*recursive= 0;
			*count= 0;
			*flag= 0;
		}
		else if (seq->type ==SEQ_META) {

			/* for meta's we only ever need to extend their children, no matter what depth
			 * just check the meta's are in the bounds */
			if (t->frame_side=='R' && right <= cfra)		*recursive= 0;
			else if (t->frame_side=='L' && left >= cfra)	*recursive= 0;
			else											*recursive= 1;

			*count= 0;
			*flag= 0;
		}
		else {

			*recursive= 0;	/* not a meta, so no thinking here */
			*count= 1;		/* unless its set to 0, extend will never set 2 handles at once */
			*flag= (seq->flag | SELECT) & ~(SEQ_LEFTSEL|SEQ_RIGHTSEL);

			if (t->frame_side=='R') {
				if (right <= cfra)		*count= *flag= 0;	/* ignore */
				else if (left > cfra)	;	/* keep the selection */
				else					*flag |= SEQ_RIGHTSEL;
			}
			else {
				if (left >= cfra)		*count= *flag= 0;	/* ignore */
				else if (right < cfra)	;	/* keep the selection */
				else					*flag |= SEQ_LEFTSEL;
			}
		}
	} else {

		/* *** Normal Transform *** */

		if (seq->depth == 0) {

			/* Count */

			/* Non nested strips (resect selection and handles) */
			if ((seq->flag & SELECT) == 0 || (seq->flag & SEQ_LOCK)) {
				*recursive= 0;
				*count= 0;
				*flag= 0;
			}
			else {
				if ((seq->flag & (SEQ_LEFTSEL|SEQ_RIGHTSEL)) == (SEQ_LEFTSEL|SEQ_RIGHTSEL)) {
					*flag= seq->flag;
					*count= 2; /* we need 2 transdata's */
				} else {
					*flag= seq->flag;
					*count= 1; /* selected or with a handle selected */
				}

				/* Recursive */

				if ((seq->type == SEQ_META) && ((seq->flag & (SEQ_LEFTSEL|SEQ_RIGHTSEL)) == 0)) {
					/* if any handles are selected, dont recurse */
					*recursive = 1;
				}
				else {
					*recursive = 0;
				}
			}
		}
		else {
			/* Nested, different rules apply */

			if (seq->type == SEQ_META) {
				/* Meta's can only directly be moved between channels since they
				 * dont have their start and length set directly (children affect that)
				 * since this Meta is nested we dont need any of its data infact.
				 * calc_sequence() will update its settings when run on the toplevel meta */
				*flag= 0;
				*count= 0;
				*recursive = 1;
			}
			else {
				*flag= (seq->flag | SELECT) & ~(SEQ_LEFTSEL|SEQ_RIGHTSEL);
				*count= 1; /* ignore the selection for nested */
				*recursive = 0;
			}
		}
	}
}



static int SeqTransCount(TransInfo *t, ListBase *seqbase, int depth)
{
	Sequence *seq;
	int tot= 0, recursive, count, flag;

	for (seq= seqbase->first; seq; seq= seq->next) {
		seq->depth= depth;

		SeqTransInfo(t, seq, &recursive, &count, &flag); /* ignore the flag */
		tot += count;

		if (recursive) {
			tot += SeqTransCount(t, &seq->seqbase, depth+1);
		}
	}

	return tot;
}


static TransData *SeqToTransData(TransInfo *t, TransData *td, TransData2D *td2d, TransDataSeq *tdsq, Sequence *seq, int flag, int sel_flag)
{
	int start_left;

	switch(sel_flag) {
	case SELECT:
		/* Use seq_tx_get_final_left() and an offset here
		 * so transform has the left hand location of the strip.
		 * tdsq->start_offset is used when flushing the tx data back */
		start_left= seq_tx_get_final_left(seq, 0);
		td2d->loc[0]= start_left;
		tdsq->start_offset= start_left - seq->start; /* use to apply the original location */
		break;
	case SEQ_LEFTSEL:
		start_left= seq_tx_get_final_left(seq, 0);
		td2d->loc[0] = start_left;
		break;
	case SEQ_RIGHTSEL:
		td2d->loc[0] = seq_tx_get_final_right(seq, 0);
		break;
	}

	td2d->loc[1] = seq->machine; /* channel - Y location */
	td2d->loc[2] = 0.0f;
	td2d->loc2d = NULL;


	tdsq->seq= seq;

	/* Use instead of seq->flag for nested strips and other
	 * cases where the selection may need to be modified */
	tdsq->flag= flag;
	tdsq->sel_flag= sel_flag;


	td->extra= (void *)tdsq; /* allow us to update the strip from here */

	td->flag = 0;
	td->loc = td2d->loc;
	VECCOPY(td->center, td->loc);
	VECCOPY(td->iloc, td->loc);

	memset(td->axismtx, 0, sizeof(td->axismtx));
	td->axismtx[2][2] = 1.0f;

	td->ext= NULL; td->val= NULL;

	td->flag |= TD_SELECTED;
	td->dist= 0.0;

	Mat3One(td->mtx);
	Mat3One(td->smtx);

	/* Time Transform (extend) */
	td->val= td2d->loc;
	td->ival= td2d->loc[0];

	return td;
}

static int SeqToTransData_Recursive(TransInfo *t, ListBase *seqbase, TransData *td, TransData2D *td2d, TransDataSeq *tdsq)
{
	Sequence *seq;
	int recursive, count, flag;
	int tot= 0;

	for (seq= seqbase->first; seq; seq= seq->next) {

		SeqTransInfo(t, seq, &recursive, &count, &flag);

		/* add children first so recalculating metastrips does nested strips first */
		if (recursive) {
			int tot_children= SeqToTransData_Recursive(t, &seq->seqbase, td, td2d, tdsq);

			td=		td +	tot_children;
			td2d=	td2d +	tot_children;
			tdsq=	tdsq +	tot_children;

			tot += tot_children;
		}

		/* use 'flag' which is derived from seq->flag but modified for special cases */
		if (flag & SELECT) {
			if (flag & (SEQ_LEFTSEL|SEQ_RIGHTSEL)) {
				if (flag & SEQ_LEFTSEL) {
					SeqToTransData(t, td++, td2d++, tdsq++, seq, flag, SEQ_LEFTSEL);
					tot++;
				}
				if (flag & SEQ_RIGHTSEL) {
					SeqToTransData(t, td++, td2d++, tdsq++, seq, flag, SEQ_RIGHTSEL);
					tot++;
				}
			}
			else {
				SeqToTransData(t, td++, td2d++, tdsq++, seq, flag, SELECT);
				tot++;
			}
		}
	}

	return tot;
}

static void freeSeqData(TransInfo *t)
{
	Editing *ed= seq_give_editing(t->scene, FALSE);

	if(ed != NULL) {
		ListBase *seqbasep= ed->seqbasep;
		TransData *td= t->data;
		int a;

		/* prevent updating the same seq twice
		 * if the transdata order is changed this will mess up
		 * but so will TransDataSeq */
		Sequence *seq_prev= NULL;
		Sequence *seq;


		if (!(t->state == TRANS_CANCEL)) {

#if 0		// default 2.4 behavior

			/* flush to 2d vector from internally used 3d vector */
			for(a=0; a<t->total; a++, td++) {
				if ((seq != seq_prev) && (seq->depth==0) && (seq->flag & SEQ_OVERLAP)) {
				seq= ((TransDataSeq *)td->extra)->seq;
					shuffle_seq(seqbasep, seq);
				}

				seq_prev= seq;
			}

#else		// durian hack
			{
				int overlap= 0;

				for(a=0; a<t->total; a++, td++) {
					seq_prev= NULL;
					seq= ((TransDataSeq *)td->extra)->seq;
					if ((seq != seq_prev) && (seq->depth==0) && (seq->flag & SEQ_OVERLAP)) {
						overlap= 1;
						break;
					}
					seq_prev= seq;
				}

				if(overlap) {
					for(seq= seqbasep->first; seq; seq= seq->next)
						seq->tmp= NULL;

					td= t->data;
					seq_prev= NULL;
					for(a=0; a<t->total; a++, td++) {
						seq= ((TransDataSeq *)td->extra)->seq;
						if ((seq != seq_prev)) {
<<<<<<< HEAD
							seq->tmp= 1;
=======
							/* Tag seq with a non zero value, used by shuffle_seq_time to identify the ones to shuffle */
							seq->tmp= (void*)1;
>>>>>>> 4e9699de
						}
					}

					shuffle_seq_time(seqbasep);
				}
			}
#endif

			for(seq= seqbasep->first; seq; seq= seq->next) {
				/* We might want to build a list of effects that need to be updated during transform */
				if(seq->type & SEQ_EFFECT) {
					if		(seq->seq1 && seq->seq1->flag & SELECT) calc_sequence(seq);
					else if	(seq->seq2 && seq->seq2->flag & SELECT) calc_sequence(seq);
					else if	(seq->seq3 && seq->seq3->flag & SELECT) calc_sequence(seq);
				}
			}

			sort_seq(t->scene);
		}
		else {
			/* Cancelled, need to update the strips display */
			for(a=0; a<t->total; a++, td++) {
				seq= ((TransDataSeq *)td->extra)->seq;
				if ((seq != seq_prev) && (seq->depth==0)) {
					calc_sequence_disp(seq);
				}
				seq_prev= seq;
			}
		}
	}

	if (t->customData) {
		MEM_freeN(t->customData);
		t->customData= NULL;
	}
	if (t->data) {
		MEM_freeN(t->data); // XXX postTrans usually does this
		t->data= NULL;
	}
}

static void createTransSeqData(bContext *C, TransInfo *t)
{

	View2D *v2d= UI_view2d_fromcontext(C);
	Scene *scene= CTX_data_scene(C);
	Editing *ed= seq_give_editing(t->scene, FALSE);
	TransData *td = NULL;
	TransData2D *td2d= NULL;
	TransDataSeq *tdsq= NULL;

	int count=0;

	if (ed==NULL) {
		t->total= 0;
		return;
	}

	t->customFree= freeSeqData;

	/* which side of the current frame should be allowed */
	if (t->mode == TFM_TIME_EXTEND) {
		/* only side on which mouse is gets transformed */
		float xmouse, ymouse;

		UI_view2d_region_to_view(v2d, t->imval[0], t->imval[1], &xmouse, &ymouse);
		t->frame_side = (xmouse > CFRA) ? 'R' : 'L';
	}
	else {
		/* normal transform - both sides of current frame are considered */
		t->frame_side = 'B';
	}


	count = SeqTransCount(t, ed->seqbasep, 0);

	/* allocate memory for data */
	t->total= count;

	/* stop if trying to build list if nothing selected */
	if (count == 0) {
		return;
	}

	td = t->data = MEM_callocN(t->total*sizeof(TransData), "TransSeq TransData");
	td2d = t->data2d = MEM_callocN(t->total*sizeof(TransData2D), "TransSeq TransData2D");
	tdsq = t->customData= MEM_callocN(t->total*sizeof(TransDataSeq), "TransSeq TransDataSeq");



	/* loop 2: build transdata array */
	SeqToTransData_Recursive(t, ed->seqbasep, td, td2d, tdsq);
}


/* transcribe given object into TransData for Transforming */
static void ObjectToTransData(bContext *C, TransInfo *t, TransData *td, Object *ob)
{
	Scene *scene = CTX_data_scene(C);
	Object *track;
	ListBase fakecons = {NULL, NULL};
	float obmtx[3][3];
	short constinv;
	short skip_invert = 0;

	/* axismtx has the real orientation */
	Mat3CpyMat4(td->axismtx, ob->obmat);
	Mat3Ortho(td->axismtx);

	td->con= ob->constraints.first;

	/* hack: tempolarily disable tracking and/or constraints when getting
	 *		object matrix, if tracking is on, or if constraints don't need
	 * 		inverse correction to stop it from screwing up space conversion
	 *		matrix later
	 */
	constinv = constraints_list_needinv(t, &ob->constraints);

	/* disable constraints inversion for dummy pass */
	if (t->mode == TFM_DUMMY)
		skip_invert = 1;

	if (skip_invert == 0 && (ob->track || constinv==0)) {
		track= ob->track;
		ob->track= NULL;
		
		if (constinv == 0) {
			fakecons.first = ob->constraints.first;
			fakecons.last = ob->constraints.last;
			ob->constraints.first = ob->constraints.last = NULL;
		}
		
		where_is_object(t->scene, ob);
		
		if (constinv == 0) {
			ob->constraints.first = fakecons.first;
			ob->constraints.last = fakecons.last;
		}
		
		ob->track= track;
	}
	else
		where_is_object(t->scene, ob);

	td->ob = ob;

	td->loc = ob->loc;
	VECCOPY(td->iloc, td->loc);
	
	if (ob->rotmode > 0) {
		td->ext->rot= ob->rot;
		td->ext->rotAxis= NULL;
		td->ext->rotAngle= NULL;
		td->ext->quat= NULL;
		
		VECCOPY(td->ext->irot, ob->rot);
		VECCOPY(td->ext->drot, ob->drot);
	}
	else if (ob->rotmode == ROT_MODE_AXISANGLE) {
		td->ext->rot= NULL;
		td->ext->rotAxis= ob->rotAxis;
		td->ext->rotAngle= &ob->rotAngle;
		td->ext->quat= NULL;
		
		td->ext->irotAngle= ob->rotAngle;
		VECCOPY(td->ext->irotAxis, ob->rotAxis);
		td->ext->drotAngle= ob->drotAngle;
		VECCOPY(td->ext->drotAxis, ob->drotAxis);
	}
	else {
		td->ext->rot= NULL;
		td->ext->rotAxis= NULL;
		td->ext->rotAngle= NULL;
		td->ext->quat= ob->quat;
		
		QUATCOPY(td->ext->iquat, ob->quat);
		QUATCOPY(td->ext->dquat, ob->dquat);
	}
	td->rotOrder=ob->rotmode;

	td->ext->size = ob->size;
	VECCOPY(td->ext->isize, ob->size);
	VECCOPY(td->ext->dsize, ob->dsize);

	VECCOPY(td->center, ob->obmat[3]);

	Mat4CpyMat4(td->ext->obmat, ob->obmat);

	/* is there a need to set the global<->data space conversion matrices? */
	if (ob->parent || constinv) {
		float totmat[3][3], obinv[3][3];

		/* Get the effect of parenting, and/or certain constraints.
		 * NOTE: some Constraints, and also Tracking should never get this
		 *		done, as it doesn't work well.
		 */
		object_to_mat3(ob, obmtx);
		Mat3CpyMat4(totmat, ob->obmat);
		Mat3Inv(obinv, totmat);
		Mat3MulMat3(td->smtx, obmtx, obinv);
		Mat3Inv(td->mtx, td->smtx);
	}
	else {
		/* no conversion to/from dataspace */
		Mat3One(td->smtx);
		Mat3One(td->mtx);
	}

	/* set active flag */
	if (ob == OBACT)
	{
		td->flag |= TD_ACTIVE;
	}
}


/* sets flags in Bases to define whether they take part in transform */
/* it deselects Bases, so we have to call the clear function always after */
static void set_trans_object_base_flags(bContext *C, TransInfo *t)
{
	Scene *scene = t->scene;
	View3D *v3d = t->view;

	/*
	 if Base selected and has parent selected:
	 base->flag= BA_WAS_SEL
	 */
	Base *base;

	/* don't do it if we're not actually going to recalculate anything */
	if(t->mode == TFM_DUMMY)
		return;

	/* makes sure base flags and object flags are identical */
	copy_baseflags(t->scene);

	/* handle pending update events, otherwise they got copied below */
	for (base= scene->base.first; base; base= base->next) {
		if(base->object->recalc)
			object_handle_update(t->scene, base->object);
	}

	for (base= scene->base.first; base; base= base->next) {
		base->flag &= ~BA_WAS_SEL;

		if(TESTBASELIB_BGMODE(v3d, scene, base)) {
			Object *ob= base->object;
			Object *parsel= ob->parent;

			/* if parent selected, deselect */
			while(parsel) {
				if(parsel->flag & SELECT) break;
				parsel= parsel->parent;
			}

			if(parsel)
			{
				/* rotation around local centers are allowed to propagate */
				if ((t->mode == TFM_ROTATION || t->mode == TFM_TRACKBALL)  && t->around == V3D_LOCAL) {
					base->flag |= BA_TRANSFORM_CHILD;
				} else {
					base->flag &= ~SELECT;
					base->flag |= BA_WAS_SEL;
				}
			}
			/* used for flush, depgraph will change recalcs if needed :) */
			ob->recalc |= OB_RECALC_OB;
		}
	}

	/* all recalc flags get flushed to all layers, so a layer flip later on works fine */
	DAG_scene_flush_update(t->scene, -1, 0);

	/* and we store them temporal in base (only used for transform code) */
	/* this because after doing updates, the object->recalc is cleared */
	for (base= scene->base.first; base; base= base->next) {
		if(base->object->recalc & OB_RECALC_OB)
			base->flag |= BA_HAS_RECALC_OB;
		if(base->object->recalc & OB_RECALC_DATA)
			base->flag |= BA_HAS_RECALC_DATA;
	}
}

static int mark_children(Object *ob)
{
	if (ob->flag & (SELECT|BA_TRANSFORM_CHILD))
		return 1;

	if (ob->parent)
	{
		if (mark_children(ob->parent))
		{
			ob->flag |= BA_TRANSFORM_CHILD;
			return 1;
		}
	}
	
	return 0;
}

static int count_proportional_objects(TransInfo *t)
{
	int total = 0;
	Scene *scene = t->scene;
	View3D *v3d = t->view;
	Base *base;

	/* rotations around local centers are allowed to propagate, so we take all objects */
	if (!((t->mode == TFM_ROTATION || t->mode == TFM_TRACKBALL)  && t->around == V3D_LOCAL))
	{
		/* mark all parents */
		for (base= scene->base.first; base; base= base->next) {
			if(TESTBASELIB_BGMODE(v3d, scene, base)) {
				Object *parent = base->object->parent;
	
				/* flag all parents */
				while(parent) {
					parent->flag |= BA_TRANSFORM_PARENT;
					parent = parent->parent;
				}
			}
		}

		/* mark all children */
		for (base= scene->base.first; base; base= base->next) {
			/* all base not already selected or marked that is editable */
			if ((base->object->flag & (SELECT|BA_TRANSFORM_CHILD|BA_TRANSFORM_PARENT)) == 0 && BASE_EDITABLE_BGMODE(v3d, scene, base))
			{
				mark_children(base->object);
			}
		}
	}
	
	for (base= scene->base.first; base; base= base->next) {
		Object *ob= base->object;

		/* if base is not selected, not a parent of selection or not a child of selection and it is editable */
		if ((ob->flag & (SELECT|BA_TRANSFORM_CHILD|BA_TRANSFORM_PARENT)) == 0 && BASE_EDITABLE_BGMODE(v3d, scene, base))
		{

			/* used for flush, depgraph will change recalcs if needed :) */
			ob->recalc |= OB_RECALC_OB;

			total += 1;
		}
	}
	

	/* all recalc flags get flushed to all layers, so a layer flip later on works fine */
	DAG_scene_flush_update(t->scene, -1, 0);

	/* and we store them temporal in base (only used for transform code) */
	/* this because after doing updates, the object->recalc is cleared */
	for (base= scene->base.first; base; base= base->next) {
		if(base->object->recalc & OB_RECALC_OB)
			base->flag |= BA_HAS_RECALC_OB;
		if(base->object->recalc & OB_RECALC_DATA)
			base->flag |= BA_HAS_RECALC_DATA;
	}

	return total;
}

static void clear_trans_object_base_flags(TransInfo *t)
{
	Scene *sce = t->scene;
	Base *base;

	for (base= sce->base.first; base; base = base->next)
	{
		if(base->flag & BA_WAS_SEL)
			base->flag |= SELECT;

		base->flag &= ~(BA_WAS_SEL|BA_HAS_RECALC_OB|BA_HAS_RECALC_DATA|BA_DO_IPO|BA_TRANSFORM_CHILD|BA_TRANSFORM_PARENT);
	}
}

/* auto-keyframing feature - for objects
 * 	tmode: should be a transform mode
 */
void autokeyframe_ob_cb_func(Scene *scene, View3D *v3d, Object *ob, int tmode)
{
	ID *id= &ob->id;
	FCurve *fcu;
	
	// TODO: this should probably be done per channel instead...
	if (autokeyframe_cfra_can_key(scene, id)) {
		KeyingSet *active_ks = ANIM_scene_get_active_keyingset(scene);
		bCommonKeySrc cks;
		ListBase dsources = {&cks, &cks};
		float cfra= (float)CFRA; // xxx this will do for now
		short flag = 0;
		
		/* init common-key-source for use by KeyingSets */
		memset(&cks, 0, sizeof(bCommonKeySrc));
		cks.id= &ob->id;
		
		if (IS_AUTOKEY_FLAG(INSERTNEEDED))
			flag |= INSERTKEY_NEEDED;
		if (IS_AUTOKEY_FLAG(AUTOMATKEY))
			flag |= INSERTKEY_MATRIX;
		if (IS_AUTOKEY_MODE(scene, EDITKEYS))
			flag |= INSERTKEY_REPLACE;
			
		
		if (IS_AUTOKEY_FLAG(ONLYKEYINGSET) && (active_ks)) {
			/* only insert into active keyingset */
			modify_keyframes(scene, &dsources, NULL, active_ks, MODIFYKEY_MODE_INSERT, cfra);
		}
		else if (IS_AUTOKEY_FLAG(INSERTAVAIL)) {
			AnimData *adt= ob->adt;
			
			/* only key on available channels */
			if (adt && adt->action) {
				for (fcu= adt->action->curves.first; fcu; fcu= fcu->next) {
					fcu->flag &= ~FCURVE_SELECTED;
					insert_keyframe(id, adt->action, ((fcu->grp)?(fcu->grp->name):(NULL)), fcu->rna_path, fcu->array_index, cfra, flag);
				}
			}
		}
		else if (IS_AUTOKEY_FLAG(INSERTNEEDED)) {
			short doLoc=0, doRot=0, doScale=0;
			
			/* filter the conditions when this happens (assume that curarea->spacetype==SPACE_VIE3D) */
			if (tmode == TFM_TRANSLATION) {
				doLoc = 1;
			}
			else if (tmode == TFM_ROTATION) {
				if (v3d->around == V3D_ACTIVE) {
					if (ob != OBACT)
						doLoc = 1;
				}
				else if (v3d->around == V3D_CURSOR)
					doLoc = 1;
				
				if ((v3d->flag & V3D_ALIGN)==0)
					doRot = 1;
			}
			else if (tmode == TFM_RESIZE) {
				if (v3d->around == V3D_ACTIVE) {
					if (ob != OBACT)
						doLoc = 1;
				}
				else if (v3d->around == V3D_CURSOR)
					doLoc = 1;
				
				if ((v3d->flag & V3D_ALIGN)==0)
					doScale = 1;
			}
			
			/* insert keyframes for the affected sets of channels using the builtin KeyingSets found */
			if (doLoc) {
				KeyingSet *ks= ANIM_builtin_keyingset_get_named(NULL, "Location");
				modify_keyframes(scene, &dsources, NULL, ks, MODIFYKEY_MODE_INSERT, cfra);
			}
			if (doRot) {
				KeyingSet *ks= ANIM_builtin_keyingset_get_named(NULL, "Rotation");
				modify_keyframes(scene, &dsources, NULL, ks, MODIFYKEY_MODE_INSERT, cfra);
			}
			if (doScale) {
				KeyingSet *ks= ANIM_builtin_keyingset_get_named(NULL, "Scale");
				modify_keyframes(scene, &dsources, NULL, ks, MODIFYKEY_MODE_INSERT, cfra);
			}
		}
		/* insert keyframe in all (transform) channels */
		else {
			KeyingSet *ks= ANIM_builtin_keyingset_get_named(NULL, "LocRotScale");
			modify_keyframes(scene, &dsources, NULL, ks, MODIFYKEY_MODE_INSERT, cfra);
		}
	}
}

/* auto-keyframing feature - for poses/pose-channels
 * 	tmode: should be a transform mode
 *	targetless_ik: has targetless ik been done on any channels?
 */
void autokeyframe_pose_cb_func(Scene *scene, View3D *v3d, Object *ob, int tmode, short targetless_ik)
{
	ID *id= &ob->id;
	AnimData *adt= ob->adt;
	//bArmature *arm= ob->data;
	bAction	*act= (adt) ? adt->action : NULL;
	bPose	*pose= ob->pose;
	bPoseChannel *pchan;
	FCurve *fcu;
	
	// TODO: this should probably be done per channel instead...
	if (autokeyframe_cfra_can_key(scene, id)) {
		KeyingSet *active_ks = ANIM_scene_get_active_keyingset(scene);
		bCommonKeySrc cks;
		ListBase dsources = {&cks, &cks};
		float cfra= (float)CFRA;
		short flag= 0;
		
		/* init common-key-source for use by KeyingSets */
		memset(&cks, 0, sizeof(bCommonKeySrc));
		cks.id= &ob->id;
		
		/* flag is initialised from UserPref keyframing settings
		 *	- special exception for targetless IK - INSERTKEY_MATRIX keyframes should get
		 * 	  visual keyframes even if flag not set, as it's not that useful otherwise
		 *	  (for quick animation recording)
		 */
		if (IS_AUTOKEY_FLAG(AUTOMATKEY) || (targetless_ik))
			flag |= INSERTKEY_MATRIX;
		if (IS_AUTOKEY_FLAG(INSERTNEEDED))
			flag |= INSERTKEY_NEEDED;
		if (IS_AUTOKEY_MODE(scene, EDITKEYS))
			flag |= INSERTKEY_REPLACE;
		
		for (pchan=pose->chanbase.first; pchan; pchan=pchan->next) {
			if (pchan->bone->flag & BONE_TRANSFORM) {
				/* clear any 'unkeyed' flag it may have */
				pchan->bone->flag &= ~BONE_UNKEYED;
				
				/* only insert into active keyingset? */
				if (IS_AUTOKEY_FLAG(ONLYKEYINGSET) && (active_ks)) {
					/* init cks for this PoseChannel, then use the relative KeyingSets to keyframe it */
					cks.pchan= pchan;
					modify_keyframes(scene, &dsources, NULL, active_ks, MODIFYKEY_MODE_INSERT, cfra);
				}
				/* only insert into available channels? */
				else if (IS_AUTOKEY_FLAG(INSERTAVAIL)) {
					if (act) {
						for (fcu= act->curves.first; fcu; fcu= fcu->next)
							insert_keyframe(id, act, ((fcu->grp)?(fcu->grp->name):(NULL)), fcu->rna_path, fcu->array_index, cfra, flag);
					}
				}
				/* only insert keyframe if needed? */
				else if (IS_AUTOKEY_FLAG(INSERTNEEDED)) {
					short doLoc=0, doRot=0, doScale=0;
					
					/* filter the conditions when this happens (assume that curarea->spacetype==SPACE_VIE3D) */
					if (tmode == TFM_TRANSLATION) {
						if (targetless_ik)
							doRot= 1;
						else
							doLoc = 1;
					}
					else if (tmode == TFM_ROTATION) {
						if (ELEM(v3d->around, V3D_CURSOR, V3D_ACTIVE))
							doLoc = 1;
							
						if ((v3d->flag & V3D_ALIGN)==0)
							doRot = 1;
					}
					else if (tmode == TFM_RESIZE) {
						if (ELEM(v3d->around, V3D_CURSOR, V3D_ACTIVE))
							doLoc = 1;
							
						if ((v3d->flag & V3D_ALIGN)==0)
							doScale = 1;
					}
					
					if (doLoc) {
						KeyingSet *ks= ANIM_builtin_keyingset_get_named(NULL, "Location");
						
						/* init cks for this PoseChannel, then use the relative KeyingSets to keyframe it */
						cks.pchan= pchan;
						modify_keyframes(scene, &dsources, NULL, ks, MODIFYKEY_MODE_INSERT, cfra);
					}
					if (doRot) {
						KeyingSet *ks= ANIM_builtin_keyingset_get_named(NULL, "Rotation");
						
						/* init cks for this PoseChannel, then use the relative KeyingSets to keyframe it */
						cks.pchan= pchan;
						modify_keyframes(scene, &dsources, NULL, ks, MODIFYKEY_MODE_INSERT, cfra);
					}
					if (doScale) {
						KeyingSet *ks= ANIM_builtin_keyingset_get_named(NULL, "Scale");
						
						/* init cks for this PoseChannel, then use the relative KeyingSets to keyframe it */
						cks.pchan= pchan;
						modify_keyframes(scene, &dsources, NULL, ks, MODIFYKEY_MODE_INSERT, cfra);
					}
				}
				/* insert keyframe in all (transform) channels */
				else {
					KeyingSet *ks= ANIM_builtin_keyingset_get_named(NULL, "LocRotScale");
					
					/* init cks for this PoseChannel, then use the relative KeyingSets to keyframe it */
					cks.pchan= pchan;
					modify_keyframes(scene, &dsources, NULL, ks, MODIFYKEY_MODE_INSERT, cfra);
				}
			}
		}
		
		// XXX todo... figure out way to get appropriate notifiers sent
		
		/* do the bone paths */
#if 0 // XXX TRANSFORM FIX ME
		if (arm->pathflag & ARM_PATH_ACFRA) {
			//pose_clear_paths(ob); // XXX for now, don't need to clear
			ED_pose_recalculate_paths(C, scene, ob);
		}
#endif
	}
	else {
		/* tag channels that should have unkeyed data */
		for (pchan=pose->chanbase.first; pchan; pchan=pchan->next) {
			if (pchan->bone->flag & BONE_TRANSFORM) {
				/* tag this channel */
				pchan->bone->flag |= BONE_UNKEYED;
			}
		}
	}
}


<<<<<<< HEAD
/* inserting keys, refresh ipo-keys, pointcache, redraw events... (ton) */
/* note: transdata has been freed already! */
/* note: this runs even when createTransData exits early because  (t->total==0), is this correct?... (campbell) */
/* note: sequencer freeing has its own function now because of a conflict with transform's order of freeing (campbell)*/
=======
/* inserting keys, refresh ipo-keys, pointcache, redraw events... */
/* 
 * note: sequencer freeing has its own function now because of a conflict with transform's order of freeing (campbell)
 * 		 Order changed, the sequencer stuff should go back in here
 * */
>>>>>>> 4e9699de
void special_aftertrans_update(TransInfo *t)
{
	Object *ob;
//	short redrawipo=0, resetslowpar=1;
	int cancelled= (t->state == TRANS_CANCEL);
	short duplicate= (t->undostr && strstr(t->undostr, "Duplicate")) ? 1 : 0;
	
	/* early out when nothing happened */
	if (t->total == 0 || t->mode == TFM_DUMMY)
		return;
	
	if (t->spacetype==SPACE_VIEW3D) {
		if (t->obedit) {
			if (cancelled==0) {
				EDBM_automerge(t->scene, t->obedit, 1);
			}
		}
	}
<<<<<<< HEAD
	else if (t->spacetype == SPACE_SEQ) {
		/* freeSeqData in transform_conversions.c does this
		 * keep here so the else at the end wont run... */
=======
	
	if (t->spacetype == SPACE_SEQ) {
		/* freeSeqData in transform_conversions.c does this
		 * keep here so the else at the end wont run... */
	}
	else if (t->spacetype == SPACE_NODE) {
		/* pass */
>>>>>>> 4e9699de
	}
	else if (t->spacetype == SPACE_ACTION) {
		SpaceAction *saction= (SpaceAction *)t->sa->spacedata.first;
		Scene *scene;
		bAnimContext ac;
		
		/* initialise relevant anim-context 'context' data from TransInfo data */
			/* NOTE: sync this with the code in ANIM_animdata_get_context() */
		memset(&ac, 0, sizeof(bAnimContext));
		
		scene= ac.scene= t->scene;
		ob= ac.obact= OBACT;
		ac.sa= t->sa;
		ac.ar= t->ar;
		ac.spacetype= (t->sa)? t->sa->spacetype : 0;
		ac.regiontype= (t->ar)? t->ar->regiontype : 0;
		
		if (ANIM_animdata_context_getdata(&ac) == 0)
			return;
		
		if (ac.datatype == ANIMCONT_DOPESHEET) {
			ListBase anim_data = {NULL, NULL};
			bAnimListElem *ale;
			short filter= (ANIMFILTER_VISIBLE | ANIMFILTER_FOREDIT | ANIMFILTER_CURVESONLY);
			
			/* get channels to work on */
			ANIM_animdata_filter(&ac, &anim_data, filter, ac.data, ac.datatype);
			
			/* these should all be ipo-blocks */
			for (ale= anim_data.first; ale; ale= ale->next) {
				AnimData *adt= ANIM_nla_mapping_get(&ac, ale);
				FCurve *fcu= (FCurve *)ale->key_data;
				
				if ( (saction->flag & SACTION_NOTRANSKEYCULL)==0 &&
				     ((cancelled == 0) || (duplicate)) )
				{
					if (adt) {
						ANIM_nla_mapping_apply_fcurve(adt, fcu, 0, 1);
						posttrans_fcurve_clean(fcu);
						ANIM_nla_mapping_apply_fcurve(adt, fcu, 1, 1);
					}
					else
						posttrans_fcurve_clean(fcu);
				}
			}
			
			/* free temp memory */
			BLI_freelistN(&anim_data);
		}
		else if (ac.datatype == ANIMCONT_ACTION) {
			/* Depending on the lock status, draw necessary views */
			// fixme... some of this stuff is not good
			if (ob) {
				ob->ctime= -1234567.0f;
				
				if (ob->pose || ob_get_key(ob))
					DAG_id_flush_update(&ob->id, OB_RECALC);
				else
					DAG_id_flush_update(&ob->id, OB_RECALC_OB);
			}
			
			/* Do curve cleanups? */
			if ( (saction->flag & SACTION_NOTRANSKEYCULL)==0 &&
			     ((cancelled == 0) || (duplicate)) )
			{
				posttrans_action_clean(&ac, (bAction *)ac.data);
			}
		}
		else if (ac.datatype == ANIMCONT_SHAPEKEY) {
#if 0 // XXX old animation system
			/* fix up the Ipocurves and redraw stuff */
			Key *key= (Key *)ac.data;
			
			if (key->ipo) {
				if ( (saction->flag & SACTION_NOTRANSKEYCULL)==0 &&
				     ((cancelled == 0) || (duplicate)) )
				{
					posttrans_ipo_clean(key->ipo);
				}
			}
#endif // XXX old animation system
			
			DAG_id_flush_update(&OBACT->id, OB_RECALC_DATA);
		}
#if 0 // XXX future of this is still not clear
		else if (ac.datatype == ANIMCONT_GPENCIL) {
			/* remove duplicate frames and also make sure points are in order! */
			if ((cancelled == 0) || (duplicate))
			{
				bScreen *sc= (bScreen *)ac.data;
				ScrArea *sa;
				
				/* BAD... we need to loop over all screen areas for current screen...
				 * 	- sync this with actdata_filter_gpencil() in editaction.c
				 */
				for (sa= sc->areabase.first; sa; sa= sa->next) {
					bGPdata *gpd= gpencil_data_get_active(sa);
					
					if (gpd)
						posttrans_gpd_clean(gpd);
				}
			}
		}
#endif // XXX future of this is still not clear
		
		/* make sure all F-Curves are set correctly */
		ANIM_editkeyframes_refresh(&ac);
		
		/* clear flag that was set for time-slide drawing */
		saction->flag &= ~SACTION_MOVING;
	}
	else if (t->spacetype == SPACE_IPO) {
		SpaceIpo *sipo= (SpaceIpo *)t->sa->spacedata.first;
		Scene *scene;
		bAnimContext ac;
		
		/* initialise relevant anim-context 'context' data from TransInfo data */
			/* NOTE: sync this with the code in ANIM_animdata_get_context() */
		memset(&ac, 0, sizeof(bAnimContext));
		
		scene= ac.scene= t->scene;
		ob= ac.obact= OBACT;
		ac.sa= t->sa;
		ac.ar= t->ar;
		ac.spacetype= (t->sa)? t->sa->spacetype : 0;
		ac.regiontype= (t->ar)? t->ar->regiontype : 0;
		
		if (ANIM_animdata_context_getdata(&ac) == 0)
			return;
		
		if (ac.datatype)
		{
			ListBase anim_data = {NULL, NULL};
			bAnimListElem *ale;
			short filter= (ANIMFILTER_VISIBLE | ANIMFILTER_FOREDIT | ANIMFILTER_CURVESONLY | ANIMFILTER_CURVEVISIBLE);
			
			/* get channels to work on */
			ANIM_animdata_filter(&ac, &anim_data, filter, ac.data, ac.datatype);
			
			for (ale= anim_data.first; ale; ale= ale->next) {
				AnimData *adt= ANIM_nla_mapping_get(&ac, ale);
				FCurve *fcu= (FCurve *)ale->key_data;
				
				if ( (sipo->flag & SIPO_NOTRANSKEYCULL)==0 &&
				     ((cancelled == 0) || (duplicate)) )
				{
					if (adt) {
						ANIM_nla_mapping_apply_fcurve(adt, fcu, 0, 1);
						posttrans_fcurve_clean(fcu);
						ANIM_nla_mapping_apply_fcurve(adt, fcu, 1, 1);
					}
					else
						posttrans_fcurve_clean(fcu);
				}
			}
			
			/* free temp memory */
			BLI_freelistN(&anim_data);
		}
		
		/* make sure all F-Curves are set correctly */
		ANIM_editkeyframes_refresh(&ac);
	}
	else if (t->spacetype == SPACE_NLA) {
		Scene *scene;
		bAnimContext ac;
		
		/* initialise relevant anim-context 'context' data from TransInfo data */
		/* NOTE: sync this with the code in ANIM_animdata_get_context() */
		memset(&ac, 0, sizeof(bAnimContext));
		
		scene= ac.scene= t->scene;
		ob= ac.obact= OBACT;
		ac.sa= t->sa;
		ac.ar= t->ar;
		ac.spacetype= (t->sa)? t->sa->spacetype : 0;
		ac.regiontype= (t->ar)? t->ar->regiontype : 0;
		
		if (ANIM_animdata_context_getdata(&ac) == 0)
			return;
			
		if (ac.datatype)
		{
			ListBase anim_data = {NULL, NULL};
			bAnimListElem *ale;
			short filter= (ANIMFILTER_VISIBLE | ANIMFILTER_FOREDIT | ANIMFILTER_NLATRACKS);
			
			/* get channels to work on */
			ANIM_animdata_filter(&ac, &anim_data, filter, ac.data, ac.datatype);
			
			for (ale= anim_data.first; ale; ale= ale->next) {
				NlaTrack *nlt= (NlaTrack *)ale->data;
				
				/* make sure strips are in order again */
				BKE_nlatrack_sort_strips(nlt);
				
				/* remove the temp metas */
				BKE_nlastrips_clear_metas(&nlt->strips, 0, 1);
			}
			
			/* free temp memory */
			BLI_freelistN(&anim_data);
			
			/* perform after-transfrom validation */
			ED_nla_postop_refresh(&ac);
		}
	}
	else if (t->obedit) {
		// TRANSFORM_FIX_ME
//		if (t->mode==TFM_BONESIZE || t->mode==TFM_BONE_ENVELOPE)
//			allqueue(REDRAWBUTSEDIT, 0);

		if (t->obedit->type == OB_MESH)
		{
			BMEditMesh *em = ((Mesh *)t->obedit->data)->edit_btmesh;
			/* table needs to be created for each edit command, since vertices can move etc */
			mesh_octree_table(t->obedit, em, NULL, 'e');
		}
	}
	else if ((t->flag & T_POSE) && (t->poseobj)) {
		bArmature *arm;
		bPose	*pose;
		bPoseChannel *pchan;
		short targetless_ik= 0;

		ob= t->poseobj;
		arm= ob->data;
		pose= ob->pose;

		/* if target-less IK grabbing, we calculate the pchan transforms and clear flag */
		if (!cancelled && t->mode==TFM_TRANSLATION)
			targetless_ik= apply_targetless_ik(ob);
		else {
			/* not forget to clear the auto flag */
			for (pchan=ob->pose->chanbase.first; pchan; pchan=pchan->next) {
				bKinematicConstraint *data= has_targetless_ik(pchan);
				if(data) data->flag &= ~CONSTRAINT_IK_AUTO;
			}
		}

		if (t->mode==TFM_TRANSLATION)
			pose_grab_with_ik_clear(ob);

		/* automatic inserting of keys and unkeyed tagging - only if transform wasn't cancelled (or TFM_DUMMY) */
		if (!cancelled && (t->mode != TFM_DUMMY)) {
			autokeyframe_pose_cb_func(t->scene, (View3D *)t->view, ob, t->mode, targetless_ik);
			DAG_id_flush_update(&ob->id, OB_RECALC_DATA);
		}
		else if (arm->flag & ARM_DELAYDEFORM) {
			/* old optimize trick... this enforces to bypass the depgraph */
			DAG_id_flush_update(&ob->id, OB_RECALC_DATA);
			ob->recalc= 0;	// is set on OK position already by recalcData()
		}
		else
			DAG_id_flush_update(&ob->id, OB_RECALC_DATA);

		//if (t->mode==TFM_BONESIZE || t->mode==TFM_BONE_ENVELOPE)
		//	allqueue(REDRAWBUTSEDIT, 0);

	}
	else if(t->scene->basact && (ob = t->scene->basact->object) && (ob->mode & OB_MODE_PARTICLE_EDIT) && PE_get_current(t->scene, ob)) {
		;
	}
	else { /* Objects */
		int i;

		for (i = 0; i < t->total; i++) {
			TransData *td = t->data + i;
			Object *ob = td->ob;
			ListBase pidlist;
			PTCacheID *pid;
			
			if (td->flag & TD_NOACTION)
				break;
			
			if (td->flag & TD_SKIP)
				continue;

			/* flag object caches as outdated */
			BKE_ptcache_ids_from_object(&pidlist, ob);
			for(pid=pidlist.first; pid; pid=pid->next) {
				if(pid->type != PTCACHE_TYPE_PARTICLES) /* particles don't need reset on geometry change */
					pid->cache->flag |= PTCACHE_OUTDATED;
			}
			BLI_freelistN(&pidlist);

			/* pointcache refresh */
			if (BKE_ptcache_object_reset(t->scene, ob, PTCACHE_RESET_OUTDATED))
				ob->recalc |= OB_RECALC_DATA;

			/* Needed for proper updating of "quick cached" dynamics. */
			/* Creates troubles for moving animated objects without */
			/* autokey though, probably needed is an anim sys override? */
			/* Please remove if some other solution is found. -jahka */
			DAG_id_flush_update(&ob->id, OB_RECALC_OB);

			/* Set autokey if necessary */
			if (!cancelled)
				autokeyframe_ob_cb_func(t->scene, (View3D *)t->view, ob, t->mode);
		}
	}

	clear_trans_object_base_flags(t);

#if 0 // TRANSFORM_FIX_ME
	if (redrawipo) {
		allqueue(REDRAWNLA, 0);
		allqueue(REDRAWACTION, 0);
		allqueue(REDRAWIPO, 0);
	}

	if(resetslowpar)
		reset_slowparents();

	/* note; should actually only be done for all objects when a lamp is moved... (ton) */
	if(t->spacetype==SPACE_VIEW3D && G.vd->drawtype == OB_SHADED)
		reshadeall_displist();
#endif
}

static void createTransObject(bContext *C, TransInfo *t)
{
	TransData *td = NULL;
	TransDataExtension *tx;
	int propmode = t->flag & T_PROP_EDIT;

	set_trans_object_base_flags(C, t);

	/* count */
	t->total= CTX_DATA_COUNT(C, selected_objects);
	
	if(!t->total) {
		/* clear here, main transform function escapes too */
		clear_trans_object_base_flags(t);
		return;
	}
	
	if (propmode)
	{
		t->total += count_proportional_objects(t);
	}

	td = t->data = MEM_callocN(t->total*sizeof(TransData), "TransOb");
	tx = t->ext = MEM_callocN(t->total*sizeof(TransDataExtension), "TransObExtension");

	CTX_DATA_BEGIN(C, Base*, base, selected_bases)
	{
		Object *ob= base->object;
		
		td->flag = TD_SELECTED;
		td->protectflag= ob->protectflag;
		td->ext = tx;
		td->rotOrder= ob->rotmode;
		
		if (base->flag & BA_TRANSFORM_CHILD)
		{
			td->flag |= TD_NOCENTER;
			td->flag |= TD_NO_LOC;
		}
		
		/* select linked objects, but skip them later */
		if (ob->id.lib != 0) {
			td->flag |= TD_SKIP;
		}
		
		ObjectToTransData(C, t, td, ob);
		td->val = NULL;
		td++;
		tx++;
	}
	CTX_DATA_END;
	
	if (propmode)
	{
		Scene *scene = t->scene;
		View3D *v3d = t->view;
		Base *base;

		for (base= scene->base.first; base; base= base->next) {
			Object *ob= base->object;

			/* if base is not selected, not a parent of selection or not a child of selection and it is editable */
			if ((ob->flag & (SELECT|BA_TRANSFORM_CHILD|BA_TRANSFORM_PARENT)) == 0 && BASE_EDITABLE_BGMODE(v3d, scene, base))
			{
				td->protectflag= ob->protectflag;
				td->ext = tx;
				td->rotOrder= ob->rotmode;
				
				ObjectToTransData(C, t, td, ob);
				td->val = NULL;
				td++;
				tx++;
			}
		}
	}
}

/* transcribe given node into TransData2D for Transforming */
static void NodeToTransData(TransData *td, TransData2D *td2d, bNode *node)
// static void NodeToTransData(bContext *C, TransInfo *t, TransData2D *td, bNode *node)
{
	td2d->loc[0] = node->locx; /* hold original location */
	td2d->loc[1] = node->locy;
	td2d->loc[2] = 0.0f;
	td2d->loc2d = &node->locx; /* current location */

	td->flag = 0;
	td->loc = td2d->loc;
	VECCOPY(td->center, td->loc);
	VECCOPY(td->iloc, td->loc);

	memset(td->axismtx, 0, sizeof(td->axismtx));
	td->axismtx[2][2] = 1.0f;

	td->ext= NULL; td->val= NULL;

	td->flag |= TD_SELECTED;
	td->dist= 0.0;

	Mat3One(td->mtx);
	Mat3One(td->smtx);
}

void createTransNodeData(bContext *C, TransInfo *t)
{
	TransData *td;
	TransData2D *td2d;

	t->total= CTX_DATA_COUNT(C, selected_nodes);

	td = t->data = MEM_callocN(t->total*sizeof(TransData), "TransNode TransData");
	td2d = t->data2d = MEM_callocN(t->total*sizeof(TransData2D), "TransNode TransData2D");

	CTX_DATA_BEGIN(C, bNode *, selnode, selected_nodes)
		NodeToTransData(td++, td2d++, selnode);
	CTX_DATA_END
}

void createTransData(bContext *C, TransInfo *t)
{
	Scene *scene = CTX_data_scene(C);
	Object *ob = OBACT;

	if (t->options == CTX_TEXTURE) {
		t->flag |= T_TEXTURE;
		createTransTexspace(C, t);
	}
	else if (t->options == CTX_EDGE) {
		t->ext = NULL;
		t->flag |= T_EDIT;
		createTransEdge(C, t);
		if(t->data && t->flag & T_PROP_EDIT) {
			sort_trans_data(t);	// makes selected become first in array
			set_prop_dist(t, 1);
			sort_trans_data_dist(t);
		}
	}
	else if (t->options == CTX_BMESH) {
		// TRANSFORM_FIX_ME
		//createTransBMeshVerts(t, G.editBMesh->bm, G.editBMesh->td);
	}
	else if (t->spacetype == SPACE_IMAGE) {
		t->flag |= T_POINTS|T_2D_EDIT;
		createTransUVs(C, t);
		if(t->data && (t->flag & T_PROP_EDIT)) {
			sort_trans_data(t);	// makes selected become first in array
			set_prop_dist(t, 1);
			sort_trans_data_dist(t);
		}
	}
	else if (t->spacetype == SPACE_ACTION) {
		t->flag |= T_POINTS|T_2D_EDIT;
		createTransActionData(C, t);
	}
	else if (t->spacetype == SPACE_NLA) {
		t->flag |= T_POINTS|T_2D_EDIT;
		createTransNlaData(C, t);
	}
	else if (t->spacetype == SPACE_SEQ) {
		t->flag |= T_POINTS|T_2D_EDIT;
		t->num.flag |= NUM_NO_FRACTION; /* sequencer has no use for floating point transformations */
		createTransSeqData(C, t);
	}
	else if (t->spacetype == SPACE_IPO) {
		t->flag |= T_POINTS|T_2D_EDIT;
		createTransGraphEditData(C, t);
#if 0
		if (t->data && (t->flag & T_PROP_EDIT)) {
			sort_trans_data(t);	// makes selected become first in array
			set_prop_dist(t, 1);
			sort_trans_data_dist(t);
		}
#endif
	}
	else if(t->spacetype == SPACE_NODE) {
		t->flag |= T_2D_EDIT|T_POINTS;
		createTransNodeData(C, t);
		if (t->data && (t->flag & T_PROP_EDIT)) {
			sort_trans_data(t);	// makes selected become first in array
			set_prop_dist(t, 1);
			sort_trans_data_dist(t);
		}
	}
	else if (t->obedit) {
		t->ext = NULL;
		if (t->obedit->type == OB_MESH) {
			createTransEditVerts(C, t);
   		}
		else if ELEM(t->obedit->type, OB_CURVE, OB_SURF) {
			createTransCurveVerts(C, t);
		}
		else if (t->obedit->type==OB_LATTICE) {
			createTransLatticeVerts(C, t);
		}
		else if (t->obedit->type==OB_MBALL) {
			createTransMBallVerts(C, t);
		}
		else if (t->obedit->type==OB_ARMATURE) {
			t->flag &= ~T_PROP_EDIT;
			createTransArmatureVerts(C, t);
  		}
		else {
			printf("edit type not implemented!\n");
		}

		t->flag |= T_EDIT|T_POINTS;

		if(t->data && t->flag & T_PROP_EDIT) {
			if (ELEM(t->obedit->type, OB_CURVE, OB_MESH)) {
				sort_trans_data(t);	// makes selected become first in array
				set_prop_dist(t, 0);
				sort_trans_data_dist(t);
			}
			else {
				sort_trans_data(t);	// makes selected become first in array
				set_prop_dist(t, 1);
				sort_trans_data_dist(t);
			}
		}

		/* exception... hackish, we want bonesize to use bone orientation matrix (ton) */
		if(t->mode==TFM_BONESIZE) {
			t->flag &= ~(T_EDIT|T_POINTS);
			t->flag |= T_POSE;
			t->poseobj = ob;	/* <- tsk tsk, this is going to give issues one day */
		}
	}
	else if (ob && (ob->mode & OB_MODE_POSE)) {
		// XXX this is currently limited to active armature only...
		// XXX active-layer checking isn't done as that should probably be checked through context instead
		createTransPose(C, t, ob);
	}
	else if (ob && (ob->mode & OB_MODE_WEIGHT_PAINT)) {
		/* exception, we look for the one selected armature */
		CTX_DATA_BEGIN(C, Object*, ob_armature, selected_objects)
		{
			if(ob_armature->type==OB_ARMATURE)
			{
				if((ob_armature->mode & OB_MODE_POSE) && ob_armature == modifiers_isDeformedByArmature(ob))
				{
					createTransPose(C, t, ob_armature);
					break;
				}
			}
		}
		CTX_DATA_END;
	}
	else if (ob && (ob->mode & OB_MODE_PARTICLE_EDIT) 
		&& PE_start_edit(PE_get_current(scene, ob))) {
		createTransParticleVerts(C, t);
		t->flag |= T_POINTS;

		if(t->data && t->flag & T_PROP_EDIT) {
			sort_trans_data(t);	// makes selected become first in array
			set_prop_dist(t, 1);
			sort_trans_data_dist(t);
		}
	}
	else {
		// t->flag &= ~T_PROP_EDIT; /* no proportional edit in object mode */
		t->options |= CTX_NO_PET;
		
		createTransObject(C, t);
		t->flag |= T_OBJECT;

		if(t->data && t->flag & T_PROP_EDIT) {
			// selected objects are already first, no need to presort
			set_prop_dist(t, 1);
			sort_trans_data_dist(t);
		}

		if (t->ar->regiontype == RGN_TYPE_WINDOW)
		{
			View3D *v3d = t->view;
			RegionView3D *rv3d = CTX_wm_region_view3d(C);
			if(rv3d && (t->flag & T_OBJECT) && v3d->camera == OBACT && rv3d->persp==RV3D_CAMOB)
			{
				t->flag |= T_CAMERA;
			}
		}
	}

// TRANSFORM_FIX_ME
//	/* temporal...? */
//	t->scene->recalc |= SCE_PRV_CHANGED;	/* test for 3d preview */
}



<|MERGE_RESOLUTION|>--- conflicted
+++ resolved
@@ -2466,21 +2466,12 @@
 		}
 		seq_prev= seq;
 	}
-<<<<<<< HEAD
 
 	/* need to do the overlap check in a new loop otherwise adjacent strips
 	 * will not be updated and we'll get false positives */
 	seq_prev= NULL;
 	for(a=0, td= t->data, td2d= t->data2d; a<t->total; a++, td++, td2d++) {
 
-=======
-
-	/* need to do the overlap check in a new loop otherwise adjacent strips
-	 * will not be updated and we'll get false positives */
-	seq_prev= NULL;
-	for(a=0, td= t->data, td2d= t->data2d; a<t->total; a++, td++, td2d++) {
-
->>>>>>> 4e9699de
 		tdsq= (TransDataSeq *)td->extra;
 		seq= tdsq->seq;
 
@@ -4175,12 +4166,8 @@
 					for(a=0; a<t->total; a++, td++) {
 						seq= ((TransDataSeq *)td->extra)->seq;
 						if ((seq != seq_prev)) {
-<<<<<<< HEAD
-							seq->tmp= 1;
-=======
 							/* Tag seq with a non zero value, used by shuffle_seq_time to identify the ones to shuffle */
 							seq->tmp= (void*)1;
->>>>>>> 4e9699de
 						}
 					}
 
@@ -4790,18 +4777,11 @@
 }
 
 
-<<<<<<< HEAD
-/* inserting keys, refresh ipo-keys, pointcache, redraw events... (ton) */
-/* note: transdata has been freed already! */
-/* note: this runs even when createTransData exits early because  (t->total==0), is this correct?... (campbell) */
-/* note: sequencer freeing has its own function now because of a conflict with transform's order of freeing (campbell)*/
-=======
 /* inserting keys, refresh ipo-keys, pointcache, redraw events... */
 /* 
  * note: sequencer freeing has its own function now because of a conflict with transform's order of freeing (campbell)
  * 		 Order changed, the sequencer stuff should go back in here
  * */
->>>>>>> 4e9699de
 void special_aftertrans_update(TransInfo *t)
 {
 	Object *ob;
@@ -4820,11 +4800,6 @@
 			}
 		}
 	}
-<<<<<<< HEAD
-	else if (t->spacetype == SPACE_SEQ) {
-		/* freeSeqData in transform_conversions.c does this
-		 * keep here so the else at the end wont run... */
-=======
 	
 	if (t->spacetype == SPACE_SEQ) {
 		/* freeSeqData in transform_conversions.c does this
@@ -4832,7 +4807,6 @@
 	}
 	else if (t->spacetype == SPACE_NODE) {
 		/* pass */
->>>>>>> 4e9699de
 	}
 	else if (t->spacetype == SPACE_ACTION) {
 		SpaceAction *saction= (SpaceAction *)t->sa->spacedata.first;
@@ -5102,8 +5076,8 @@
 		for (i = 0; i < t->total; i++) {
 			TransData *td = t->data + i;
 			Object *ob = td->ob;
-			ListBase pidlist;
-			PTCacheID *pid;
+				ListBase pidlist;
+				PTCacheID *pid;
 			
 			if (td->flag & TD_NOACTION)
 				break;
@@ -5111,29 +5085,29 @@
 			if (td->flag & TD_SKIP)
 				continue;
 
-			/* flag object caches as outdated */
-			BKE_ptcache_ids_from_object(&pidlist, ob);
-			for(pid=pidlist.first; pid; pid=pid->next) {
-				if(pid->type != PTCACHE_TYPE_PARTICLES) /* particles don't need reset on geometry change */
-					pid->cache->flag |= PTCACHE_OUTDATED;
-			}
-			BLI_freelistN(&pidlist);
-
-			/* pointcache refresh */
+				/* flag object caches as outdated */
+				BKE_ptcache_ids_from_object(&pidlist, ob);
+				for(pid=pidlist.first; pid; pid=pid->next) {
+					if(pid->type != PTCACHE_TYPE_PARTICLES) /* particles don't need reset on geometry change */
+						pid->cache->flag |= PTCACHE_OUTDATED;
+				}
+				BLI_freelistN(&pidlist);
+
+				/* pointcache refresh */
 			if (BKE_ptcache_object_reset(t->scene, ob, PTCACHE_RESET_OUTDATED))
-				ob->recalc |= OB_RECALC_DATA;
-
-			/* Needed for proper updating of "quick cached" dynamics. */
-			/* Creates troubles for moving animated objects without */
-			/* autokey though, probably needed is an anim sys override? */
-			/* Please remove if some other solution is found. -jahka */
-			DAG_id_flush_update(&ob->id, OB_RECALC_OB);
-
-			/* Set autokey if necessary */
-			if (!cancelled)
-				autokeyframe_ob_cb_func(t->scene, (View3D *)t->view, ob, t->mode);
-		}
-	}
+					ob->recalc |= OB_RECALC_DATA;
+
+				/* Needed for proper updating of "quick cached" dynamics. */
+				/* Creates troubles for moving animated objects without */
+				/* autokey though, probably needed is an anim sys override? */
+				/* Please remove if some other solution is found. -jahka */
+				DAG_id_flush_update(&ob->id, OB_RECALC_OB);
+
+				/* Set autokey if necessary */
+				if (!cancelled)
+					autokeyframe_ob_cb_func(t->scene, (View3D *)t->view, ob, t->mode);
+			}
+		}
 
 	clear_trans_object_base_flags(t);
 
