--- conflicted
+++ resolved
@@ -161,15 +161,9 @@
 
 	scroll = view2d_scroll_mapped(v2d->scroll);
 
-<<<<<<< HEAD
 	/* scrollers are based off regionsize
-	 *	- they can only be on one to two edges of the region they define
-	 *	- if they overlap, they must not occupy the corners (which are reserved for other widgets)
-=======
-	/* scrollers shrink mask area, but should be based off regionsize
 	 * - they can only be on one to two edges of the region they define
 	 * - if they overlap, they must not occupy the corners (which are reserved for other widgets)
->>>>>>> d7f55c4f
 	 */
 	if (scroll) {
 		const int scroll_width = (v2d->scroll & V2D_SCROLL_SCALE_VERTICAL) ?
