/* SPDX-FileCopyrightText: 2001-2002 NaN Holding BV. All rights reserved.
 *
 * SPDX-License-Identifier: GPL-2.0-or-later */

/** \file
 * \ingroup edinterface
 */

#include <cctype>
#include <cfloat>
#include <climits>
#include <cmath>
#include <cstddef> /* `offsetof()` */
#include <cstring>

#include "MEM_guardedalloc.h"

#include "DNA_object_types.h"
#include "DNA_scene_types.h"
#include "DNA_screen_types.h"
#include "DNA_userdef_types.h"
#include "DNA_workspace_types.h"

#include "BLI_ghash.h"
#include "BLI_listbase.h"
#include "BLI_math.h"
#include "BLI_rect.h"
#include "BLI_string.h"
#include "BLI_string_search.h"
#include "BLI_string_utf8.h"
#include "BLI_vector.hh"

#include "BLI_utildefines.h"

#include "BLO_readfile.h"

#include "BKE_animsys.h"
#include "BKE_context.h"
#include "BKE_idprop.h"
#include "BKE_main.h"
#include "BKE_report.h"
#include "BKE_scene.h"
#include "BKE_screen.h"
#include "BKE_unit.h"

#include "ED_asset.h"

#include "GPU_matrix.h"
#include "GPU_state.h"

#include "BLF_api.h"
#include "BLT_translation.h"

#include "UI_interface.h"
#include "UI_interface.hh"
#include "UI_interface_icons.h"
#include "UI_view2d.h"

#include "IMB_imbuf.h"

#include "WM_api.h"
#include "WM_message.h"
#include "WM_types.h"

#include "RNA_access.h"

#ifdef WITH_PYTHON
#  include "BPY_extern_run.h"
#endif

#include "ED_numinput.h"
#include "ED_screen.h"

#include "IMB_colormanagement.h"

#include "DEG_depsgraph_query.h"

#include "interface_intern.hh"

using blender::Vector;

/* prototypes. */
static void ui_def_but_rna__menu(bContext * /*C*/, uiLayout *layout, void *but_p);
static void ui_def_but_rna__panel_type(bContext * /*C*/, uiLayout *layout, void *but_p);
static void ui_def_but_rna__menu_type(bContext * /*C*/, uiLayout *layout, void *but_p);

/* avoid unneeded calls to ui_but_value_get */
#define UI_BUT_VALUE_UNSET DBL_MAX
#define UI_GET_BUT_VALUE_INIT(_but, _value) \
  if (_value == DBL_MAX) { \
    (_value) = ui_but_value_get(_but); \
  } \
  ((void)0)

#define B_NOP -1

/**
 * a full doc with API notes can be found in 'blender/doc/guides/interface_API.txt'
 *
 * `uiBlahBlah()`   external function.
 * `ui_blah_blah()` internal function.
 */

static void ui_but_free(const bContext *C, uiBut *but);

static bool ui_but_is_unit_radians_ex(UnitSettings *unit, const int unit_type)
{
  return (unit->system_rotation == USER_UNIT_ROT_RADIANS && unit_type == PROP_UNIT_ROTATION);
}

static bool ui_but_is_unit_radians(const uiBut *but)
{
  UnitSettings *unit = but->block->unit;
  const int unit_type = UI_but_unit_type_get(but);

  return ui_but_is_unit_radians_ex(unit, unit_type);
}

/* ************* window matrix ************** */

void ui_block_to_region_fl(const ARegion *region, const uiBlock *block, float *r_x, float *r_y)
{
  const int getsizex = BLI_rcti_size_x(&region->winrct) + 1;
  const int getsizey = BLI_rcti_size_y(&region->winrct) + 1;

  float gx = *r_x;
  float gy = *r_y;

  if (block->panel) {
    gx += block->panel->ofsx;
    gy += block->panel->ofsy;
  }

  *r_x = float(getsizex) * (0.5f + 0.5f * (gx * block->winmat[0][0] + gy * block->winmat[1][0] +
                                           block->winmat[3][0]));
  *r_y = float(getsizey) * (0.5f + 0.5f * (gx * block->winmat[0][1] + gy * block->winmat[1][1] +
                                           block->winmat[3][1]));
}

void ui_block_to_window_fl(const ARegion *region, const uiBlock *block, float *r_x, float *r_y)
{
  ui_block_to_region_fl(region, block, r_x, r_y);
  *r_x += region->winrct.xmin;
  *r_y += region->winrct.ymin;
}

void ui_block_to_window(const ARegion *region, const uiBlock *block, int *r_x, int *r_y)
{
  float fx = *r_x;
  float fy = *r_y;

  ui_block_to_window_fl(region, block, &fx, &fy);

  *r_x = int(lround(fx));
  *r_y = int(lround(fy));
}

void ui_block_to_region_rctf(const ARegion *region,
                             const uiBlock *block,
                             rctf *rct_dst,
                             const rctf *rct_src)
{
  *rct_dst = *rct_src;
  ui_block_to_region_fl(region, block, &rct_dst->xmin, &rct_dst->ymin);
  ui_block_to_region_fl(region, block, &rct_dst->xmax, &rct_dst->ymax);
}

void ui_block_to_window_rctf(const ARegion *region,
                             const uiBlock *block,
                             rctf *rct_dst,
                             const rctf *rct_src)
{
  *rct_dst = *rct_src;
  ui_block_to_window_fl(region, block, &rct_dst->xmin, &rct_dst->ymin);
  ui_block_to_window_fl(region, block, &rct_dst->xmax, &rct_dst->ymax);
}

float ui_block_to_window_scale(const ARegion *region, const uiBlock *block)
{
  /* We could have function for this to avoid dummy arg. */
  float min_y = 0, max_y = 1;
  float dummy_x = 0.0f;
  ui_block_to_window_fl(region, block, &dummy_x, &min_y);
  dummy_x = 0.0f;
  ui_block_to_window_fl(region, block, &dummy_x, &max_y);
  return max_y - min_y;
}

void ui_window_to_block_fl(const ARegion *region, const uiBlock *block, float *r_x, float *r_y)
{
  const int getsizex = BLI_rcti_size_x(&region->winrct) + 1;
  const int getsizey = BLI_rcti_size_y(&region->winrct) + 1;
  const int sx = region->winrct.xmin;
  const int sy = region->winrct.ymin;

  const float a = 0.5f * float(getsizex) * block->winmat[0][0];
  const float b = 0.5f * float(getsizex) * block->winmat[1][0];
  const float c = 0.5f * float(getsizex) * (1.0f + block->winmat[3][0]);

  const float d = 0.5f * float(getsizey) * block->winmat[0][1];
  const float e = 0.5f * float(getsizey) * block->winmat[1][1];
  const float f = 0.5f * float(getsizey) * (1.0f + block->winmat[3][1]);

  const float px = *r_x - sx;
  const float py = *r_y - sy;

  *r_y = (a * (py - f) + d * (c - px)) / (a * e - d * b);
  *r_x = (px - b * (*r_y) - c) / a;

  if (block->panel) {
    *r_x -= block->panel->ofsx;
    *r_y -= block->panel->ofsy;
  }
}

void ui_window_to_block_rctf(const ARegion *region,
                             const uiBlock *block,
                             rctf *rct_dst,
                             const rctf *rct_src)
{
  *rct_dst = *rct_src;
  ui_window_to_block_fl(region, block, &rct_dst->xmin, &rct_dst->ymin);
  ui_window_to_block_fl(region, block, &rct_dst->xmax, &rct_dst->ymax);
}

void ui_window_to_block(const ARegion *region, const uiBlock *block, int *r_x, int *r_y)
{
  float fx = *r_x;
  float fy = *r_y;

  ui_window_to_block_fl(region, block, &fx, &fy);

  *r_x = int(lround(fx));
  *r_y = int(lround(fy));
}

void ui_window_to_region(const ARegion *region, int *r_x, int *r_y)
{
  *r_x -= region->winrct.xmin;
  *r_y -= region->winrct.ymin;
}

void ui_window_to_region_rcti(const ARegion *region, rcti *rect_dst, const rcti *rct_src)
{
  rect_dst->xmin = rct_src->xmin - region->winrct.xmin;
  rect_dst->xmax = rct_src->xmax - region->winrct.xmin;
  rect_dst->ymin = rct_src->ymin - region->winrct.ymin;
  rect_dst->ymax = rct_src->ymax - region->winrct.ymin;
}

void ui_window_to_region_rctf(const ARegion *region, rctf *rect_dst, const rctf *rct_src)
{
  rect_dst->xmin = rct_src->xmin - region->winrct.xmin;
  rect_dst->xmax = rct_src->xmax - region->winrct.xmin;
  rect_dst->ymin = rct_src->ymin - region->winrct.ymin;
  rect_dst->ymax = rct_src->ymax - region->winrct.ymin;
}

void ui_region_to_window(const ARegion *region, int *r_x, int *r_y)
{
  *r_x += region->winrct.xmin;
  *r_y += region->winrct.ymin;
}

static void ui_update_flexible_spacing(const ARegion *region, uiBlock *block)
{
  int sepr_flex_len = 0;
  LISTBASE_FOREACH (uiBut *, but, &block->buttons) {
    if (but->type == UI_BTYPE_SEPR_SPACER) {
      sepr_flex_len++;
    }
  }

  if (sepr_flex_len == 0) {
    return;
  }

  rcti rect;
  ui_but_to_pixelrect(&rect, region, block, static_cast<const uiBut *>(block->buttons.last));
  const float buttons_width = float(rect.xmax) + UI_HEADER_OFFSET;
  const float region_width = float(region->sizex) * UI_SCALE_FAC;

  if (region_width <= buttons_width) {
    return;
  }

  /* We could get rid of this loop if we agree on a max number of spacer */
  Vector<int, 8> spacers_pos;
  LISTBASE_FOREACH (uiBut *, but, &block->buttons) {
    if (but->type == UI_BTYPE_SEPR_SPACER) {
      ui_but_to_pixelrect(&rect, region, block, but);
      spacers_pos.append(rect.xmax + UI_HEADER_OFFSET);
    }
  }

  const float view_scale_x = UI_view2d_scale_get_x(&region->v2d);
  const float segment_width = region_width / float(sepr_flex_len);
  float offset = 0, remaining_space = region_width - buttons_width;
  int i = 0;
  LISTBASE_FOREACH (uiBut *, but, &block->buttons) {
    BLI_rctf_translate(&but->rect, offset / view_scale_x, 0);
    if (but->type == UI_BTYPE_SEPR_SPACER) {
      /* How much the next block overlap with the current segment */
      int overlap = ((i == sepr_flex_len - 1) ? buttons_width - spacers_pos[i] :
                                                (spacers_pos[i + 1] - spacers_pos[i]) / 2);
      const int segment_end = segment_width * (i + 1);
      const int spacer_end = segment_end - overlap;
      const int spacer_sta = spacers_pos[i] + offset;
      if (spacer_end > spacer_sta) {
        const float step = min_ff(remaining_space, spacer_end - spacer_sta);
        remaining_space -= step;
        offset += step;
      }
      i++;
    }
  }
  ui_block_bounds_calc(block);
}

static void ui_update_window_matrix(const wmWindow *window, const ARegion *region, uiBlock *block)
{
  /* window matrix and aspect */
  if (region && region->visible) {
    /* Get projection matrix which includes View2D translation and zoom. */
    GPU_matrix_projection_get(block->winmat);
    block->aspect = 2.0f / fabsf(region->winx * block->winmat[0][0]);
  }
  else {
    /* No sub-window created yet, for menus for example, so we use the main
     * window instead, since buttons are created there anyway. */
    const int width = WM_window_pixels_x(window);
    const int height = WM_window_pixels_y(window);
    const rcti winrct = {0, width - 1, 0, height - 1};

    wmGetProjectionMatrix(block->winmat, &winrct);
    block->aspect = 2.0f / fabsf(width * block->winmat[0][0]);
  }
}

void ui_region_winrct_get_no_margin(const ARegion *region, rcti *r_rect)
{
  uiBlock *block = static_cast<uiBlock *>(region->uiblocks.first);
  if (block && (block->flag & UI_BLOCK_LOOP) && (block->flag & UI_BLOCK_RADIAL) == 0) {
    BLI_rcti_rctf_copy_floor(r_rect, &block->rect);
    BLI_rcti_translate(r_rect, region->winrct.xmin, region->winrct.ymin);
  }
  else {
    *r_rect = region->winrct;
  }
}

/* ******************* block calc ************************* */

void UI_block_translate(uiBlock *block, int x, int y)
{
  LISTBASE_FOREACH (uiBut *, but, &block->buttons) {
    BLI_rctf_translate(&but->rect, x, y);
  }

  BLI_rctf_translate(&block->rect, x, y);
}

static bool ui_but_is_row_alignment_group(const uiBut *left, const uiBut *right)
{
  const bool is_same_align_group = (left->alignnr && (left->alignnr == right->alignnr));
  return is_same_align_group && (left->rect.xmin < right->rect.xmin);
}

static void ui_block_bounds_calc_text(uiBlock *block, float offset)
{
  const uiStyle *style = UI_style_get();
  uiBut *col_bt;
  int i = 0, j, x1addval = offset;

  UI_fontstyle_set(&style->widget);

  uiBut *init_col_bt = static_cast<uiBut *>(block->buttons.first);
  LISTBASE_FOREACH (uiBut *, bt, &block->buttons) {
    if (!ELEM(bt->type, UI_BTYPE_SEPR, UI_BTYPE_SEPR_LINE, UI_BTYPE_SEPR_SPACER)) {
      j = BLF_width(style->widget.uifont_id, bt->drawstr, sizeof(bt->drawstr));

      if (j > i) {
        i = j;
      }
    }

    /* Skip all buttons that are in a horizontal alignment group.
     * We don't want to split them apart (but still check the row's width and apply current
     * offsets). */
    if (bt->next && ui_but_is_row_alignment_group(bt, bt->next)) {
      int width = 0;
      const int alignnr = bt->alignnr;
      for (col_bt = bt; col_bt && col_bt->alignnr == alignnr; col_bt = col_bt->next) {
        width += BLI_rctf_size_x(&col_bt->rect);
        col_bt->rect.xmin += x1addval;
        col_bt->rect.xmax += x1addval;
      }
      if (width > i) {
        i = width;
      }
      /* Give the following code the last button in the alignment group, there might have to be a
       * split immediately after. */
      bt = col_bt ? col_bt->prev : nullptr;
    }

    if (bt && bt->next && bt->rect.xmin < bt->next->rect.xmin) {
      /* End of this column, and it's not the last one. */
      for (col_bt = init_col_bt; col_bt->prev != bt; col_bt = col_bt->next) {
        col_bt->rect.xmin = x1addval;
        col_bt->rect.xmax = x1addval + i + block->bounds;

        ui_but_update(col_bt); /* clips text again */
      }

      /* And we prepare next column. */
      x1addval += i + block->bounds;
      i = 0;
      init_col_bt = col_bt;
    }
  }

  /* Last column. */
  for (col_bt = init_col_bt; col_bt; col_bt = col_bt->next) {
    /* Recognize a horizontally arranged alignment group and skip its items. */
    if (col_bt->next && ui_but_is_row_alignment_group(col_bt, col_bt->next)) {
      const int alignnr = col_bt->alignnr;
      for (; col_bt && col_bt->alignnr == alignnr; col_bt = col_bt->next) {
        /* pass */
      }
    }
    if (!col_bt) {
      break;
    }

    col_bt->rect.xmin = x1addval;
    col_bt->rect.xmax = max_ff(x1addval + i + block->bounds, offset + block->minbounds);

    ui_but_update(col_bt); /* clips text again */
  }
}

void ui_block_bounds_calc(uiBlock *block)
{
  if (BLI_listbase_is_empty(&block->buttons)) {
    if (block->panel) {
      block->rect.xmin = 0.0;
      block->rect.xmax = block->panel->sizex;
      block->rect.ymin = 0.0;
      block->rect.ymax = block->panel->sizey;
    }
  }
  else {

    BLI_rctf_init_minmax(&block->rect);

    LISTBASE_FOREACH (uiBut *, bt, &block->buttons) {
      BLI_rctf_union(&block->rect, &bt->rect);
    }

    block->rect.xmin -= block->bounds;
    block->rect.ymin -= block->bounds;
    block->rect.xmax += block->bounds;
    block->rect.ymax += block->bounds;
  }

  block->rect.xmax = block->rect.xmin + max_ff(BLI_rctf_size_x(&block->rect), block->minbounds);

  /* hardcoded exception... but that one is annoying with larger safety */
  uiBut *bt = static_cast<uiBut *>(block->buttons.first);
  const int xof = ((bt && STRPREFIX(bt->str, "ERROR")) ? 10 : 40) * UI_SCALE_FAC;

  block->safety.xmin = block->rect.xmin - xof;
  block->safety.ymin = block->rect.ymin - xof;
  block->safety.xmax = block->rect.xmax + xof;
  block->safety.ymax = block->rect.ymax + xof;
}

static void ui_block_bounds_calc_centered(wmWindow *window, uiBlock *block)
{
  /* NOTE: this is used for the splash where window bounds event has not been
   * updated by ghost, get the window bounds from ghost directly */

  const int xmax = WM_window_pixels_x(window);
  const int ymax = WM_window_pixels_y(window);

  ui_block_bounds_calc(block);

  const int width = BLI_rctf_size_x(&block->rect);
  const int height = BLI_rctf_size_y(&block->rect);

  const int startx = (xmax * 0.5f) - (width * 0.5f);
  const int starty = (ymax * 0.5f) - (height * 0.5f);

  UI_block_translate(block, startx - block->rect.xmin, starty - block->rect.ymin);

  /* now recompute bounds and safety */
  ui_block_bounds_calc(block);
}

static void ui_block_bounds_calc_centered_pie(uiBlock *block)
{
  const int xy[2] = {
      int(block->pie_data.pie_center_spawned[0]),
      int(block->pie_data.pie_center_spawned[1]),
  };

  UI_block_translate(block, xy[0], xy[1]);

  /* now recompute bounds and safety */
  ui_block_bounds_calc(block);
}

static void ui_block_bounds_calc_popup(
    wmWindow *window, uiBlock *block, eBlockBoundsCalc bounds_calc, const int xy[2], int r_xy[2])
{
  const int oldbounds = block->bounds;

  /* compute mouse position with user defined offset */
  ui_block_bounds_calc(block);

  const int xmax = WM_window_pixels_x(window);
  const int ymax = WM_window_pixels_y(window);

  int oldwidth = BLI_rctf_size_x(&block->rect);
  int oldheight = BLI_rctf_size_y(&block->rect);

  /* first we ensure wide enough text bounds */
  if (bounds_calc == UI_BLOCK_BOUNDS_POPUP_MENU) {
    if (block->flag & UI_BLOCK_LOOP) {
      block->bounds = 2.5f * UI_UNIT_X;
      ui_block_bounds_calc_text(block, block->rect.xmin);
    }
  }

  /* next we recompute bounds */
  block->bounds = oldbounds;
  ui_block_bounds_calc(block);

  /* and we adjust the position to fit within window */
  const int width = BLI_rctf_size_x(&block->rect);
  const int height = BLI_rctf_size_y(&block->rect);

  /* avoid divide by zero below, caused by calling with no UI, but better not crash */
  oldwidth = oldwidth > 0 ? oldwidth : MAX2(1, width);
  oldheight = oldheight > 0 ? oldheight : MAX2(1, height);

  /* offset block based on mouse position, user offset is scaled
   * along in case we resized the block in ui_block_bounds_calc_text */
  rcti rect;
  const int raw_x = rect.xmin = xy[0] + block->rect.xmin +
                                (block->bounds_offset[0] * width) / oldwidth;
  int raw_y = rect.ymin = xy[1] + block->rect.ymin +
                          (block->bounds_offset[1] * height) / oldheight;
  rect.xmax = rect.xmin + width;
  rect.ymax = rect.ymin + height;

  rcti rect_bounds;
  const int margin = UI_SCREEN_MARGIN;
  rect_bounds.xmin = margin;
  rect_bounds.ymin = margin;
  rect_bounds.xmax = xmax - margin;
  rect_bounds.ymax = ymax - UI_POPUP_MENU_TOP;

  int ofs_dummy[2];
  BLI_rcti_clamp(&rect, &rect_bounds, ofs_dummy);
  UI_block_translate(block, rect.xmin - block->rect.xmin, rect.ymin - block->rect.ymin);

  /* now recompute bounds and safety */
  ui_block_bounds_calc(block);

  /* If given, adjust input coordinates such that they would generate real final popup position.
   * Needed to handle correctly floating panels once they have been dragged around,
   * see #52999. */
  if (r_xy) {
    r_xy[0] = xy[0] + block->rect.xmin - raw_x;
    r_xy[1] = xy[1] + block->rect.ymin - raw_y;
  }
}

void UI_block_bounds_set_normal(uiBlock *block, int addval)
{
  if (block == nullptr) {
    return;
  }

  block->bounds = addval;
  block->bounds_type = UI_BLOCK_BOUNDS;
}

void UI_block_bounds_set_text(uiBlock *block, int addval)
{
  block->bounds = addval;
  block->bounds_type = UI_BLOCK_BOUNDS_TEXT;
}

void UI_block_bounds_set_popup(uiBlock *block, int addval, const int bounds_offset[2])
{
  block->bounds = addval;
  block->bounds_type = UI_BLOCK_BOUNDS_POPUP_MOUSE;
  if (bounds_offset != nullptr) {
    block->bounds_offset[0] = bounds_offset[0];
    block->bounds_offset[1] = bounds_offset[1];
  }
  else {
    block->bounds_offset[0] = 0;
    block->bounds_offset[1] = 0;
  }
}

void UI_block_bounds_set_menu(uiBlock *block, int addval, const int bounds_offset[2])
{
  block->bounds = addval;
  block->bounds_type = UI_BLOCK_BOUNDS_POPUP_MENU;
  if (bounds_offset != nullptr) {
    copy_v2_v2_int(block->bounds_offset, bounds_offset);
  }
  else {
    zero_v2_int(block->bounds_offset);
  }
}

void UI_block_bounds_set_centered(uiBlock *block, int addval)
{
  block->bounds = addval;
  block->bounds_type = UI_BLOCK_BOUNDS_POPUP_CENTER;
}

void UI_block_bounds_set_explicit(uiBlock *block, int minx, int miny, int maxx, int maxy)
{
  block->rect.xmin = minx;
  block->rect.ymin = miny;
  block->rect.xmax = maxx;
  block->rect.ymax = maxy;
  block->bounds_type = UI_BLOCK_BOUNDS_NONE;
}

static float ui_but_get_float_precision(uiBut *but)
{
  if (but->type == UI_BTYPE_NUM) {
    return ((uiButNumber *)but)->precision;
  }

  return but->a2;
}

static float ui_but_get_float_step_size(uiBut *but)
{
  if (but->type == UI_BTYPE_NUM) {
    return ((uiButNumber *)but)->step_size;
  }

  return but->a1;
}

static bool ui_but_hide_fraction(uiBut *but, double value)
{
  /* Hide the fraction if both the value and the step are exact integers. */
  if (floor(value) == value) {
    const float step = ui_but_get_float_step_size(but) * UI_PRECISION_FLOAT_SCALE;

    if (floorf(step) == step) {
      /* Don't hide if it has any unit except frame count. */
      switch (UI_but_unit_type_get(but)) {
        case PROP_UNIT_NONE:
        case PROP_UNIT_TIME:
          return true;

        default:
          return false;
      }
    }
  }

  return false;
}

static int ui_but_calc_float_precision(uiBut *but, double value)
{
  if (ui_but_hide_fraction(but, value)) {
    return 0;
  }

  int prec = int(ui_but_get_float_precision(but));

  /* first check for various special cases:
   * * If button is radians, we want additional precision (see #39861).
   * * If prec is not set, we fallback to a simple default */
  if (ui_but_is_unit_radians(but) && prec < 5) {
    prec = 5;
  }
  else if (prec == -1) {
    prec = (but->hardmax < 10.001f) ? 3 : 2;
  }
  else {
    CLAMP(prec, 0, UI_PRECISION_FLOAT_MAX);
  }

  return UI_calc_float_precision(prec, value);
}

/* ************** BLOCK ENDING FUNCTION ************* */

bool ui_but_rna_equals(const uiBut *a, const uiBut *b)
{
  return ui_but_rna_equals_ex(a, &b->rnapoin, b->rnaprop, b->rnaindex);
}

bool ui_but_rna_equals_ex(const uiBut *but,
                          const PointerRNA *ptr,
                          const PropertyRNA *prop,
                          int index)
{
  if (but->rnapoin.data != ptr->data) {
    return false;
  }
  if (but->rnaprop != prop || but->rnaindex != index) {
    return false;
  }

  return true;
}

/* NOTE: if `but->poin` is allocated memory for every `uiDefBut*`, things fail. */
static bool ui_but_equals_old(const uiBut *but, const uiBut *oldbut)
{
  if (but->identity_cmp_func) {
    /* If the buttons have own identity comparator callbacks (and they match), use this to
     * determine equality. */
    if (but->identity_cmp_func && (but->type == oldbut->type) &&
        (but->identity_cmp_func == oldbut->identity_cmp_func))
    {
      /* Test if the comparison is symmetrical (if a == b then b == a), may help catch some issues.
       */
      BLI_assert(but->identity_cmp_func(but, oldbut) == but->identity_cmp_func(oldbut, but));

      return but->identity_cmp_func(but, oldbut);
    }
  }

  /* various properties are being compared here, hopefully sufficient
   * to catch all cases, but it is simple to add more checks later */
  if (but->retval != oldbut->retval) {
    return false;
  }
  if (!ui_but_rna_equals(but, oldbut)) {
    return false;
  }
  if (but->func != oldbut->func) {
    return false;
  }
  /* Compares the contained function pointers. Buttons with different apply functions can be
   * considered to do different things, and as such do not equal each other. */
  if (but->apply_func.target<void(bContext &)>() != oldbut->apply_func.target<void(bContext &)>())
  {
    return false;
  }
  if (but->funcN != oldbut->funcN) {
    return false;
  }
  if (!ELEM(oldbut->func_arg1, oldbut, but->func_arg1)) {
    return false;
  }
  if (!ELEM(oldbut->func_arg2, oldbut, but->func_arg2)) {
    return false;
  }
  if (!but->funcN && ((but->poin != oldbut->poin && (uiBut *)oldbut->poin != oldbut) ||
                      (but->pointype != oldbut->pointype)))
  {
    return false;
  }
  if (but->optype != oldbut->optype) {
    return false;
  }
  if (but->dragtype != oldbut->dragtype) {
    return false;
  }

  if ((but->type == UI_BTYPE_VIEW_ITEM) && (oldbut->type == UI_BTYPE_VIEW_ITEM)) {
    uiButViewItem *but_item = (uiButViewItem *)but;
    uiButViewItem *oldbut_item = (uiButViewItem *)oldbut;
    if (!but_item->view_item || !oldbut_item->view_item ||
        !UI_view_item_matches(but_item->view_item, oldbut_item->view_item))
    {
      return false;
    }
  }

  return true;
}

uiBut *ui_but_find_old(uiBlock *block_old, const uiBut *but_new)
{
  LISTBASE_FOREACH (uiBut *, but, &block_old->buttons) {
    if (ui_but_equals_old(but_new, but)) {
      return but;
    }
  }
  return nullptr;
}

uiBut *ui_but_find_new(uiBlock *block_new, const uiBut *but_old)
{
  LISTBASE_FOREACH (uiBut *, but, &block_new->buttons) {
    if (ui_but_equals_old(but, but_old)) {
      return but;
    }
  }
  return nullptr;
}

static bool ui_but_extra_icons_equals_old(const uiButExtraOpIcon *new_extra_icon,
                                          const uiButExtraOpIcon *old_extra_icon)
{
  return (new_extra_icon->optype_params->optype == old_extra_icon->optype_params->optype) &&
         (new_extra_icon->icon == old_extra_icon->icon);
}

static uiButExtraOpIcon *ui_but_extra_icon_find_old(const uiButExtraOpIcon *new_extra_icon,
                                                    const uiBut *old_but)
{
  LISTBASE_FOREACH (uiButExtraOpIcon *, op_icon, &old_but->extra_op_icons) {
    if (ui_but_extra_icons_equals_old(new_extra_icon, op_icon)) {
      return op_icon;
    }
  }
  return nullptr;
}

static void ui_but_extra_icons_update_from_old_but(const uiBut *new_but, const uiBut *old_but)
{
  /* Specifically for keeping some state info for the active button. */
  BLI_assert(old_but->active);

  LISTBASE_FOREACH (uiButExtraOpIcon *, new_extra_icon, &new_but->extra_op_icons) {
    uiButExtraOpIcon *old_extra_icon = ui_but_extra_icon_find_old(new_extra_icon, old_but);
    /* Keep the highlighting state, and let handling update it later. */
    if (old_extra_icon) {
      new_extra_icon->highlighted = old_extra_icon->highlighted;
    }
  }
}

/**
 * Update pointers and other information in the old active button based on new information in the
 * corresponding new button from the current layout pass.
 *
 * \param oldbut: The button from the last layout pass that will be moved to the new block.
 * \param but: The newly added button with much of the up to date information, to be feed later.
 *
 * \note #uiBut has ownership of many of its pointers. When the button is freed all these
 * pointers are freed as well, so ownership has to be moved out of \a but in order to free it.
 */
static void ui_but_update_old_active_from_new(uiBut *oldbut, uiBut *but)
{
  BLI_assert(oldbut->active);

  /* flags from the buttons we want to refresh, may want to add more here... */
  const int flag_copy = UI_BUT_REDALERT | UI_HAS_ICON | UI_SELECT_DRAW;
<<<<<<< HEAD
  const int drawflag_copy = UI_BUT_FORCE_TOOLTIP_LABEL;
=======
  const int drawflag_copy = UI_BUT_HAS_TOOLTIP_LABEL;
>>>>>>> 9d090756

  /* still stuff needs to be copied */
  oldbut->rect = but->rect;
  oldbut->context = but->context; /* set by Layout */

  /* drawing */
  oldbut->icon = but->icon;
  oldbut->iconadd = but->iconadd;
  oldbut->alignnr = but->alignnr;

  /* typically the same pointers, but not on undo/redo */
  /* XXX some menu buttons store button itself in but->poin. Ugly */
  if (oldbut->poin != (char *)oldbut) {
    std::swap(oldbut->poin, but->poin);
    std::swap(oldbut->func_argN, but->func_argN);
  }

  /* Move tooltip from new to old. */
  std::swap(oldbut->tip_func, but->tip_func);
  std::swap(oldbut->tip_arg, but->tip_arg);
  std::swap(oldbut->tip_arg_free, but->tip_arg_free);
  std::swap(oldbut->tip_label_func, but->tip_label_func);

  oldbut->flag = (oldbut->flag & ~flag_copy) | (but->flag & flag_copy);
  oldbut->drawflag = (oldbut->drawflag & ~drawflag_copy) | (but->drawflag & drawflag_copy);

  ui_but_extra_icons_update_from_old_but(but, oldbut);
  std::swap(but->extra_op_icons, oldbut->extra_op_icons);

  if (oldbut->type == UI_BTYPE_SEARCH_MENU) {
    uiButSearch *search_oldbut = (uiButSearch *)oldbut, *search_but = (uiButSearch *)but;

    std::swap(search_oldbut->arg_free_fn, search_but->arg_free_fn);
    std::swap(search_oldbut->arg, search_but->arg);
  }

  /* copy hardmin for list rows to prevent 'sticking' highlight to mouse position
   * when scrolling without moving mouse (see #28432) */
  if (ELEM(oldbut->type, UI_BTYPE_ROW, UI_BTYPE_LISTROW)) {
    oldbut->hardmax = but->hardmax;
  }

  switch (oldbut->type) {
    case UI_BTYPE_PROGRESS: {
      uiButProgress *progress_oldbut = (uiButProgress *)oldbut;
      uiButProgress *progress_but = (uiButProgress *)but;
      progress_oldbut->progress_factor = progress_but->progress_factor;
      break;
    }
    case UI_BTYPE_VIEW_ITEM: {
      uiButViewItem *view_item_oldbut = (uiButViewItem *)oldbut;
      uiButViewItem *view_item_newbut = (uiButViewItem *)but;
      ui_view_item_swap_button_pointers(view_item_newbut->view_item, view_item_oldbut->view_item);
      std::swap(view_item_newbut->view_item, view_item_oldbut->view_item);
      break;
    }
    default:
      break;
  }

  /* move/copy string from the new button to the old */
  /* needed for alt+mouse wheel over enums */
  if (but->str != but->strdata) {
    if (oldbut->str != oldbut->strdata) {
      std::swap(but->str, oldbut->str);
    }
    else {
      oldbut->str = but->str;
      but->str = but->strdata;
    }
  }
  else {
    if (oldbut->str != oldbut->strdata) {
      MEM_freeN(oldbut->str);
      oldbut->str = oldbut->strdata;
    }
    STRNCPY(oldbut->strdata, but->strdata);
  }

  if (but->dragpoin) {
    std::swap(but->dragpoin, oldbut->dragpoin);
  }
  if (but->imb) {
    std::swap(but->imb, oldbut->imb);
  }

  /* NOTE: if layout hasn't been applied yet, it uses old button pointers... */
}

/**
 * \return true when \a but_p is set (only done for active buttons).
 */
static bool ui_but_update_from_old_block(const bContext *C,
                                         uiBlock *block,
                                         uiBut **but_p,
                                         uiBut **but_old_p)
{
  uiBlock *oldblock = block->oldblock;
  uiBut *but = *but_p;

#if 0
  /* Simple method - search every time. Keep this for easy testing of the "fast path." */
  uiBut *oldbut = ui_but_find_old(oldblock, but);
  UNUSED_VARS(but_old_p);
#else
  BLI_assert(*but_old_p == nullptr || BLI_findindex(&oldblock->buttons, *but_old_p) != -1);

  /* As long as old and new buttons are aligned, avoid loop-in-loop (calling #ui_but_find_old). */
  uiBut *oldbut;
  if (LIKELY(*but_old_p && ui_but_equals_old(but, *but_old_p))) {
    oldbut = *but_old_p;
  }
  else {
    /* Fallback to block search. */
    oldbut = ui_but_find_old(oldblock, but);
  }
  (*but_old_p) = oldbut ? oldbut->next : nullptr;
#endif

  bool found_active = false;

  if (!oldbut) {
    return false;
  }

  if (oldbut->active) {
    /* Move button over from oldblock to new block. */
    BLI_remlink(&oldblock->buttons, oldbut);
    BLI_insertlinkafter(&block->buttons, but, oldbut);
    /* Add the old button to the button groups in the new block. */
    ui_button_group_replace_but_ptr(block, but, oldbut);
    oldbut->block = block;
    *but_p = oldbut;

    ui_but_update_old_active_from_new(oldbut, but);

    if (!BLI_listbase_is_empty(&block->butstore)) {
      UI_butstore_register_update(block, oldbut, but);
    }

    BLI_remlink(&block->buttons, but);
    ui_but_free(C, but);

    found_active = true;
  }
  else {
    int flag_copy = UI_BUT_DRAG_MULTI;

    /* Stupid special case: The active button may be inside (as in, overlapped on top) a row
     * button which we also want to keep highlighted then. */
    if (ELEM(but->type, UI_BTYPE_VIEW_ITEM, UI_BTYPE_LISTROW)) {
      flag_copy |= UI_ACTIVE;
    }

    but->flag = (but->flag & ~flag_copy) | (oldbut->flag & flag_copy);

    /* ensures one button can get activated, and in case the buttons
     * draw are the same this gives O(1) lookup for each button */
    BLI_remlink(&oldblock->buttons, oldbut);
    ui_but_free(C, oldbut);
  }

  return found_active;
}

bool UI_but_active_only_ex(
    const bContext *C, ARegion *region, uiBlock *block, uiBut *but, const bool remove_on_failure)
{
  bool activate = false, found = false, isactive = false;

  uiBlock *oldblock = block->oldblock;
  if (!oldblock) {
    activate = true;
  }
  else {
    uiBut *oldbut = ui_but_find_old(oldblock, but);
    if (oldbut) {
      found = true;

      if (oldbut->active) {
        isactive = true;
      }
    }
  }
  if ((activate == true) || (found == false)) {
    /* There might still be another active button. */
    uiBut *old_active = ui_region_find_active_but(region);
    if (old_active) {
      ui_but_active_free(C, old_active);
    }

    ui_but_activate_event((bContext *)C, region, but);
  }
  else if ((found == true) && (isactive == false)) {
    if (remove_on_failure) {
      BLI_remlink(&block->buttons, but);
      if (but->layout) {
        ui_layout_remove_but(but->layout, but);
      }
      ui_but_free(C, but);
    }
    return false;
  }

  return true;
}

bool UI_but_active_only(const bContext *C, ARegion *region, uiBlock *block, uiBut *but)
{
  return UI_but_active_only_ex(C, region, block, but, true);
}

bool UI_block_active_only_flagged_buttons(const bContext *C, ARegion *region, uiBlock *block)
{
  /* Running this command before end-block has run, means buttons that open menus
   * won't have those menus correctly positioned, see #83539. */
  BLI_assert(block->endblock);

  bool done = false;
  LISTBASE_FOREACH (uiBut *, but, &block->buttons) {
    if (but->flag & UI_BUT_ACTIVATE_ON_INIT) {
      but->flag &= ~UI_BUT_ACTIVATE_ON_INIT;
      if (ui_but_is_editable(but)) {
        if (UI_but_active_only_ex(C, region, block, but, false)) {
          done = true;
          break;
        }
      }
    }
  }

  if (done) {
    /* Run this in a second pass since it's possible activating the button
     * removes the buttons being looped over. */
    LISTBASE_FOREACH (uiBut *, but, &block->buttons) {
      but->flag &= ~UI_BUT_ACTIVATE_ON_INIT;
    }
  }

  return done;
}

void UI_but_execute(const bContext *C, ARegion *region, uiBut *but)
{
  void *active_back;
  ui_but_execute_begin((bContext *)C, region, but, &active_back);
  /* Value is applied in begin. No further action required. */
  ui_but_execute_end((bContext *)C, region, but, active_back);
}

/* use to check if we need to disable undo, but don't make any changes
 * returns false if undo needs to be disabled. */
static bool ui_but_is_rna_undo(const uiBut *but)
{
  if (but->rnapoin.owner_id) {
    /* avoid undo push for buttons who's ID are screen or wm level
     * we could disable undo for buttons with no ID too but may have
     * unforeseen consequences, so best check for ID's we _know_ are not
     * handled by undo - campbell */
    ID *id = but->rnapoin.owner_id;
    if (ID_CHECK_UNDO(id) == false) {
      return false;
    }
  }
  if (but->rnapoin.type && !RNA_struct_undo_check(but->rnapoin.type)) {
    return false;
  }

  return true;
}

/* assigns automatic keybindings to menu items for fast access
 * (underline key in menu) */
static void ui_menu_block_set_keyaccels(uiBlock *block)
{
  uint menu_key_mask = 0;
  int tot_missing = 0;

  /* only do it before bounding */
  if (block->rect.xmin != block->rect.xmax) {
    return;
  }

  for (int pass = 0; pass < 2; pass++) {
    /* 2 Passes: One for first letter only, second for any letter if the first pass fails.
     * Run first pass on all buttons so first word chars always get first priority. */

    LISTBASE_FOREACH (uiBut *, but, &block->buttons) {
      if (!ELEM(but->type,
                UI_BTYPE_BUT,
                UI_BTYPE_BUT_MENU,
                UI_BTYPE_MENU,
                UI_BTYPE_BLOCK,
                UI_BTYPE_PULLDOWN,
                /* For PIE-menus. */
                UI_BTYPE_ROW) ||
          (but->flag & UI_HIDDEN))
      {
        continue;
      }

      if (but->menu_key != '\0') {
        continue;
      }

      if (but->str == nullptr || but->str[0] == '\0') {
        continue;
      }

      const char *str_pt = but->str;
      uchar menu_key;
      do {
        menu_key = tolower(*str_pt);
        if ((menu_key >= 'a' && menu_key <= 'z') && !(menu_key_mask & 1 << (menu_key - 'a'))) {
          menu_key_mask |= 1 << (menu_key - 'a');
          break;
        }

        if (pass == 0) {
          /* Skip to next delimiter on first pass (be picky) */
          while (isalpha(*str_pt)) {
            str_pt++;
          }

          if (*str_pt) {
            str_pt++;
          }
        }
        else {
          /* just step over every char second pass and find first usable key */
          str_pt++;
        }
      } while (*str_pt);

      if (*str_pt) {
        but->menu_key = menu_key;
      }
      else {
        /* run second pass */
        tot_missing++;
      }

      /* if all keys have been used just exit, unlikely */
      if (menu_key_mask == (1 << 26) - 1) {
        return;
      }
    }

    /* check if second pass is needed */
    if (!tot_missing) {
      break;
    }
  }
}

void ui_but_add_shortcut(uiBut *but, const char *shortcut_str, const bool do_strip)
{
  if (do_strip && (but->flag & UI_BUT_HAS_SEP_CHAR)) {
    char *cpoin = strrchr(but->str, UI_SEP_CHAR);
    if (cpoin) {
      *cpoin = '\0';
    }
    but->flag &= ~UI_BUT_HAS_SEP_CHAR;
  }

  /* without this, just allow stripping of the shortcut */
  if (shortcut_str == nullptr) {
    return;
  }

  char *butstr_orig;
  if (but->str != but->strdata) {
    butstr_orig = but->str; /* free after using as source buffer */
  }
  else {
    butstr_orig = BLI_strdup(but->str);
  }
  SNPRINTF(but->strdata, "%s" UI_SEP_CHAR_S "%s", butstr_orig, shortcut_str);
  MEM_freeN(butstr_orig);
  but->str = but->strdata;
  but->flag |= UI_BUT_HAS_SEP_CHAR;
  ui_but_update(but);
}

/* -------------------------------------------------------------------- */
/** \name Find Key Shortcut for Button
 *
 * - #ui_but_event_operator_string (and helpers)
 * - #ui_but_event_property_operator_string
 * \{ */

static bool ui_but_event_operator_string_from_operator(const bContext *C,
                                                       wmOperatorCallParams *op_call_params,
                                                       char *buf,
                                                       const size_t buf_maxncpy)
{
  BLI_assert(op_call_params->optype != nullptr);
  bool found = false;
  IDProperty *prop = reinterpret_cast<IDProperty *>(op_call_params->opptr) ?
                         static_cast<IDProperty *>(op_call_params->opptr->data) :
                         nullptr;

  if (WM_key_event_operator_string(C,
                                   op_call_params->optype->idname,
                                   op_call_params->opcontext,
                                   prop,
                                   true,
                                   buf,
                                   buf_maxncpy))
  {
    found = true;
  }
  return found;
}

static bool ui_but_event_operator_string_from_menu(const bContext *C,
                                                   uiBut *but,
                                                   char *buf,
                                                   const size_t buf_maxncpy)
{
  MenuType *mt = UI_but_menutype_get(but);
  BLI_assert(mt != nullptr);

  bool found = false;

  /* annoying, create a property */
  const IDPropertyTemplate val = {0};
  IDProperty *prop_menu = IDP_New(IDP_GROUP, &val, __func__); /* Dummy, name is unimportant. */
  IDP_AddToGroup(prop_menu, IDP_NewStringMaxSize(mt->idname, "name", sizeof(mt->idname)));

  if (WM_key_event_operator_string(
          C, "WM_OT_call_menu", WM_OP_INVOKE_REGION_WIN, prop_menu, true, buf, buf_maxncpy))
  {
    found = true;
  }

  IDP_FreeProperty(prop_menu);
  return found;
}

static bool ui_but_event_operator_string_from_panel(const bContext *C,
                                                    uiBut *but,
                                                    char *buf,
                                                    const size_t buf_maxncpy)
{
  /** Nearly exact copy of #ui_but_event_operator_string_from_menu */
  PanelType *pt = UI_but_paneltype_get(but);
  BLI_assert(pt != nullptr);

  bool found = false;

  /* annoying, create a property */
  const IDPropertyTemplate group_val = {0};
  IDProperty *prop_panel = IDP_New(
      IDP_GROUP, &group_val, __func__); /* Dummy, name is unimportant. */
  IDP_AddToGroup(prop_panel, IDP_NewStringMaxSize(pt->idname, "name", sizeof(pt->idname)));
  IDPropertyTemplate space_type_val = {0};
  space_type_val.i = pt->space_type;
  IDP_AddToGroup(prop_panel, IDP_New(IDP_INT, &space_type_val, "space_type"));
  IDPropertyTemplate region_type_val = {0};
  region_type_val.i = pt->region_type;
  IDP_AddToGroup(prop_panel, IDP_New(IDP_INT, &region_type_val, "region_type"));

  for (int i = 0; i < 2; i++) {
    /* FIXME(@ideasman42): We can't reasonably search all configurations - long term. */
    IDPropertyTemplate val = {0};
    val.i = i;

    IDP_ReplaceInGroup(prop_panel, IDP_New(IDP_INT, &val, "keep_open"));
    if (WM_key_event_operator_string(
            C, "WM_OT_call_panel", WM_OP_INVOKE_REGION_WIN, prop_panel, true, buf, buf_maxncpy))
    {
      found = true;
      break;
    }
  }

  IDP_FreeProperty(prop_panel);
  return found;
}

static bool ui_but_event_operator_string(const bContext *C,
                                         uiBut *but,
                                         char *buf,
                                         const size_t buf_maxncpy)
{
  bool found = false;

  if (but->optype != nullptr) {
    wmOperatorCallParams params = {};
    params.optype = but->optype;
    params.opptr = but->opptr;
    params.opcontext = but->opcontext;
    found = ui_but_event_operator_string_from_operator(C, &params, buf, buf_maxncpy);
  }
  else if (UI_but_menutype_get(but) != nullptr) {
    found = ui_but_event_operator_string_from_menu(C, but, buf, buf_maxncpy);
  }
  else if (UI_but_paneltype_get(but) != nullptr) {
    found = ui_but_event_operator_string_from_panel(C, but, buf, buf_maxncpy);
  }

  return found;
}

static bool ui_but_extra_icon_event_operator_string(const bContext *C,
                                                    uiButExtraOpIcon *extra_icon,
                                                    char *buf,
                                                    const size_t buf_maxncpy)
{
  wmOperatorType *extra_icon_optype = UI_but_extra_operator_icon_optype_get(extra_icon);

  if (extra_icon_optype) {
    return ui_but_event_operator_string_from_operator(
        C, extra_icon->optype_params, buf, buf_maxncpy);
  }

  return false;
}

static bool ui_but_event_property_operator_string(const bContext *C,
                                                  uiBut *but,
                                                  char *buf,
                                                  const size_t buf_maxncpy)
{
  /* Context toggle operator names to check. */

  /* This function could use a refactor to generalize button type to operator relationship
   * as well as which operators use properties. - Campbell */
  const char *ctx_toggle_opnames[] = {
      "WM_OT_context_toggle",
      "WM_OT_context_toggle_enum",
      "WM_OT_context_cycle_int",
      "WM_OT_context_cycle_enum",
      "WM_OT_context_cycle_array",
      "WM_OT_context_menu_enum",
      nullptr,
  };

  const char *ctx_enum_opnames[] = {
      "WM_OT_context_set_enum",
      nullptr,
  };

  const char *ctx_enum_opnames_for_Area_ui_type[] = {
      "SCREEN_OT_space_type_set_or_cycle",
      nullptr,
  };

  const char **opnames = ctx_toggle_opnames;
  int opnames_len = ARRAY_SIZE(ctx_toggle_opnames);

  int prop_enum_value = -1;
  bool prop_enum_value_ok = false;
  bool prop_enum_value_is_int = false;
  const char *prop_enum_value_id = "value";
  PointerRNA *ptr = &but->rnapoin;
  PropertyRNA *prop = but->rnaprop;
  int prop_index = but->rnaindex;
  if ((but->type == UI_BTYPE_BUT_MENU) && (but->block->handle != nullptr)) {
    uiBut *but_parent = but->block->handle->popup_create_vars.but;
    if ((but->type == UI_BTYPE_BUT_MENU) && (but_parent && but_parent->rnaprop) &&
        (RNA_property_type(but_parent->rnaprop) == PROP_ENUM) &&
        ELEM(but_parent->menu_create_func,
             ui_def_but_rna__menu,
             ui_def_but_rna__panel_type,
             ui_def_but_rna__menu_type))
    {
      prop_enum_value = int(but->hardmin);
      ptr = &but_parent->rnapoin;
      prop = but_parent->rnaprop;
      prop_enum_value_ok = true;

      opnames = ctx_enum_opnames;
      opnames_len = ARRAY_SIZE(ctx_enum_opnames);
    }
  }
  /* Don't use the button again. */
  but = nullptr;

  if (prop == nullptr) {
    return false;
  }

  /* This version is only for finding hotkeys for properties.
   * These are set via a data-path which is appended to the context,
   * manipulated using operators (see #ctx_toggle_opnames). */

  if (ptr->owner_id) {
    ID *id = ptr->owner_id;

    if (GS(id->name) == ID_SCR) {
      if (RNA_struct_is_a(ptr->type, &RNA_Area)) {
        /* data should be directly on here... */
        const char *prop_id = RNA_property_identifier(prop);
        /* Hack since keys access 'type', UI shows 'ui_type'. */
        if (STREQ(prop_id, "ui_type")) {
          prop_id = "type";
          prop_enum_value >>= 16;
          prop = RNA_struct_find_property(ptr, prop_id);
          prop_index = -1;

          opnames = ctx_enum_opnames_for_Area_ui_type;
          opnames_len = ARRAY_SIZE(ctx_enum_opnames_for_Area_ui_type);
          prop_enum_value_id = "space_type";
          prop_enum_value_is_int = true;
        }
      }
    }
  }

  /* There may be multiple data-paths to the same properties,
   * support different variations so key bindings are properly detected no matter which are used.
   */
  char *data_path_variations[2] = {nullptr};
  int data_path_variations_num = 0;

  {
    char *data_path = WM_context_path_resolve_property_full(C, ptr, prop, prop_index);

    /* Always iterate once, even if data-path isn't set. */
    data_path_variations[data_path_variations_num++] = data_path;

    if (data_path) {
      if (STRPREFIX(data_path, "scene.tool_settings.")) {
        data_path_variations[data_path_variations_num++] = BLI_strdup(data_path + 6);
      }
    }
  }

  /* We have a data-path! */
  bool found = false;

  for (int data_path_index = 0; data_path_index < data_path_variations_num && (found == false);
       data_path_index++)
  {
    const char *data_path = data_path_variations[data_path_index];
    if (data_path || (prop_enum_value_ok && prop_enum_value_id)) {
      /* Create a property to host the "data_path" property we're sending to the operators. */
      IDProperty *prop_path;

      const IDPropertyTemplate group_val = {0};
      prop_path = IDP_New(IDP_GROUP, &group_val, __func__);
      if (data_path) {
        IDP_AddToGroup(prop_path, IDP_NewString(data_path, "data_path"));
      }
      if (prop_enum_value_ok) {
        const EnumPropertyItem *item;
        bool free;
        RNA_property_enum_items((bContext *)C, ptr, prop, &item, nullptr, &free);
        const int index = RNA_enum_from_value(item, prop_enum_value);
        if (index != -1) {
          IDProperty *prop_value;
          if (prop_enum_value_is_int) {
            const int value = item[index].value;
            IDPropertyTemplate val = {};
            val.i = value;
            prop_value = IDP_New(IDP_INT, &val, prop_enum_value_id);
          }
          else {
            const char *id = item[index].identifier;
            prop_value = IDP_NewString(id, prop_enum_value_id);
          }
          IDP_AddToGroup(prop_path, prop_value);
        }
        else {
          opnames_len = 0; /* Do nothing. */
        }
        if (free) {
          MEM_freeN((void *)item);
        }
      }

      /* check each until one works... */

      for (int i = 0; (i < opnames_len) && (opnames[i]); i++) {
        if (WM_key_event_operator_string(
                C, opnames[i], WM_OP_INVOKE_REGION_WIN, prop_path, false, buf, buf_maxncpy))
        {
          found = true;
          break;
        }
      }
      /* cleanup */
      IDP_FreeProperty(prop_path);
    }
  }

  for (int data_path_index = 0; data_path_index < data_path_variations_num; data_path_index++) {
    char *data_path = data_path_variations[data_path_index];
    if (data_path) {
      MEM_freeN(data_path);
    }
  }
  return found;
}

/** \} */

/* -------------------------------------------------------------------- */
/** \name Pie Menu Direction
 *
 * This goes in a seemingly weird pattern:
 *
 * <pre>
 *     4
 *  5     6
 * 1       2
 *  7     8
 *     3
 * </pre>
 *
 * but it's actually quite logical. It's designed to be 'upwards compatible'
 * for muscle memory so that the menu item locations are fixed and don't move
 * as new items are added to the menu later on. It also optimizes efficiency -
 * a radial menu is best kept symmetrical, with as large an angle between
 * items as possible, so that the gestural mouse movements can be fast and inexact.
 *
 * It starts off with two opposite sides for the first two items
 * then joined by the one below for the third (this way, even with three items,
 * the menu seems to still be 'in order' reading left to right). Then the fourth is
 * added to complete the compass directions. From here, it's just a matter of
 * subdividing the rest of the angles for the last 4 items.
 *
 * --Matt 07/2006
 * \{ */

const char ui_radial_dir_order[8] = {
    UI_RADIAL_W,
    UI_RADIAL_E,
    UI_RADIAL_S,
    UI_RADIAL_N,
    UI_RADIAL_NW,
    UI_RADIAL_NE,
    UI_RADIAL_SW,
    UI_RADIAL_SE,
};

const char ui_radial_dir_to_numpad[8] = {8, 9, 6, 3, 2, 1, 4, 7};
const short ui_radial_dir_to_angle[8] = {90, 45, 0, 315, 270, 225, 180, 135};

static void ui_but_pie_direction_string(uiBut *but, char *buf, int size)
{
  BLI_assert(but->pie_dir < ARRAY_SIZE(ui_radial_dir_to_numpad));
  BLI_snprintf(buf, size, "%d", ui_radial_dir_to_numpad[but->pie_dir]);
}

/** \} */

static void ui_menu_block_set_keymaps(const bContext *C, uiBlock *block)
{
  char buf[128];

  BLI_assert(block->flag & (UI_BLOCK_LOOP | UI_BLOCK_SHOW_SHORTCUT_ALWAYS));

  /* only do it before bounding */
  if (block->rect.xmin != block->rect.xmax) {
    return;
  }
  if (STREQ(block->name, "splash")) {
    return;
  }

  if (block->flag & UI_BLOCK_RADIAL) {
    LISTBASE_FOREACH (uiBut *, but, &block->buttons) {
      if (but->pie_dir != UI_RADIAL_NONE) {
        ui_but_pie_direction_string(but, buf, sizeof(buf));
        ui_but_add_shortcut(but, buf, false);
      }
    }
  }
  else {
    LISTBASE_FOREACH (uiBut *, but, &block->buttons) {
      if (block->flag & UI_BLOCK_SHOW_SHORTCUT_ALWAYS) {
        /* Skip icon-only buttons (as used in the toolbar). */
        if (but->drawstr[0] == '\0') {
          continue;
        }
        if (((block->flag & UI_BLOCK_POPOVER) == 0) && UI_but_is_tool(but)) {
          /* For non-popovers, shown in shortcut only
           * (has special shortcut handling code). */
          continue;
        }
      }
      else if (but->emboss != UI_EMBOSS_PULLDOWN) {
        continue;
      }

      if (ui_but_event_operator_string(C, but, buf, sizeof(buf))) {
        ui_but_add_shortcut(but, buf, false);
      }
      else if (ui_but_event_property_operator_string(C, but, buf, sizeof(buf))) {
        ui_but_add_shortcut(but, buf, false);
      }
    }
  }
}

void ui_but_override_flag(Main *bmain, uiBut *but)
{
  const uint override_status = RNA_property_override_library_status(
      bmain, &but->rnapoin, but->rnaprop, but->rnaindex);

  if (override_status & RNA_OVERRIDE_STATUS_OVERRIDDEN) {
    but->flag |= UI_BUT_OVERRIDDEN;
  }
  else {
    but->flag &= ~UI_BUT_OVERRIDDEN;
  }
}

/* -------------------------------------------------------------------- */
/** \name Button Extra Operator Icons
 *
 * Extra icons are shown on the right hand side of buttons. They can be clicked to invoke custom
 * operators.
 * There are some predefined here, which get added to buttons automatically based on button data
 * (type, flags, state, etc).
 * \{ */

/**
 * Predefined types for generic extra operator icons (uiButExtraOpIcon).
 */
enum PredefinedExtraOpIconType {
  PREDEFINED_EXTRA_OP_ICON_NONE = 1,
  PREDEFINED_EXTRA_OP_ICON_CLEAR,
  PREDEFINED_EXTRA_OP_ICON_EYEDROPPER,
};

static PointerRNA *ui_but_extra_operator_icon_add_ptr(uiBut *but,
                                                      wmOperatorType *optype,
                                                      wmOperatorCallContext opcontext,
                                                      int icon)
{
  uiButExtraOpIcon *extra_op_icon = MEM_new<uiButExtraOpIcon>(__func__);

  extra_op_icon->icon = (BIFIconID)icon;
  extra_op_icon->optype_params = MEM_cnew<wmOperatorCallParams>(__func__);
  extra_op_icon->optype_params->optype = optype;
  extra_op_icon->optype_params->opptr = MEM_cnew<PointerRNA>(__func__);
  WM_operator_properties_create_ptr(extra_op_icon->optype_params->opptr,
                                    extra_op_icon->optype_params->optype);
  extra_op_icon->optype_params->opcontext = opcontext;
  extra_op_icon->highlighted = false;
  extra_op_icon->disabled = false;

  BLI_addtail(&but->extra_op_icons, extra_op_icon);

  return extra_op_icon->optype_params->opptr;
}

static void ui_but_extra_operator_icon_free(uiButExtraOpIcon *extra_icon)
{
  WM_operator_properties_free(extra_icon->optype_params->opptr);
  MEM_freeN(extra_icon->optype_params->opptr);
  MEM_freeN(extra_icon->optype_params);
  MEM_freeN(extra_icon);
}

void ui_but_extra_operator_icons_free(uiBut *but)
{
  LISTBASE_FOREACH_MUTABLE (uiButExtraOpIcon *, op_icon, &but->extra_op_icons) {
    ui_but_extra_operator_icon_free(op_icon);
  }
  BLI_listbase_clear(&but->extra_op_icons);
}

PointerRNA *UI_but_extra_operator_icon_add(uiBut *but,
                                           const char *opname,
                                           wmOperatorCallContext opcontext,
                                           int icon)
{
  wmOperatorType *optype = WM_operatortype_find(opname, false);

  if (optype) {
    return ui_but_extra_operator_icon_add_ptr(but, optype, opcontext, icon);
  }

  return nullptr;
}

wmOperatorType *UI_but_extra_operator_icon_optype_get(uiButExtraOpIcon *extra_icon)
{
  return extra_icon ? extra_icon->optype_params->optype : nullptr;
}

PointerRNA *UI_but_extra_operator_icon_opptr_get(uiButExtraOpIcon *extra_icon)
{
  return extra_icon->optype_params->opptr;
}

static bool ui_but_icon_extra_is_visible_text_clear(const uiBut *but)
{
  BLI_assert(but->type == UI_BTYPE_TEXT);
  return ((but->flag & UI_BUT_VALUE_CLEAR) && but->drawstr[0]);
}

static bool ui_but_icon_extra_is_visible_search_unlink(const uiBut *but)
{
  BLI_assert(ELEM(but->type, UI_BTYPE_SEARCH_MENU));
  return ((but->editstr == nullptr) && (but->drawstr[0] != '\0') &&
          (but->flag & UI_BUT_VALUE_CLEAR));
}

static bool ui_but_icon_extra_is_visible_search_eyedropper(uiBut *but)
{
  BLI_assert(but->type == UI_BTYPE_SEARCH_MENU && (but->flag & UI_BUT_VALUE_CLEAR));

  if (but->rnaprop == nullptr) {
    return false;
  }

  StructRNA *type = RNA_property_pointer_type(&but->rnapoin, but->rnaprop);
  const short idcode = RNA_type_to_ID_code(type);

  return ((but->editstr == nullptr) && (idcode == ID_OB || OB_DATA_SUPPORT_ID(idcode)));
}

static PredefinedExtraOpIconType ui_but_icon_extra_get(uiBut *but)
{
  switch (but->type) {
    case UI_BTYPE_TEXT:
      if (ui_but_icon_extra_is_visible_text_clear(but)) {
        return PREDEFINED_EXTRA_OP_ICON_CLEAR;
      }
      break;
    case UI_BTYPE_SEARCH_MENU:
      if ((but->flag & UI_BUT_VALUE_CLEAR) == 0) {
        /* pass */
      }
      else if (ui_but_icon_extra_is_visible_search_unlink(but)) {
        return PREDEFINED_EXTRA_OP_ICON_CLEAR;
      }
      else if (ui_but_icon_extra_is_visible_search_eyedropper(but)) {
        return PREDEFINED_EXTRA_OP_ICON_EYEDROPPER;
      }
      break;
    default:
      break;
  }

  return PREDEFINED_EXTRA_OP_ICON_NONE;
}

/**
 * While some extra operator icons have to be set explicitly upon button creating, this code adds
 * some generic ones based on button data. Currently these are mutually exclusive, so there's only
 * ever one predefined extra icon.
 */
static void ui_but_predefined_extra_operator_icons_add(uiBut *but)
{
  const PredefinedExtraOpIconType extra_icon = ui_but_icon_extra_get(but);
  wmOperatorType *optype = nullptr;
  BIFIconID icon = ICON_NONE;

  switch (extra_icon) {
    case PREDEFINED_EXTRA_OP_ICON_EYEDROPPER: {
      static wmOperatorType *id_eyedropper_ot = nullptr;
      if (!id_eyedropper_ot) {
        id_eyedropper_ot = WM_operatortype_find("UI_OT_eyedropper_id", false);
      }
      BLI_assert(id_eyedropper_ot);

      optype = id_eyedropper_ot;
      icon = ICON_EYEDROPPER;

      break;
    }
    case PREDEFINED_EXTRA_OP_ICON_CLEAR: {
      static wmOperatorType *clear_ot = nullptr;
      if (!clear_ot) {
        clear_ot = WM_operatortype_find("UI_OT_button_string_clear", false);
      }
      BLI_assert(clear_ot);

      optype = clear_ot;
      icon = ICON_PANEL_CLOSE;

      break;
    }
    default:
      break;
  }

  if (optype) {
    LISTBASE_FOREACH (uiButExtraOpIcon *, op_icon, &but->extra_op_icons) {
      if ((op_icon->optype_params->optype == optype) && (op_icon->icon == icon)) {
        /* Don't add the same operator icon twice (happens if button is kept alive while active).
         */
        return;
      }
    }
    ui_but_extra_operator_icon_add_ptr(but, optype, WM_OP_INVOKE_DEFAULT, int(icon));
  }
}

/** \} */

void UI_block_update_from_old(const bContext *C, uiBlock *block)
{
  if (!block->oldblock) {
    return;
  }

  uiBut *but_old = static_cast<uiBut *>(block->oldblock->buttons.first);

  if (BLI_listbase_is_empty(&block->oldblock->butstore) == false) {
    UI_butstore_update(block);
  }

  LISTBASE_FOREACH (uiBut *, but, &block->buttons) {
    if (ui_but_update_from_old_block(C, block, &but, &but_old)) {
      ui_but_update(but);

      /* redraw dynamic tooltip if we have one open */
      if (but->tip_func) {
        UI_but_tooltip_refresh((bContext *)C, but);
      }
    }
  }

  block->auto_open = block->oldblock->auto_open;
  block->auto_open_last = block->oldblock->auto_open_last;
  block->tooltipdisabled = block->oldblock->tooltipdisabled;
  BLI_movelisttolist(&block->color_pickers.list, &block->oldblock->color_pickers.list);

  block->oldblock = nullptr;
}

#ifndef NDEBUG
/**
 * Extra sanity checks for invariants (debug builds only).
 */
static void ui_but_validate(const uiBut *but)
{
  /* Number buttons must have a click-step,
   * assert instead of correcting the value to ensure the caller knows what they're doing. */
  if (but->type == UI_BTYPE_NUM) {
    uiButNumber *number_but = (uiButNumber *)but;

    if (ELEM(but->pointype, UI_BUT_POIN_CHAR, UI_BUT_POIN_SHORT, UI_BUT_POIN_INT)) {
      BLI_assert(int(number_but->step_size) > 0);
    }
  }
}
#endif

bool ui_but_context_poll_operator_ex(bContext *C,
                                     const uiBut *but,
                                     const wmOperatorCallParams *optype_params)
{
  bool result;
  int old_but_flag = 0;

  if (but) {
    old_but_flag = but->flag;

    /* Temporarily make this button override the active one, in case the poll acts on the active
     * button. */
    const_cast<uiBut *>(but)->flag |= UI_BUT_ACTIVE_OVERRIDE;

    if (but->context) {
      CTX_store_set(C, but->context);
    }
  }

  result = WM_operator_poll_context(C, optype_params->optype, optype_params->opcontext);

  if (but) {
    BLI_assert_msg((but->flag & ~UI_BUT_ACTIVE_OVERRIDE) ==
                       (old_but_flag & ~UI_BUT_ACTIVE_OVERRIDE),
                   "Operator polls shouldn't change button flags");

    const_cast<uiBut *>(but)->flag = old_but_flag;

    if (but->context) {
      CTX_store_set(C, nullptr);
    }
  }

  return result;
}

bool ui_but_context_poll_operator(bContext *C, wmOperatorType *ot, const uiBut *but)
{
  const wmOperatorCallContext opcontext = but ? but->opcontext : WM_OP_INVOKE_DEFAULT;
  wmOperatorCallParams params = {};
  params.optype = ot;
  params.opcontext = opcontext;
  return ui_but_context_poll_operator_ex(C, but, &params);
}

void UI_block_end_ex(const bContext *C, uiBlock *block, const int xy[2], int r_xy[2])
{
  wmWindow *window = CTX_wm_window(C);
  Scene *scene = CTX_data_scene(C);
  ARegion *region = CTX_wm_region(C);
  Depsgraph *depsgraph = CTX_data_depsgraph_pointer(C);

  BLI_assert(block->active);

  /* Extend button data. This needs to be done before the block updating. */
  LISTBASE_FOREACH (uiBut *, but, &block->buttons) {
    ui_but_predefined_extra_operator_icons_add(but);
  }

  UI_block_update_from_old(C, block);

  /* inherit flags from 'old' buttons that was drawn here previous, based
   * on matching buttons, we need this to make button event handling non
   * blocking, while still allowing buttons to be remade each redraw as it
   * is expected by blender code */
  LISTBASE_FOREACH (uiBut *, but, &block->buttons) {
    /* temp? Proper check for graying out */
    if (but->optype) {
      wmOperatorType *ot = but->optype;

      if (ot == nullptr || !ui_but_context_poll_operator((bContext *)C, ot, but)) {
        but->flag |= UI_BUT_DISABLED;
      }
    }

    LISTBASE_FOREACH (uiButExtraOpIcon *, op_icon, &but->extra_op_icons) {
      if (!ui_but_context_poll_operator_ex((bContext *)C, but, op_icon->optype_params)) {
        op_icon->disabled = true;
      }
    }

    const AnimationEvalContext anim_eval_context = BKE_animsys_eval_context_construct(
        depsgraph, (scene) ? scene->r.cfra : 0.0f);
    ui_but_anim_flag(but, &anim_eval_context);
    ui_but_override_flag(CTX_data_main(C), but);
    if (UI_but_is_decorator(but)) {
      ui_but_anim_decorate_update_from_flag((uiButDecorator *)but);
    }

#ifndef NDEBUG
    ui_but_validate(but);
#endif
  }

  /* handle pending stuff */
  if (block->layouts.first) {
    UI_block_layout_resolve(block, nullptr, nullptr);
  }
  ui_block_align_calc(block, CTX_wm_region(C));
  if ((block->flag & UI_BLOCK_LOOP) && (block->flag & UI_BLOCK_NUMSELECT)) {
    ui_menu_block_set_keyaccels(block); /* could use a different flag to check */
  }

  if (block->flag & (UI_BLOCK_LOOP | UI_BLOCK_SHOW_SHORTCUT_ALWAYS)) {
    ui_menu_block_set_keymaps(C, block);
  }

  /* after keymaps! */
  switch (block->bounds_type) {
    case UI_BLOCK_BOUNDS_NONE:
      break;
    case UI_BLOCK_BOUNDS:
      ui_block_bounds_calc(block);
      break;
    case UI_BLOCK_BOUNDS_TEXT:
      ui_block_bounds_calc_text(block, 0.0f);
      break;
    case UI_BLOCK_BOUNDS_POPUP_CENTER:
      ui_block_bounds_calc_centered(window, block);
      break;
    case UI_BLOCK_BOUNDS_PIE_CENTER:
      ui_block_bounds_calc_centered_pie(block);
      break;

      /* fallback */
    case UI_BLOCK_BOUNDS_POPUP_MOUSE:
    case UI_BLOCK_BOUNDS_POPUP_MENU:
      ui_block_bounds_calc_popup(window, block, block->bounds_type, xy, r_xy);
      break;
  }

  /* Update bounds of all views in this block. If this block is a panel, this will be done later in
   * #UI_panels_end(), because buttons are offset there. */
  if (!block->panel) {
    ui_block_views_bounds_calc(block);
  }

  if (block->rect.xmin == 0.0f && block->rect.xmax == 0.0f) {
    UI_block_bounds_set_normal(block, 0);
  }
  if (block->flag & UI_BUT_ALIGN) {
    UI_block_align_end(block);
  }

  ui_update_flexible_spacing(region, block);

  block->endblock = true;
}

void UI_block_end(const bContext *C, uiBlock *block)
{
  wmWindow *window = CTX_wm_window(C);

  UI_block_end_ex(C, block, window->eventstate->xy, nullptr);
}

/* ************** BLOCK DRAWING FUNCTION ************* */

void ui_fontscale(float *points, float aspect)
{
  *points /= aspect;
}

void ui_but_to_pixelrect(rcti *rect, const ARegion *region, const uiBlock *block, const uiBut *but)
{
  rctf rectf;

  ui_block_to_window_rctf(region, block, &rectf, (but) ? &but->rect : &block->rect);
  BLI_rcti_rctf_copy_round(rect, &rectf);
  BLI_rcti_translate(rect, -region->winrct.xmin, -region->winrct.ymin);
}

static bool ui_but_pixelrect_in_view(const ARegion *region, const rcti *rect)
{
  rcti rect_winspace = *rect;
  BLI_rcti_translate(&rect_winspace, region->winrct.xmin, region->winrct.ymin);
  return BLI_rcti_isect(&region->winrct, &rect_winspace, nullptr);
}

void UI_block_draw(const bContext *C, uiBlock *block)
{
  uiStyle style = *UI_style_get_dpi(); /* XXX pass on as arg */

  /* get menu region or area region */
  ARegion *region = CTX_wm_menu(C);
  if (!region) {
    region = CTX_wm_region(C);
  }

  if (!block->endblock) {
    UI_block_end(C, block);
  }

  /* we set this only once */
  GPU_blend(GPU_BLEND_ALPHA);

  /* scale fonts */
  ui_fontscale(&style.paneltitle.points, block->aspect);
  ui_fontscale(&style.grouplabel.points, block->aspect);
  ui_fontscale(&style.widgetlabel.points, block->aspect);
  ui_fontscale(&style.widget.points, block->aspect);

  /* scale block min/max to rect */
  rcti rect;
  ui_but_to_pixelrect(&rect, region, block, nullptr);

  /* pixel space for AA widgets */
  GPU_matrix_push_projection();
  GPU_matrix_push();
  GPU_matrix_identity_set();

  wmOrtho2_region_pixelspace(region);

  /* back */
  if (block->flag & UI_BLOCK_RADIAL) {
    ui_draw_pie_center(block);
  }
  else if (block->flag & UI_BLOCK_POPOVER) {
    ui_draw_popover_back(region, &style, block, &rect);
  }
  else if (block->flag & UI_BLOCK_LOOP) {
    ui_draw_menu_back(&style, block, &rect);
  }
  else if (block->panel) {
    ui_draw_aligned_panel(&style,
                          block,
                          &rect,
                          UI_panel_category_is_visible(region),
                          UI_panel_should_show_background(region, block->panel->type),
                          region->flag & RGN_FLAG_SEARCH_FILTER_ACTIVE);
  }

  BLF_batch_draw_begin();
  UI_icon_draw_cache_begin();
  UI_widgetbase_draw_cache_begin();

  /* widgets */
  LISTBASE_FOREACH (uiBut *, but, &block->buttons) {
    if (but->flag & (UI_HIDDEN | UI_SCROLLED)) {
      continue;
    }

    ui_but_to_pixelrect(&rect, region, block, but);
    /* Optimization: Don't draw buttons that are not visible (outside view bounds). */
    if (!ui_but_pixelrect_in_view(region, &rect)) {
      continue;
    }

    /* XXX: figure out why invalid coordinates happen when closing render window */
    /* and material preview is redrawn in main window (temp fix for bug #23848) */
    if (rect.xmin < rect.xmax && rect.ymin < rect.ymax) {
      ui_draw_but(C, region, &style, but, &rect);
    }
  }

  UI_widgetbase_draw_cache_end();
  UI_icon_draw_cache_end();
  BLF_batch_draw_end();

  ui_block_views_draw_overlays(region, block);

  /* restore matrix */
  GPU_matrix_pop_projection();
  GPU_matrix_pop();
}

static void ui_block_message_subscribe(ARegion *region, wmMsgBus *mbus, uiBlock *block)
{
  uiBut *but_prev = nullptr;
  /* possibly we should keep the region this block is contained in? */
  LISTBASE_FOREACH (uiBut *, but, &block->buttons) {
    if (but->rnapoin.type && but->rnaprop) {
      /* quick check to avoid adding buttons representing a vector, multiple times. */
      if ((but_prev && (but_prev->rnaprop == but->rnaprop) &&
           (but_prev->rnapoin.type == but->rnapoin.type) &&
           (but_prev->rnapoin.data == but->rnapoin.data) &&
           (but_prev->rnapoin.owner_id == but->rnapoin.owner_id)) == false)
      {
        /* TODO: could make this into utility function. */
        wmMsgSubscribeValue value = {};
        value.owner = region;
        value.user_data = region;
        value.notify = ED_region_do_msg_notify_tag_redraw;
        WM_msg_subscribe_rna(mbus, &but->rnapoin, but->rnaprop, &value, __func__);
        but_prev = but;
      }
    }
  }
}

void UI_region_message_subscribe(ARegion *region, wmMsgBus *mbus)
{
  LISTBASE_FOREACH (uiBlock *, block, &region->uiblocks) {
    ui_block_message_subscribe(region, mbus, block);
  }
}

/* ************* EVENTS ************* */

int ui_but_is_pushed_ex(uiBut *but, double *value)
{
  int is_push = 0;
  if (but->pushed_state_func) {
    return but->pushed_state_func(*but);
  }

  if (but->bit) {
    const bool state = !ELEM(
        but->type, UI_BTYPE_TOGGLE_N, UI_BTYPE_ICON_TOGGLE_N, UI_BTYPE_CHECKBOX_N);
    int lvalue;
    UI_GET_BUT_VALUE_INIT(but, *value);
    lvalue = int(*value);
    if (UI_BITBUT_TEST(lvalue, (but->bitnr))) {
      is_push = state;
    }
    else {
      is_push = !state;
    }
  }
  else {
    switch (but->type) {
      case UI_BTYPE_BUT:
      case UI_BTYPE_HOTKEY_EVENT:
      case UI_BTYPE_KEY_EVENT:
      case UI_BTYPE_COLOR:
      case UI_BTYPE_DECORATOR:
        is_push = -1;
        break;
      case UI_BTYPE_BUT_TOGGLE:
      case UI_BTYPE_TOGGLE:
      case UI_BTYPE_ICON_TOGGLE:
      case UI_BTYPE_CHECKBOX:
        UI_GET_BUT_VALUE_INIT(but, *value);
        if (*value != double(but->hardmin)) {
          is_push = true;
        }
        break;
      case UI_BTYPE_ICON_TOGGLE_N:
      case UI_BTYPE_TOGGLE_N:
      case UI_BTYPE_CHECKBOX_N:
        UI_GET_BUT_VALUE_INIT(but, *value);
        if (*value == 0.0) {
          is_push = true;
        }
        break;
      case UI_BTYPE_ROW:
      case UI_BTYPE_LISTROW:
      case UI_BTYPE_TAB:
        if ((but->type == UI_BTYPE_TAB) && but->rnaprop && but->custom_data) {
          /* uiBut.custom_data points to data this tab represents (e.g. workspace).
           * uiBut.rnapoin/prop store an active value (e.g. active workspace). */
          if (RNA_property_type(but->rnaprop) == PROP_POINTER) {
            const PointerRNA active_ptr = RNA_property_pointer_get(&but->rnapoin, but->rnaprop);
            if (active_ptr.data == but->custom_data) {
              is_push = true;
            }
          }
          break;
        }
        else if (but->optype) {
          break;
        }

        UI_GET_BUT_VALUE_INIT(but, *value);
        /* support for rna enum buts */
        if (but->rnaprop && (RNA_property_flag(but->rnaprop) & PROP_ENUM_FLAG)) {
          if (int(*value) & int(but->hardmax)) {
            is_push = true;
          }
        }
        else {
          if (*value == double(but->hardmax)) {
            is_push = true;
          }
        }
        break;
      case UI_BTYPE_VIEW_ITEM: {
        const uiButViewItem *view_item_but = (const uiButViewItem *)but;

        is_push = -1;
        if (view_item_but->view_item) {
          is_push = UI_view_item_is_active(view_item_but->view_item);
        }
        break;
      }
      default:
        is_push = -1;
        break;
    }
  }

  if ((but->drawflag & UI_BUT_CHECKBOX_INVERT) && (is_push != -1)) {
    is_push = !bool(is_push);
  }
  return is_push;
}
int ui_but_is_pushed(uiBut *but)
{
  double value = UI_BUT_VALUE_UNSET;
  return ui_but_is_pushed_ex(but, &value);
}

static void ui_but_update_select_flag(uiBut *but, double *value)
{
  switch (ui_but_is_pushed_ex(but, value)) {
    case true:
      but->flag |= UI_SELECT;
      break;
    case false:
      but->flag &= ~UI_SELECT;
      break;
  }
}

/* ************************************************ */

void UI_block_lock_set(uiBlock *block, bool val, const char *lockstr)
{
  if (val) {
    block->lock = val;
    block->lockstr = lockstr;
  }
}

void UI_block_lock_clear(uiBlock *block)
{
  block->lock = false;
  block->lockstr = nullptr;
}

/* *********************** data get/set ***********************
 * this either works with the pointed to data, or can work with
 * an edit override pointer while dragging for example */

void ui_but_v3_get(uiBut *but, float vec[3])
{
  if (but->editvec) {
    copy_v3_v3(vec, but->editvec);
  }

  if (but->rnaprop) {
    PropertyRNA *prop = but->rnaprop;

    zero_v3(vec);

    if (RNA_property_type(prop) == PROP_FLOAT) {
      int tot = RNA_property_array_length(&but->rnapoin, prop);
      BLI_assert(tot > 0);
      if (tot == 3) {
        RNA_property_float_get_array(&but->rnapoin, prop, vec);
      }
      else {
        tot = min_ii(tot, 3);
        for (int a = 0; a < tot; a++) {
          vec[a] = RNA_property_float_get_index(&but->rnapoin, prop, a);
        }
      }
    }
  }
  else if (but->pointype == UI_BUT_POIN_CHAR) {
    const char *cp = (char *)but->poin;
    vec[0] = float(cp[0]) / 255.0f;
    vec[1] = float(cp[1]) / 255.0f;
    vec[2] = float(cp[2]) / 255.0f;
  }
  else if (but->pointype == UI_BUT_POIN_FLOAT) {
    const float *fp = (float *)but->poin;
    copy_v3_v3(vec, fp);
  }
  else {
    if (but->editvec == nullptr) {
      fprintf(stderr, "%s: can't get color, should never happen\n", __func__);
      zero_v3(vec);
    }
  }

  if (but->type == UI_BTYPE_UNITVEC) {
    normalize_v3(vec);
  }
}

void ui_but_v3_set(uiBut *but, const float vec[3])
{
  if (but->editvec) {
    copy_v3_v3(but->editvec, vec);
  }

  if (but->rnaprop) {
    PropertyRNA *prop = but->rnaprop;

    if (RNA_property_type(prop) == PROP_FLOAT) {
      int tot;
      int a;

      tot = RNA_property_array_length(&but->rnapoin, prop);
      BLI_assert(tot > 0);
      if (tot == 3) {
        RNA_property_float_set_array(&but->rnapoin, prop, vec);
      }
      else {
        tot = min_ii(tot, 3);
        for (a = 0; a < tot; a++) {
          RNA_property_float_set_index(&but->rnapoin, prop, a, vec[a]);
        }
      }
    }
  }
  else if (but->pointype == UI_BUT_POIN_CHAR) {
    char *cp = (char *)but->poin;
    cp[0] = char(lround(vec[0] * 255.0f));
    cp[1] = char(lround(vec[1] * 255.0f));
    cp[2] = char(lround(vec[2] * 255.0f));
  }
  else if (but->pointype == UI_BUT_POIN_FLOAT) {
    float *fp = (float *)but->poin;
    copy_v3_v3(fp, vec);
  }
}

bool ui_but_is_float(const uiBut *but)
{
  if (but->pointype == UI_BUT_POIN_FLOAT && but->poin) {
    return true;
  }

  if (but->rnaprop && RNA_property_type(but->rnaprop) == PROP_FLOAT) {
    return true;
  }

  return false;
}

PropertyScaleType ui_but_scale_type(const uiBut *but)
{
  if (but->rnaprop) {
    return RNA_property_ui_scale(but->rnaprop);
  }
  return PROP_SCALE_LINEAR;
}

bool ui_but_is_bool(const uiBut *but)
{
  if (ELEM(but->type,
           UI_BTYPE_TOGGLE,
           UI_BTYPE_TOGGLE_N,
           UI_BTYPE_ICON_TOGGLE,
           UI_BTYPE_ICON_TOGGLE_N,
           UI_BTYPE_TAB))
  {
    return true;
  }

  if (but->rnaprop && RNA_property_type(but->rnaprop) == PROP_BOOLEAN) {
    return true;
  }

  if ((but->rnaprop && RNA_property_type(but->rnaprop) == PROP_ENUM) &&
      (but->type == UI_BTYPE_ROW)) {
    return true;
  }

  return false;
}

bool ui_but_is_unit(const uiBut *but)
{
  UnitSettings *unit = but->block->unit;
  const int unit_type = UI_but_unit_type_get(but);

  if (unit_type == PROP_UNIT_NONE) {
    return false;
  }

#if 1 /* removed so angle buttons get correct snapping */
  if (ui_but_is_unit_radians_ex(unit, unit_type)) {
    return false;
  }
#endif

  /* for now disable time unit conversion */
  if (unit_type == PROP_UNIT_TIME) {
    return false;
  }

  if (unit->system == USER_UNIT_NONE) {
    if (unit_type != PROP_UNIT_ROTATION) {
      return false;
    }
  }

  return true;
}

bool ui_but_is_compatible(const uiBut *but_a, const uiBut *but_b)
{
  if (but_a->type != but_b->type) {
    return false;
  }
  if (but_a->pointype != but_b->pointype) {
    return false;
  }

  if (but_a->rnaprop) {
    /* skip 'rnapoin.data', 'rnapoin.owner_id'
     * allow different data to have the same props edited at once */
    if (but_a->rnapoin.type != but_b->rnapoin.type) {
      return false;
    }
    if (RNA_property_type(but_a->rnaprop) != RNA_property_type(but_b->rnaprop)) {
      return false;
    }
    if (RNA_property_subtype(but_a->rnaprop) != RNA_property_subtype(but_b->rnaprop)) {
      return false;
    }
  }

  return true;
}

bool ui_but_is_rna_valid(uiBut *but)
{
  if (but->rnaprop == nullptr || RNA_struct_contains_property(&but->rnapoin, but->rnaprop)) {
    return true;
  }
  printf("property removed %s: %p\n", but->drawstr, but->rnaprop);
  return false;
}

bool ui_but_supports_cycling(const uiBut *but)
{
  return (ELEM(but->type, UI_BTYPE_ROW, UI_BTYPE_NUM, UI_BTYPE_NUM_SLIDER, UI_BTYPE_LISTBOX) ||
          (but->type == UI_BTYPE_MENU && ui_but_menu_step_poll(but)) ||
          (but->type == UI_BTYPE_COLOR && ((uiButColor *)but)->is_pallete_color) ||
          (but->menu_step_func != nullptr));
}

double ui_but_value_get(uiBut *but)
{
  double value = 0.0;

  if (but->editval) {
    return *(but->editval);
  }
  if (but->poin == nullptr && but->rnapoin.data == nullptr) {
    return 0.0;
  }

  if (but->rnaprop) {
    PropertyRNA *prop = but->rnaprop;

    BLI_assert(but->rnaindex != -1);

    switch (RNA_property_type(prop)) {
      case PROP_BOOLEAN:
        if (RNA_property_array_check(prop)) {
          value = RNA_property_boolean_get_index(&but->rnapoin, prop, but->rnaindex);
        }
        else {
          value = RNA_property_boolean_get(&but->rnapoin, prop);
        }
        break;
      case PROP_INT:
        if (RNA_property_array_check(prop)) {
          value = RNA_property_int_get_index(&but->rnapoin, prop, but->rnaindex);
        }
        else {
          value = RNA_property_int_get(&but->rnapoin, prop);
        }
        break;
      case PROP_FLOAT:
        if (RNA_property_array_check(prop)) {
          value = RNA_property_float_get_index(&but->rnapoin, prop, but->rnaindex);
        }
        else {
          value = RNA_property_float_get(&but->rnapoin, prop);
        }
        break;
      case PROP_ENUM:
        value = RNA_property_enum_get(&but->rnapoin, prop);
        break;
      default:
        value = 0.0;
        break;
    }
  }
  else if (but->pointype == UI_BUT_POIN_CHAR) {
    value = *(char *)but->poin;
  }
  else if (but->pointype == UI_BUT_POIN_SHORT) {
    value = *(short *)but->poin;
  }
  else if (but->pointype == UI_BUT_POIN_INT) {
    value = *(int *)but->poin;
  }
  else if (but->pointype == UI_BUT_POIN_FLOAT) {
    value = *(float *)but->poin;
  }

  return value;
}

void ui_but_value_set(uiBut *but, double value)
{
  /* Value is a HSV value: convert to RGB. */
  if (but->rnaprop) {
    PropertyRNA *prop = but->rnaprop;

    if (RNA_property_editable(&but->rnapoin, prop)) {
      switch (RNA_property_type(prop)) {
        case PROP_BOOLEAN:
          if (RNA_property_array_check(prop)) {
            RNA_property_boolean_set_index(&but->rnapoin, prop, but->rnaindex, value);
          }
          else {
            RNA_property_boolean_set(&but->rnapoin, prop, value);
          }
          break;
        case PROP_INT:
          if (RNA_property_array_check(prop)) {
            RNA_property_int_set_index(&but->rnapoin, prop, but->rnaindex, int(value));
          }
          else {
            RNA_property_int_set(&but->rnapoin, prop, int(value));
          }
          break;
        case PROP_FLOAT:
          if (RNA_property_array_check(prop)) {
            RNA_property_float_set_index(&but->rnapoin, prop, but->rnaindex, value);
          }
          else {
            RNA_property_float_set(&but->rnapoin, prop, value);
          }
          break;
        case PROP_ENUM:
          if (RNA_property_flag(prop) & PROP_ENUM_FLAG) {
            int ivalue = int(value);
            /* toggle for enum/flag buttons */
            ivalue ^= RNA_property_enum_get(&but->rnapoin, prop);
            RNA_property_enum_set(&but->rnapoin, prop, ivalue);
          }
          else {
            RNA_property_enum_set(&but->rnapoin, prop, value);
          }
          break;
        default:
          break;
      }
    }

    /* we can't be sure what RNA set functions actually do,
     * so leave this unset */
    value = UI_BUT_VALUE_UNSET;
  }
  else if (but->pointype == 0) {
    /* pass */
  }
  else {
    /* first do rounding */
    if (but->pointype == UI_BUT_POIN_CHAR) {
      value = round_db_to_uchar_clamp(value);
    }
    else if (but->pointype == UI_BUT_POIN_SHORT) {
      value = round_db_to_short_clamp(value);
    }
    else if (but->pointype == UI_BUT_POIN_INT) {
      value = round_db_to_int_clamp(value);
    }
    else if (but->pointype == UI_BUT_POIN_FLOAT) {
      float fval = float(value);
      if (fval >= -0.00001f && fval <= 0.00001f) {
        /* prevent negative zero */
        fval = 0.0f;
      }
      value = fval;
    }

    /* then set value with possible edit override */
    if (but->editval) {
      value = *but->editval = value;
    }
    else if (but->pointype == UI_BUT_POIN_CHAR) {
      value = *((char *)but->poin) = char(value);
    }
    else if (but->pointype == UI_BUT_POIN_SHORT) {
      value = *((short *)but->poin) = short(value);
    }
    else if (but->pointype == UI_BUT_POIN_INT) {
      value = *((int *)but->poin) = int(value);
    }
    else if (but->pointype == UI_BUT_POIN_FLOAT) {
      value = *((float *)but->poin) = float(value);
    }
  }

  ui_but_update_select_flag(but, &value);
}

int ui_but_string_get_maxncpy(uiBut *but)
{
  if (ELEM(but->type, UI_BTYPE_TEXT, UI_BTYPE_SEARCH_MENU)) {
    return but->hardmax;
  }
  return UI_MAX_DRAW_STR;
}

uiBut *ui_but_drag_multi_edit_get(uiBut *but)
{
  uiBut *return_but = nullptr;

  BLI_assert(but->flag & UI_BUT_DRAG_MULTI);

  LISTBASE_FOREACH (uiBut *, but_iter, &but->block->buttons) {
    if (but_iter->editstr) {
      return_but = but_iter;
      break;
    }
  }

  return return_but;
}

static double ui_get_but_scale_unit(uiBut *but, double value)
{
  UnitSettings *unit = but->block->unit;
  const int unit_type = UI_but_unit_type_get(but);

  /* Time unit is a bit special, not handled by BKE_scene_unit_scale() for now. */
  if (unit_type == PROP_UNIT_TIME) { /* WARNING: using evil_C :| */
    Scene *scene = CTX_data_scene(static_cast<const bContext *>(but->block->evil_C));
    return FRA2TIME(value);
  }
  return BKE_scene_unit_scale(unit, RNA_SUBTYPE_UNIT_VALUE(unit_type), value);
}

void ui_but_convert_to_unit_alt_name(uiBut *but, char *str, size_t str_maxncpy)
{
  if (!ui_but_is_unit(but)) {
    return;
  }

  UnitSettings *unit = but->block->unit;
  const int unit_type = UI_but_unit_type_get(but);
  char *orig_str;

  orig_str = BLI_strdup(str);

  BKE_unit_name_to_alt(
      str, str_maxncpy, orig_str, unit->system, RNA_SUBTYPE_UNIT_VALUE(unit_type));

  MEM_freeN(orig_str);
}

/**
 * \param float_precision: Override the button precision.
 */
static void ui_get_but_string_unit(
    uiBut *but, char *str, int str_maxncpy, double value, bool pad, int float_precision)
{
  UnitSettings *unit = but->block->unit;
  const int unit_type = UI_but_unit_type_get(but);
  int precision;

  if (unit->scale_length < 0.0001f) {
    unit->scale_length = 1.0f; /* XXX do_versions */
  }

  /* Use precision override? */
  if (float_precision == -1) {
    /* Sanity checks */
    precision = int(ui_but_get_float_precision(but));
    if (precision > UI_PRECISION_FLOAT_MAX) {
      precision = UI_PRECISION_FLOAT_MAX;
    }
    else if (precision == -1) {
      precision = 2;
    }
  }
  else {
    precision = float_precision;
  }

  BKE_unit_value_as_string(str,
                           str_maxncpy,
                           ui_get_but_scale_unit(but, value),
                           precision,
                           RNA_SUBTYPE_UNIT_VALUE(unit_type),
                           unit,
                           pad);
}

static float ui_get_but_step_unit(uiBut *but, float step_default)
{
  const int unit_type = RNA_SUBTYPE_UNIT_VALUE(UI_but_unit_type_get(but));
  const double step_orig = step_default * UI_PRECISION_FLOAT_SCALE;
  /* Scaling up 'step_origg ' here is a bit arbitrary,
   * its just giving better scales from user POV */
  const double scale_step = ui_get_but_scale_unit(but, step_orig * 10);
  const double step = BKE_unit_closest_scalar(scale_step, but->block->unit->system, unit_type);

  /* -1 is an error value */
  if (step == -1.0f) {
    return step_default;
  }

  const double scale_unit = ui_get_but_scale_unit(but, 1.0);
  const double step_unit = BKE_unit_closest_scalar(
      scale_unit, but->block->unit->system, unit_type);
  double step_final;

  BLI_assert(step > 0.0);

  step_final = (step / scale_unit) / double(UI_PRECISION_FLOAT_SCALE);

  if (step == step_unit) {
    /* Logic here is to scale by the original 'step_orig'
     * only when the unit step matches the scaled step.
     *
     * This is needed for units that don't have a wide range of scales (degrees for eg.).
     * Without this we can't select between a single degree, or a 10th of a degree.
     */
    step_final *= step_orig;
  }

  return float(step_final);
}

void ui_but_string_get_ex(uiBut *but,
                          char *str,
                          const size_t str_maxncpy,
                          const int float_precision,
                          const bool use_exp_float,
                          bool *r_use_exp_float)
{
  if (r_use_exp_float) {
    *r_use_exp_float = false;
  }

  if (but->rnaprop && ELEM(but->type, UI_BTYPE_TEXT, UI_BTYPE_SEARCH_MENU, UI_BTYPE_TAB)) {
    const PropertyType type = RNA_property_type(but->rnaprop);

    int buf_len;
    const char *buf = nullptr;
    if ((but->type == UI_BTYPE_TAB) && (but->custom_data)) {
      StructRNA *ptr_type = RNA_property_pointer_type(&but->rnapoin, but->rnaprop);
      PointerRNA ptr;

      /* uiBut.custom_data points to data this tab represents (e.g. workspace).
       * uiBut.rnapoin/prop store an active value (e.g. active workspace). */
      RNA_pointer_create(but->rnapoin.owner_id, ptr_type, but->custom_data, &ptr);
      buf = RNA_struct_name_get_alloc(&ptr, str, str_maxncpy, &buf_len);
    }
    else if (type == PROP_STRING) {
      /* RNA string */
      buf = RNA_property_string_get_alloc(&but->rnapoin, but->rnaprop, str, str_maxncpy, &buf_len);
    }
    else if (type == PROP_ENUM) {
      /* RNA enum */
      const int value = RNA_property_enum_get(&but->rnapoin, but->rnaprop);
      if (RNA_property_enum_name(static_cast<bContext *>(but->block->evil_C),
                                 &but->rnapoin,
                                 but->rnaprop,
                                 value,
                                 &buf))
      {
        BLI_strncpy(str, buf, str_maxncpy);
        buf = str;
      }
    }
    else if (type == PROP_POINTER) {
      /* RNA pointer */
      PointerRNA ptr = RNA_property_pointer_get(&but->rnapoin, but->rnaprop);
      buf = RNA_struct_name_get_alloc(&ptr, str, str_maxncpy, &buf_len);
    }
    else {
      BLI_assert(0);
    }

    if (buf == nullptr) {
      str[0] = '\0';
    }
    else if (buf != str) {
      BLI_assert(str_maxncpy <= buf_len + 1);
      /* string was too long, we have to truncate */
      if (UI_but_is_utf8(but)) {
        BLI_strncpy_utf8(str, buf, str_maxncpy);
      }
      else {
        BLI_strncpy(str, buf, str_maxncpy);
      }
      MEM_freeN((void *)buf);
    }
  }
  else if (ELEM(but->type, UI_BTYPE_TEXT, UI_BTYPE_SEARCH_MENU)) {
    /* string */
    BLI_strncpy(str, but->poin, str_maxncpy);
    return;
  }
  else if (ui_but_anim_expression_get(but, str, str_maxncpy)) {
    /* driver expression */
  }
  else {
    /* number editing */
    const double value = ui_but_value_get(but);

    PropertySubType subtype = PROP_NONE;
    if (but->rnaprop) {
      subtype = RNA_property_subtype(but->rnaprop);
    }

    if (ui_but_is_float(but)) {
      int prec = float_precision;

      if (float_precision == -1) {
        prec = ui_but_calc_float_precision(but, value);
      }
      else if (!use_exp_float && ui_but_hide_fraction(but, value)) {
        prec = 0;
      }

      if (ui_but_is_unit(but)) {
        ui_get_but_string_unit(but, str, str_maxncpy, value, false, prec);
      }
      else if (subtype == PROP_FACTOR) {
        if (U.factor_display_type == USER_FACTOR_AS_FACTOR) {
          BLI_snprintf(str, str_maxncpy, "%.*f", prec, value);
        }
        else {
          BLI_snprintf(str, str_maxncpy, "%.*f", MAX2(0, prec - 2), value * 100);
        }
      }
      else {
        const int int_digits_num = integer_digits_f(value);
        if (use_exp_float) {
          if (int_digits_num < -6 || int_digits_num > 12) {
            BLI_snprintf(str, str_maxncpy, "%.*g", prec, value);
            if (r_use_exp_float) {
              *r_use_exp_float = true;
            }
          }
          else {
            prec -= int_digits_num;
            CLAMP(prec, 0, UI_PRECISION_FLOAT_MAX);
            BLI_snprintf(str, str_maxncpy, "%.*f", prec, value);
          }
        }
        else {
          prec -= int_digits_num;
          CLAMP(prec, 0, UI_PRECISION_FLOAT_MAX);
          BLI_snprintf(str, str_maxncpy, "%.*f", prec, value);
        }
      }
    }
    else {
      BLI_snprintf(str, str_maxncpy, "%d", int(value));
    }
  }
}
void ui_but_string_get(uiBut *but, char *str, const size_t str_maxncpy)
{
  ui_but_string_get_ex(but, str, str_maxncpy, -1, false, nullptr);
}

char *ui_but_string_get_dynamic(uiBut *but, int *r_str_size)
{
  char *str = nullptr;
  *r_str_size = 1;

  if (but->rnaprop && ELEM(but->type, UI_BTYPE_TEXT, UI_BTYPE_SEARCH_MENU)) {
    const PropertyType type = RNA_property_type(but->rnaprop);

    if (type == PROP_STRING) {
      /* RNA string */
      str = RNA_property_string_get_alloc(&but->rnapoin, but->rnaprop, nullptr, 0, r_str_size);
      (*r_str_size) += 1;
    }
    else if (type == PROP_ENUM) {
      /* RNA enum */
      const int value = RNA_property_enum_get(&but->rnapoin, but->rnaprop);
      const char *value_id;
      if (!RNA_property_enum_name(static_cast<bContext *>(but->block->evil_C),
                                  &but->rnapoin,
                                  but->rnaprop,
                                  value,
                                  &value_id))
      {
        value_id = "";
      }

      *r_str_size = strlen(value_id) + 1;
      str = BLI_strdupn(value_id, *r_str_size);
    }
    else if (type == PROP_POINTER) {
      /* RNA pointer */
      PointerRNA ptr = RNA_property_pointer_get(&but->rnapoin, but->rnaprop);
      str = RNA_struct_name_get_alloc(&ptr, nullptr, 0, r_str_size);
      (*r_str_size) += 1;
    }
    else {
      BLI_assert(0);
    }
  }
  else {
    BLI_assert(0);
  }

  if (UNLIKELY(str == nullptr)) {
    /* should never happen, paranoid check */
    *r_str_size = 1;
    str = BLI_strdup("");
    BLI_assert(0);
  }

  return str;
}

/**
 * Report a generic error prefix when evaluating a string with #BPY_run_string_as_number
 * as the Python error on its own doesn't provide enough context.
 */
#define UI_NUMBER_EVAL_ERROR_PREFIX IFACE_("Error evaluating number, see Info editor for details")

static bool ui_number_from_string_units(
    bContext *C, const char *str, const int unit_type, const UnitSettings *unit, double *r_value)
{
  char *error = nullptr;
  const bool ok = user_string_to_number(C, str, unit, unit_type, r_value, true, &error);
  if (error) {
    ReportList *reports = CTX_wm_reports(C);
    BKE_reportf(reports, RPT_ERROR, "%s: %s", UI_NUMBER_EVAL_ERROR_PREFIX, error);
    MEM_freeN(error);
  }
  return ok;
}

static bool ui_number_from_string_units_with_but(bContext *C,
                                                 const char *str,
                                                 const uiBut *but,
                                                 double *r_value)
{
  const int unit_type = RNA_SUBTYPE_UNIT_VALUE(UI_but_unit_type_get(but));
  const UnitSettings *unit = but->block->unit;
  return ui_number_from_string_units(C, str, unit_type, unit, r_value);
}

static bool ui_number_from_string(bContext *C, const char *str, double *r_value)
{
  bool ok;
#ifdef WITH_PYTHON
  BPy_RunErrInfo err_info = {};
  err_info.reports = CTX_wm_reports(C);
  err_info.report_prefix = UI_NUMBER_EVAL_ERROR_PREFIX;
  ok = BPY_run_string_as_number(C, nullptr, str, &err_info, r_value);
#else
  UNUSED_VARS(C);
  *r_value = atof(str);
  ok = true;
#endif
  return ok;
}

static bool ui_number_from_string_factor(bContext *C, const char *str, double *r_value)
{
  const int len = strlen(str);
  if (BLI_strn_endswith(str, "%", len)) {
    char *str_new = BLI_strdupn(str, len - 1);
    const bool success = ui_number_from_string(C, str_new, r_value);
    MEM_freeN(str_new);
    *r_value /= 100.0;
    return success;
  }
  if (!ui_number_from_string(C, str, r_value)) {
    return false;
  }
  if (U.factor_display_type == USER_FACTOR_AS_PERCENTAGE) {
    *r_value /= 100.0;
  }
  return true;
}

static bool ui_number_from_string_percentage(bContext *C, const char *str, double *r_value)
{
  const int len = strlen(str);
  if (BLI_strn_endswith(str, "%", len)) {
    char *str_new = BLI_strdupn(str, len - 1);
    const bool success = ui_number_from_string(C, str_new, r_value);
    MEM_freeN(str_new);
    return success;
  }
  return ui_number_from_string(C, str, r_value);
}

bool ui_but_string_eval_number(bContext *C, const uiBut *but, const char *str, double *r_value)
{
  if (str[0] == '\0') {
    *r_value = 0.0;
    return true;
  }

  PropertySubType subtype = PROP_NONE;
  if (but->rnaprop) {
    subtype = RNA_property_subtype(but->rnaprop);
  }

  if (ui_but_is_float(but)) {
    if (ui_but_is_unit(but)) {
      return ui_number_from_string_units_with_but(C, str, but, r_value);
    }
    if (subtype == PROP_FACTOR) {
      return ui_number_from_string_factor(C, str, r_value);
    }
    if (subtype == PROP_PERCENTAGE) {
      return ui_number_from_string_percentage(C, str, r_value);
    }
    return ui_number_from_string(C, str, r_value);
  }
  return ui_number_from_string(C, str, r_value);
}

/* just the assignment/free part */
static void ui_but_string_set_internal(uiBut *but, const char *str, size_t str_len)
{
  BLI_assert(str_len == strlen(str));
  BLI_assert(but->str == nullptr);
  str_len += 1;

  if (str_len > UI_MAX_NAME_STR) {
    but->str = static_cast<char *>(MEM_mallocN(str_len, "ui_def_but str"));
  }
  else {
    but->str = but->strdata;
  }
  memcpy(but->str, str, str_len);
}

static void ui_but_string_free_internal(uiBut *but)
{
  if (but->str) {
    if (but->str != but->strdata) {
      MEM_freeN(but->str);
    }
    /* must call 'ui_but_string_set_internal' after */
    but->str = nullptr;
  }
}

bool ui_but_string_set(bContext *C, uiBut *but, const char *str)
{
  if (but->rnaprop && but->rnapoin.data && ELEM(but->type, UI_BTYPE_TEXT, UI_BTYPE_SEARCH_MENU)) {
    if (RNA_property_editable(&but->rnapoin, but->rnaprop)) {
      const PropertyType type = RNA_property_type(but->rnaprop);

      if (type == PROP_STRING) {
        /* RNA string */
        RNA_property_string_set(&but->rnapoin, but->rnaprop, str);
        return true;
      }

      if (type == PROP_POINTER) {
        if (str[0] == '\0') {
          RNA_property_pointer_set(&but->rnapoin, but->rnaprop, PointerRNA_NULL, nullptr);
          return true;
        }

        uiButSearch *search_but = (but->type == UI_BTYPE_SEARCH_MENU) ? (uiButSearch *)but :
                                                                        nullptr;
        /* RNA pointer */
        PointerRNA rptr;

        /* This is kind of hackish, in theory think we could only ever use the second member of
         * this if/else, since #ui_searchbox_apply() is supposed to always set that pointer when
         * we are storing pointers... But keeping str search first for now,
         * to try to break as little as possible existing code. All this is band-aids anyway.
         * Fact remains, using `editstr` as main 'reference' over whole search button thingy
         * is utterly weak and should be redesigned IMHO, but that's not a simple task. */
        if (search_but && search_but->rnasearchprop &&
            RNA_property_collection_lookup_string(
                &search_but->rnasearchpoin, search_but->rnasearchprop, str, &rptr))
        {
          RNA_property_pointer_set(&but->rnapoin, but->rnaprop, rptr, nullptr);
        }
        else if (search_but->item_active != nullptr) {
          RNA_pointer_create(nullptr,
                             RNA_property_pointer_type(&but->rnapoin, but->rnaprop),
                             search_but->item_active,
                             &rptr);
          RNA_property_pointer_set(&but->rnapoin, but->rnaprop, rptr, nullptr);
        }

        return true;
      }

      if (type == PROP_ENUM) {
        int value;
        if (RNA_property_enum_value(static_cast<bContext *>(but->block->evil_C),
                                    &but->rnapoin,
                                    but->rnaprop,
                                    str,
                                    &value))
        {
          RNA_property_enum_set(&but->rnapoin, but->rnaprop, value);
          return true;
        }
        return false;
      }
      BLI_assert(0);
    }
  }
  else if (but->type == UI_BTYPE_TAB) {
    if (but->rnaprop && but->custom_data) {
      StructRNA *ptr_type = RNA_property_pointer_type(&but->rnapoin, but->rnaprop);
      PointerRNA ptr;
      PropertyRNA *prop;

      /* uiBut.custom_data points to data this tab represents (e.g. workspace).
       * uiBut.rnapoin/prop store an active value (e.g. active workspace). */
      RNA_pointer_create(but->rnapoin.owner_id, ptr_type, but->custom_data, &ptr);
      prop = RNA_struct_name_property(ptr_type);
      if (RNA_property_editable(&ptr, prop)) {
        RNA_property_string_set(&ptr, prop, str);
      }
    }
  }
  else if (but->type == UI_BTYPE_TEXT) {
    /* string */
    if (!but->poin) {
      str = "";
    }
    else if (UI_but_is_utf8(but)) {
      BLI_strncpy_utf8(but->poin, str, but->hardmax);
    }
    else {
      BLI_strncpy(but->poin, str, but->hardmax);
    }

    return true;
  }
  else if (but->type == UI_BTYPE_SEARCH_MENU) {
    /* string */
    BLI_strncpy(but->poin, str, but->hardmax);
    return true;
  }
  else if (ui_but_anim_expression_set(but, str)) {
    /* driver expression */
    return true;
  }
  else if (str[0] == '#') {
    /* Shortcut to create new driver expression (versus immediate Python-execution). */
    return ui_but_anim_expression_create(but, str + 1);
  }
  else {
    /* number editing */
    double value;

    if (ui_but_string_eval_number(C, but, str, &value) == false) {
      WM_report_banner_show(CTX_wm_manager(C), CTX_wm_window(C));
      return false;
    }

    if (!ui_but_is_float(but)) {
      value = floor(value + 0.5);
    }

    /* not that we use hard limits here */
    if (value < double(but->hardmin)) {
      value = but->hardmin;
    }
    if (value > double(but->hardmax)) {
      value = but->hardmax;
    }

    ui_but_value_set(but, value);
    return true;
  }

  return false;
}

static double soft_range_round_up(double value, double max)
{
  /* round up to .., 0.1, 0.2, 0.5, 1, 2, 5, 10, 20, 50, ..
   * checking for 0.0 prevents floating point exceptions */
  const double newmax = (value != 0.0) ? pow(10.0, ceil(log(value) / M_LN10)) : 0.0;

  if (newmax * 0.2 >= max && newmax * 0.2 >= value) {
    return newmax * 0.2;
  }
  if (newmax * 0.5 >= max && newmax * 0.5 >= value) {
    return newmax * 0.5;
  }
  return newmax;
}

static double soft_range_round_down(double value, double max)
{
  /* round down to .., 0.1, 0.2, 0.5, 1, 2, 5, 10, 20, 50, ..
   * checking for 0.0 prevents floating point exceptions */
  const double newmax = (value != 0.0) ? pow(10.0, floor(log(value) / M_LN10)) : 0.0;

  if (newmax * 5.0 <= max && newmax * 5.0 <= value) {
    return newmax * 5.0;
  }
  if (newmax * 2.0 <= max && newmax * 2.0 <= value) {
    return newmax * 2.0;
  }
  return newmax;
}

void ui_but_range_set_hard(uiBut *but)
{
  if (but->rnaprop == nullptr) {
    return;
  }

  const PropertyType type = RNA_property_type(but->rnaprop);

  if (type == PROP_INT) {
    int imin, imax;
    RNA_property_int_range(&but->rnapoin, but->rnaprop, &imin, &imax);
    but->hardmin = imin;
    but->hardmax = imax;
  }
  else if (type == PROP_FLOAT) {
    float fmin, fmax;
    RNA_property_float_range(&but->rnapoin, but->rnaprop, &fmin, &fmax);
    but->hardmin = fmin;
    but->hardmax = fmax;
  }
}

void ui_but_range_set_soft(uiBut *but)
{
  /* This could be split up into functions which handle arrays and not. */

  /* Ideally we would not limit this, but practically it's more than
   * enough. Worst case is very long vectors won't use a smart soft-range,
   * which isn't so bad. */

  if (but->rnaprop) {
    const PropertyType type = RNA_property_type(but->rnaprop);
    const PropertySubType subtype = RNA_property_subtype(but->rnaprop);
    double softmin, softmax /*, step, precision*/;
    double value_min;
    double value_max;

    /* clamp button range to something reasonable in case
     * we get -inf/inf from RNA properties */
    if (type == PROP_INT) {
      const bool is_array = RNA_property_array_check(but->rnaprop);
      int imin, imax, istep;

      RNA_property_int_ui_range(&but->rnapoin, but->rnaprop, &imin, &imax, &istep);
      softmin = (imin == INT_MIN) ? -1e4 : imin;
      softmax = (imin == INT_MAX) ? 1e4 : imax;
      // step = istep;  /* UNUSED */
      // precision = 1; /* UNUSED */

      if (is_array) {
        int value_range[2];
        RNA_property_int_get_array_range(&but->rnapoin, but->rnaprop, value_range);
        value_min = double(value_range[0]);
        value_max = double(value_range[1]);
      }
      else {
        value_min = value_max = ui_but_value_get(but);
      }
    }
    else if (type == PROP_FLOAT) {
      const bool is_array = RNA_property_array_check(but->rnaprop);
      float fmin, fmax, fstep, fprecision;

      RNA_property_float_ui_range(&but->rnapoin, but->rnaprop, &fmin, &fmax, &fstep, &fprecision);
      softmin = (fmin == -FLT_MAX) ? float(-1e4) : fmin;
      softmax = (fmax == FLT_MAX) ? float(1e4) : fmax;
      // step = fstep;           /* UNUSED */
      // precision = fprecision; /* UNUSED */

      /* Use shared min/max for array values, except for color alpha. */
      if (is_array && !(subtype == PROP_COLOR && but->rnaindex == 3)) {
        float value_range[2];
        RNA_property_float_get_array_range(&but->rnapoin, but->rnaprop, value_range);
        value_min = double(value_range[0]);
        value_max = double(value_range[1]);
      }
      else {
        value_min = value_max = ui_but_value_get(but);
      }
    }
    else {
      return;
    }

    /* if the value goes out of the soft/max range, adapt the range */
    if (value_min + 1e-10 < softmin) {
      if (value_min < 0.0) {
        softmin = -soft_range_round_up(-value_min, -softmin);
      }
      else {
        softmin = soft_range_round_down(value_min, softmin);
      }

      if (softmin < double(but->hardmin)) {
        softmin = double(but->hardmin);
      }
    }
    if (value_max - 1e-10 > softmax) {
      if (value_max < 0.0) {
        softmax = -soft_range_round_down(-value_max, -softmax);
      }
      else {
        softmax = soft_range_round_up(value_max, softmax);
      }

      if (softmax > double(but->hardmax)) {
        softmax = but->hardmax;
      }
    }

    but->softmin = softmin;
    but->softmax = softmax;
  }
  else if (but->poin && (but->pointype & UI_BUT_POIN_TYPES)) {
    float value = ui_but_value_get(but);
    if (isfinite(value)) {
      CLAMP(value, but->hardmin, but->hardmax);
      but->softmin = min_ff(but->softmin, value);
      but->softmax = max_ff(but->softmax, value);
    }
  }
}

/* ******************* Free ********************/

/**
 * Free data specific to a certain button type.
 * For now just do in a switch-case, we could instead have a callback stored in #uiBut and set that
 * in #ui_but_alloc_info().
 */
static void ui_but_free_type_specific(uiBut *but)
{
  switch (but->type) {
    case UI_BTYPE_SEARCH_MENU: {
      uiButSearch *search_but = (uiButSearch *)but;

      if (search_but->arg_free_fn) {
        search_but->arg_free_fn(search_but->arg);
        search_but->arg = nullptr;
      }
      break;
    }
    default:
      break;
  }
}

/* can be called with C==nullptr */
static void ui_but_free(const bContext *C, uiBut *but)
{
  if (but->opptr) {
    WM_operator_properties_free(but->opptr);
    MEM_freeN(but->opptr);
  }

  if (but->func_argN) {
    MEM_freeN(but->func_argN);
  }

  if (but->tip_arg_free) {
    but->tip_arg_free(but->tip_arg);
  }

  if (but->hold_argN) {
    MEM_freeN(but->hold_argN);
  }

  ui_but_free_type_specific(but);

  if (but->active) {
    /* XXX solve later, buttons should be free-able without context ideally,
     * however they may have open tooltips or popup windows, which need to
     * be closed using a context pointer */
    if (C) {
      ui_but_active_free(C, but);
    }
    else {
      if (but->active) {
        MEM_freeN(but->active);
      }
    }
  }
  if (but->str && but->str != but->strdata) {
    MEM_freeN(but->str);
  }

  if ((but->type == UI_BTYPE_IMAGE) && but->poin) {
    IMB_freeImBuf((ImBuf *)but->poin);
  }

  ui_but_drag_free(but);
  ui_but_extra_operator_icons_free(but);

  BLI_assert(UI_butstore_is_registered(but->block, but) == false);

  MEM_delete(but);
}

void UI_block_free(const bContext *C, uiBlock *block)
{
  UI_butstore_clear(block);

  uiBut *but;
  while ((but = static_cast<uiBut *>(BLI_pophead(&block->buttons)))) {
    ui_but_free(C, but);
  }

  if (block->unit) {
    MEM_freeN(block->unit);
  }

  if (block->func_argN) {
    MEM_freeN(block->func_argN);
  }

  LISTBASE_FOREACH_MUTABLE (bContextStore *, store, &block->contexts) {
    CTX_store_free(store);
  }

  BLI_freelistN(&block->saferct);
  BLI_freelistN(&block->color_pickers.list);
  BLI_freelistN(&block->dynamic_listeners);

  ui_block_free_views(block);

  MEM_delete(block);
}

void UI_block_listen(const uiBlock *block, const wmRegionListenerParams *listener_params)
{
  /* Note that #uiBlock.active shouldn't be checked here, since notifier listening happens before
   * drawing, so there are no active blocks at this point. */

  LISTBASE_FOREACH (uiBlockDynamicListener *, listener, &block->dynamic_listeners) {
    listener->listener_func(listener_params);
  }

  ui_block_views_listen(block, listener_params);
}

void UI_blocklist_update_window_matrix(const bContext *C, const ListBase *lb)
{
  ARegion *region = CTX_wm_region(C);
  wmWindow *window = CTX_wm_window(C);

  LISTBASE_FOREACH (uiBlock *, block, lb) {
    if (block->active) {
      ui_update_window_matrix(window, region, block);
    }
  }
}

void UI_blocklist_update_view_for_buttons(const bContext *C, const ListBase *lb)
{
  LISTBASE_FOREACH (uiBlock *, block, lb) {
    if (block->active) {
      ui_but_update_view_for_active(C, block);
    }
  }
}

void UI_blocklist_draw(const bContext *C, const ListBase *lb)
{
  LISTBASE_FOREACH (uiBlock *, block, lb) {
    if (block->active) {
      UI_block_draw(C, block);
    }
  }
}

void UI_blocklist_free(const bContext *C, ARegion *region)
{
  ListBase *lb = &region->uiblocks;
  uiBlock *block;
  while ((block = static_cast<uiBlock *>(BLI_pophead(lb)))) {
    UI_block_free(C, block);
  }
  if (region->runtime.block_name_map != nullptr) {
    BLI_ghash_free(region->runtime.block_name_map, nullptr, nullptr);
    region->runtime.block_name_map = nullptr;
  }
}

void UI_blocklist_free_inactive(const bContext *C, ARegion *region)
{
  ListBase *lb = &region->uiblocks;

  LISTBASE_FOREACH_MUTABLE (uiBlock *, block, lb) {
    if (!block->handle) {
      if (block->active) {
        block->active = false;
      }
      else {
        if (region->runtime.block_name_map != nullptr) {
          uiBlock *b = static_cast<uiBlock *>(
              BLI_ghash_lookup(region->runtime.block_name_map, block->name));
          if (b == block) {
            BLI_ghash_remove(region->runtime.block_name_map, b->name, nullptr, nullptr);
          }
        }
        BLI_remlink(lb, block);
        UI_block_free(C, block);
      }
    }
  }
}

void UI_block_region_set(uiBlock *block, ARegion *region)
{
  ListBase *lb = &region->uiblocks;
  uiBlock *oldblock = nullptr;

  /* each listbase only has one block with this name, free block
   * if is already there so it can be rebuilt from scratch */
  if (lb) {
    if (region->runtime.block_name_map == nullptr) {
      region->runtime.block_name_map = BLI_ghash_str_new(__func__);
    }
    oldblock = (uiBlock *)BLI_ghash_lookup(region->runtime.block_name_map, block->name);

    if (oldblock) {
      oldblock->active = false;
      oldblock->panel = nullptr;
      oldblock->handle = nullptr;
    }

    /* at the beginning of the list! for dynamical menus/blocks */
    BLI_addhead(lb, block);
    BLI_ghash_reinsert(region->runtime.block_name_map, block->name, block, nullptr, nullptr);
  }

  block->oldblock = oldblock;
}

uiBlock *UI_block_begin(const bContext *C, ARegion *region, const char *name, eUIEmbossType emboss)
{
  wmWindow *window = CTX_wm_window(C);
  Scene *scene = CTX_data_scene(C);

  uiBlock *block = MEM_new<uiBlock>(__func__);
  block->active = true;
  block->emboss = emboss;
  block->evil_C = (void *)C; /* XXX */

  if (scene) {
    /* store display device name, don't lookup for transformations yet
     * block could be used for non-color displays where looking up for transformation
     * would slow down redraw, so only lookup for actual transform when it's indeed
     * needed
     */
    STRNCPY(block->display_device, scene->display_settings.display_device);

    /* copy to avoid crash when scene gets deleted with ui still open */
    block->unit = MEM_new<UnitSettings>(__func__);
    memcpy(block->unit, &scene->unit, sizeof(scene->unit));
  }
  else {
    STRNCPY(block->display_device, IMB_colormanagement_display_get_default_name());
  }

  STRNCPY(block->name, name);

  if (region) {
    UI_block_region_set(block, region);
  }

  /* Set window matrix and aspect for region and OpenGL state. */
  ui_update_window_matrix(window, region, block);

  /* Tag as popup menu if not created within a region. */
  if (!(region && region->visible)) {
    block->auto_open = true;
    block->flag |= UI_BLOCK_LOOP;
  }

  return block;
}

eUIEmbossType UI_block_emboss_get(uiBlock *block)
{
  return block->emboss;
}

void UI_block_emboss_set(uiBlock *block, eUIEmbossType emboss)
{
  block->emboss = emboss;
}

void UI_block_theme_style_set(uiBlock *block, char theme_style)
{
  block->theme_style = theme_style;
}

bool UI_block_is_search_only(const uiBlock *block)
{
  return block->flag & UI_BLOCK_SEARCH_ONLY;
}

void UI_block_set_search_only(uiBlock *block, bool search_only)
{
  SET_FLAG_FROM_TEST(block->flag, search_only, UI_BLOCK_SEARCH_ONLY);
}

static void ui_but_build_drawstr_float(uiBut *but, double value)
{
  size_t slen = 0;
  STR_CONCAT(but->drawstr, slen, but->str);

  PropertySubType subtype = PROP_NONE;
  if (but->rnaprop) {
    subtype = RNA_property_subtype(but->rnaprop);
  }

  /* Change negative zero to regular zero, without altering anything else. */
  value += +0.0f;

  if (value == double(FLT_MAX)) {
    STR_CONCAT(but->drawstr, slen, "inf");
  }
  else if (value == double(-FLT_MAX)) {
    STR_CONCAT(but->drawstr, slen, "-inf");
  }
  else if (subtype == PROP_PERCENTAGE) {
    const int prec = ui_but_calc_float_precision(but, value);
    STR_CONCATF(but->drawstr, slen, "%.*f%%", prec, value);
  }
  else if (subtype == PROP_PIXEL) {
    const int prec = ui_but_calc_float_precision(but, value);
    STR_CONCATF(but->drawstr, slen, "%.*f px", prec, value);
  }
  else if (subtype == PROP_FACTOR) {
    const int precision = ui_but_calc_float_precision(but, value);

    if (U.factor_display_type == USER_FACTOR_AS_FACTOR) {
      STR_CONCATF(but->drawstr, slen, "%.*f", precision, value);
    }
    else {
      STR_CONCATF(but->drawstr, slen, "%.*f%%", MAX2(0, precision - 2), value * 100);
    }
  }
  else if (ui_but_is_unit(but)) {
    char new_str[sizeof(but->drawstr)];
    ui_get_but_string_unit(but, new_str, sizeof(new_str), value, true, -1);
    STR_CONCAT(but->drawstr, slen, new_str);
  }
  else {
    const int prec = ui_but_calc_float_precision(but, value);
    STR_CONCATF(but->drawstr, slen, "%.*f", prec, value);
  }
}

static void ui_but_build_drawstr_int(uiBut *but, int value)
{
  size_t slen = 0;
  STR_CONCAT(but->drawstr, slen, but->str);

  PropertySubType subtype = PROP_NONE;
  if (but->rnaprop) {
    subtype = RNA_property_subtype(but->rnaprop);
  }

  STR_CONCATF(but->drawstr, slen, "%d", value);

  if (subtype == PROP_PERCENTAGE) {
    STR_CONCAT(but->drawstr, slen, "%");
  }
  else if (subtype == PROP_PIXEL) {
    STR_CONCAT(but->drawstr, slen, " px");
  }
}

/**
 * \param but: Button to update.
 * \param validate: When set, this function may change the button value.
 * Otherwise treat the button value as read-only.
 */
static void ui_but_update_ex(uiBut *but, const bool validate)
{
  /* if something changed in the button */
  double value = UI_BUT_VALUE_UNSET;

  ui_but_update_select_flag(but, &value);

  /* only update soft range while not editing */
  if (!ui_but_is_editing(but)) {
    if ((but->rnaprop != nullptr) || (but->poin && (but->pointype & UI_BUT_POIN_TYPES))) {
      ui_but_range_set_soft(but);
    }
  }

  /* test for min and max, icon sliders, etc */
  switch (but->type) {
    case UI_BTYPE_NUM:
    case UI_BTYPE_SCROLL:
    case UI_BTYPE_NUM_SLIDER:
      if (validate) {
        UI_GET_BUT_VALUE_INIT(but, value);
        if (value < double(but->hardmin)) {
          ui_but_value_set(but, but->hardmin);
        }
        else if (value > double(but->hardmax)) {
          ui_but_value_set(but, but->hardmax);
        }

        /* max must never be smaller than min! Both being equal is allowed though */
        BLI_assert(but->softmin <= but->softmax && but->hardmin <= but->hardmax);
      }
      break;

    case UI_BTYPE_ICON_TOGGLE:
    case UI_BTYPE_ICON_TOGGLE_N:
      if ((but->rnaprop == nullptr) || (RNA_property_flag(but->rnaprop) & PROP_ICONS_CONSECUTIVE))
      {
        if (but->rnaprop && RNA_property_flag(but->rnaprop) & PROP_ICONS_REVERSE) {
          but->drawflag |= UI_BUT_ICON_REVERSE;
        }

        but->iconadd = (but->flag & UI_SELECT) ? 1 : 0;
      }
      break;

      /* quiet warnings for unhandled types */
    default:
      break;
  }

  /* safety is 4 to enable small number buttons (like 'users') */
  // okwidth = -4 + (BLI_rcti_size_x(&but->rect)); /* UNUSED */

  /* name: */
  switch (but->type) {

    case UI_BTYPE_MENU:
      if (BLI_rctf_size_x(&but->rect) >= (UI_UNIT_X * 2)) {
        /* only needed for menus in popup blocks that don't recreate buttons on redraw */
        if (but->block->flag & UI_BLOCK_LOOP) {
          if (but->rnaprop && (RNA_property_type(but->rnaprop) == PROP_ENUM)) {
            const int value_enum = RNA_property_enum_get(&but->rnapoin, but->rnaprop);

            EnumPropertyItem item;
            if (RNA_property_enum_item_from_value_gettexted(
                    static_cast<bContext *>(but->block->evil_C),
                    &but->rnapoin,
                    but->rnaprop,
                    value_enum,
                    &item))
            {
              const size_t slen = strlen(item.name);
              ui_but_string_free_internal(but);
              ui_but_string_set_internal(but, item.name, slen);
              but->icon = (BIFIconID)item.icon;
            }
          }
        }
        STRNCPY(but->drawstr, but->str);
      }
      break;

    case UI_BTYPE_NUM:
    case UI_BTYPE_NUM_SLIDER:
      if (but->editstr) {
        break;
      }
      UI_GET_BUT_VALUE_INIT(but, value);
      if (ui_but_is_float(but)) {
        ui_but_build_drawstr_float(but, value);
      }
      else {
        ui_but_build_drawstr_int(but, int(value));
      }
      break;

    case UI_BTYPE_LABEL:
      if (ui_but_is_float(but)) {
        UI_GET_BUT_VALUE_INIT(but, value);
        const int prec = ui_but_calc_float_precision(but, value);
        SNPRINTF(but->drawstr, "%s%.*f", but->str, prec, value);
      }
      else {
        STRNCPY(but->drawstr, but->str);
      }

      break;

    case UI_BTYPE_TEXT:
    case UI_BTYPE_SEARCH_MENU:
      if (!but->editstr) {
        char str[UI_MAX_DRAW_STR];

        ui_but_string_get(but, str, UI_MAX_DRAW_STR);
        SNPRINTF(but->drawstr, "%s%s", but->str, str);
      }
      break;

    case UI_BTYPE_KEY_EVENT: {
      const char *str;
      if (but->flag & UI_SELECT) {
        str = IFACE_("Press a key");
      }
      else {
        UI_GET_BUT_VALUE_INIT(but, value);
        str = WM_key_event_string(short(value), false);
      }
      SNPRINTF(but->drawstr, "%s%s", but->str, str);
      break;
    }
    case UI_BTYPE_HOTKEY_EVENT:
      if (but->flag & UI_SELECT) {
        const uiButHotkeyEvent *hotkey_but = (uiButHotkeyEvent *)but;

        if (hotkey_but->modifier_key) {
          /* Rely on #KM_NOTHING being zero for `type`, `val` ... etc. */
          wmKeyMapItem kmi_dummy = {nullptr};
          kmi_dummy.shift = (hotkey_but->modifier_key & KM_SHIFT) ? KM_PRESS : KM_NOTHING;
          kmi_dummy.ctrl = (hotkey_but->modifier_key & KM_CTRL) ? KM_PRESS : KM_NOTHING;
          kmi_dummy.alt = (hotkey_but->modifier_key & KM_ALT) ? KM_PRESS : KM_NOTHING;
          kmi_dummy.oskey = (hotkey_but->modifier_key & KM_OSKEY) ? KM_PRESS : KM_NOTHING;
          WM_keymap_item_to_string(&kmi_dummy, true, but->drawstr, sizeof(but->drawstr));
        }
        else {
          STRNCPY_UTF8(but->drawstr, IFACE_("Press a key"));
        }
      }
      else {
        STRNCPY_UTF8(but->drawstr, but->str);
      }

      break;

    case UI_BTYPE_HSVCUBE:
    case UI_BTYPE_HSVCIRCLE:
      break;
    default:
      STRNCPY(but->drawstr, but->str);
      break;
  }

  /* if we are doing text editing, this will override the drawstr */
  if (but->editstr) {
    but->drawstr[0] = '\0';
  }

  /* text clipping moved to widget drawing code itself */
}

void ui_but_update(uiBut *but)
{
  ui_but_update_ex(but, false);
}

void ui_but_update_edited(uiBut *but)
{
  ui_but_update_ex(but, true);
}

void UI_block_align_begin(uiBlock *block)
{
  /* if other align was active, end it */
  if (block->flag & UI_BUT_ALIGN) {
    UI_block_align_end(block);
  }

  block->flag |= UI_BUT_ALIGN_DOWN;
  block->alignnr++;

  /* Buttons declared after this call will get this `alignnr`. */ /* XXX flag? */
}

void UI_block_align_end(uiBlock *block)
{
  block->flag &= ~UI_BUT_ALIGN; /* all 4 flags */
}

ColorManagedDisplay *ui_block_cm_display_get(uiBlock *block)
{
  return IMB_colormanagement_display_get_named(block->display_device);
}

void ui_block_cm_to_display_space_v3(uiBlock *block, float pixel[3])
{
  ColorManagedDisplay *display = ui_block_cm_display_get(block);

  IMB_colormanagement_scene_linear_to_display_v3(pixel, display);
}

/**
 * Factory function: Allocate button and set #uiBut.type.
 */
static uiBut *ui_but_new(const eButType type)
{
  uiBut *but = nullptr;

  switch (type) {
    case UI_BTYPE_NUM:
      but = MEM_new<uiButNumber>("uiButNumber");
      break;
    case UI_BTYPE_COLOR:
      but = MEM_new<uiButColor>("uiButColor");
      break;
    case UI_BTYPE_DECORATOR:
      but = MEM_new<uiButDecorator>("uiButDecorator");
      break;
    case UI_BTYPE_TAB:
      but = MEM_new<uiButTab>("uiButTab");
      break;
    case UI_BTYPE_SEARCH_MENU:
      but = MEM_new<uiButSearch>("uiButSearch");
      break;
    case UI_BTYPE_PROGRESS:
      but = MEM_new<uiButProgress>("uiButProgress");
      break;
    case UI_BTYPE_HSVCUBE:
      but = MEM_new<uiButHSVCube>("uiButHSVCube");
      break;
    case UI_BTYPE_COLORBAND:
      but = MEM_new<uiButColorBand>("uiButColorBand");
      break;
    case UI_BTYPE_CURVE:
      but = MEM_new<uiButCurveMapping>("uiButCurveMapping");
      break;
    case UI_BTYPE_CURVEPROFILE:
      but = MEM_new<uiButCurveProfile>("uiButCurveProfile");
      break;
    case UI_BTYPE_HOTKEY_EVENT:
      but = MEM_new<uiButHotkeyEvent>("uiButHotkeyEvent");
      break;
    case UI_BTYPE_VIEW_ITEM:
      but = MEM_new<uiButViewItem>("uiButViewItem");
      break;
    default:
      but = MEM_new<uiBut>("uiBut");
      break;
  }

  but->type = type;
  return but;
}

uiBut *ui_but_change_type(uiBut *but, eButType new_type)
{
  if (but->type == new_type) {
    /* Nothing to do. */
    return but;
  }

  uiBut *insert_after_but = but->prev;

  /* Remove old button address */
  BLI_remlink(&but->block->buttons, but);

  const uiBut *old_but_ptr = but;
  /* Button may have pointer to a member within itself, this will have to be updated. */
  const bool has_str_ptr_to_self = but->str == but->strdata;
  const bool has_poin_ptr_to_self = but->poin == (char *)but;

  /* Copy construct button with the new type. */
  but = ui_but_new(new_type);
  *but = *old_but_ptr;
  /* We didn't mean to override this :) */
  but->type = new_type;
  if (has_str_ptr_to_self) {
    but->str = but->strdata;
  }
  if (has_poin_ptr_to_self) {
    but->poin = (char *)but;
  }

  BLI_insertlinkafter(&but->block->buttons, insert_after_but, but);

  if (but->layout) {
    const bool found_layout = ui_layout_replace_but_ptr(but->layout, old_but_ptr, but);
    BLI_assert(found_layout);
    UNUSED_VARS_NDEBUG(found_layout);
    ui_button_group_replace_but_ptr(uiLayoutGetBlock(but->layout), old_but_ptr, but);
  }
#ifdef WITH_PYTHON
  if (UI_editsource_enable_check()) {
    UI_editsource_but_replace(old_but_ptr, but);
  }
#endif

  MEM_delete(old_but_ptr);

  return but;
}

/**
 * \brief ui_def_but is the function that draws many button types
 *
 * \param x, y: The lower left hand corner of the button (X axis)
 * \param width, height: The size of the button.
 *
 * for float buttons:
 * \param a1: Click Step (how much to change the value each click)
 * \param a2: Number of decimal point values to display. 0 defaults to 3 (0.000)
 * 1,2,3, and a maximum of 4, all greater values will be clamped to 4.
 */
static uiBut *ui_def_but(uiBlock *block,
                         int type,
                         int retval,
                         const char *str,
                         int x,
                         int y,
                         short width,
                         short height,
                         void *poin,
                         float min,
                         float max,
                         float a1,
                         float a2,
                         const char *tip)
{
  BLI_assert(width >= 0 && height >= 0);

  /* we could do some more error checks here */
  if ((type & BUTTYPE) == UI_BTYPE_LABEL) {
    BLI_assert((poin != nullptr || min != 0.0f || max != 0.0f || (a1 == 0.0f && a2 != 0.0f) ||
                (a1 != 0.0f && a1 != 1.0f)) == false);
  }

  if (type & UI_BUT_POIN_TYPES) { /* a pointer is required */
    if (poin == nullptr) {
      BLI_assert(0);
      return nullptr;
    }
  }

  uiBut *but = ui_but_new((eButType)(type & BUTTYPE));

  but->pointype = (eButPointerType)(type & UI_BUT_POIN_TYPES);
  but->bit = type & UI_BUT_POIN_BIT;
  but->bitnr = type & 31;

  but->retval = retval;

  const int slen = strlen(str);
  ui_but_string_set_internal(but, str, slen);

  but->rect.xmin = x;
  but->rect.ymin = y;
  but->rect.xmax = but->rect.xmin + width;
  but->rect.ymax = but->rect.ymin + height;

  but->poin = (char *)poin;
  but->hardmin = but->softmin = min;
  but->hardmax = but->softmax = max;
  but->a1 = a1;
  but->a2 = a2;
  but->tip = tip;

  but->disabled_info = block->lockstr;
  but->emboss = block->emboss;

  but->block = block; /* pointer back, used for front-buffer status, and picker. */

  if ((block->flag & UI_BUT_ALIGN) && ui_but_can_align(but)) {
    but->alignnr = block->alignnr;
  }

  but->func = block->func;
  but->func_arg1 = block->func_arg1;
  but->func_arg2 = block->func_arg2;

  but->funcN = block->funcN;
  if (block->func_argN) {
    but->func_argN = MEM_dupallocN(block->func_argN);
  }

  but->pos = -1; /* cursor invisible */

  if (ELEM(but->type, UI_BTYPE_NUM, UI_BTYPE_NUM_SLIDER)) { /* add a space to name */
    /* slen remains unchanged from previous assignment, ensure this stays true */
    if (slen > 0 && slen < UI_MAX_NAME_STR - 2) {
      if (but->str[slen - 1] != ' ') {
        but->str[slen] = ' ';
        but->str[slen + 1] = 0;
      }
    }
  }

  if (block->flag & UI_BLOCK_RADIAL) {
    but->drawflag |= UI_BUT_TEXT_LEFT;
    if (but->str && but->str[0]) {
      but->drawflag |= UI_BUT_ICON_LEFT;
    }
  }
  else if (((block->flag & UI_BLOCK_LOOP) && !ui_block_is_popover(block) &&
            !(block->flag & UI_BLOCK_QUICK_SETUP)) ||
           ELEM(but->type,
                UI_BTYPE_MENU,
                UI_BTYPE_TEXT,
                UI_BTYPE_LABEL,
                UI_BTYPE_BLOCK,
                UI_BTYPE_BUT_MENU,
                UI_BTYPE_SEARCH_MENU,
                UI_BTYPE_POPOVER))
  {
    but->drawflag |= (UI_BUT_TEXT_LEFT | UI_BUT_ICON_LEFT);
  }
#ifdef USE_NUMBUTS_LR_ALIGN
  else if (ELEM(but->type, UI_BTYPE_NUM, UI_BTYPE_NUM_SLIDER)) {
    if (slen != 0) {
      but->drawflag |= UI_BUT_TEXT_LEFT;
    }
  }
#endif

  but->drawflag |= (block->flag & UI_BUT_ALIGN);

  if (block->lock == true) {
    but->flag |= UI_BUT_DISABLED;
  }

  /* keep track of UI_interface.h */
  if (ELEM(but->type,
           UI_BTYPE_BLOCK,
           UI_BTYPE_BUT,
           UI_BTYPE_DECORATOR,
           UI_BTYPE_LABEL,
           UI_BTYPE_PULLDOWN,
           UI_BTYPE_ROUNDBOX,
           UI_BTYPE_LISTBOX,
           UI_BTYPE_BUT_MENU,
           UI_BTYPE_SCROLL,
           UI_BTYPE_GRIP,
           UI_BTYPE_SEPR,
           UI_BTYPE_SEPR_LINE,
           UI_BTYPE_SEPR_SPACER) ||
      (but->type >= UI_BTYPE_SEARCH_MENU))
  {
    /* pass */
  }
  else {
    but->flag |= UI_BUT_UNDO;
  }

  if (ELEM(but->type, UI_BTYPE_COLOR)) {
    but->dragflag |= UI_BUT_DRAG_FULL_BUT;
  }

  BLI_addtail(&block->buttons, but);

  if (block->curlayout) {
    ui_layout_add_but(block->curlayout, but);
  }

#ifdef WITH_PYTHON
  /* If the 'UI_OT_editsource' is running, extract the source info from the button. */
  if (UI_editsource_enable_check()) {
    UI_editsource_active_but_test(but);
  }
#endif

  return but;
}

void ui_def_but_icon(uiBut *but, const int icon, const int flag)
{
  if (icon) {
    ui_icon_ensure_deferred(static_cast<const bContext *>(but->block->evil_C),
                            icon,
                            (flag & UI_BUT_ICON_PREVIEW) != 0);
  }
  but->icon = (BIFIconID)icon;
  but->flag |= flag;

  if (but->str && but->str[0]) {
    but->drawflag |= UI_BUT_ICON_LEFT;
  }
}

void ui_def_but_icon_clear(uiBut *but)
{
  but->icon = ICON_NONE;
  but->flag &= ~UI_HAS_ICON;
  but->drawflag &= ~UI_BUT_ICON_LEFT;
}

static void ui_def_but_rna__menu(bContext * /*C*/, uiLayout *layout, void *but_p)
{
  uiBlock *block = uiLayoutGetBlock(layout);
  uiPopupBlockHandle *handle = block->handle;
  uiBut *but = (uiBut *)but_p;

  /* see comment in ui_item_enum_expand, re: `uiname`. */
  const EnumPropertyItem *item_array;

  UI_block_flag_enable(block, UI_BLOCK_MOVEMOUSE_QUIT);

  bool free;
  RNA_property_enum_items_gettexted(static_cast<bContext *>(block->evil_C),
                                    &but->rnapoin,
                                    but->rnaprop,
                                    &item_array,
                                    nullptr,
                                    &free);

  /* We don't want nested rows, cols in menus. */
  UI_block_layout_set_current(block, layout);

  int totitems = 0;
  int categories = 0;
  int entries_nosepr_count = 0;
  bool has_item_with_icon = false;
  for (const EnumPropertyItem *item = item_array; item->identifier; item++, totitems++) {
    if (!item->identifier[0]) {
      /* inconsistent, but menus with categories do not look good flipped */
      if (item->name) {
        block->flag |= UI_BLOCK_NO_FLIP;
        categories++;
        entries_nosepr_count++;
      }
      /* We do not want simple separators in `entries_nosepr_count`. */
      continue;
    }
    if (item->icon) {
      has_item_with_icon = true;
    }
    entries_nosepr_count++;
  }

  /* Columns and row estimation. Ignore simple separators here. */
  int columns = (entries_nosepr_count + 20) / 20;
  if (columns < 1) {
    columns = 1;
  }
  if (columns > 8) {
    columns = (entries_nosepr_count + 25) / 25;
  }

  int rows = totitems / columns;
  if (rows < 1) {
    rows = 1;
  }
  while (rows * columns < totitems) {
    rows++;
  }

  const char *title = RNA_property_ui_name(but->rnaprop);

  if (title[0] && (categories == 0) && (block->flag & UI_BLOCK_NO_FLIP)) {
    /* Title at the top for menus with categories. */
    uiDefBut(block,
             UI_BTYPE_LABEL,
             0,
             title,
             0,
             0,
             UI_UNIT_X * 5,
             UI_UNIT_Y,
             nullptr,
             0.0,
             0.0,
             0,
             0,
             "");
    uiItemS(layout);
  }

  /* NOTE: `item_array[...]` is reversed on access. */

  /* create items */
  uiLayout *split = uiLayoutSplit(layout, 0.0f, false);

  bool new_column;

  int column_end = 0;
  uiLayout *column = nullptr;
  for (int a = 0; a < totitems; a++) {
    new_column = (a == column_end);
    if (new_column) {
      /* start new column, and find out where it ends in advance, so we
       * can flip the order of items properly per column */
      column_end = totitems;

      for (int b = a + 1; b < totitems; b++) {
        const EnumPropertyItem *item = &item_array[b];

        /* new column on N rows or on separation label */
        if (((b - a) % rows == 0) || (!item->identifier[0] && item->name)) {
          column_end = b;
          break;
        }
      }

      column = uiLayoutColumn(split, false);
    }

    const EnumPropertyItem *item = &item_array[a];

    if (new_column && (categories > 0) && item->identifier[0]) {
      uiItemL(column, "", ICON_NONE);
      uiItemS(column);
    }

    if (!item->identifier[0]) {
      if (item->name) {
        if (item->icon) {
          uiItemL(column, item->name, item->icon);
        }
        else {
          /* Do not use uiItemL here, as our root layout is a menu one,
           * it will add a fake blank icon! */
          uiDefBut(block,
                   UI_BTYPE_LABEL,
                   0,
                   item->name,
                   0,
                   0,
                   UI_UNIT_X * 5,
                   UI_UNIT_Y,
                   nullptr,
                   0.0,
                   0.0,
                   0,
                   0,
                   "");
        }
      }
      uiItemS(column);
    }
    else {
      int icon = item->icon;
      /* Use blank icon if there is none for this item (but for some other one) to make sure labels
       * align. */
      if (icon == ICON_NONE && has_item_with_icon) {
        icon = ICON_BLANK1;
      }

      if (icon) {
        uiDefIconTextButI(block,
                          UI_BTYPE_BUT_MENU,
                          B_NOP,
                          icon,
                          item->name,
                          0,
                          0,
                          UI_UNIT_X * 5,
                          UI_UNIT_Y,
                          &handle->retvalue,
                          item->value,
                          0.0,
                          0,
                          -1,
                          item->description);
      }
      else {
        uiDefButI(block,
                  UI_BTYPE_BUT_MENU,
                  B_NOP,
                  item->name,
                  0,
                  0,
                  UI_UNIT_X * 5,
                  UI_UNIT_X,
                  &handle->retvalue,
                  item->value,
                  0.0,
                  0,
                  -1,
                  item->description);
      }
    }
  }

  if (title[0] && (categories == 0) && !(block->flag & UI_BLOCK_NO_FLIP)) {
    /* Title at the bottom for menus without categories. */
    uiItemS(layout);
    uiDefBut(block,
             UI_BTYPE_LABEL,
             0,
             title,
             0,
             0,
             UI_UNIT_X * 5,
             UI_UNIT_Y,
             nullptr,
             0.0,
             0.0,
             0,
             0,
             "");
  }

  UI_block_layout_set_current(block, layout);

  if (free) {
    MEM_freeN((void *)item_array);
  }
  BLI_assert((block->flag & UI_BLOCK_IS_FLIP) == 0);
  block->flag |= UI_BLOCK_IS_FLIP;
}

static void ui_def_but_rna__panel_type(bContext *C, uiLayout *layout, void *but_p)
{
  uiBut *but = static_cast<uiBut *>(but_p);
  const char *panel_type = static_cast<const char *>(but->func_argN);
  PanelType *pt = WM_paneltype_find(panel_type, true);
  if (pt) {
    ui_item_paneltype_func(C, layout, pt);
  }
  else {
    char msg[256];
    SNPRINTF(msg, TIP_("Missing Panel: %s"), panel_type);
    uiItemL(layout, msg, ICON_NONE);
  }
}

void ui_but_rna_menu_convert_to_panel_type(uiBut *but, const char *panel_type)
{
  BLI_assert(ELEM(but->type, UI_BTYPE_MENU, UI_BTYPE_COLOR));
  //  BLI_assert(but->menu_create_func == ui_def_but_rna__menu);
  //  BLI_assert((void *)but->poin == but);
  but->menu_create_func = ui_def_but_rna__panel_type;
  but->func_argN = BLI_strdup(panel_type);
}

bool ui_but_menu_draw_as_popover(const uiBut *but)
{
  return (but->menu_create_func == ui_def_but_rna__panel_type);
}

static void ui_def_but_rna__menu_type(bContext *C, uiLayout *layout, void *but_p)
{
  uiBut *but = static_cast<uiBut *>(but_p);
  const char *menu_type = static_cast<const char *>(but->func_argN);
  MenuType *mt = WM_menutype_find(menu_type, true);
  if (mt) {
    ui_item_menutype_func(C, layout, mt);
  }
  else {
    char msg[256];
    SNPRINTF(msg, TIP_("Missing Menu: %s"), menu_type);
    uiItemL(layout, msg, ICON_NONE);
  }
}

void ui_but_rna_menu_convert_to_menu_type(uiBut *but, const char *menu_type)
{
  BLI_assert(but->type == UI_BTYPE_MENU);
  BLI_assert(but->menu_create_func == ui_def_but_rna__menu);
  BLI_assert((void *)but->poin == but);
  but->menu_create_func = ui_def_but_rna__menu_type;
  but->func_argN = BLI_strdup(menu_type);
}

static void ui_but_submenu_enable(uiBlock *block, uiBut *but)
{
  but->flag |= UI_BUT_ICON_SUBMENU;
  block->content_hints |= UI_BLOCK_CONTAINS_SUBMENU_BUT;
}

/**
 * ui_def_but_rna_propname and ui_def_but_rna
 * both take the same args except for propname vs prop, this is done so we can
 * avoid an extra lookup on 'prop' when its already available.
 *
 * When this kind of change won't disrupt branches, best look into making more
 * of our UI functions take prop rather than propname.
 */
static uiBut *ui_def_but_rna(uiBlock *block,
                             int type,
                             int retval,
                             const char *str,
                             int x,
                             int y,
                             short width,
                             short height,
                             PointerRNA *ptr,
                             PropertyRNA *prop,
                             int index,
                             float min,
                             float max,
                             float a1,
                             float a2,
                             const char *tip)
{
  const PropertyType proptype = RNA_property_type(prop);
  int icon = 0;
  uiMenuCreateFunc func = nullptr;
  const bool always_set_a1_a2 = ELEM(type, UI_BTYPE_NUM);

  if (ELEM(type, UI_BTYPE_COLOR, UI_BTYPE_HSVCIRCLE, UI_BTYPE_HSVCUBE)) {
    BLI_assert(index == -1);
  }

  /* use rna values if parameters are not specified */
  if ((proptype == PROP_ENUM) && ELEM(type, UI_BTYPE_MENU, UI_BTYPE_ROW, UI_BTYPE_LISTROW)) {
    bool free;
    const EnumPropertyItem *item;
    RNA_property_enum_items(
        static_cast<bContext *>(block->evil_C), ptr, prop, &item, nullptr, &free);

    int value;
    /* UI_BTYPE_MENU is handled a little differently here */
    if (type == UI_BTYPE_MENU) {
      value = RNA_property_enum_get(ptr, prop);
    }
    else {
      value = int(max);
    }

    const int i = RNA_enum_from_value(item, value);
    if (i != -1) {

      if (!str) {
        str = item[i].name;
#ifdef WITH_INTERNATIONAL
        str = CTX_IFACE_(RNA_property_translation_context(prop), str);
#endif
      }

      icon = item[i].icon;
    }
    else {
      if (!str) {
        if (type == UI_BTYPE_MENU) {
          str = "";
        }
        else {
          str = RNA_property_ui_name(prop);
        }
      }
    }

    if (type == UI_BTYPE_MENU) {
      func = ui_def_but_rna__menu;
    }

    if (free) {
      MEM_freeN((void *)item);
    }
  }
  else {
    if (!str) {
      str = RNA_property_ui_name(prop);
    }
    icon = RNA_property_ui_icon(prop);
  }

  if (!tip && proptype != PROP_ENUM) {
    tip = RNA_property_ui_description(prop);
  }

  if (min == max || a1 == -1 || a2 == -1 || always_set_a1_a2) {
    if (proptype == PROP_INT) {
      int hardmin, hardmax, softmin, softmax, step;

      RNA_property_int_range(ptr, prop, &hardmin, &hardmax);
      RNA_property_int_ui_range(ptr, prop, &softmin, &softmax, &step);

      if (!ELEM(type, UI_BTYPE_ROW, UI_BTYPE_LISTROW) && min == max) {
        min = hardmin;
        max = hardmax;
      }
      if (a1 == -1 || always_set_a1_a2) {
        a1 = step;
      }
      if (a2 == -1 || always_set_a1_a2) {
        a2 = 0;
      }
    }
    else if (proptype == PROP_FLOAT) {
      float hardmin, hardmax, softmin, softmax, step, precision;

      RNA_property_float_range(ptr, prop, &hardmin, &hardmax);
      RNA_property_float_ui_range(ptr, prop, &softmin, &softmax, &step, &precision);

      if (!ELEM(type, UI_BTYPE_ROW, UI_BTYPE_LISTROW) && min == max) {
        min = hardmin;
        max = hardmax;
      }
      if (a1 == -1 || always_set_a1_a2) {
        a1 = step;
      }
      if (a2 == -1 || always_set_a1_a2) {
        a2 = precision;
      }
    }
    else if (proptype == PROP_STRING) {
      min = 0;
      max = RNA_property_string_maxlength(prop);
      /* NOTE: 'max' may be zero (code for dynamically resized array). */
    }
  }

  /* now create button */
  uiBut *but = ui_def_but(
      block, type, retval, str, x, y, width, height, nullptr, min, max, a1, a2, tip);

  if (but->type == UI_BTYPE_NUM) {
    /* Set default values, can be overridden later. */
    UI_but_number_step_size_set(but, a1);
    UI_but_number_precision_set(but, a2);
  }

  but->rnapoin = *ptr;
  but->rnaprop = prop;

  if (RNA_property_array_check(but->rnaprop)) {
    but->rnaindex = index;
  }
  else {
    but->rnaindex = 0;
  }

  if (icon) {
    ui_def_but_icon(but, icon, UI_HAS_ICON);
  }

  if (type == UI_BTYPE_MENU) {
    if (but->emboss == UI_EMBOSS_PULLDOWN) {
      ui_but_submenu_enable(block, but);
    }
  }
  else if (type == UI_BTYPE_SEARCH_MENU) {
    if (proptype == PROP_POINTER) {
      /* Search buttons normally don't get undo, see: #54580. */
      but->flag |= UI_BUT_UNDO;
    }
  }

  const char *info;
  if (but->rnapoin.data && !RNA_property_editable_info(&but->rnapoin, prop, &info)) {
    UI_but_disable(but, info);
  }

  if (proptype == PROP_POINTER) {
    /* If the button shows an ID, automatically set it as focused in context so operators can
     * access it. */
    const PointerRNA pptr = RNA_property_pointer_get(ptr, prop);
    if (pptr.data && RNA_struct_is_ID(pptr.type)) {
      but->context = CTX_store_add(&block->contexts, "id", &pptr);
    }
  }

  if (but->flag & UI_BUT_UNDO && (ui_but_is_rna_undo(but) == false)) {
    but->flag &= ~UI_BUT_UNDO;
  }

  /* If this button uses units, calculate the step from this */
  if ((proptype == PROP_FLOAT) && ui_but_is_unit(but)) {
    if (type == UI_BTYPE_NUM) {
      uiButNumber *number_but = (uiButNumber *)but;
      number_but->step_size = ui_get_but_step_unit(but, number_but->step_size);
    }
    else {
      but->a1 = ui_get_but_step_unit(but, but->a1);
    }
  }

  if (func) {
    but->menu_create_func = func;
    but->poin = (char *)but;
  }

  return but;
}

static uiBut *ui_def_but_rna_propname(uiBlock *block,
                                      int type,
                                      int retval,
                                      const char *str,
                                      int x,
                                      int y,
                                      short width,
                                      short height,
                                      PointerRNA *ptr,
                                      const char *propname,
                                      int index,
                                      float min,
                                      float max,
                                      float a1,
                                      float a2,
                                      const char *tip)
{
  PropertyRNA *prop = RNA_struct_find_property(ptr, propname);

  uiBut *but;
  if (prop) {
    but = ui_def_but_rna(
        block, type, retval, str, x, y, width, height, ptr, prop, index, min, max, a1, a2, tip);
  }
  else {
    but = ui_def_but(
        block, type, retval, propname, x, y, width, height, nullptr, min, max, a1, a2, tip);

    UI_but_disable(but, "Unknown Property.");
  }

  return but;
}

static uiBut *ui_def_but_operator_ptr(uiBlock *block,
                                      int type,
                                      wmOperatorType *ot,
                                      wmOperatorCallContext opcontext,
                                      const char *str,
                                      int x,
                                      int y,
                                      short width,
                                      short height,
                                      const char *tip)
{
  if (!str) {
    if (ot && ot->srna) {
      str = WM_operatortype_name(ot, nullptr);
    }
    else {
      str = "";
    }
  }

  if ((!tip || tip[0] == '\0') && ot && ot->srna && !ot->get_description) {
    tip = RNA_struct_ui_description(ot->srna);
  }

  uiBut *but = ui_def_but(block, type, -1, str, x, y, width, height, nullptr, 0, 0, 0, 0, tip);
  but->optype = ot;
  but->opcontext = opcontext;
  but->flag &= ~UI_BUT_UNDO; /* no need for ui_but_is_rna_undo(), we never need undo here */

  const bool has_label = str && str[0];
  /* Enable quick tooltip label if this is a tool button without a label. */
  if (!has_label && !ui_block_is_popover(block) && UI_but_is_tool(but)) {
    UI_but_drawflag_enable(but, UI_BUT_HAS_TOOLTIP_LABEL);
  }

  if (!ot) {
    UI_but_disable(but, "");
  }

  return but;
}

uiBut *uiDefBut(uiBlock *block,
                int type,
                int retval,
                const char *str,
                int x,
                int y,
                short width,
                short height,
                void *poin,
                float min,
                float max,
                float a1,
                float a2,
                const char *tip)
{
  uiBut *but = ui_def_but(
      block, type, retval, str, x, y, width, height, poin, min, max, a1, a2, tip);

  ui_but_update(but);

  return but;
}

uiBut *uiDefButImage(
    uiBlock *block, void *imbuf, int x, int y, short width, short height, const uchar color[4])
{
  uiBut *but = ui_def_but(
      block, UI_BTYPE_IMAGE, 0, "", x, y, width, height, imbuf, 0, 0, 0, 0, "");
  if (color) {
    copy_v4_v4_uchar(but->col, color);
  }
  else {
    but->col[0] = 255;
    but->col[1] = 255;
    but->col[2] = 255;
    but->col[3] = 255;
  }
  ui_but_update(but);
  return but;
}

uiBut *uiDefButAlert(uiBlock *block, int icon, int x, int y, short width, short height)
{
  ImBuf *ibuf = UI_icon_alert_imbuf_get((eAlertIcon)icon);
  bTheme *btheme = UI_GetTheme();
  return uiDefButImage(block, ibuf, x, y, width, height, btheme->tui.wcol_menu_back.text);
}

/**
 * if \a _x_ is a power of two (only one bit) return the power,
 * otherwise return -1.
 *
 * for powers of two:
 * \code{.c}
 *     ((1 << findBitIndex(x)) == x);
 * \endcode
 */
static int findBitIndex(uint x)
{
  if (!x || !is_power_of_2_i(x)) { /* is_power_of_2_i(x) strips lowest bit */
    return -1;
  }
  int idx = 0;

  if (x & 0xFFFF0000) {
    idx += 16;
    x >>= 16;
  }
  if (x & 0xFF00) {
    idx += 8;
    x >>= 8;
  }
  if (x & 0xF0) {
    idx += 4;
    x >>= 4;
  }
  if (x & 0xC) {
    idx += 2;
    x >>= 2;
  }
  if (x & 0x2) {
    idx += 1;
  }

  return idx;
}

/* Auto-complete helper functions. */
struct AutoComplete {
  size_t maxncpy;
  int matches;
  char *truncate;
  const char *startname;
};

AutoComplete *UI_autocomplete_begin(const char *startname, size_t maxncpy)
{
  AutoComplete *autocpl;

  autocpl = MEM_cnew<AutoComplete>(__func__);
  autocpl->maxncpy = maxncpy;
  autocpl->matches = 0;
  autocpl->truncate = static_cast<char *>(MEM_callocN(sizeof(char) * maxncpy, __func__));
  autocpl->startname = startname;

  return autocpl;
}

void UI_autocomplete_update_name(AutoComplete *autocpl, const char *name)
{
  char *truncate = autocpl->truncate;
  const char *startname = autocpl->startname;
  int match_index = 0;
  for (int a = 0; a < autocpl->maxncpy - 1; a++) {
    if (startname[a] == 0 || startname[a] != name[a]) {
      match_index = a;
      break;
    }
  }

  /* found a match */
  if (startname[match_index] == 0) {
    autocpl->matches++;
    /* first match */
    if (truncate[0] == 0) {
      BLI_strncpy(truncate, name, autocpl->maxncpy);
    }
    else {
      /* remove from truncate what is not in bone->name */
      for (int a = 0; a < autocpl->maxncpy - 1; a++) {
        if (name[a] == 0) {
          truncate[a] = 0;
          break;
        }
        if (truncate[a] != name[a]) {
          truncate[a] = 0;
        }
      }
    }
  }
}

int UI_autocomplete_end(AutoComplete *autocpl, char *autoname)
{
  int match = AUTOCOMPLETE_NO_MATCH;
  if (autocpl->truncate[0]) {
    if (autocpl->matches == 1) {
      match = AUTOCOMPLETE_FULL_MATCH;
    }
    else {
      match = AUTOCOMPLETE_PARTIAL_MATCH;
    }
    BLI_strncpy(autoname, autocpl->truncate, autocpl->maxncpy);
  }
  else {
    if (autoname != autocpl->startname) { /* don't copy a string over itself */
      BLI_strncpy(autoname, autocpl->startname, autocpl->maxncpy);
    }
  }

  MEM_freeN(autocpl->truncate);
  MEM_freeN(autocpl);
  return match;
}

#define PREVIEW_TILE_PAD (0.15f * UI_UNIT_X)

int UI_preview_tile_size_x(const int unscaled_size)
{
  const float pad = PREVIEW_TILE_PAD;
  return round_fl_to_int((unscaled_size / 20.0f) * UI_UNIT_X + 2.0f * pad);
}

int UI_preview_tile_size_y(const int unscaled_size)
{
  const uiStyle *style = UI_style_get();
  const float font_height = style->widget.points * UI_SCALE_FAC;
  /* Add some extra padding to make things less tight vertically. */
  const float pad = PREVIEW_TILE_PAD;

  return round_fl_to_int(UI_preview_tile_size_y_no_label(unscaled_size) + font_height + pad);
}

int UI_preview_tile_size_y_no_label(const int unscaled_size)
{
  const float pad = PREVIEW_TILE_PAD;
  return round_fl_to_int((unscaled_size / 20.0f) * UI_UNIT_Y + 2.0f * pad);
}

#undef PREVIEW_TILE_PAD

static void ui_but_update_and_icon_set(uiBut *but, int icon)
{
  if (icon) {
    ui_def_but_icon(but, icon, UI_HAS_ICON);
  }

  ui_but_update(but);
}

static uiBut *uiDefButBit(uiBlock *block,
                          int type,
                          int bit,
                          int retval,
                          const char *str,
                          int x,
                          int y,
                          short width,
                          short height,
                          void *poin,
                          float min,
                          float max,
                          float a1,
                          float a2,
                          const char *tip)
{
  const int bitIdx = findBitIndex(bit);
  if (bitIdx == -1) {
    return nullptr;
  }
  return uiDefBut(block,
                  type | UI_BUT_POIN_BIT | bitIdx,
                  retval,
                  str,
                  x,
                  y,
                  width,
                  height,
                  poin,
                  min,
                  max,
                  a1,
                  a2,
                  tip);
}
uiBut *uiDefButF(uiBlock *block,
                 int type,
                 int retval,
                 const char *str,
                 int x,
                 int y,
                 short width,
                 short height,
                 float *poin,
                 float min,
                 float max,
                 float a1,
                 float a2,
                 const char *tip)
{
  return uiDefBut(block,
                  type | UI_BUT_POIN_FLOAT,
                  retval,
                  str,
                  x,
                  y,
                  width,
                  height,
                  (void *)poin,
                  min,
                  max,
                  a1,
                  a2,
                  tip);
}
uiBut *uiDefButI(uiBlock *block,
                 int type,
                 int retval,
                 const char *str,
                 int x,
                 int y,
                 short width,
                 short height,
                 int *poin,
                 float min,
                 float max,
                 float a1,
                 float a2,
                 const char *tip)
{
  return uiDefBut(block,
                  type | UI_BUT_POIN_INT,
                  retval,
                  str,
                  x,
                  y,
                  width,
                  height,
                  (void *)poin,
                  min,
                  max,
                  a1,
                  a2,
                  tip);
}
uiBut *uiDefButBitI(uiBlock *block,
                    int type,
                    int bit,
                    int retval,
                    const char *str,
                    int x,
                    int y,
                    short width,
                    short height,
                    int *poin,
                    float min,
                    float max,
                    float a1,
                    float a2,
                    const char *tip)
{
  return uiDefButBit(block,
                     type | UI_BUT_POIN_INT,
                     bit,
                     retval,
                     str,
                     x,
                     y,
                     width,
                     height,
                     (void *)poin,
                     min,
                     max,
                     a1,
                     a2,
                     tip);
}
uiBut *uiDefButS(uiBlock *block,
                 int type,
                 int retval,
                 const char *str,
                 int x,
                 int y,
                 short width,
                 short height,
                 short *poin,
                 float min,
                 float max,
                 float a1,
                 float a2,
                 const char *tip)
{
  return uiDefBut(block,
                  type | UI_BUT_POIN_SHORT,
                  retval,
                  str,
                  x,
                  y,
                  width,
                  height,
                  (void *)poin,
                  min,
                  max,
                  a1,
                  a2,
                  tip);
}
uiBut *uiDefButBitS(uiBlock *block,
                    int type,
                    int bit,
                    int retval,
                    const char *str,
                    int x,
                    int y,
                    short width,
                    short height,
                    short *poin,
                    float min,
                    float max,
                    float a1,
                    float a2,
                    const char *tip)
{
  return uiDefButBit(block,
                     type | UI_BUT_POIN_SHORT,
                     bit,
                     retval,
                     str,
                     x,
                     y,
                     width,
                     height,
                     (void *)poin,
                     min,
                     max,
                     a1,
                     a2,
                     tip);
}
uiBut *uiDefButC(uiBlock *block,
                 int type,
                 int retval,
                 const char *str,
                 int x,
                 int y,
                 short width,
                 short height,
                 char *poin,
                 float min,
                 float max,
                 float a1,
                 float a2,
                 const char *tip)
{
  return uiDefBut(block,
                  type | UI_BUT_POIN_CHAR,
                  retval,
                  str,
                  x,
                  y,
                  width,
                  height,
                  (void *)poin,
                  min,
                  max,
                  a1,
                  a2,
                  tip);
}
uiBut *uiDefButBitC(uiBlock *block,
                    int type,
                    int bit,
                    int retval,
                    const char *str,
                    int x,
                    int y,
                    short width,
                    short height,
                    char *poin,
                    float min,
                    float max,
                    float a1,
                    float a2,
                    const char *tip)
{
  return uiDefButBit(block,
                     type | UI_BUT_POIN_CHAR,
                     bit,
                     retval,
                     str,
                     x,
                     y,
                     width,
                     height,
                     (void *)poin,
                     min,
                     max,
                     a1,
                     a2,
                     tip);
}
uiBut *uiDefButR(uiBlock *block,
                 int type,
                 int retval,
                 const char *str,
                 int x,
                 int y,
                 short width,
                 short height,
                 PointerRNA *ptr,
                 const char *propname,
                 int index,
                 float min,
                 float max,
                 float a1,
                 float a2,
                 const char *tip)
{
  uiBut *but = ui_def_but_rna_propname(
      block, type, retval, str, x, y, width, height, ptr, propname, index, min, max, a1, a2, tip);
  ui_but_update(but);
  return but;
}
uiBut *uiDefButR_prop(uiBlock *block,
                      int type,
                      int retval,
                      const char *str,
                      int x,
                      int y,
                      short width,
                      short height,
                      PointerRNA *ptr,
                      PropertyRNA *prop,
                      int index,
                      float min,
                      float max,
                      float a1,
                      float a2,
                      const char *tip)
{
  uiBut *but = ui_def_but_rna(
      block, type, retval, str, x, y, width, height, ptr, prop, index, min, max, a1, a2, tip);
  ui_but_update(but);
  return but;
}

uiBut *uiDefButO_ptr(uiBlock *block,
                     int type,
                     wmOperatorType *ot,
                     wmOperatorCallContext opcontext,
                     const char *str,
                     int x,
                     int y,
                     short width,
                     short height,
                     const char *tip)
{
  uiBut *but = ui_def_but_operator_ptr(block, type, ot, opcontext, str, x, y, width, height, tip);
  ui_but_update(but);
  return but;
}
uiBut *uiDefButO(uiBlock *block,
                 int type,
                 const char *opname,
                 wmOperatorCallContext opcontext,
                 const char *str,
                 int x,
                 int y,
                 short width,
                 short height,
                 const char *tip)
{
  wmOperatorType *ot = WM_operatortype_find(opname, false);
  if (str == nullptr && ot == nullptr) {
    str = opname;
  }
  return uiDefButO_ptr(block, type, ot, opcontext, str, x, y, width, height, tip);
}

uiBut *uiDefIconBut(uiBlock *block,
                    int type,
                    int retval,
                    int icon,
                    int x,
                    int y,
                    short width,
                    short height,
                    void *poin,
                    float min,
                    float max,
                    float a1,
                    float a2,
                    const char *tip)
{
  uiBut *but = ui_def_but(
      block, type, retval, "", x, y, width, height, poin, min, max, a1, a2, tip);
  ui_but_update_and_icon_set(but, icon);
  return but;
}
static uiBut *uiDefIconButBit(uiBlock *block,
                              int type,
                              int bit,
                              int retval,
                              int icon,
                              int x,
                              int y,
                              short width,
                              short height,
                              void *poin,
                              float min,
                              float max,
                              float a1,
                              float a2,
                              const char *tip)
{
  const int bitIdx = findBitIndex(bit);
  if (bitIdx == -1) {
    return nullptr;
  }
  return uiDefIconBut(block,
                      type | UI_BUT_POIN_BIT | bitIdx,
                      retval,
                      icon,
                      x,
                      y,
                      width,
                      height,
                      poin,
                      min,
                      max,
                      a1,
                      a2,
                      tip);
}

uiBut *uiDefIconButI(uiBlock *block,
                     int type,
                     int retval,
                     int icon,
                     int x,
                     int y,
                     short width,
                     short height,
                     int *poin,
                     float min,
                     float max,
                     float a1,
                     float a2,
                     const char *tip)
{
  return uiDefIconBut(block,
                      type | UI_BUT_POIN_INT,
                      retval,
                      icon,
                      x,
                      y,
                      width,
                      height,
                      (void *)poin,
                      min,
                      max,
                      a1,
                      a2,
                      tip);
}
uiBut *uiDefIconButBitI(uiBlock *block,
                        int type,
                        int bit,
                        int retval,
                        int icon,
                        int x,
                        int y,
                        short width,
                        short height,
                        int *poin,
                        float min,
                        float max,
                        float a1,
                        float a2,
                        const char *tip)
{
  return uiDefIconButBit(block,
                         type | UI_BUT_POIN_INT,
                         bit,
                         retval,
                         icon,
                         x,
                         y,
                         width,
                         height,
                         (void *)poin,
                         min,
                         max,
                         a1,
                         a2,
                         tip);
}
uiBut *uiDefIconButS(uiBlock *block,
                     int type,
                     int retval,
                     int icon,
                     int x,
                     int y,
                     short width,
                     short height,
                     short *poin,
                     float min,
                     float max,
                     float a1,
                     float a2,
                     const char *tip)
{
  return uiDefIconBut(block,
                      type | UI_BUT_POIN_SHORT,
                      retval,
                      icon,
                      x,
                      y,
                      width,
                      height,
                      (void *)poin,
                      min,
                      max,
                      a1,
                      a2,
                      tip);
}
uiBut *uiDefIconButBitS(uiBlock *block,
                        int type,
                        int bit,
                        int retval,
                        int icon,
                        int x,
                        int y,
                        short width,
                        short height,
                        short *poin,
                        float min,
                        float max,
                        float a1,
                        float a2,
                        const char *tip)
{
  return uiDefIconButBit(block,
                         type | UI_BUT_POIN_SHORT,
                         bit,
                         retval,
                         icon,
                         x,
                         y,
                         width,
                         height,
                         (void *)poin,
                         min,
                         max,
                         a1,
                         a2,
                         tip);
}
uiBut *uiDefIconButBitC(uiBlock *block,
                        int type,
                        int bit,
                        int retval,
                        int icon,
                        int x,
                        int y,
                        short width,
                        short height,
                        char *poin,
                        float min,
                        float max,
                        float a1,
                        float a2,
                        const char *tip)
{
  return uiDefIconButBit(block,
                         type | UI_BUT_POIN_CHAR,
                         bit,
                         retval,
                         icon,
                         x,
                         y,
                         width,
                         height,
                         (void *)poin,
                         min,
                         max,
                         a1,
                         a2,
                         tip);
}
uiBut *uiDefIconButR(uiBlock *block,
                     int type,
                     int retval,
                     int icon,
                     int x,
                     int y,
                     short width,
                     short height,
                     PointerRNA *ptr,
                     const char *propname,
                     int index,
                     float min,
                     float max,
                     float a1,
                     float a2,
                     const char *tip)
{
  uiBut *but = ui_def_but_rna_propname(
      block, type, retval, "", x, y, width, height, ptr, propname, index, min, max, a1, a2, tip);
  ui_but_update_and_icon_set(but, icon);
  return but;
}
uiBut *uiDefIconButR_prop(uiBlock *block,
                          int type,
                          int retval,
                          int icon,
                          int x,
                          int y,
                          short width,
                          short height,
                          PointerRNA *ptr,
                          PropertyRNA *prop,
                          int index,
                          float min,
                          float max,
                          float a1,
                          float a2,
                          const char *tip)
{
  uiBut *but = ui_def_but_rna(
      block, type, retval, "", x, y, width, height, ptr, prop, index, min, max, a1, a2, tip);
  ui_but_update_and_icon_set(but, icon);
  return but;
}

uiBut *uiDefIconButO_ptr(uiBlock *block,
                         int type,
                         wmOperatorType *ot,
                         wmOperatorCallContext opcontext,
                         int icon,
                         int x,
                         int y,
                         short width,
                         short height,
                         const char *tip)
{
  uiBut *but = ui_def_but_operator_ptr(block, type, ot, opcontext, "", x, y, width, height, tip);
  ui_but_update_and_icon_set(but, icon);
  return but;
}
uiBut *uiDefIconButO(uiBlock *block,
                     int type,
                     const char *opname,
                     wmOperatorCallContext opcontext,
                     int icon,
                     int x,
                     int y,
                     short width,
                     short height,
                     const char *tip)
{
  wmOperatorType *ot = WM_operatortype_find(opname, false);
  return uiDefIconButO_ptr(block, type, ot, opcontext, icon, x, y, width, height, tip);
}

uiBut *uiDefIconTextBut(uiBlock *block,
                        int type,
                        int retval,
                        int icon,
                        const char *str,
                        int x,
                        int y,
                        short width,
                        short height,
                        void *poin,
                        float min,
                        float max,
                        float a1,
                        float a2,
                        const char *tip)
{
  uiBut *but = ui_def_but(
      block, type, retval, str, x, y, width, height, poin, min, max, a1, a2, tip);
  ui_but_update_and_icon_set(but, icon);
  but->drawflag |= UI_BUT_ICON_LEFT;
  return but;
}
uiBut *uiDefIconTextButF(uiBlock *block,
                         int type,
                         int retval,
                         int icon,
                         const char *str,
                         int x,
                         int y,
                         short width,
                         short height,
                         float *poin,
                         float min,
                         float max,
                         float a1,
                         float a2,
                         const char *tip)
{
  return uiDefIconTextBut(block,
                          type | UI_BUT_POIN_FLOAT,
                          retval,
                          icon,
                          str,
                          x,
                          y,
                          width,
                          height,
                          (void *)poin,
                          min,
                          max,
                          a1,
                          a2,
                          tip);
}
uiBut *uiDefIconTextButI(uiBlock *block,
                         int type,
                         int retval,
                         int icon,
                         const char *str,
                         int x,
                         int y,
                         short width,
                         short height,
                         int *poin,
                         float min,
                         float max,
                         float a1,
                         float a2,
                         const char *tip)
{
  return uiDefIconTextBut(block,
                          type | UI_BUT_POIN_INT,
                          retval,
                          icon,
                          str,
                          x,
                          y,
                          width,
                          height,
                          (void *)poin,
                          min,
                          max,
                          a1,
                          a2,
                          tip);
}
uiBut *uiDefIconTextButR(uiBlock *block,
                         int type,
                         int retval,
                         int icon,
                         const char *str,
                         int x,
                         int y,
                         short width,
                         short height,
                         PointerRNA *ptr,
                         const char *propname,
                         int index,
                         float min,
                         float max,
                         float a1,
                         float a2,
                         const char *tip)
{
  uiBut *but = ui_def_but_rna_propname(
      block, type, retval, str, x, y, width, height, ptr, propname, index, min, max, a1, a2, tip);
  ui_but_update_and_icon_set(but, icon);
  but->drawflag |= UI_BUT_ICON_LEFT;
  return but;
}
uiBut *uiDefIconTextButR_prop(uiBlock *block,
                              int type,
                              int retval,
                              int icon,
                              const char *str,
                              int x,
                              int y,
                              short width,
                              short height,
                              PointerRNA *ptr,
                              PropertyRNA *prop,
                              int index,
                              float min,
                              float max,
                              float a1,
                              float a2,
                              const char *tip)
{
  uiBut *but = ui_def_but_rna(
      block, type, retval, str, x, y, width, height, ptr, prop, index, min, max, a1, a2, tip);
  ui_but_update_and_icon_set(but, icon);
  but->drawflag |= UI_BUT_ICON_LEFT;
  return but;
}
uiBut *uiDefIconTextButO_ptr(uiBlock *block,
                             int type,
                             wmOperatorType *ot,
                             wmOperatorCallContext opcontext,
                             int icon,
                             const char *str,
                             int x,
                             int y,
                             short width,
                             short height,
                             const char *tip)
{
  uiBut *but = ui_def_but_operator_ptr(block, type, ot, opcontext, str, x, y, width, height, tip);
  ui_but_update_and_icon_set(but, icon);
  but->drawflag |= UI_BUT_ICON_LEFT;
  return but;
}
uiBut *uiDefIconTextButO(uiBlock *block,
                         int type,
                         const char *opname,
                         wmOperatorCallContext opcontext,
                         int icon,
                         const char *str,
                         int x,
                         int y,
                         short width,
                         short height,
                         const char *tip)
{
  wmOperatorType *ot = WM_operatortype_find(opname, false);
  if (str && str[0] == '\0') {
    return uiDefIconButO_ptr(block, type, ot, opcontext, icon, x, y, width, height, tip);
  }
  return uiDefIconTextButO_ptr(block, type, ot, opcontext, icon, str, x, y, width, height, tip);
}

/* END Button containing both string label and icon */

/* cruft to make uiBlock and uiBut private */

int UI_blocklist_min_y_get(ListBase *lb)
{
  int min = 0;

  LISTBASE_FOREACH (uiBlock *, block, lb) {
    if (block == lb->first || block->rect.ymin < min) {
      min = block->rect.ymin;
    }
  }

  return min;
}

void UI_block_direction_set(uiBlock *block, char direction)
{
  block->direction = direction;
}

void UI_block_order_flip(uiBlock *block)
{
  float centy, miny = 10000, maxy = -10000;

  if (U.uiflag & USER_MENUFIXEDORDER) {
    return;
  }
  if (block->flag & UI_BLOCK_NO_FLIP) {
    return;
  }

  LISTBASE_FOREACH (uiBut *, but, &block->buttons) {
    if (but->drawflag & UI_BUT_ALIGN) {
      return;
    }
    if (but->rect.ymin < miny) {
      miny = but->rect.ymin;
    }
    if (but->rect.ymax > maxy) {
      maxy = but->rect.ymax;
    }
  }
  /* mirror trick */
  centy = (miny + maxy) / 2.0f;
  LISTBASE_FOREACH (uiBut *, but, &block->buttons) {
    but->rect.ymin = centy - (but->rect.ymin - centy);
    but->rect.ymax = centy - (but->rect.ymax - centy);
    std::swap(but->rect.ymin, but->rect.ymax);
  }

  block->flag ^= UI_BLOCK_IS_FLIP;
}

void UI_block_flag_enable(uiBlock *block, int flag)
{
  block->flag |= flag;
}

void UI_block_flag_disable(uiBlock *block, int flag)
{
  block->flag &= ~flag;
}

void UI_but_flag_enable(uiBut *but, int flag)
{
  but->flag |= flag;
}

void UI_but_flag_disable(uiBut *but, int flag)
{
  but->flag &= ~flag;
}

bool UI_but_flag_is_set(uiBut *but, int flag)
{
  return (but->flag & flag) != 0;
}

void UI_but_drawflag_enable(uiBut *but, int flag)
{
  but->drawflag |= flag;
}

void UI_but_drawflag_disable(uiBut *but, int flag)
{
  but->drawflag &= ~flag;
}

void UI_but_dragflag_enable(uiBut *but, int flag)
{
  but->dragflag |= flag;
}

void UI_but_dragflag_disable(uiBut *but, int flag)
{
  but->dragflag &= ~flag;
}

void UI_but_disable(uiBut *but, const char *disabled_hint)
{
  UI_but_flag_enable(but, UI_BUT_DISABLED);

  /* Only one disabled hint at a time currently. Don't override the previous one here. */
  if (but->disabled_info && but->disabled_info[0]) {
    return;
  }

  but->disabled_info = disabled_hint;
}

void UI_but_type_set_menu_from_pulldown(uiBut *but)
{
  BLI_assert(but->type == UI_BTYPE_PULLDOWN);
  but->type = UI_BTYPE_MENU;
  UI_but_drawflag_disable(but, UI_BUT_TEXT_RIGHT);
  UI_but_drawflag_enable(but, UI_BUT_TEXT_LEFT);
}

int UI_but_return_value_get(uiBut *but)
{
  return but->retval;
}

PointerRNA *UI_but_operator_ptr_get(uiBut *but)
{
  if (but->optype && !but->opptr) {
    but->opptr = MEM_cnew<PointerRNA>(__func__);
    WM_operator_properties_create_ptr(but->opptr, but->optype);
  }

  return but->opptr;
}

void UI_but_context_ptr_set(uiBlock *block, uiBut *but, const char *name, const PointerRNA *ptr)
{
  but->context = CTX_store_add(&block->contexts, name, ptr);
  but->context->used = true;
}

const PointerRNA *UI_but_context_ptr_get(const uiBut *but, const char *name, const StructRNA *type)
{
  return CTX_store_ptr_lookup(but->context, name, type);
}

bContextStore *UI_but_context_get(const uiBut *but)
{
  return but->context;
}

void UI_but_unit_type_set(uiBut *but, const int unit_type)
{
  but->unit_type = uchar(RNA_SUBTYPE_UNIT_VALUE(unit_type));
}

int UI_but_unit_type_get(const uiBut *but)
{
  const int ownUnit = int(but->unit_type);

  /* own unit define always takes precedence over RNA provided, allowing for overriding
   * default value provided in RNA in a few special cases (i.e. Active Keyframe in Graph Edit)
   */
  /* XXX: this doesn't allow clearing unit completely, though the same could be said for icons */
  if ((ownUnit != 0) || (but->rnaprop == nullptr)) {
    return ownUnit << 16;
  }
  return RNA_SUBTYPE_UNIT(RNA_property_subtype(but->rnaprop));
}

void UI_block_func_handle_set(uiBlock *block, uiBlockHandleFunc func, void *arg)
{
  block->handle_func = func;
  block->handle_func_arg = arg;
}

void UI_block_func_butmenu_set(uiBlock *block, uiMenuHandleFunc func, void *arg)
{
  block->butm_func = func;
  block->butm_func_arg = arg;
}

void UI_block_func_set(uiBlock *block, uiButHandleFunc func, void *arg1, void *arg2)
{
  block->func = func;
  block->func_arg1 = arg1;
  block->func_arg2 = arg2;
}

void UI_block_funcN_set(uiBlock *block, uiButHandleNFunc funcN, void *argN, void *arg2)
{
  if (block->func_argN) {
    MEM_freeN(block->func_argN);
  }

  block->funcN = funcN;
  block->func_argN = argN;
  block->func_arg2 = arg2;
}

void UI_but_func_rename_set(uiBut *but, uiButHandleRenameFunc func, void *arg1)
{
  but->rename_func = func;
  but->rename_arg1 = arg1;
}

void UI_but_func_drawextra_set(
    uiBlock *block,
    void (*func)(const bContext *C, void *idv, void *arg1, void *arg2, rcti *rect),
    void *arg1,
    void *arg2)
{
  block->drawextra = func;
  block->drawextra_arg1 = arg1;
  block->drawextra_arg2 = arg2;
}

void UI_but_func_set(uiBut *but, uiButHandleFunc func, void *arg1, void *arg2)
{
  but->func = func;
  but->func_arg1 = arg1;
  but->func_arg2 = arg2;
}

void UI_but_func_set(uiBut *but, std::function<void(bContext &)> func)
{
  but->apply_func = std::move(func);
}

void UI_but_funcN_set(uiBut *but, uiButHandleNFunc funcN, void *argN, void *arg2)
{
  if (but->func_argN) {
    MEM_freeN(but->func_argN);
  }

  but->funcN = funcN;
  but->func_argN = argN;
  but->func_arg2 = arg2;
}

void UI_but_func_complete_set(uiBut *but, uiButCompleteFunc func, void *arg)
{
  but->autocomplete_func = func;
  but->autofunc_arg = arg;
}

void UI_but_func_menu_step_set(uiBut *but, uiMenuStepFunc func)
{
  but->menu_step_func = func;
}

void UI_but_func_tooltip_label_set(uiBut *but, std::function<std::string(const uiBut *but)> func)
{
<<<<<<< HEAD
  but->tip_label_func = func;
=======
  but->tip_label_func = std::move(func);
  UI_but_drawflag_enable(but, UI_BUT_HAS_TOOLTIP_LABEL);
>>>>>>> 9d090756
}

void UI_but_func_tooltip_set(uiBut *but, uiButToolTipFunc func, void *arg, uiFreeArgFunc free_arg)
{
  but->tip_func = func;
  if (but->tip_arg_free) {
    but->tip_arg_free(but->tip_arg);
  }
  but->tip_arg = arg;
  but->tip_arg_free = free_arg;
}

void UI_but_func_pushed_state_set(uiBut *but, std::function<bool(const uiBut &)> func)
{
  but->pushed_state_func = func;
  ui_but_update(but);
}

uiBut *uiDefBlockBut(uiBlock *block,
                     uiBlockCreateFunc func,
                     void *arg,
                     const char *str,
                     int x,
                     int y,
                     short width,
                     short height,
                     const char *tip)
{
  uiBut *but = ui_def_but(
      block, UI_BTYPE_BLOCK, 0, str, x, y, width, height, arg, 0.0, 0.0, 0.0, 0.0, tip);
  but->block_create_func = func;
  ui_but_update(but);
  return but;
}

uiBut *uiDefBlockButN(uiBlock *block,
                      uiBlockCreateFunc func,
                      void *argN,
                      const char *str,
                      int x,
                      int y,
                      short width,
                      short height,
                      const char *tip)
{
  uiBut *but = ui_def_but(
      block, UI_BTYPE_BLOCK, 0, str, x, y, width, height, nullptr, 0.0, 0.0, 0.0, 0.0, tip);
  but->block_create_func = func;
  if (but->func_argN) {
    MEM_freeN(but->func_argN);
  }
  but->func_argN = argN;
  ui_but_update(but);
  return but;
}

uiBut *uiDefPulldownBut(uiBlock *block,
                        uiBlockCreateFunc func,
                        void *arg,
                        const char *str,
                        int x,
                        int y,
                        short width,
                        short height,
                        const char *tip)
{
  uiBut *but = ui_def_but(
      block, UI_BTYPE_PULLDOWN, 0, str, x, y, width, height, arg, 0.0, 0.0, 0.0, 0.0, tip);
  but->block_create_func = func;
  ui_but_update(but);
  return but;
}

uiBut *uiDefMenuBut(uiBlock *block,
                    uiMenuCreateFunc func,
                    void *arg,
                    const char *str,
                    int x,
                    int y,
                    short width,
                    short height,
                    const char *tip)
{
  uiBut *but = ui_def_but(
      block, UI_BTYPE_PULLDOWN, 0, str, x, y, width, height, arg, 0.0, 0.0, 0.0, 0.0, tip);
  but->menu_create_func = func;
  ui_but_update(but);
  return but;
}

uiBut *uiDefIconTextMenuBut(uiBlock *block,
                            uiMenuCreateFunc func,
                            void *arg,
                            int icon,
                            const char *str,
                            int x,
                            int y,
                            short width,
                            short height,
                            const char *tip)
{
  uiBut *but = ui_def_but(
      block, UI_BTYPE_PULLDOWN, 0, str, x, y, width, height, arg, 0.0, 0.0, 0.0, 0.0, tip);

  ui_def_but_icon(but, icon, UI_HAS_ICON);

  but->drawflag |= UI_BUT_ICON_LEFT;
  ui_but_submenu_enable(block, but);

  but->menu_create_func = func;
  ui_but_update(but);

  return but;
}

uiBut *uiDefIconMenuBut(uiBlock *block,
                        uiMenuCreateFunc func,
                        void *arg,
                        int icon,
                        int x,
                        int y,
                        short width,
                        short height,
                        const char *tip)
{
  uiBut *but = ui_def_but(
      block, UI_BTYPE_PULLDOWN, 0, "", x, y, width, height, arg, 0.0, 0.0, 0.0, 0.0, tip);

  ui_def_but_icon(but, icon, UI_HAS_ICON);
  but->drawflag &= ~UI_BUT_ICON_LEFT;

  but->menu_create_func = func;
  ui_but_update(but);

  return but;
}

uiBut *uiDefIconTextBlockBut(uiBlock *block,
                             uiBlockCreateFunc func,
                             void *arg,
                             int icon,
                             const char *str,
                             int x,
                             int y,
                             short width,
                             short height,
                             const char *tip)
{
  uiBut *but = ui_def_but(
      block, UI_BTYPE_BLOCK, 0, str, x, y, width, height, arg, 0.0, 0.0, 0.0, 0.0, tip);

  /* XXX temp, old menu calls pass on icon arrow, which is now UI_BUT_ICON_SUBMENU flag */
  if (icon != ICON_RIGHTARROW_THIN) {
    ui_def_but_icon(but, icon, 0);
    but->drawflag |= UI_BUT_ICON_LEFT;
  }
  but->flag |= UI_HAS_ICON;
  ui_but_submenu_enable(block, but);

  but->block_create_func = func;
  ui_but_update(but);

  return but;
}

uiBut *uiDefIconBlockBut(uiBlock *block,
                         uiBlockCreateFunc func,
                         void *arg,
                         int retval,
                         int icon,
                         int x,
                         int y,
                         short width,
                         short height,
                         const char *tip)
{
  uiBut *but = ui_def_but(
      block, UI_BTYPE_BLOCK, retval, "", x, y, width, height, arg, 0.0, 0.0, 0.0, 0.0, tip);

  ui_def_but_icon(but, icon, UI_HAS_ICON);

  but->drawflag |= UI_BUT_ICON_LEFT;

  but->block_create_func = func;
  ui_but_update(but);

  return but;
}

uiBut *uiDefSearchBut(uiBlock *block,
                      void *arg,
                      int retval,
                      int icon,
                      int maxncpy,
                      int x,
                      int y,
                      short width,
                      short height,
                      float a1,
                      float a2,
                      const char *tip)
{
  uiBut *but = ui_def_but(block,
                          UI_BTYPE_SEARCH_MENU,
                          retval,
                          "",
                          x,
                          y,
                          width,
                          height,
                          arg,
                          0.0,
                          maxncpy,
                          a1,
                          a2,
                          tip);

  ui_def_but_icon(but, icon, UI_HAS_ICON);

  but->drawflag |= UI_BUT_ICON_LEFT | UI_BUT_TEXT_LEFT;

  ui_but_update(but);

  return but;
}

void UI_but_func_search_set(uiBut *but,
                            uiButSearchCreateFn search_create_fn,
                            uiButSearchUpdateFn search_update_fn,
                            void *arg,
                            const bool free_arg,
                            uiFreeArgFunc search_arg_free_fn,
                            uiButHandleFunc search_exec_fn,
                            void *active)
{
  uiButSearch *search_but = (uiButSearch *)but;

  BLI_assert(but->type == UI_BTYPE_SEARCH_MENU);

  /* needed since callers don't have access to internal functions
   * (as an alternative we could expose it) */
  if (search_create_fn == nullptr) {
    search_create_fn = ui_searchbox_create_generic;
  }

  if (search_but->arg_free_fn != nullptr) {
    search_but->arg_free_fn(search_but->arg);
    search_but->arg = nullptr;
  }

  search_but->popup_create_fn = search_create_fn;
  search_but->items_update_fn = search_update_fn;
  search_but->item_active = active;

  search_but->arg = arg;
  search_but->arg_free_fn = search_arg_free_fn;

  if (search_exec_fn) {
#ifdef DEBUG
    if (but->func) {
      /* watch this, can be cause of much confusion, see: #47691 */
      printf("%s: warning, overwriting button callback with search function callback!\n",
             __func__);
    }
#endif
    /* Handling will pass the active item as arg2 later, so keep it nullptr here. */
    if (free_arg) {
      UI_but_funcN_set(but, search_exec_fn, search_but->arg, nullptr);
    }
    else {
      UI_but_func_set(but, search_exec_fn, search_but->arg, nullptr);
    }
  }

  /* search buttons show red-alert if item doesn't exist, not for menus. Don't do this for
   * buttons where any result is valid anyway, since any string will be valid anyway. */
  if (0 == (but->block->flag & UI_BLOCK_LOOP) && !search_but->results_are_suggestions) {
    /* skip empty buttons, not all buttons need input, we only show invalid */
    if (but->drawstr[0]) {
      ui_but_search_refresh(search_but);
    }
  }
}

void UI_but_func_search_set_context_menu(uiBut *but, uiButSearchContextMenuFn context_menu_fn)
{
  uiButSearch *but_search = (uiButSearch *)but;
  BLI_assert(but->type == UI_BTYPE_SEARCH_MENU);

  but_search->item_context_menu_fn = context_menu_fn;
}

void UI_but_func_search_set_sep_string(uiBut *but, const char *search_sep_string)
{
  uiButSearch *but_search = (uiButSearch *)but;
  BLI_assert(but->type == UI_BTYPE_SEARCH_MENU);

  but_search->item_sep_string = search_sep_string;
}

void UI_but_func_search_set_tooltip(uiBut *but, uiButSearchTooltipFn tooltip_fn)
{
  uiButSearch *but_search = (uiButSearch *)but;
  BLI_assert(but->type == UI_BTYPE_SEARCH_MENU);

  but_search->item_tooltip_fn = tooltip_fn;
}

void UI_but_func_search_set_listen(uiBut *but, uiButSearchListenFn listen_fn)
{
  uiButSearch *but_search = (uiButSearch *)but;
  BLI_assert(but->type == UI_BTYPE_SEARCH_MENU);
  but_search->listen_fn = listen_fn;
}

void UI_but_func_search_set_results_are_suggestions(uiBut *but, const bool value)
{
  uiButSearch *but_search = (uiButSearch *)but;
  BLI_assert(but->type == UI_BTYPE_SEARCH_MENU);

  but_search->results_are_suggestions = value;
}

/* Callbacks for operator search button. */
static void operator_enum_search_update_fn(
    const bContext *C, void *but, const char *str, uiSearchItems *items, const bool /*is_first*/)
{
  wmOperatorType *ot = ((uiBut *)but)->optype;
  PropertyRNA *prop = ot->prop;

  if (prop == nullptr) {
    printf("%s: %s has no enum property set\n", __func__, ot->idname);
  }
  else if (RNA_property_type(prop) != PROP_ENUM) {
    printf("%s: %s \"%s\" is not an enum property\n",
           __func__,
           ot->idname,
           RNA_property_identifier(prop));
  }
  else {
    /* Will create it if needed! */
    PointerRNA *ptr = UI_but_operator_ptr_get(static_cast<uiBut *>(but));

    bool do_free;
    const EnumPropertyItem *all_items;
    RNA_property_enum_items_gettexted((bContext *)C, ptr, prop, &all_items, nullptr, &do_free);

    StringSearch *search = BLI_string_search_new();
    for (const EnumPropertyItem *item = all_items; item->identifier; item++) {
      BLI_string_search_add(search, item->name, (void *)item, 0);
    }

    const EnumPropertyItem **filtered_items;
    const int filtered_amount = BLI_string_search_query(search, str, (void ***)&filtered_items);

    for (int i = 0; i < filtered_amount; i++) {
      const EnumPropertyItem *item = filtered_items[i];
      /* NOTE: need to give the index rather than the
       * identifier because the enum can be freed */
      if (!UI_search_item_add(items, item->name, POINTER_FROM_INT(item->value), item->icon, 0, 0))
      {
        break;
      }
    }

    MEM_freeN((void *)filtered_items);
    BLI_string_search_free(search);

    if (do_free) {
      MEM_freeN((void *)all_items);
    }
  }
}

static void operator_enum_search_exec_fn(bContext * /*C*/, void *but, void *arg2)
{
  wmOperatorType *ot = ((uiBut *)but)->optype;
  /* Will create it if needed! */
  PointerRNA *opptr = UI_but_operator_ptr_get(static_cast<uiBut *>(but));

  if (ot) {
    if (ot->prop) {
      RNA_property_enum_set(opptr, ot->prop, POINTER_AS_INT(arg2));
      /* We do not call op from here, will be called by button code.
       * ui_apply_but_funcs_after() (in interface_handlers.c)
       * called this func before checking operators,
       * because one of its parameters is the button itself! */
    }
    else {
      printf("%s: op->prop for '%s' is nullptr\n", __func__, ot->idname);
    }
  }
}

uiBut *uiDefSearchButO_ptr(uiBlock *block,
                           wmOperatorType *ot,
                           IDProperty *properties,
                           void *arg,
                           int retval,
                           int icon,
                           int maxncpy,
                           int x,
                           int y,
                           short width,
                           short height,
                           float a1,
                           float a2,
                           const char *tip)
{
  uiBut *but = uiDefSearchBut(block, arg, retval, icon, maxncpy, x, y, width, height, a1, a2, tip);
  UI_but_func_search_set(but,
                         ui_searchbox_create_generic,
                         operator_enum_search_update_fn,
                         but,
                         false,
                         nullptr,
                         operator_enum_search_exec_fn,
                         nullptr);

  but->optype = ot;
  but->opcontext = WM_OP_EXEC_DEFAULT;

  if (properties) {
    PointerRNA *ptr = UI_but_operator_ptr_get(but);
    /* Copy id-properties. */
    ptr->data = IDP_CopyProperty(properties);
  }

  return but;
}

void UI_but_hint_drawstr_set(uiBut *but, const char *string)
{
  ui_but_add_shortcut(but, string, false);
}

void UI_but_icon_indicator_number_set(uiBut *but, const int indicator_number)
{
  UI_icon_text_overlay_init_from_count(&but->icon_overlay_text, indicator_number);
}

void UI_but_node_link_set(uiBut *but, bNodeSocket *socket, const float draw_color[4])
{
  but->flag |= UI_BUT_NODE_LINK;
  but->custom_data = socket;
  rgba_float_to_uchar(but->col, draw_color);
}

void UI_but_number_step_size_set(uiBut *but, float step_size)
{
  uiButNumber *but_number = (uiButNumber *)but;
  BLI_assert(but->type == UI_BTYPE_NUM);

  but_number->step_size = step_size;
  BLI_assert(step_size > 0);
}

void UI_but_number_precision_set(uiBut *but, float precision)
{
  uiButNumber *but_number = (uiButNumber *)but;
  BLI_assert(but->type == UI_BTYPE_NUM);

  but_number->precision = precision;
  /* -1 is a valid value, UI code figures out an appropriate precision then. */
  BLI_assert(precision > -2);
}

void UI_but_focus_on_enter_event(wmWindow *win, uiBut *but)
{
  wmEvent event;
  wm_event_init_from_window(win, &event);

  event.type = EVT_BUT_OPEN;
  event.val = KM_PRESS;
  event.flag = static_cast<eWM_EventFlag>(0);
  event.customdata = but;
  event.customdata_free = false;

  wm_event_add(win, &event);
}

void UI_but_func_hold_set(uiBut *but, uiButHandleHoldFunc func, void *argN)
{
  but->hold_func = func;
  but->hold_argN = argN;
}

void UI_but_string_info_get(bContext *C, uiBut *but, ...)
{
  va_list args;
  uiStringInfo *si;

  PointerRNA *opptr = UI_but_operator_ptr_get(but);

  const EnumPropertyItem *items = nullptr, *item = nullptr;
  int totitems;
  bool free_items = false;

  va_start(args, but);
  while ((si = (uiStringInfo *)va_arg(args, void *))) {
    uiStringInfoType type = si->type;
    char *tmp = nullptr;

    if (type == BUT_GET_TIP_LABEL) {
      if (but->tip_label_func) {
        const std::string tooltip_label = but->tip_label_func(but);
        tmp = BLI_strdupn(tooltip_label.c_str(), tooltip_label.size());
      }
      /* Fallback to the regular label. */
      else {
        type = BUT_GET_LABEL;
      }
    }

    if (type == BUT_GET_LABEL) {
      if (but->str && but->str[0]) {
        const char *str_sep;
        size_t str_len;

        if ((but->flag & UI_BUT_HAS_SEP_CHAR) && (str_sep = strrchr(but->str, UI_SEP_CHAR))) {
          str_len = (str_sep - but->str);
        }
        else {
          str_len = strlen(but->str);
        }

        tmp = BLI_strdupn(but->str, str_len);
      }
      else {
        type = BUT_GET_RNA_LABEL; /* Fail-safe solution... */
      }
    }
    else if (type == BUT_GET_TIP) {
      if (but->tip_func) {
        tmp = but->tip_func(C, but->tip_arg, but->tip);
      }
      else if (but->tip && but->tip[0]) {
        tmp = BLI_strdup(but->tip);
      }
      else {
        type = BUT_GET_RNA_TIP; /* Fail-safe solution... */
      }
    }

    if (type == BUT_GET_RNAPROP_IDENTIFIER) {
      if (but->rnaprop) {
        tmp = BLI_strdup(RNA_property_identifier(but->rnaprop));
      }
    }
    else if (type == BUT_GET_RNASTRUCT_IDENTIFIER) {
      if (but->rnaprop && but->rnapoin.data) {
        tmp = BLI_strdup(RNA_struct_identifier(but->rnapoin.type));
      }
      else if (but->optype) {
        tmp = BLI_strdup(but->optype->idname);
      }
      else if (ELEM(but->type, UI_BTYPE_MENU, UI_BTYPE_PULLDOWN)) {
        MenuType *mt = UI_but_menutype_get(but);
        if (mt) {
          tmp = BLI_strdup(mt->idname);
        }
      }
      else if (but->type == UI_BTYPE_POPOVER) {
        PanelType *pt = UI_but_paneltype_get(but);
        if (pt) {
          tmp = BLI_strdup(pt->idname);
        }
      }
    }
    else if (ELEM(type, BUT_GET_RNA_LABEL, BUT_GET_RNA_TIP)) {
      if (but->rnaprop) {
        if (type == BUT_GET_RNA_LABEL) {
          tmp = BLI_strdup(RNA_property_ui_name(but->rnaprop));
        }
        else {
          const char *t = RNA_property_ui_description(but->rnaprop);
          if (t && t[0]) {
            tmp = BLI_strdup(t);
          }
        }
      }
      else if (but->optype) {
        if (type == BUT_GET_RNA_LABEL) {
          tmp = BLI_strdup(WM_operatortype_name(but->optype, opptr));
        }
        else {
          bContextStore *previous_ctx = CTX_store_get(C);
          CTX_store_set(C, but->context);
          tmp = WM_operatortype_description(C, but->optype, opptr);
          CTX_store_set(C, previous_ctx);
        }
      }
      else if (ELEM(but->type, UI_BTYPE_MENU, UI_BTYPE_PULLDOWN, UI_BTYPE_POPOVER)) {
        {
          MenuType *mt = UI_but_menutype_get(but);
          if (mt) {
            if (type == BUT_GET_RNA_LABEL) {
              tmp = BLI_strdup(CTX_TIP_(mt->translation_context, mt->label));
            }
            else {
              /* Not all menus are from Python. */
              if (mt->rna_ext.srna) {
                const char *t = RNA_struct_ui_description(mt->rna_ext.srna);
                if (t && t[0]) {
                  tmp = BLI_strdup(t);
                }
              }
            }
          }
        }

        if (tmp == nullptr) {
          wmOperatorType *ot = UI_but_operatortype_get_from_enum_menu(but, nullptr);
          if (ot) {
            if (type == BUT_GET_RNA_LABEL) {
              tmp = BLI_strdup(WM_operatortype_name(ot, nullptr));
            }
            else {
              tmp = WM_operatortype_description(C, ot, nullptr);
            }
          }
        }

        if (tmp == nullptr) {
          PanelType *pt = UI_but_paneltype_get(but);
          if (pt) {
            if (type == BUT_GET_RNA_LABEL) {
              tmp = BLI_strdup(CTX_TIP_(pt->translation_context, pt->label));
            }
            else {
              /* Not all panels are from Python. */
              if (pt->rna_ext.srna) {
                /* Panels don't yet have descriptions, this may be added. */
              }
            }
          }
        }
      }
    }
    else if (type == BUT_GET_RNA_LABEL_CONTEXT) {
      const char *_tmp = BLT_I18NCONTEXT_DEFAULT;
      if (but->rnaprop) {
        _tmp = RNA_property_translation_context(but->rnaprop);
      }
      else if (but->optype) {
        _tmp = RNA_struct_translation_context(but->optype->srna);
      }
      else if (ELEM(but->type, UI_BTYPE_MENU, UI_BTYPE_PULLDOWN)) {
        MenuType *mt = UI_but_menutype_get(but);
        if (mt) {
          _tmp = RNA_struct_translation_context(mt->rna_ext.srna);
        }
      }
      if (BLT_is_default_context(_tmp)) {
        _tmp = BLT_I18NCONTEXT_DEFAULT_BPYRNA;
      }
      tmp = BLI_strdup(_tmp);
    }
    else if (ELEM(type, BUT_GET_RNAENUM_IDENTIFIER, BUT_GET_RNAENUM_LABEL, BUT_GET_RNAENUM_TIP)) {
      PointerRNA *ptr = nullptr;
      PropertyRNA *prop = nullptr;
      int value = 0;

      /* get the enum property... */
      if (but->rnaprop && RNA_property_type(but->rnaprop) == PROP_ENUM) {
        /* enum property */
        ptr = &but->rnapoin;
        prop = but->rnaprop;
        value = ELEM(but->type, UI_BTYPE_ROW, UI_BTYPE_TAB) ? int(but->hardmax) :
                                                              int(ui_but_value_get(but));
      }
      else if (but->optype) {
        wmOperatorType *ot = but->optype;

        /* So the context is passed to `itemf` functions. */
        WM_operator_properties_sanitize(opptr, false);

        /* if the default property of the operator is enum and it is set,
         * fetch the tooltip of the selected value so that "Snap" and "Mirror"
         * operator menus in the Anim Editors will show tooltips for the different
         * operations instead of the meaningless generic operator tooltip
         */
        if (ot->prop && RNA_property_type(ot->prop) == PROP_ENUM) {
          if (RNA_struct_contains_property(opptr, ot->prop)) {
            ptr = opptr;
            prop = ot->prop;
            value = RNA_property_enum_get(opptr, ot->prop);
          }
        }
      }

      /* get strings from matching enum item */
      if (ptr && prop) {
        if (!item) {
          int i;

          RNA_property_enum_items_gettexted(C, ptr, prop, &items, &totitems, &free_items);
          for (i = 0, item = items; i < totitems; i++, item++) {
            if (item->identifier[0] && item->value == value) {
              break;
            }
          }
        }
        if (item && item->identifier) {
          if (type == BUT_GET_RNAENUM_IDENTIFIER) {
            tmp = BLI_strdup(item->identifier);
          }
          else if (type == BUT_GET_RNAENUM_LABEL) {
            tmp = BLI_strdup(item->name);
          }
          else if (item->description && item->description[0]) {
            tmp = BLI_strdup(item->description);
          }
        }
      }
    }
    else if (type == BUT_GET_OP_KEYMAP) {
      if (!ui_block_is_menu(but->block)) {
        char buf[128];
        if (ui_but_event_operator_string(C, but, buf, sizeof(buf))) {
          tmp = BLI_strdup(buf);
        }
      }
    }
    else if (type == BUT_GET_PROP_KEYMAP) {
      /* for properties that are bound to one of the context cycle, etc. keys... */
      char buf[128];
      if (ui_but_event_property_operator_string(C, but, buf, sizeof(buf))) {
        tmp = BLI_strdup(buf);
      }
    }

    si->strinfo = tmp;
  }
  va_end(args);

  if (free_items && items) {
    MEM_freeN((void *)items);
  }
}

void UI_but_extra_icon_string_info_get(bContext *C, uiButExtraOpIcon *extra_icon, ...)
{
  va_list args;
  uiStringInfo *si;

  wmOperatorType *optype = UI_but_extra_operator_icon_optype_get(extra_icon);
  PointerRNA *opptr = UI_but_extra_operator_icon_opptr_get(extra_icon);

  va_start(args, extra_icon);
  while ((si = (uiStringInfo *)va_arg(args, void *))) {
    char *tmp = nullptr;

    switch (si->type) {
      case BUT_GET_LABEL:
        tmp = BLI_strdup(WM_operatortype_name(optype, opptr));
        break;
      case BUT_GET_TIP:
        tmp = WM_operatortype_description(C, optype, opptr);
        break;
      case BUT_GET_OP_KEYMAP: {
        char buf[128];
        if (ui_but_extra_icon_event_operator_string(C, extra_icon, buf, sizeof(buf))) {
          tmp = BLI_strdup(buf);
        }
        break;
      }
      default:
        /* Other types not supported. The caller should expect that outcome, no need to message or
         * assert here. */
        break;
    }

    si->strinfo = tmp;
  }
  va_end(args);
}

/* Program Init/Exit */

void UI_init()
{
  ui_resources_init();
}

void UI_init_userdef()
{
  /* Initialize UI variables from values set in the preferences. */
  uiStyleInit();
}

void UI_reinit_font()
{
  uiStyleInit();
}

void UI_exit()
{
  ui_resources_free();
  ui_but_clipboard_free();
}

void UI_interface_tag_script_reload()
{
  ui_interface_tag_script_reload_queries();
}<|MERGE_RESOLUTION|>--- conflicted
+++ resolved
@@ -856,11 +856,7 @@
 
   /* flags from the buttons we want to refresh, may want to add more here... */
   const int flag_copy = UI_BUT_REDALERT | UI_HAS_ICON | UI_SELECT_DRAW;
-<<<<<<< HEAD
-  const int drawflag_copy = UI_BUT_FORCE_TOOLTIP_LABEL;
-=======
   const int drawflag_copy = UI_BUT_HAS_TOOLTIP_LABEL;
->>>>>>> 9d090756
 
   /* still stuff needs to be copied */
   oldbut->rect = but->rect;
@@ -6089,12 +6085,8 @@
 
 void UI_but_func_tooltip_label_set(uiBut *but, std::function<std::string(const uiBut *but)> func)
 {
-<<<<<<< HEAD
-  but->tip_label_func = func;
-=======
   but->tip_label_func = std::move(func);
   UI_but_drawflag_enable(but, UI_BUT_HAS_TOOLTIP_LABEL);
->>>>>>> 9d090756
 }
 
 void UI_but_func_tooltip_set(uiBut *but, uiButToolTipFunc func, void *arg, uiFreeArgFunc free_arg)
