/* SPDX-License-Identifier: GPL-2.0-or-later
 * Copyright 2008 Blender Foundation. All rights reserved. */

/** \file
 * \ingroup spview3d
 */

#include <cfloat>
#include <cmath>
#include <cstdio>
#include <cstring>

#include "DNA_action_types.h"
#include "DNA_armature_types.h"
#include "DNA_curve_types.h"
#include "DNA_gpencil_types.h"
#include "DNA_mesh_types.h"
#include "DNA_meshdata_types.h"
#include "DNA_meta_types.h"
#include "DNA_object_types.h"
#include "DNA_scene_types.h"
#include "DNA_tracking_types.h"

#include "MEM_guardedalloc.h"

#include "BLI_bitmap.h"
#include "BLI_lasso_2d.h"
#include "BLI_linklist.h"
#include "BLI_listbase.h"
#include "BLI_math.h"
#include "BLI_math_bits.h"
#include "BLI_rect.h"
#include "BLI_string.h"
#include "BLI_task.hh"
#include "BLI_utildefines.h"
#include "BLI_vector.hh"

#ifdef __BIG_ENDIAN__
#  include "BLI_endian_switch.h"
#endif

/* vertex box select */
#include "BKE_global.h"
#include "BKE_main.h"
#include "IMB_imbuf.h"
#include "IMB_imbuf_types.h"

#include "BKE_action.h"
#include "BKE_armature.h"
#include "BKE_attribute.hh"
#include "BKE_context.h"
#include "BKE_curve.h"
#include "BKE_editmesh.h"
#include "BKE_layer.h"
#include "BKE_mball.h"
#include "BKE_mesh.h"
#include "BKE_object.h"
#include "BKE_paint.h"
#include "BKE_scene.h"
#include "BKE_tracking.h"
#include "BKE_workspace.h"

#include "WM_api.h"
#include "WM_toolsystem.h"
#include "WM_types.h"

#include "RNA_access.h"
#include "RNA_define.h"
#include "RNA_enum_types.h"

#include "ED_armature.h"
#include "ED_curve.h"
#include "ED_curves.h"
#include "ED_gpencil.h"
#include "ED_lattice.h"
#include "ED_mball.h"
#include "ED_mesh.h"
#include "ED_object.h"
#include "ED_outliner.h"
#include "ED_particle.h"
#include "ED_screen.h"
#include "ED_sculpt.h"
#include "ED_select_utils.h"

#include "UI_interface.h"
#include "UI_resources.h"

#include "GPU_matrix.h"
#include "GPU_select.h"

#include "DEG_depsgraph.h"
#include "DEG_depsgraph_query.h"

#include "DRW_engine.h"
#include "DRW_select_buffer.h"

#include "view3d_intern.h" /* own include */

// #include "PIL_time_utildefines.h"

/* -------------------------------------------------------------------- */
/** \name Public Utilities
 * \{ */

float ED_view3d_select_dist_px(void)
{
  return 75.0f * U.pixelsize;
}

void ED_view3d_viewcontext_init(bContext *C, ViewContext *vc, Depsgraph *depsgraph)
{
  /* TODO: should return whether there is valid context to continue. */

  memset(vc, 0, sizeof(ViewContext));
  vc->C = C;
  vc->region = CTX_wm_region(C);
  vc->bmain = CTX_data_main(C);
  vc->depsgraph = depsgraph;
  vc->scene = CTX_data_scene(C);
  vc->view_layer = CTX_data_view_layer(C);
  vc->v3d = CTX_wm_view3d(C);
  vc->win = CTX_wm_window(C);
  vc->rv3d = CTX_wm_region_view3d(C);
  vc->obact = CTX_data_active_object(C);
  vc->obedit = CTX_data_edit_object(C);
}

void ED_view3d_viewcontext_init_object(ViewContext *vc, Object *obact)
{
  vc->obact = obact;
  /* See public doc-string for rationale on checking the existing values first. */
  if (vc->obedit) {
    BLI_assert(BKE_object_is_in_editmode(obact));
    vc->obedit = obact;
    if (vc->em) {
      vc->em = BKE_editmesh_from_object(vc->obedit);
    }
  }
}

/** \} */

/* -------------------------------------------------------------------- */
/** \name Internal Object Utilities
 * \{ */

static bool object_deselect_all_visible(const Scene *scene, ViewLayer *view_layer, View3D *v3d)
{
  bool changed = false;
  BKE_view_layer_synced_ensure(scene, view_layer);
  LISTBASE_FOREACH (Base *, base, BKE_view_layer_object_bases_get(view_layer)) {
    if (base->flag & BASE_SELECTED) {
      if (BASE_SELECTABLE(v3d, base)) {
        ED_object_base_select(base, BA_DESELECT);
        changed = true;
      }
    }
  }
  return changed;
}

/* deselect all except b */
static bool object_deselect_all_except(const Scene *scene, ViewLayer *view_layer, Base *b)
{
  bool changed = false;
  BKE_view_layer_synced_ensure(scene, view_layer);
  LISTBASE_FOREACH (Base *, base, BKE_view_layer_object_bases_get(view_layer)) {
    if (base->flag & BASE_SELECTED) {
      if (b != base) {
        ED_object_base_select(base, BA_DESELECT);
        changed = true;
      }
    }
  }
  return changed;
}

/** \} */

/* -------------------------------------------------------------------- */
/** \name Internal Edit-Mesh Select Buffer Wrapper
 *
 * Avoid duplicate code when using edit-mode selection,
 * actual logic is handled outside of this function.
 *
 * \note Currently this #EDBMSelectID_Context which is mesh specific
 * however the logic could also be used for non-meshes too.
 *
 * \{ */

struct EditSelectBuf_Cache {
  BLI_bitmap *select_bitmap;
};

static void editselect_buf_cache_init(ViewContext *vc, short select_mode)
{
  if (vc->obedit) {
    uint bases_len = 0;
    Base **bases = BKE_view_layer_array_from_bases_in_edit_mode(
        vc->scene, vc->view_layer, vc->v3d, &bases_len);

    DRW_select_buffer_context_create(bases, bases_len, select_mode);
    MEM_freeN(bases);
  }
  else {
    /* Use for paint modes, currently only a single object at a time. */
    if (vc->obact) {
      BKE_view_layer_synced_ensure(vc->scene, vc->view_layer);
      Base *base = BKE_view_layer_base_find(vc->view_layer, vc->obact);
      DRW_select_buffer_context_create(&base, 1, select_mode);
    }
  }
}

static void editselect_buf_cache_free(EditSelectBuf_Cache *esel)
{
  MEM_SAFE_FREE(esel->select_bitmap);
}

static void editselect_buf_cache_free_voidp(void *esel_voidp)
{
  editselect_buf_cache_free(static_cast<EditSelectBuf_Cache *>(esel_voidp));
  MEM_freeN(esel_voidp);
}

static void editselect_buf_cache_init_with_generic_userdata(wmGenericUserData *wm_userdata,
                                                            ViewContext *vc,
                                                            short select_mode)
{
  EditSelectBuf_Cache *esel = MEM_cnew<EditSelectBuf_Cache>(__func__);
  wm_userdata->data = esel;
  wm_userdata->free_fn = editselect_buf_cache_free_voidp;
  wm_userdata->use_free = true;
  editselect_buf_cache_init(vc, select_mode);
}

/** \} */

/* -------------------------------------------------------------------- */
/** \name Internal Edit-Mesh Utilities
 * \{ */

static bool edbm_backbuf_check_and_select_verts(EditSelectBuf_Cache *esel,
                                                Depsgraph *depsgraph,
                                                Object *ob,
                                                BMEditMesh *em,
                                                const eSelectOp sel_op)
{
  BMVert *eve;
  BMIter iter;
  bool changed = false;

  const BLI_bitmap *select_bitmap = esel->select_bitmap;
  uint index = DRW_select_buffer_context_offset_for_object_elem(depsgraph, ob, SCE_SELECT_VERTEX);
  if (index == 0) {
    return false;
  }

  index -= 1;
  BM_ITER_MESH (eve, &iter, em->bm, BM_VERTS_OF_MESH) {
    if (!BM_elem_flag_test(eve, BM_ELEM_HIDDEN)) {
      const bool is_select = BM_elem_flag_test(eve, BM_ELEM_SELECT);
      const bool is_inside = BLI_BITMAP_TEST_BOOL(select_bitmap, index);
      const int sel_op_result = ED_select_op_action_deselected(sel_op, is_select, is_inside);
      if (sel_op_result != -1) {
        BM_vert_select_set(em->bm, eve, sel_op_result);
        changed = true;
      }
    }
    index++;
  }
  return changed;
}

static bool edbm_backbuf_check_and_select_edges(EditSelectBuf_Cache *esel,
                                                Depsgraph *depsgraph,
                                                Object *ob,
                                                BMEditMesh *em,
                                                const eSelectOp sel_op)
{
  BMEdge *eed;
  BMIter iter;
  bool changed = false;

  const BLI_bitmap *select_bitmap = esel->select_bitmap;
  uint index = DRW_select_buffer_context_offset_for_object_elem(depsgraph, ob, SCE_SELECT_EDGE);
  if (index == 0) {
    return false;
  }

  index -= 1;
  BM_ITER_MESH (eed, &iter, em->bm, BM_EDGES_OF_MESH) {
    if (!BM_elem_flag_test(eed, BM_ELEM_HIDDEN)) {
      const bool is_select = BM_elem_flag_test(eed, BM_ELEM_SELECT);
      const bool is_inside = BLI_BITMAP_TEST_BOOL(select_bitmap, index);
      const int sel_op_result = ED_select_op_action_deselected(sel_op, is_select, is_inside);
      if (sel_op_result != -1) {
        BM_edge_select_set(em->bm, eed, sel_op_result);
        changed = true;
      }
    }
    index++;
  }
  return changed;
}

static bool edbm_backbuf_check_and_select_faces(EditSelectBuf_Cache *esel,
                                                Depsgraph *depsgraph,
                                                Object *ob,
                                                BMEditMesh *em,
                                                const eSelectOp sel_op)
{
  BMFace *efa;
  BMIter iter;
  bool changed = false;

  const BLI_bitmap *select_bitmap = esel->select_bitmap;
  uint index = DRW_select_buffer_context_offset_for_object_elem(depsgraph, ob, SCE_SELECT_FACE);
  if (index == 0) {
    return false;
  }

  index -= 1;
  BM_ITER_MESH (efa, &iter, em->bm, BM_FACES_OF_MESH) {
    if (!BM_elem_flag_test(efa, BM_ELEM_HIDDEN)) {
      const bool is_select = BM_elem_flag_test(efa, BM_ELEM_SELECT);
      const bool is_inside = BLI_BITMAP_TEST_BOOL(select_bitmap, index);
      const int sel_op_result = ED_select_op_action_deselected(sel_op, is_select, is_inside);
      if (sel_op_result != -1) {
        BM_face_select_set(em->bm, efa, sel_op_result);
        changed = true;
      }
    }
    index++;
  }
  return changed;
}

/* object mode, edbm_ prefix is confusing here, rename? */
static bool edbm_backbuf_check_and_select_verts_obmode(Mesh *me,
                                                       EditSelectBuf_Cache *esel,
                                                       const eSelectOp sel_op)
{
  using namespace blender;
  bool changed = false;

  const BLI_bitmap *select_bitmap = esel->select_bitmap;

  bke::MutableAttributeAccessor attributes = me->attributes_for_write();
  bke::SpanAttributeWriter<bool> select_vert = attributes.lookup_or_add_for_write_span<bool>(
      ".select_vert", ATTR_DOMAIN_POINT);
  const VArray<bool> hide_vert = attributes.lookup_or_default<bool>(
      ".hide_vert", ATTR_DOMAIN_POINT, false);

  for (int index = 0; index < me->totvert; index++) {
    if (!hide_vert[index]) {
      const bool is_select = select_vert.span[index];
      const bool is_inside = BLI_BITMAP_TEST_BOOL(select_bitmap, index);
      const int sel_op_result = ED_select_op_action_deselected(sel_op, is_select, is_inside);
      if (sel_op_result != -1) {
        select_vert.span[index] = sel_op_result == 1;
        changed = true;
      }
    }
  }
  select_vert.finish();
  return changed;
}

/* object mode, edbm_ prefix is confusing here, rename? */
static bool edbm_backbuf_check_and_select_faces_obmode(Mesh *me,
                                                       EditSelectBuf_Cache *esel,
                                                       const eSelectOp sel_op)
{
  using namespace blender;
  bool changed = false;

  const BLI_bitmap *select_bitmap = esel->select_bitmap;

  bke::MutableAttributeAccessor attributes = me->attributes_for_write();
  bke::SpanAttributeWriter<bool> select_poly = attributes.lookup_or_add_for_write_span<bool>(
      ".select_poly", ATTR_DOMAIN_FACE);
  const VArray<bool> hide_poly = attributes.lookup_or_default<bool>(
      ".hide_poly", ATTR_DOMAIN_FACE, false);

  for (int index = 0; index < me->totpoly; index++) {
    if (!hide_poly[index]) {
      const bool is_select = select_poly.span[index];
      const bool is_inside = BLI_BITMAP_TEST_BOOL(select_bitmap, index);
      const int sel_op_result = ED_select_op_action_deselected(sel_op, is_select, is_inside);
      if (sel_op_result != -1) {
        select_poly.span[index] = sel_op_result == 1;
        changed = true;
      }
    }
  }
  select_poly.finish();
  return changed;
}

/** \} */

/* -------------------------------------------------------------------- */
/** \name Lasso Select
 * \{ */

struct LassoSelectUserData {
  ViewContext *vc;
  const rcti *rect;
  const rctf *rect_fl;
  rctf _rect_fl;
  const int (*mcoords)[2];
  int mcoords_len;
  eSelectOp sel_op;
  eBezTriple_Flag select_flag;

  /* runtime */
  int pass;
  bool is_done;
  bool is_changed;
};

static void view3d_userdata_lassoselect_init(LassoSelectUserData *r_data,
                                             ViewContext *vc,
                                             const rcti *rect,
                                             const int (*mcoords)[2],
                                             const int mcoords_len,
                                             const eSelectOp sel_op)
{
  r_data->vc = vc;

  r_data->rect = rect;
  r_data->rect_fl = &r_data->_rect_fl;
  BLI_rctf_rcti_copy(&r_data->_rect_fl, rect);

  r_data->mcoords = mcoords;
  r_data->mcoords_len = mcoords_len;
  r_data->sel_op = sel_op;
  /* SELECT by default, but can be changed if needed (only few cases use and respect this). */
  r_data->select_flag = (eBezTriple_Flag)SELECT;

  /* runtime */
  r_data->pass = 0;
  r_data->is_done = false;
  r_data->is_changed = false;
}

static bool view3d_selectable_data(bContext *C)
{
  Object *ob = CTX_data_active_object(C);

  if (!ED_operator_region_view3d_active(C)) {
    return false;
  }

  if (ob) {
    if (ob->mode & OB_MODE_EDIT) {
      if (ob->type == OB_FONT) {
        return false;
      }
    }
    else {
      if ((ob->mode & (OB_MODE_VERTEX_PAINT | OB_MODE_WEIGHT_PAINT | OB_MODE_TEXTURE_PAINT)) &&
          !BKE_paint_select_elem_test(ob)) {
        return false;
      }
    }
  }

  return true;
}

/* helper also for box_select */
static bool edge_fully_inside_rect(const rctf *rect, const float v1[2], const float v2[2])
{
  return BLI_rctf_isect_pt_v(rect, v1) && BLI_rctf_isect_pt_v(rect, v2);
}

static bool edge_inside_rect(const rctf *rect, const float v1[2], const float v2[2])
{
  int d1, d2, d3, d4;

  /* check points in rect */
  if (edge_fully_inside_rect(rect, v1, v2)) {
    return true;
  }

  /* check points completely out rect */
  if (v1[0] < rect->xmin && v2[0] < rect->xmin) {
    return false;
  }
  if (v1[0] > rect->xmax && v2[0] > rect->xmax) {
    return false;
  }
  if (v1[1] < rect->ymin && v2[1] < rect->ymin) {
    return false;
  }
  if (v1[1] > rect->ymax && v2[1] > rect->ymax) {
    return false;
  }

  /* simple check lines intersecting. */
  d1 = (v1[1] - v2[1]) * (v1[0] - rect->xmin) + (v2[0] - v1[0]) * (v1[1] - rect->ymin);
  d2 = (v1[1] - v2[1]) * (v1[0] - rect->xmin) + (v2[0] - v1[0]) * (v1[1] - rect->ymax);
  d3 = (v1[1] - v2[1]) * (v1[0] - rect->xmax) + (v2[0] - v1[0]) * (v1[1] - rect->ymax);
  d4 = (v1[1] - v2[1]) * (v1[0] - rect->xmax) + (v2[0] - v1[0]) * (v1[1] - rect->ymin);

  if (d1 < 0 && d2 < 0 && d3 < 0 && d4 < 0) {
    return false;
  }
  if (d1 > 0 && d2 > 0 && d3 > 0 && d4 > 0) {
    return false;
  }

  return true;
}

static void do_lasso_select_pose__do_tag(void *userData,
                                         bPoseChannel *pchan,
                                         const float screen_co_a[2],
                                         const float screen_co_b[2])
{
  LassoSelectUserData *data = static_cast<LassoSelectUserData *>(userData);
  const bArmature *arm = static_cast<bArmature *>(data->vc->obact->data);
  if (!PBONE_SELECTABLE(arm, pchan->bone)) {
    return;
  }

  if (BLI_rctf_isect_segment(data->rect_fl, screen_co_a, screen_co_b) &&
      BLI_lasso_is_edge_inside(
          data->mcoords, data->mcoords_len, UNPACK2(screen_co_a), UNPACK2(screen_co_b), INT_MAX)) {
    pchan->bone->flag |= BONE_DONE;
    data->is_changed = true;
  }
}
static void do_lasso_tag_pose(ViewContext *vc,
                              Object *ob,
                              const int mcoords[][2],
                              const int mcoords_len)
{
  ViewContext vc_tmp;
  LassoSelectUserData data;
  rcti rect;

  if ((ob->type != OB_ARMATURE) || (ob->pose == nullptr)) {
    return;
  }

  vc_tmp = *vc;
  vc_tmp.obact = ob;

  BLI_lasso_boundbox(&rect, mcoords, mcoords_len);

  view3d_userdata_lassoselect_init(
      &data, vc, &rect, mcoords, mcoords_len, static_cast<eSelectOp>(0));

  ED_view3d_init_mats_rv3d(vc_tmp.obact, vc->rv3d);

  /* Treat bones as clipped segments (no joints). */
  pose_foreachScreenBone(&vc_tmp,
                         do_lasso_select_pose__do_tag,
                         &data,
                         V3D_PROJ_TEST_CLIP_DEFAULT | V3D_PROJ_TEST_CLIP_CONTENT_DEFAULT);
}

static bool do_lasso_select_objects(ViewContext *vc,
                                    const int mcoords[][2],
                                    const int mcoords_len,
                                    const eSelectOp sel_op)
{
  View3D *v3d = vc->v3d;

  bool changed = false;
  if (SEL_OP_USE_PRE_DESELECT(sel_op)) {
    changed |= object_deselect_all_visible(vc->scene, vc->view_layer, vc->v3d);
  }
  BKE_view_layer_synced_ensure(vc->scene, vc->view_layer);
  LISTBASE_FOREACH (Base *, base, BKE_view_layer_object_bases_get(vc->view_layer)) {
    if (BASE_SELECTABLE(v3d, base)) { /* Use this to avoid unnecessary lasso look-ups. */
      float region_co[2];
      const bool is_select = base->flag & BASE_SELECTED;
      const bool is_inside = (ED_view3d_project_base(vc->region, base, region_co) ==
                              V3D_PROJ_RET_OK) &&
                             BLI_lasso_is_point_inside(mcoords,
                                                       mcoords_len,
                                                       int(region_co[0]),
                                                       int(region_co[1]),
                                                       /* Dummy value. */
                                                       INT_MAX);
      const int sel_op_result = ED_select_op_action_deselected(sel_op, is_select, is_inside);
      if (sel_op_result != -1) {
        ED_object_base_select(base, sel_op_result ? BA_SELECT : BA_DESELECT);
        changed = true;
      }
    }
  }

  if (changed) {
    DEG_id_tag_update(&vc->scene->id, ID_RECALC_SELECT);
    WM_main_add_notifier(NC_SCENE | ND_OB_SELECT, vc->scene);
  }
  return changed;
}

/**
 * Use for lasso & box select.
 */
static blender::Vector<Base *> do_pose_tag_select_op_prepare(ViewContext *vc)
{
  blender::Vector<Base *> bases;

  FOREACH_BASE_IN_MODE_BEGIN (
      vc->scene, vc->view_layer, vc->v3d, OB_ARMATURE, OB_MODE_POSE, base_iter) {
    Object *ob_iter = base_iter->object;
    bArmature *arm = static_cast<bArmature *>(ob_iter->data);
    LISTBASE_FOREACH (bPoseChannel *, pchan, &ob_iter->pose->chanbase) {
      Bone *bone = pchan->bone;
      bone->flag &= ~BONE_DONE;
    }
    arm->id.tag |= LIB_TAG_DOIT;
    ob_iter->id.tag &= ~LIB_TAG_DOIT;
    bases.append(base_iter);
  }
  FOREACH_BASE_IN_MODE_END;
  return bases;
}

static bool do_pose_tag_select_op_exec(blender::MutableSpan<Base *> bases, const eSelectOp sel_op)
{
  bool changed_multi = false;

  if (SEL_OP_USE_PRE_DESELECT(sel_op)) {
    for (const int i : bases.index_range()) {
      Base *base_iter = bases[i];
      Object *ob_iter = base_iter->object;
      if (ED_pose_deselect_all(ob_iter, SEL_DESELECT, false)) {
        ED_pose_bone_select_tag_update(ob_iter);
        changed_multi = true;
      }
    }
  }

  for (const int i : bases.index_range()) {
    Base *base_iter = bases[i];
    Object *ob_iter = base_iter->object;
    bArmature *arm = static_cast<bArmature *>(ob_iter->data);

    /* Don't handle twice. */
    if (arm->id.tag & LIB_TAG_DOIT) {
      arm->id.tag &= ~LIB_TAG_DOIT;
    }
    else {
      continue;
    }

    bool changed = true;
    LISTBASE_FOREACH (bPoseChannel *, pchan, &ob_iter->pose->chanbase) {
      Bone *bone = pchan->bone;
      if ((bone->flag & BONE_UNSELECTABLE) == 0) {
        const bool is_select = bone->flag & BONE_SELECTED;
        const bool is_inside = bone->flag & BONE_DONE;
        const int sel_op_result = ED_select_op_action_deselected(sel_op, is_select, is_inside);
        if (sel_op_result != -1) {
          SET_FLAG_FROM_TEST(bone->flag, sel_op_result, BONE_SELECTED);
          if (sel_op_result == 0) {
            if (arm->act_bone == bone) {
              arm->act_bone = nullptr;
            }
          }
          changed = true;
        }
      }
    }
    if (changed) {
      ED_pose_bone_select_tag_update(ob_iter);
      changed_multi = true;
    }
  }
  return changed_multi;
}

static bool do_lasso_select_pose(ViewContext *vc,
                                 const int mcoords[][2],
                                 const int mcoords_len,
                                 const eSelectOp sel_op)
{
  blender::Vector<Base *> bases = do_pose_tag_select_op_prepare(vc);

  for (const int i : bases.index_range()) {
    Base *base_iter = bases[i];
    Object *ob_iter = base_iter->object;
    do_lasso_tag_pose(vc, ob_iter, mcoords, mcoords_len);
  }

  const bool changed_multi = do_pose_tag_select_op_exec(bases, sel_op);
  if (changed_multi) {
    DEG_id_tag_update(&vc->scene->id, ID_RECALC_SELECT);
    WM_main_add_notifier(NC_SCENE | ND_OB_SELECT, vc->scene);
  }

  return changed_multi;
}

static void do_lasso_select_mesh__doSelectVert(void *userData,
                                               BMVert *eve,
                                               const float screen_co[2],
                                               int /*index*/)
{
  LassoSelectUserData *data = static_cast<LassoSelectUserData *>(userData);
  const bool is_select = BM_elem_flag_test(eve, BM_ELEM_SELECT);
  const bool is_inside =
      (BLI_rctf_isect_pt_v(data->rect_fl, screen_co) &&
       BLI_lasso_is_point_inside(
           data->mcoords, data->mcoords_len, screen_co[0], screen_co[1], IS_CLIPPED));
  const int sel_op_result = ED_select_op_action_deselected(data->sel_op, is_select, is_inside);
  if (sel_op_result != -1) {
    BM_vert_select_set(data->vc->em->bm, eve, sel_op_result);
    data->is_changed = true;
  }
}
struct LassoSelectUserData_ForMeshEdge {
  LassoSelectUserData *data;
  EditSelectBuf_Cache *esel;
  uint backbuf_offset;
};
static void do_lasso_select_mesh__doSelectEdge_pass0(void *user_data,
                                                     BMEdge *eed,
                                                     const float screen_co_a[2],
                                                     const float screen_co_b[2],
                                                     int index)
{
  LassoSelectUserData_ForMeshEdge *data_for_edge = static_cast<LassoSelectUserData_ForMeshEdge *>(
      user_data);
  LassoSelectUserData *data = data_for_edge->data;
  bool is_visible = true;
  if (data_for_edge->backbuf_offset) {
    uint bitmap_inedx = data_for_edge->backbuf_offset + index - 1;
    is_visible = BLI_BITMAP_TEST_BOOL(data_for_edge->esel->select_bitmap, bitmap_inedx);
  }

  const bool is_select = BM_elem_flag_test(eed, BM_ELEM_SELECT);
  const bool is_inside =
      (is_visible && edge_fully_inside_rect(data->rect_fl, screen_co_a, screen_co_b) &&
       BLI_lasso_is_point_inside(
           data->mcoords, data->mcoords_len, UNPACK2(screen_co_a), IS_CLIPPED) &&
       BLI_lasso_is_point_inside(
           data->mcoords, data->mcoords_len, UNPACK2(screen_co_b), IS_CLIPPED));
  const int sel_op_result = ED_select_op_action_deselected(data->sel_op, is_select, is_inside);
  if (sel_op_result != -1) {
    BM_edge_select_set(data->vc->em->bm, eed, sel_op_result);
    data->is_done = true;
    data->is_changed = true;
  }
}
static void do_lasso_select_mesh__doSelectEdge_pass1(void *user_data,
                                                     BMEdge *eed,
                                                     const float screen_co_a[2],
                                                     const float screen_co_b[2],
                                                     int index)
{
  LassoSelectUserData_ForMeshEdge *data_for_edge = static_cast<LassoSelectUserData_ForMeshEdge *>(
      user_data);
  LassoSelectUserData *data = data_for_edge->data;
  bool is_visible = true;
  if (data_for_edge->backbuf_offset) {
    uint bitmap_inedx = data_for_edge->backbuf_offset + index - 1;
    is_visible = BLI_BITMAP_TEST_BOOL(data_for_edge->esel->select_bitmap, bitmap_inedx);
  }

  const bool is_select = BM_elem_flag_test(eed, BM_ELEM_SELECT);
  const bool is_inside = (is_visible && BLI_lasso_is_edge_inside(data->mcoords,
                                                                 data->mcoords_len,
                                                                 UNPACK2(screen_co_a),
                                                                 UNPACK2(screen_co_b),
                                                                 IS_CLIPPED));
  const int sel_op_result = ED_select_op_action_deselected(data->sel_op, is_select, is_inside);
  if (sel_op_result != -1) {
    BM_edge_select_set(data->vc->em->bm, eed, sel_op_result);
    data->is_changed = true;
  }
}

static void do_lasso_select_mesh__doSelectFace(void *userData,
                                               BMFace *efa,
                                               const float screen_co[2],
                                               int /*index*/)
{
  LassoSelectUserData *data = static_cast<LassoSelectUserData *>(userData);
  const bool is_select = BM_elem_flag_test(efa, BM_ELEM_SELECT);
  const bool is_inside =
      (BLI_rctf_isect_pt_v(data->rect_fl, screen_co) &&
       BLI_lasso_is_point_inside(
           data->mcoords, data->mcoords_len, screen_co[0], screen_co[1], IS_CLIPPED));
  const int sel_op_result = ED_select_op_action_deselected(data->sel_op, is_select, is_inside);
  if (sel_op_result != -1) {
    BM_face_select_set(data->vc->em->bm, efa, sel_op_result);
    data->is_changed = true;
  }
}

static bool do_lasso_select_mesh(ViewContext *vc,
                                 wmGenericUserData *wm_userdata,
                                 const int mcoords[][2],
                                 const int mcoords_len,
                                 const eSelectOp sel_op)
{
  LassoSelectUserData data;
  ToolSettings *ts = vc->scene->toolsettings;
  rcti rect;

  /* set editmesh */
  vc->em = BKE_editmesh_from_object(vc->obedit);

  BLI_lasso_boundbox(&rect, mcoords, mcoords_len);

  view3d_userdata_lassoselect_init(&data, vc, &rect, mcoords, mcoords_len, sel_op);

  if (SEL_OP_USE_PRE_DESELECT(sel_op)) {
    if (vc->em->bm->totvertsel) {
      EDBM_flag_disable_all(vc->em, BM_ELEM_SELECT);
      data.is_changed = true;
    }
  }

  /* for non zbuf projections, don't change the GL state */
  ED_view3d_init_mats_rv3d(vc->obedit, vc->rv3d);

  GPU_matrix_set(vc->rv3d->viewmat);

  const bool use_zbuf = !XRAY_FLAG_ENABLED(vc->v3d);

  EditSelectBuf_Cache *esel = static_cast<EditSelectBuf_Cache *>(wm_userdata->data);
  if (use_zbuf) {
    if (wm_userdata->data == nullptr) {
      editselect_buf_cache_init_with_generic_userdata(wm_userdata, vc, ts->selectmode);
      esel = static_cast<EditSelectBuf_Cache *>(wm_userdata->data);
      esel->select_bitmap = DRW_select_buffer_bitmap_from_poly(
          vc->depsgraph, vc->region, vc->v3d, mcoords, mcoords_len, &rect, nullptr);
    }
  }

  if (ts->selectmode & SCE_SELECT_VERTEX) {
    if (use_zbuf) {
      data.is_changed |= edbm_backbuf_check_and_select_verts(
          esel, vc->depsgraph, vc->obedit, vc->em, sel_op);
    }
    else {
      mesh_foreachScreenVert(
          vc, do_lasso_select_mesh__doSelectVert, &data, V3D_PROJ_TEST_CLIP_DEFAULT);
    }
  }
  if (ts->selectmode & SCE_SELECT_EDGE) {
    /* Does both use_zbuf and non-use_zbuf versions (need screen cos for both) */
    LassoSelectUserData_ForMeshEdge data_for_edge{};
    data_for_edge.data = &data;
    data_for_edge.esel = use_zbuf ? esel : nullptr;
    data_for_edge.backbuf_offset = use_zbuf ? DRW_select_buffer_context_offset_for_object_elem(
                                                  vc->depsgraph, vc->obedit, SCE_SELECT_EDGE) :
                                              0;

    const eV3DProjTest clip_flag = V3D_PROJ_TEST_CLIP_NEAR |
                                   (use_zbuf ? (eV3DProjTest)0 : V3D_PROJ_TEST_CLIP_BB);
    /* Fully inside. */
    mesh_foreachScreenEdge_clip_bb_segment(
        vc, do_lasso_select_mesh__doSelectEdge_pass0, &data_for_edge, clip_flag);
    if (data.is_done == false) {
      /* Fall back to partially inside.
       * Clip content to account for edges partially behind the view. */
      mesh_foreachScreenEdge_clip_bb_segment(vc,
                                             do_lasso_select_mesh__doSelectEdge_pass1,
                                             &data_for_edge,
                                             clip_flag | V3D_PROJ_TEST_CLIP_CONTENT_DEFAULT);
    }
  }

  if (ts->selectmode & SCE_SELECT_FACE) {
    if (use_zbuf) {
      data.is_changed |= edbm_backbuf_check_and_select_faces(
          esel, vc->depsgraph, vc->obedit, vc->em, sel_op);
    }
    else {
      mesh_foreachScreenFace(
          vc, do_lasso_select_mesh__doSelectFace, &data, V3D_PROJ_TEST_CLIP_DEFAULT);
    }
  }

  if (data.is_changed) {
    EDBM_selectmode_flush(vc->em);
  }
  return data.is_changed;
}

static void do_lasso_select_curve__doSelect(void *userData,
                                            Nurb * /*nu*/,
                                            BPoint *bp,
                                            BezTriple *bezt,
                                            int beztindex,
                                            bool handles_visible,
                                            const float screen_co[2])
{
  LassoSelectUserData *data = static_cast<LassoSelectUserData *>(userData);

  const bool is_inside = BLI_lasso_is_point_inside(
      data->mcoords, data->mcoords_len, screen_co[0], screen_co[1], IS_CLIPPED);
  if (bp) {
    const bool is_select = bp->f1 & SELECT;
    const int sel_op_result = ED_select_op_action_deselected(data->sel_op, is_select, is_inside);
    if (sel_op_result != -1) {
      SET_FLAG_FROM_TEST(bp->f1, sel_op_result, data->select_flag);
      data->is_changed = true;
    }
  }
  else {
    if (!handles_visible) {
      /* can only be (beztindex == 1) here since handles are hidden */
      const bool is_select = bezt->f2 & SELECT;
      const int sel_op_result = ED_select_op_action_deselected(data->sel_op, is_select, is_inside);
      if (sel_op_result != -1) {
        SET_FLAG_FROM_TEST(bezt->f2, sel_op_result, data->select_flag);
      }
      bezt->f1 = bezt->f3 = bezt->f2;
      data->is_changed = true;
    }
    else {
      uint8_t *flag_p = (&bezt->f1) + beztindex;
      const bool is_select = *flag_p & SELECT;
      const int sel_op_result = ED_select_op_action_deselected(data->sel_op, is_select, is_inside);
      if (sel_op_result != -1) {
        SET_FLAG_FROM_TEST(*flag_p, sel_op_result, data->select_flag);
        data->is_changed = true;
      }
    }
  }
}

static bool do_lasso_select_curve(ViewContext *vc,
                                  const int mcoords[][2],
                                  const int mcoords_len,
                                  const eSelectOp sel_op)
{
  const bool deselect_all = (sel_op == SEL_OP_SET);
  LassoSelectUserData data;
  rcti rect;

  BLI_lasso_boundbox(&rect, mcoords, mcoords_len);

  view3d_userdata_lassoselect_init(&data, vc, &rect, mcoords, mcoords_len, sel_op);

  Curve *curve = (Curve *)vc->obedit->data;
  ListBase *nurbs = BKE_curve_editNurbs_get(curve);

  /* For deselect all, items to be selected are tagged with temp flag. Clear that first. */
  if (deselect_all) {
    BKE_nurbList_flag_set(nurbs, BEZT_FLAG_TEMP_TAG, false);
    data.select_flag = BEZT_FLAG_TEMP_TAG;
  }

  ED_view3d_init_mats_rv3d(vc->obedit, vc->rv3d); /* for foreach's screen/vert projection */
  nurbs_foreachScreenVert(vc, do_lasso_select_curve__doSelect, &data, V3D_PROJ_TEST_CLIP_DEFAULT);

  /* Deselect items that were not added to selection (indicated by temp flag). */
  if (deselect_all) {
    data.is_changed |= BKE_nurbList_flag_set_from_flag(nurbs, BEZT_FLAG_TEMP_TAG, SELECT);
  }

  if (data.is_changed) {
    BKE_curve_nurb_vert_active_validate(static_cast<Curve *>(vc->obedit->data));
  }
  return data.is_changed;
}

static void do_lasso_select_lattice__doSelect(void *userData, BPoint *bp, const float screen_co[2])
{
  LassoSelectUserData *data = static_cast<LassoSelectUserData *>(userData);
  const bool is_select = bp->f1 & SELECT;
  const bool is_inside =
      (BLI_rctf_isect_pt_v(data->rect_fl, screen_co) &&
       BLI_lasso_is_point_inside(
           data->mcoords, data->mcoords_len, screen_co[0], screen_co[1], IS_CLIPPED));
  const int sel_op_result = ED_select_op_action_deselected(data->sel_op, is_select, is_inside);
  if (sel_op_result != -1) {
    SET_FLAG_FROM_TEST(bp->f1, sel_op_result, SELECT);
    data->is_changed = true;
  }
}
static bool do_lasso_select_lattice(ViewContext *vc,
                                    const int mcoords[][2],
                                    const int mcoords_len,
                                    const eSelectOp sel_op)
{
  LassoSelectUserData data;
  rcti rect;

  BLI_lasso_boundbox(&rect, mcoords, mcoords_len);

  view3d_userdata_lassoselect_init(&data, vc, &rect, mcoords, mcoords_len, sel_op);

  if (SEL_OP_USE_PRE_DESELECT(sel_op)) {
    data.is_changed |= ED_lattice_flags_set(vc->obedit, 0);
  }

  ED_view3d_init_mats_rv3d(vc->obedit, vc->rv3d); /* for foreach's screen/vert projection */
  lattice_foreachScreenVert(
      vc, do_lasso_select_lattice__doSelect, &data, V3D_PROJ_TEST_CLIP_DEFAULT);
  return data.is_changed;
}

static void do_lasso_select_armature__doSelectBone(void *userData,
                                                   EditBone *ebone,
                                                   const float screen_co_a[2],
                                                   const float screen_co_b[2])
{
  LassoSelectUserData *data = static_cast<LassoSelectUserData *>(userData);
  const bArmature *arm = static_cast<const bArmature *>(data->vc->obedit->data);
  if (!EBONE_VISIBLE(arm, ebone)) {
    return;
  }

  int is_ignore_flag = 0;
  int is_inside_flag = 0;

  if (screen_co_a[0] != IS_CLIPPED) {
    if (BLI_rcti_isect_pt(data->rect, UNPACK2(screen_co_a)) &&
        BLI_lasso_is_point_inside(
            data->mcoords, data->mcoords_len, UNPACK2(screen_co_a), INT_MAX)) {
      is_inside_flag |= BONESEL_ROOT;
    }
  }
  else {
    is_ignore_flag |= BONESEL_ROOT;
  }

  if (screen_co_b[0] != IS_CLIPPED) {
    if (BLI_rcti_isect_pt(data->rect, UNPACK2(screen_co_b)) &&
        BLI_lasso_is_point_inside(
            data->mcoords, data->mcoords_len, UNPACK2(screen_co_b), INT_MAX)) {
      is_inside_flag |= BONESEL_TIP;
    }
  }
  else {
    is_ignore_flag |= BONESEL_TIP;
  }

  if (is_ignore_flag == 0) {
    if (is_inside_flag == (BONE_ROOTSEL | BONE_TIPSEL) ||
        BLI_lasso_is_edge_inside(data->mcoords,
                                 data->mcoords_len,
                                 UNPACK2(screen_co_a),
                                 UNPACK2(screen_co_b),
                                 INT_MAX)) {
      is_inside_flag |= BONESEL_BONE;
    }
  }

  ebone->temp.i = is_inside_flag | (is_ignore_flag >> 16);
}
static void do_lasso_select_armature__doSelectBone_clip_content(void *userData,
                                                                EditBone *ebone,
                                                                const float screen_co_a[2],
                                                                const float screen_co_b[2])
{
  LassoSelectUserData *data = static_cast<LassoSelectUserData *>(userData);
  bArmature *arm = static_cast<bArmature *>(data->vc->obedit->data);
  if (!EBONE_VISIBLE(arm, ebone)) {
    return;
  }

  const int is_ignore_flag = ebone->temp.i << 16;
  int is_inside_flag = ebone->temp.i & ~0xFFFF;

  /* - When #BONESEL_BONE is set, there is nothing to do.
   * - When #BONE_ROOTSEL or #BONE_TIPSEL have been set - they take priority over bone selection.
   */
  if (is_inside_flag & (BONESEL_BONE | BONE_ROOTSEL | BONE_TIPSEL)) {
    return;
  }

  if (BLI_lasso_is_edge_inside(
          data->mcoords, data->mcoords_len, UNPACK2(screen_co_a), UNPACK2(screen_co_b), INT_MAX)) {
    is_inside_flag |= BONESEL_BONE;
  }

  ebone->temp.i = is_inside_flag | (is_ignore_flag >> 16);
}

static bool do_lasso_select_armature(ViewContext *vc,
                                     const int mcoords[][2],
                                     const int mcoords_len,
                                     const eSelectOp sel_op)
{
  LassoSelectUserData data;
  rcti rect;

  BLI_lasso_boundbox(&rect, mcoords, mcoords_len);

  view3d_userdata_lassoselect_init(&data, vc, &rect, mcoords, mcoords_len, sel_op);

  if (SEL_OP_USE_PRE_DESELECT(sel_op)) {
    data.is_changed |= ED_armature_edit_deselect_all_visible(vc->obedit);
  }

  bArmature *arm = static_cast<bArmature *>(vc->obedit->data);

  ED_armature_ebone_listbase_temp_clear(arm->edbo);

  ED_view3d_init_mats_rv3d(vc->obedit, vc->rv3d);

  /* Operate on fully visible (non-clipped) points. */
  armature_foreachScreenBone(
      vc, do_lasso_select_armature__doSelectBone, &data, V3D_PROJ_TEST_CLIP_DEFAULT);

  /* Operate on bones as segments clipped to the viewport bounds
   * (needed to handle bones with both points outside the view).
   * A separate pass is needed since clipped coordinates can't be used for selecting joints. */
  armature_foreachScreenBone(vc,
                             do_lasso_select_armature__doSelectBone_clip_content,
                             &data,
                             V3D_PROJ_TEST_CLIP_DEFAULT | V3D_PROJ_TEST_CLIP_CONTENT_DEFAULT);

  data.is_changed |= ED_armature_edit_select_op_from_tagged(arm, sel_op);

  if (data.is_changed) {
    WM_main_add_notifier(NC_OBJECT | ND_BONE_SELECT, vc->obedit);
  }
  return data.is_changed;
}

static void do_lasso_select_mball__doSelectElem(void *userData,
                                                MetaElem *ml,
                                                const float screen_co[2])
{
  LassoSelectUserData *data = static_cast<LassoSelectUserData *>(userData);
  const bool is_select = ml->flag & SELECT;
  const bool is_inside =
      (BLI_rctf_isect_pt_v(data->rect_fl, screen_co) &&
       BLI_lasso_is_point_inside(
           data->mcoords, data->mcoords_len, screen_co[0], screen_co[1], INT_MAX));
  const int sel_op_result = ED_select_op_action_deselected(data->sel_op, is_select, is_inside);
  if (sel_op_result != -1) {
    SET_FLAG_FROM_TEST(ml->flag, sel_op_result, SELECT);
    data->is_changed = true;
  }
}
static bool do_lasso_select_meta(ViewContext *vc,
                                 const int mcoords[][2],
                                 const int mcoords_len,
                                 const eSelectOp sel_op)
{
  LassoSelectUserData data;
  rcti rect;

  MetaBall *mb = (MetaBall *)vc->obedit->data;

  BLI_lasso_boundbox(&rect, mcoords, mcoords_len);

  view3d_userdata_lassoselect_init(&data, vc, &rect, mcoords, mcoords_len, sel_op);

  if (SEL_OP_USE_PRE_DESELECT(sel_op)) {
    data.is_changed |= BKE_mball_deselect_all(mb);
  }

  ED_view3d_init_mats_rv3d(vc->obedit, vc->rv3d);

  mball_foreachScreenElem(
      vc, do_lasso_select_mball__doSelectElem, &data, V3D_PROJ_TEST_CLIP_DEFAULT);

  return data.is_changed;
}

struct LassoSelectUserData_ForMeshVert {
  LassoSelectUserData lasso_data;
  blender::MutableSpan<bool> select_vert;
};
static void do_lasso_select_meshobject__doSelectVert(void *userData,
                                                     const float screen_co[2],
                                                     int index)
{
  using namespace blender;
  LassoSelectUserData_ForMeshVert *mesh_data = static_cast<LassoSelectUserData_ForMeshVert *>(
      userData);
  LassoSelectUserData *data = &mesh_data->lasso_data;
  const bool is_select = mesh_data->select_vert[index];
  const bool is_inside =
      (BLI_rctf_isect_pt_v(data->rect_fl, screen_co) &&
       BLI_lasso_is_point_inside(
           data->mcoords, data->mcoords_len, screen_co[0], screen_co[1], IS_CLIPPED));
  const int sel_op_result = ED_select_op_action_deselected(data->sel_op, is_select, is_inside);
  if (sel_op_result != -1) {
    mesh_data->select_vert[index] = sel_op_result == 1;
    data->is_changed = true;
  }
}
static bool do_lasso_select_paintvert(ViewContext *vc,
                                      wmGenericUserData *wm_userdata,
                                      const int mcoords[][2],
                                      const int mcoords_len,
                                      const eSelectOp sel_op)
{
  using namespace blender;
  const bool use_zbuf = !XRAY_ENABLED(vc->v3d);
  Object *ob = vc->obact;
  Mesh *me = static_cast<Mesh *>(ob->data);
  rcti rect;

  if (me == nullptr || me->totvert == 0) {
    return false;
  }

  bool changed = false;
  if (SEL_OP_USE_PRE_DESELECT(sel_op)) {
    /* flush selection at the end */
    changed |= paintvert_deselect_all_visible(ob, SEL_DESELECT, false);
  }

  BLI_lasso_boundbox(&rect, mcoords, mcoords_len);

  EditSelectBuf_Cache *esel = static_cast<EditSelectBuf_Cache *>(wm_userdata->data);
  if (use_zbuf) {
    if (wm_userdata->data == nullptr) {
      editselect_buf_cache_init_with_generic_userdata(wm_userdata, vc, SCE_SELECT_VERTEX);
      esel = static_cast<EditSelectBuf_Cache *>(wm_userdata->data);
      esel->select_bitmap = DRW_select_buffer_bitmap_from_poly(
          vc->depsgraph, vc->region, vc->v3d, mcoords, mcoords_len, &rect, nullptr);
    }
  }

  if (use_zbuf) {
    if (esel->select_bitmap != nullptr) {
      changed |= edbm_backbuf_check_and_select_verts_obmode(me, esel, sel_op);
    }
  }
  else {
    bke::MutableAttributeAccessor attributes = me->attributes_for_write();
    bke::SpanAttributeWriter<bool> select_vert = attributes.lookup_or_add_for_write_span<bool>(
        ".select_vert", ATTR_DOMAIN_POINT);

    LassoSelectUserData_ForMeshVert data;
    data.select_vert = select_vert.span;

    view3d_userdata_lassoselect_init(&data.lasso_data, vc, &rect, mcoords, mcoords_len, sel_op);

    ED_view3d_init_mats_rv3d(vc->obact, vc->rv3d);

    meshobject_foreachScreenVert(
        vc, do_lasso_select_meshobject__doSelectVert, &data, V3D_PROJ_TEST_CLIP_DEFAULT);

    changed |= data.lasso_data.is_changed;
    select_vert.finish();
  }

  if (changed) {
    if (SEL_OP_CAN_DESELECT(sel_op)) {
      BKE_mesh_mselect_validate(me);
    }
    paintvert_flush_flags(ob);
    paintvert_tag_select_update(vc->C, ob);
  }

  return changed;
}
static bool do_lasso_select_paintface(ViewContext *vc,
                                      wmGenericUserData *wm_userdata,
                                      const int mcoords[][2],
                                      const int mcoords_len,
                                      const eSelectOp sel_op)
{
  Object *ob = vc->obact;
  Mesh *me = static_cast<Mesh *>(ob->data);
  rcti rect;

  if (me == nullptr || me->totpoly == 0) {
    return false;
  }

  bool changed = false;
  if (SEL_OP_USE_PRE_DESELECT(sel_op)) {
    /* flush selection at the end */
    changed |= paintface_deselect_all_visible(vc->C, ob, SEL_DESELECT, false);
  }

  BLI_lasso_boundbox(&rect, mcoords, mcoords_len);

  EditSelectBuf_Cache *esel = static_cast<EditSelectBuf_Cache *>(wm_userdata->data);
  if (esel == nullptr) {
    editselect_buf_cache_init_with_generic_userdata(wm_userdata, vc, SCE_SELECT_FACE);
    esel = static_cast<EditSelectBuf_Cache *>(wm_userdata->data);
    esel->select_bitmap = DRW_select_buffer_bitmap_from_poly(
        vc->depsgraph, vc->region, vc->v3d, mcoords, mcoords_len, &rect, nullptr);
  }

  if (esel->select_bitmap) {
    changed |= edbm_backbuf_check_and_select_faces_obmode(me, esel, sel_op);
  }

  if (changed) {
    paintface_flush_flags(vc->C, ob, true, false);
  }
  return changed;
}

static bool view3d_lasso_select(bContext *C,
                                ViewContext *vc,
                                const int mcoords[][2],
                                const int mcoords_len,
                                const eSelectOp sel_op)
{
  using namespace blender;
  Object *ob = CTX_data_active_object(C);
  bool changed_multi = false;

  wmGenericUserData wm_userdata_buf = {nullptr, nullptr, false};
  wmGenericUserData *wm_userdata = &wm_userdata_buf;

  if (vc->obedit == nullptr) { /* Object Mode */
    if (BKE_paint_select_face_test(ob)) {
      changed_multi |= do_lasso_select_paintface(vc, wm_userdata, mcoords, mcoords_len, sel_op);
    }
    else if (BKE_paint_select_vert_test(ob)) {
      changed_multi |= do_lasso_select_paintvert(vc, wm_userdata, mcoords, mcoords_len, sel_op);
    }
    else if (ob &&
             (ob->mode & (OB_MODE_VERTEX_PAINT | OB_MODE_WEIGHT_PAINT | OB_MODE_TEXTURE_PAINT))) {
      /* pass */
    }
    else if (ob && (ob->mode & OB_MODE_PARTICLE_EDIT)) {
      changed_multi |= PE_lasso_select(C, mcoords, mcoords_len, sel_op) != OPERATOR_CANCELLED;
    }
    else if (ob && (ob->mode & OB_MODE_POSE)) {
      changed_multi |= do_lasso_select_pose(vc, mcoords, mcoords_len, sel_op);
      if (changed_multi) {
        ED_outliner_select_sync_from_pose_bone_tag(C);
      }
    }
    else {
      changed_multi |= do_lasso_select_objects(vc, mcoords, mcoords_len, sel_op);
      if (changed_multi) {
        ED_outliner_select_sync_from_object_tag(C);
      }
    }
  }
  else { /* Edit Mode */
    FOREACH_OBJECT_IN_MODE_BEGIN (
        vc->scene, vc->view_layer, vc->v3d, ob->type, ob->mode, ob_iter) {
      ED_view3d_viewcontext_init_object(vc, ob_iter);
      bool changed = false;

      switch (vc->obedit->type) {
        case OB_MESH:
          changed = do_lasso_select_mesh(vc, wm_userdata, mcoords, mcoords_len, sel_op);
          break;
        case OB_CURVES_LEGACY:
        case OB_SURF:
          changed = do_lasso_select_curve(vc, mcoords, mcoords_len, sel_op);
          break;
        case OB_LATTICE:
          changed = do_lasso_select_lattice(vc, mcoords, mcoords_len, sel_op);
          break;
        case OB_ARMATURE:
          changed = do_lasso_select_armature(vc, mcoords, mcoords_len, sel_op);
          if (changed) {
            ED_outliner_select_sync_from_edit_bone_tag(C);
          }
          break;
        case OB_MBALL:
          changed = do_lasso_select_meta(vc, mcoords, mcoords_len, sel_op);
          break;
        case OB_CURVES: {
          Curves &curves_id = *static_cast<Curves *>(vc->obedit->data);
          bke::CurvesGeometry &curves = curves_id.geometry.wrap();
          changed = ed::curves::select_lasso(
              *vc,
              curves,
              eAttrDomain(curves_id.selection_domain),
              Span<int2>(reinterpret_cast<const int2 *>(mcoords), mcoords_len),
              sel_op);
          if (changed) {
            /* Use #ID_RECALC_GEOMETRY instead of #ID_RECALC_SELECT because it is handled as a
             * generic attribute for now. */
            DEG_id_tag_update(static_cast<ID *>(vc->obedit->data), ID_RECALC_GEOMETRY);
            WM_event_add_notifier(C, NC_GEOM | ND_DATA, vc->obedit->data);
          }
          break;
        }
        default:
          BLI_assert_msg(0, "lasso select on incorrect object type");
          break;
      }

      if (changed) {
        DEG_id_tag_update(static_cast<ID *>(vc->obedit->data), ID_RECALC_SELECT);
        WM_event_add_notifier(C, NC_GEOM | ND_SELECT, vc->obedit->data);
        changed_multi = true;
      }
    }
    FOREACH_OBJECT_IN_MODE_END;
  }

  WM_generic_user_data_free(wm_userdata);

  return changed_multi;
}

/* lasso operator gives properties, but since old code works
 * with short array we convert */
static int view3d_lasso_select_exec(bContext *C, wmOperator *op)
{
  ViewContext vc;
  int mcoords_len;
  const int(*mcoords)[2] = WM_gesture_lasso_path_to_array(C, op, &mcoords_len);

  if (mcoords) {
    Depsgraph *depsgraph = CTX_data_ensure_evaluated_depsgraph(C);
    view3d_operator_needs_opengl(C);
    BKE_object_update_select_id(CTX_data_main(C));

    /* setup view context for argument to callbacks */
    ED_view3d_viewcontext_init(C, &vc, depsgraph);

    eSelectOp sel_op = static_cast<eSelectOp>(RNA_enum_get(op->ptr, "mode"));
    bool changed_multi = view3d_lasso_select(C, &vc, mcoords, mcoords_len, sel_op);

    MEM_freeN((void *)mcoords);

    if (changed_multi) {
      return OPERATOR_FINISHED;
    }
    return OPERATOR_CANCELLED;
  }
  return OPERATOR_PASS_THROUGH;
}

void VIEW3D_OT_select_lasso(wmOperatorType *ot)
{
  ot->name = "Lasso Select";
  ot->description = "Select items using lasso selection";
  ot->idname = "VIEW3D_OT_select_lasso";

  ot->invoke = WM_gesture_lasso_invoke;
  ot->modal = WM_gesture_lasso_modal;
  ot->exec = view3d_lasso_select_exec;
  ot->poll = view3d_selectable_data;
  ot->cancel = WM_gesture_lasso_cancel;

  /* flags */
  ot->flag = OPTYPE_UNDO | OPTYPE_DEPENDS_ON_CURSOR;

  /* properties */
  WM_operator_properties_gesture_lasso(ot);
  WM_operator_properties_select_operation(ot);
}

/** \} */

/* -------------------------------------------------------------------- */
/** \name Cursor Picking
 * \{ */

/* The max number of menu items in an object select menu */
struct SelMenuItemF {
  char idname[MAX_ID_NAME - 2];
  int icon;
  Base *base_ptr;
  void *item_ptr;
};

#define SEL_MENU_SIZE 22
static SelMenuItemF object_mouse_select_menu_data[SEL_MENU_SIZE];

/* special (crappy) operator only for menu select */
static const EnumPropertyItem *object_select_menu_enum_itemf(bContext *C,
                                                             PointerRNA * /*ptr*/,
                                                             PropertyRNA * /*prop*/,
                                                             bool *r_free)
{
  EnumPropertyItem *item = nullptr, item_tmp = {0};
  int totitem = 0;
  int i = 0;

  /* Don't need context but avoid API doc-generation using this. */
  if (C == nullptr || object_mouse_select_menu_data[i].idname[0] == '\0') {
    return DummyRNA_NULL_items;
  }

  for (; i < SEL_MENU_SIZE && object_mouse_select_menu_data[i].idname[0] != '\0'; i++) {
    item_tmp.name = object_mouse_select_menu_data[i].idname;
    item_tmp.identifier = object_mouse_select_menu_data[i].idname;
    item_tmp.value = i;
    item_tmp.icon = object_mouse_select_menu_data[i].icon;
    RNA_enum_item_add(&item, &totitem, &item_tmp);
  }

  RNA_enum_item_end(&item, &totitem);
  *r_free = true;

  return item;
}

static int object_select_menu_exec(bContext *C, wmOperator *op)
{
  const int name_index = RNA_enum_get(op->ptr, "name");
  const bool extend = RNA_boolean_get(op->ptr, "extend");
  const bool deselect = RNA_boolean_get(op->ptr, "deselect");
  const bool toggle = RNA_boolean_get(op->ptr, "toggle");
  bool changed = false;
  const char *name = object_mouse_select_menu_data[name_index].idname;

  View3D *v3d = CTX_wm_view3d(C);
  Scene *scene = CTX_data_scene(C);
  ViewLayer *view_layer = CTX_data_view_layer(C);
  BKE_view_layer_synced_ensure(scene, view_layer);
  const Base *oldbasact = BKE_view_layer_active_base_get(view_layer);

  Base *basact = nullptr;
  CTX_DATA_BEGIN (C, Base *, base, selectable_bases) {
    /* This is a bit dodgy, there should only be ONE object with this name,
     * but library objects can mess this up. */
    if (STREQ(name, base->object->id.name + 2)) {
      basact = base;
      break;
    }
  }
  CTX_DATA_END;

  if (basact == nullptr) {
    return OPERATOR_CANCELLED;
  }
  UNUSED_VARS_NDEBUG(v3d);
  BLI_assert(BASE_SELECTABLE(v3d, basact));

  if (extend) {
    ED_object_base_select(basact, BA_SELECT);
    changed = true;
  }
  else if (deselect) {
    ED_object_base_select(basact, BA_DESELECT);
    changed = true;
  }
  else if (toggle) {
    if (basact->flag & BASE_SELECTED) {
      if (basact == oldbasact) {
        ED_object_base_select(basact, BA_DESELECT);
        changed = true;
      }
    }
    else {
      ED_object_base_select(basact, BA_SELECT);
      changed = true;
    }
  }
  else {
    object_deselect_all_except(scene, view_layer, basact);
    ED_object_base_select(basact, BA_SELECT);
    changed = true;
  }

  if (oldbasact != basact) {
    ED_object_base_activate(C, basact);
  }

  /* weak but ensures we activate menu again before using the enum */
  memset(object_mouse_select_menu_data, 0, sizeof(object_mouse_select_menu_data));

  /* undo? */
  if (changed) {
    Scene *scene = CTX_data_scene(C);
    DEG_id_tag_update(&scene->id, ID_RECALC_SELECT);
    WM_event_add_notifier(C, NC_SCENE | ND_OB_SELECT, scene);

    ED_outliner_select_sync_from_object_tag(C);

    return OPERATOR_FINISHED;
  }
  return OPERATOR_CANCELLED;
}

void VIEW3D_OT_select_menu(wmOperatorType *ot)
{
  PropertyRNA *prop;

  /* identifiers */
  ot->name = "Select Menu";
  ot->description = "Menu object selection";
  ot->idname = "VIEW3D_OT_select_menu";

  /* api callbacks */
  ot->invoke = WM_menu_invoke;
  ot->exec = object_select_menu_exec;

  /* flags */
  ot->flag = OPTYPE_REGISTER | OPTYPE_UNDO;

  /* #Object.id.name to select (dynamic enum). */
  prop = RNA_def_enum(ot->srna, "name", DummyRNA_NULL_items, 0, "Object Name", "");
  RNA_def_enum_funcs(prop, object_select_menu_enum_itemf);
  RNA_def_property_flag(prop, (PropertyFlag)(PROP_HIDDEN | PROP_ENUM_NO_TRANSLATE));
  ot->prop = prop;

  prop = RNA_def_boolean(ot->srna, "extend", false, "Extend", "");
  RNA_def_property_flag(prop, PROP_SKIP_SAVE);
  prop = RNA_def_boolean(ot->srna, "deselect", false, "Deselect", "");
  RNA_def_property_flag(prop, PROP_SKIP_SAVE);
  prop = RNA_def_boolean(ot->srna, "toggle", false, "Toggle", "");
  RNA_def_property_flag(prop, PROP_SKIP_SAVE);
}

/**
 * \return True when a menu was activated.
 */
static bool object_mouse_select_menu(bContext *C,
                                     ViewContext *vc,
                                     const GPUSelectResult *buffer,
                                     const int hits,
                                     const int mval[2],
                                     const SelectPick_Params *params,
                                     Base **r_basact)
{

  const float mval_fl[2] = {float(mval[0]), float(mval[1])};
  /* Distance from object center to use for selection. */
  const float dist_threshold_sq = square_f(15 * U.pixelsize);
  int base_count = 0;

  struct BaseRefWithDepth {
    struct BaseRefWithDepth *next, *prev;
    Base *base;
    /** The scale isn't defined, simply use for sorting. */
    uint depth_id;
  };
  ListBase base_ref_list = {nullptr, nullptr}; /* List of #BaseRefWithDepth. */

  /* handle base->object->select_id */
  CTX_DATA_BEGIN (C, Base *, base, selectable_bases) {
    bool ok = false;
    uint depth_id;

    /* two selection methods, the CTRL select uses max dist of 15 */
    if (buffer) {
      for (int a = 0; a < hits; a++) {
        /* index was converted */
        if (base->object->runtime.select_id == (buffer[a].id & ~0xFFFF0000)) {
          ok = true;
          depth_id = buffer[a].depth;
          break;
        }
      }
    }
    else {
      float region_co[2];
      if (ED_view3d_project_base(vc->region, base, region_co) == V3D_PROJ_RET_OK) {
        const float dist_test_sq = len_squared_v2v2(mval_fl, region_co);
        if (dist_test_sq < dist_threshold_sq) {
          ok = true;
          /* Match GPU depth logic, as the float is always positive, it can be sorted as an int. */
          depth_id = float_as_uint(dist_test_sq);
        }
      }
    }

    if (ok) {
      base_count++;
      BaseRefWithDepth *base_ref = MEM_new<BaseRefWithDepth>(__func__);
      base_ref->base = base;
      base_ref->depth_id = depth_id;
      BLI_addtail(&base_ref_list, (void *)base_ref);
    }
  }
  CTX_DATA_END;

  *r_basact = nullptr;

  if (base_count == 0) {
    return false;
  }
  if (base_count == 1) {
    Base *base = ((BaseRefWithDepth *)base_ref_list.first)->base;
    BLI_freelistN(&base_ref_list);
    *r_basact = base;
    return false;
  }

  /* Sort by depth or distance to cursor. */
  BLI_listbase_sort(&base_ref_list, [](const void *a, const void *b) {
    return int(static_cast<const BaseRefWithDepth *>(a)->depth_id >
               static_cast<const BaseRefWithDepth *>(b)->depth_id);
  });

  while (base_count > SEL_MENU_SIZE) {
    BLI_freelinkN(&base_ref_list, base_ref_list.last);
    base_count -= 1;
  }

  /* UI, full in static array values that we later use in an enum function */

  memset(object_mouse_select_menu_data, 0, sizeof(object_mouse_select_menu_data));

  int i;
  LISTBASE_FOREACH_INDEX (BaseRefWithDepth *, base_ref, &base_ref_list, i) {
    Base *base = base_ref->base;
    Object *ob = base->object;
    const char *name = ob->id.name + 2;

    BLI_strncpy(object_mouse_select_menu_data[i].idname, name, MAX_ID_NAME - 2);
    object_mouse_select_menu_data[i].icon = UI_icon_from_id(&ob->id);
  }

  wmOperatorType *ot = WM_operatortype_find("VIEW3D_OT_select_menu", false);
  PointerRNA ptr;

  WM_operator_properties_create_ptr(&ptr, ot);
  RNA_boolean_set(&ptr, "extend", params->sel_op == SEL_OP_ADD);
  RNA_boolean_set(&ptr, "deselect", params->sel_op == SEL_OP_SUB);
  RNA_boolean_set(&ptr, "toggle", params->sel_op == SEL_OP_XOR);
  WM_operator_name_call_ptr(C, ot, WM_OP_INVOKE_DEFAULT, &ptr, nullptr);
  WM_operator_properties_free(&ptr);

  BLI_freelistN(&base_ref_list);
  return true;
}

static int bone_select_menu_exec(bContext *C, wmOperator *op)
{
  const int name_index = RNA_enum_get(op->ptr, "name");

  SelectPick_Params params{};
  params.sel_op = ED_select_op_from_operator(op->ptr);

  View3D *v3d = CTX_wm_view3d(C);
  Scene *scene = CTX_data_scene(C);
  ViewLayer *view_layer = CTX_data_view_layer(C);
  BKE_view_layer_synced_ensure(scene, view_layer);
  const Base *oldbasact = BKE_view_layer_active_base_get(view_layer);

  Base *basact = object_mouse_select_menu_data[name_index].base_ptr;

  if (basact == nullptr) {
    return OPERATOR_CANCELLED;
  }

  BLI_assert(BASE_SELECTABLE(v3d, basact));

  if (basact->object->mode & OB_MODE_EDIT) {
    EditBone *ebone = (EditBone *)object_mouse_select_menu_data[name_index].item_ptr;
    ED_armature_edit_select_pick_bone(C, basact, ebone, BONE_SELECTED, &params);
  }
  else {
    bPoseChannel *pchan = (bPoseChannel *)object_mouse_select_menu_data[name_index].item_ptr;
    ED_armature_pose_select_pick_bone(
        scene, view_layer, v3d, basact->object, pchan->bone, &params);
  }

  /* Weak but ensures we activate the menu again before using the enum. */
  memset(object_mouse_select_menu_data, 0, sizeof(object_mouse_select_menu_data));

  /* We make the armature selected:
   * Not-selected active object in pose-mode won't work well for tools. */
  ED_object_base_select(basact, BA_SELECT);

  WM_event_add_notifier(C, NC_OBJECT | ND_BONE_SELECT, basact->object);
  WM_event_add_notifier(C, NC_OBJECT | ND_BONE_ACTIVE, basact->object);

  /* In weight-paint, we use selected bone to select vertex-group,
   * so don't switch to new active object. */
  if (oldbasact) {
    if (basact->object->mode & OB_MODE_EDIT) {
      /* Pass. */
    }
    else if (oldbasact->object->mode & OB_MODE_ALL_WEIGHT_PAINT) {
      /* Prevent activating.
       * Selection causes this to be considered the 'active' pose in weight-paint mode.
       * Eventually this limitation may be removed.
       * For now, de-select all other pose objects deforming this mesh. */
      ED_armature_pose_select_in_wpaint_mode(scene, view_layer, basact);
    }
    else {
      if (oldbasact != basact) {
        ED_object_base_activate(C, basact);
      }
    }
  }

  /* Undo? */
  DEG_id_tag_update(&scene->id, ID_RECALC_SELECT);
  DEG_id_tag_update(&scene->id, ID_RECALC_BASE_FLAGS);
  WM_event_add_notifier(C, NC_SCENE | ND_OB_SELECT, scene);

  ED_outliner_select_sync_from_object_tag(C);

  return OPERATOR_FINISHED;
}

void VIEW3D_OT_bone_select_menu(wmOperatorType *ot)
{
  PropertyRNA *prop;

  /* identifiers */
  ot->name = "Select Menu";
  ot->description = "Menu bone selection";
  ot->idname = "VIEW3D_OT_bone_select_menu";

  /* api callbacks */
  ot->invoke = WM_menu_invoke;
  ot->exec = bone_select_menu_exec;

  /* flags */
  ot->flag = OPTYPE_REGISTER | OPTYPE_UNDO;

  /* #Object.id.name to select (dynamic enum). */
  prop = RNA_def_enum(ot->srna, "name", DummyRNA_NULL_items, 0, "Bone Name", "");
  RNA_def_enum_funcs(prop, object_select_menu_enum_itemf);
  RNA_def_property_flag(prop, (PropertyFlag)(PROP_HIDDEN | PROP_ENUM_NO_TRANSLATE));
  ot->prop = prop;

  prop = RNA_def_boolean(ot->srna, "extend", false, "Extend", "");
  RNA_def_property_flag(prop, PROP_SKIP_SAVE);
  prop = RNA_def_boolean(ot->srna, "deselect", false, "Deselect", "");
  RNA_def_property_flag(prop, PROP_SKIP_SAVE);
  prop = RNA_def_boolean(ot->srna, "toggle", false, "Toggle", "");
  RNA_def_property_flag(prop, PROP_SKIP_SAVE);
}

/**
 * \return True when a menu was activated.
 */
static bool bone_mouse_select_menu(bContext *C,
                                   const GPUSelectResult *buffer,
                                   const int hits,
                                   const bool is_editmode,
                                   const SelectPick_Params *params)
{
  BLI_assert(buffer);

  int bone_count = 0;

  struct BoneRefWithDepth {
    struct BoneRefWithDepth *next, *prev;
    Base *base;
    union {
      EditBone *ebone;
      bPoseChannel *pchan;
      void *bone_ptr;
    };
    /** The scale isn't defined, simply use for sorting. */
    uint depth_id;
  };
  ListBase bone_ref_list = {nullptr, nullptr};

  GSet *added_bones = BLI_gset_ptr_new("Bone mouse select menu");

  /* Select logic taken from ed_armature_pick_bone_from_selectbuffer_impl in armature_select.c */
  for (int a = 0; a < hits; a++) {
    void *bone_ptr = nullptr;
    Base *bone_base = nullptr;
    uint hitresult = buffer[a].id;

    if (!(hitresult & BONESEL_ANY)) {
      /* To avoid including objects in selection. */
      continue;
    }

    hitresult &= ~BONESEL_ANY;
    const uint hit_object = hitresult & 0xFFFF;

    /* Find the hit bone base (armature object). */
    CTX_DATA_BEGIN (C, Base *, base, selectable_bases) {
      if (base->object->runtime.select_id == hit_object) {
        bone_base = base;
        break;
      }
    }
    CTX_DATA_END;

    if (!bone_base) {
      continue;
    }

    /* Determine what the current bone is */
    if (is_editmode) {
      const uint hit_bone = (hitresult & ~BONESEL_ANY) >> 16;
      bArmature *arm = static_cast<bArmature *>(bone_base->object->data);
      EditBone *ebone = static_cast<EditBone *>(BLI_findlink(arm->edbo, hit_bone));
      if (ebone && !(ebone->flag & BONE_UNSELECTABLE)) {
        bone_ptr = ebone;
      }
    }
    else {
      const uint hit_bone = (hitresult & ~BONESEL_ANY) >> 16;
      bPoseChannel *pchan = static_cast<bPoseChannel *>(
          BLI_findlink(&bone_base->object->pose->chanbase, hit_bone));
      if (pchan && !(pchan->bone->flag & BONE_UNSELECTABLE)) {
        bone_ptr = pchan;
      }
    }

    if (!bone_ptr) {
      continue;
    }
    /* We can hit a bone multiple times, so make sure we are not adding an already included bone
     * to the list. */
    const bool is_duplicate_bone = BLI_gset_haskey(added_bones, bone_ptr);

    if (!is_duplicate_bone) {
      bone_count++;
      BoneRefWithDepth *bone_ref = MEM_new<BoneRefWithDepth>(__func__);
      bone_ref->base = bone_base;
      bone_ref->bone_ptr = bone_ptr;
      bone_ref->depth_id = buffer[a].depth;
      BLI_addtail(&bone_ref_list, (void *)bone_ref);

      BLI_gset_insert(added_bones, bone_ptr);
    }
  }

  BLI_gset_free(added_bones, nullptr);

  if (bone_count == 0) {
    return false;
  }
  if (bone_count == 1) {
    BLI_freelistN(&bone_ref_list);
    return false;
  }

  /* Sort by depth or distance to cursor. */
  BLI_listbase_sort(&bone_ref_list, [](const void *a, const void *b) {
    return int(static_cast<const BoneRefWithDepth *>(a)->depth_id >
               static_cast<const BoneRefWithDepth *>(b)->depth_id);
  });

  while (bone_count > SEL_MENU_SIZE) {
    BLI_freelinkN(&bone_ref_list, bone_ref_list.last);
    bone_count -= 1;
  }

  /* UI, full in static array values that we later use in an enum function */
  memset(object_mouse_select_menu_data, 0, sizeof(object_mouse_select_menu_data));

  int i;
  LISTBASE_FOREACH_INDEX (BoneRefWithDepth *, bone_ref, &bone_ref_list, i) {
    char *name;

    object_mouse_select_menu_data[i].base_ptr = bone_ref->base;

    if (is_editmode) {
      EditBone *ebone = bone_ref->ebone;
      object_mouse_select_menu_data[i].item_ptr = static_cast<void *>(ebone);
      name = ebone->name;
    }
    else {
      bPoseChannel *pchan = bone_ref->pchan;
      object_mouse_select_menu_data[i].item_ptr = static_cast<void *>(pchan);
      name = pchan->name;
    }

    BLI_strncpy(object_mouse_select_menu_data[i].idname, name, MAX_ID_NAME - 2);
    object_mouse_select_menu_data[i].icon = ICON_BONE_DATA;
  }

  wmOperatorType *ot = WM_operatortype_find("VIEW3D_OT_bone_select_menu", false);
  PointerRNA ptr;

  WM_operator_properties_create_ptr(&ptr, ot);
  RNA_boolean_set(&ptr, "extend", params->sel_op == SEL_OP_ADD);
  RNA_boolean_set(&ptr, "deselect", params->sel_op == SEL_OP_SUB);
  RNA_boolean_set(&ptr, "toggle", params->sel_op == SEL_OP_XOR);
  WM_operator_name_call_ptr(C, ot, WM_OP_INVOKE_DEFAULT, &ptr, nullptr);
  WM_operator_properties_free(&ptr);

  BLI_freelistN(&bone_ref_list);
  return true;
}

static bool selectbuffer_has_bones(const GPUSelectResult *buffer, const uint hits)
{
  for (uint i = 0; i < hits; i++) {
    if (buffer[i].id & 0xFFFF0000) {
      return true;
    }
  }
  return false;
}

/* utility function for mixed_bones_object_selectbuffer */
static int selectbuffer_ret_hits_15(GPUSelectResult * /*buffer*/, const int hits15)
{
  return hits15;
}

static int selectbuffer_ret_hits_9(GPUSelectResult *buffer, const int hits15, const int hits9)
{
  const int ofs = hits15;
  memcpy(buffer, buffer + ofs, hits9 * sizeof(GPUSelectResult));
  return hits9;
}

static int selectbuffer_ret_hits_5(GPUSelectResult *buffer,
                                   const int hits15,
                                   const int hits9,
                                   const int hits5)
{
  const int ofs = hits15 + hits9;
  memcpy(buffer, buffer + ofs, hits5 * sizeof(GPUSelectResult));
  return hits5;
}

/**
 * Populate a select buffer with objects and bones, if there are any.
 * Checks three selection levels and compare.
 *
 * \param do_nearest_xray_if_supported: When set, read in hits that don't stop
 * at the nearest surface. The hits must still be ordered by depth.
 * Needed so we can step to the next, non-active object when it's already selected, see: #76445.
 */
static int mixed_bones_object_selectbuffer(ViewContext *vc,
                                           GPUSelectResult *buffer,
                                           const int buffer_len,
                                           const int mval[2],
                                           eV3DSelectObjectFilter select_filter,
                                           bool do_nearest,
                                           bool do_nearest_xray_if_supported,
                                           const bool do_material_slot_selection)
{
  rcti rect;
  int hits15, hits9 = 0, hits5 = 0;
  bool has_bones15 = false, has_bones9 = false, has_bones5 = false;

  eV3DSelectMode select_mode = (do_nearest ? VIEW3D_SELECT_PICK_NEAREST : VIEW3D_SELECT_PICK_ALL);
  int hits = 0;

  if (do_nearest_xray_if_supported) {
    if ((U.gpu_flag & USER_GPU_FLAG_NO_DEPT_PICK) == 0) {
      select_mode = VIEW3D_SELECT_PICK_ALL;
    }
  }

  /* we _must_ end cache before return, use 'goto finally' */
  view3d_opengl_select_cache_begin();

  BLI_rcti_init_pt_radius(&rect, mval, 14);
  hits15 = view3d_opengl_select_ex(
      vc, buffer, buffer_len, &rect, select_mode, select_filter, do_material_slot_selection);
  if (hits15 == 1) {
    hits = selectbuffer_ret_hits_15(buffer, hits15);
    goto finally;
  }
  else if (hits15 > 0) {
    int ofs;
    has_bones15 = selectbuffer_has_bones(buffer, hits15);

    ofs = hits15;
    BLI_rcti_init_pt_radius(&rect, mval, 9);
    hits9 = view3d_opengl_select(
        vc, buffer + ofs, buffer_len - ofs, &rect, select_mode, select_filter);
    if (hits9 == 1) {
      hits = selectbuffer_ret_hits_9(buffer, hits15, hits9);
      goto finally;
    }
    else if (hits9 > 0) {
      has_bones9 = selectbuffer_has_bones(buffer + ofs, hits9);

      ofs += hits9;
      BLI_rcti_init_pt_radius(&rect, mval, 5);
      hits5 = view3d_opengl_select(
          vc, buffer + ofs, buffer_len - ofs, &rect, select_mode, select_filter);
      if (hits5 == 1) {
        hits = selectbuffer_ret_hits_5(buffer, hits15, hits9, hits5);
        goto finally;
      }
      else if (hits5 > 0) {
        has_bones5 = selectbuffer_has_bones(buffer + ofs, hits5);
      }
    }

    if (has_bones5) {
      hits = selectbuffer_ret_hits_5(buffer, hits15, hits9, hits5);
      goto finally;
    }
    else if (has_bones9) {
      hits = selectbuffer_ret_hits_9(buffer, hits15, hits9);
      goto finally;
    }
    else if (has_bones15) {
      hits = selectbuffer_ret_hits_15(buffer, hits15);
      goto finally;
    }

    if (hits5 > 0) {
      hits = selectbuffer_ret_hits_5(buffer, hits15, hits9, hits5);
      goto finally;
    }
    else if (hits9 > 0) {
      hits = selectbuffer_ret_hits_9(buffer, hits15, hits9);
      goto finally;
    }
    else {
      hits = selectbuffer_ret_hits_15(buffer, hits15);
      goto finally;
    }
  }

finally:
  view3d_opengl_select_cache_end();
  return hits;
}

static int mixed_bones_object_selectbuffer_extended(ViewContext *vc,
                                                    GPUSelectResult *buffer,
                                                    const int buffer_len,
                                                    const int mval[2],
                                                    eV3DSelectObjectFilter select_filter,
                                                    bool use_cycle,
                                                    bool enumerate,
                                                    bool *r_do_nearest)
{
  bool do_nearest = false;
  View3D *v3d = vc->v3d;

  /* define if we use solid nearest select or not */
  if (use_cycle) {
    /* Update the coordinates (even if the return value isn't used). */
    const bool has_motion = WM_cursor_test_motion_and_update(mval);
    if (!XRAY_ACTIVE(v3d)) {
      do_nearest = has_motion;
    }
  }
  else {
    if (!XRAY_ACTIVE(v3d)) {
      do_nearest = true;
    }
  }

  if (r_do_nearest) {
    *r_do_nearest = do_nearest;
  }

  do_nearest = do_nearest && !enumerate;

  int hits = mixed_bones_object_selectbuffer(
      vc, buffer, buffer_len, mval, select_filter, do_nearest, true, false);

  return hits;
}

/**
 * Compare result of 'GPU_select': 'GPUSelectResult',
 * Needed for stable sorting, so cycling through all items near the cursor behaves predictably.
 */
static int gpu_select_buffer_depth_id_cmp(const void *sel_a_p, const void *sel_b_p)
{
  GPUSelectResult *a = (GPUSelectResult *)sel_a_p;
  GPUSelectResult *b = (GPUSelectResult *)sel_b_p;

  if (a->depth < b->depth) {
    return -1;
  }
  if (a->depth > b->depth) {
    return 1;
  }

  /* Depths match, sort by id. */
  uint sel_a = a->id;
  uint sel_b = b->id;

#ifdef __BIG_ENDIAN__
  BLI_endian_switch_uint32(&sel_a);
  BLI_endian_switch_uint32(&sel_b);
#endif

  if (sel_a < sel_b) {
    return -1;
  }
  if (sel_a > sel_b) {
    return 1;
  }
  return 0;
}

/**
 * \param has_bones: When true, skip non-bone hits, also allow bases to be used
 * that are visible but not select-able,
 * since you may be in pose mode with an un-selectable object.
 *
 * \return the active base or nullptr.
 */
static Base *mouse_select_eval_buffer(ViewContext *vc,
                                      const GPUSelectResult *buffer,
                                      int hits,
                                      bool do_nearest,
                                      bool has_bones,
                                      bool do_bones_get_priotity,
                                      int *r_select_id_subelem)
{
  Scene *scene = vc->scene;
  ViewLayer *view_layer = vc->view_layer;
  View3D *v3d = vc->v3d;
  int a;

  bool found = false;
  int select_id = 0;
  int select_id_subelem = 0;

  if (do_nearest) {
    uint min = 0xFFFFFFFF;
    int hit_index = -1;

    if (has_bones && do_bones_get_priotity) {
      /* we skip non-bone hits */
      for (a = 0; a < hits; a++) {
        if (min > buffer[a].depth && (buffer[a].id & 0xFFFF0000)) {
          min = buffer[a].depth;
          hit_index = a;
        }
      }
    }
    else {

      for (a = 0; a < hits; a++) {
        /* Any object. */
        if (min > buffer[a].depth) {
          min = buffer[a].depth;
          hit_index = a;
        }
      }
    }

    if (hit_index != -1) {
      select_id = buffer[hit_index].id & 0xFFFF;
      select_id_subelem = (buffer[hit_index].id & 0xFFFF0000) >> 16;
      found = true;
      /* No need to set `min` to `buffer[hit_index].depth`, it's not used from now on. */
    }
  }
  else {

    {
      GPUSelectResult *buffer_sorted = static_cast<GPUSelectResult *>(
          MEM_mallocN(sizeof(*buffer_sorted) * hits, __func__));
      memcpy(buffer_sorted, buffer, sizeof(*buffer_sorted) * hits);
      /* Remove non-bone objects. */
      if (has_bones && do_bones_get_priotity) {
        /* Loop backwards to reduce re-ordering. */
        for (a = hits - 1; a >= 0; a--) {
          if ((buffer_sorted[a].id & 0xFFFF0000) == 0) {
            buffer_sorted[a] = buffer_sorted[--hits];
          }
        }
      }
      qsort(buffer_sorted, hits, sizeof(GPUSelectResult), gpu_select_buffer_depth_id_cmp);
      buffer = buffer_sorted;
    }

    int hit_index = -1;

    /* It's possible there are no hits (all objects contained bones). */
    if (hits > 0) {
      /* Only exclude active object when it is selected. */
      BKE_view_layer_synced_ensure(scene, view_layer);
      Base *base = BKE_view_layer_active_base_get(view_layer);
      if (base && (base->flag & BASE_SELECTED)) {
        const int select_id_active = base->object->runtime.select_id;
        for (int i_next = 0, i_prev = hits - 1; i_next < hits; i_prev = i_next++) {
          if ((select_id_active == (buffer[i_prev].id & 0xFFFF)) &&
              (select_id_active != (buffer[i_next].id & 0xFFFF))) {
            hit_index = i_next;
            break;
          }
        }
      }

      /* When the active object is unselected or not in `buffer`, use the nearest. */
      if (hit_index == -1) {
        /* Just pick the nearest. */
        hit_index = 0;
      }
    }

    if (hit_index != -1) {
      select_id = buffer[hit_index].id & 0xFFFF;
      select_id_subelem = (buffer[hit_index].id & 0xFFFF0000) >> 16;
      found = true;
    }
    MEM_freeN((void *)buffer);
  }

  Base *basact = nullptr;
  if (found) {
    BKE_view_layer_synced_ensure(scene, view_layer);
    LISTBASE_FOREACH (Base *, base, BKE_view_layer_object_bases_get(view_layer)) {
      if (has_bones ? BASE_VISIBLE(v3d, base) : BASE_SELECTABLE(v3d, base)) {
        if (base->object->runtime.select_id == select_id) {
          basact = base;
          break;
        }
      }
    }

    if (basact && r_select_id_subelem) {
      *r_select_id_subelem = select_id_subelem;
    }
  }

  return basact;
}

static Base *mouse_select_object_center(ViewContext *vc, Base *startbase, const int mval[2])
{
  ARegion *region = vc->region;
  Scene *scene = vc->scene;
  ViewLayer *view_layer = vc->view_layer;
  View3D *v3d = vc->v3d;

  BKE_view_layer_synced_ensure(scene, view_layer);
  Base *oldbasact = BKE_view_layer_active_base_get(view_layer);

  const float mval_fl[2] = {float(mval[0]), float(mval[1])};
  float dist = ED_view3d_select_dist_px() * 1.3333f;
  Base *basact = nullptr;

  /* Put the active object at a disadvantage to cycle through other objects. */
  const float penalty_dist = 10.0f * UI_DPI_FAC;
  Base *base = startbase;
  while (base) {
    if (BASE_SELECTABLE(v3d, base)) {
      float screen_co[2];
      if (ED_view3d_project_float_global(
              region, base->object->object_to_world[3], screen_co, V3D_PROJ_TEST_CLIP_DEFAULT) ==
          V3D_PROJ_RET_OK) {
        float dist_test = len_manhattan_v2v2(mval_fl, screen_co);
        if (base == oldbasact) {
          dist_test += penalty_dist;
        }
        if (dist_test < dist) {
          dist = dist_test;
          basact = base;
        }
      }
    }
    base = base->next;

    if (base == nullptr) {
      base = static_cast<Base *>(BKE_view_layer_object_bases_get(view_layer)->first);
    }
    if (base == startbase) {
      break;
    }
  }
  return basact;
}

static Base *ed_view3d_give_base_under_cursor_ex(bContext *C,
                                                 const int mval[2],
                                                 int *r_material_slot)
{
  Depsgraph *depsgraph = CTX_data_ensure_evaluated_depsgraph(C);
  ViewContext vc;
  Base *basact = nullptr;
  GPUSelectResult buffer[MAXPICKELEMS];

  /* setup view context for argument to callbacks */
  view3d_operator_needs_opengl(C);
  BKE_object_update_select_id(CTX_data_main(C));

  ED_view3d_viewcontext_init(C, &vc, depsgraph);

  const bool do_nearest = !XRAY_ACTIVE(vc.v3d);
  const bool do_material_slot_selection = r_material_slot != nullptr;
  const int hits = mixed_bones_object_selectbuffer(&vc,
                                                   buffer,
                                                   ARRAY_SIZE(buffer),
                                                   mval,
                                                   VIEW3D_SELECT_FILTER_NOP,
                                                   do_nearest,
                                                   false,
                                                   do_material_slot_selection);

  if (hits > 0) {
    const bool has_bones = (r_material_slot == nullptr) && selectbuffer_has_bones(buffer, hits);
    basact = mouse_select_eval_buffer(
        &vc, buffer, hits, do_nearest, has_bones, true, r_material_slot);
  }

  return basact;
}

Base *ED_view3d_give_base_under_cursor(bContext *C, const int mval[2])
{
  return ed_view3d_give_base_under_cursor_ex(C, mval, nullptr);
}

Object *ED_view3d_give_object_under_cursor(bContext *C, const int mval[2])
{
  Base *base = ED_view3d_give_base_under_cursor(C, mval);
  if (base) {
    return base->object;
  }
  return nullptr;
}

Object *ED_view3d_give_material_slot_under_cursor(bContext *C,
                                                  const int mval[2],
                                                  int *r_material_slot)
{
  Base *base = ed_view3d_give_base_under_cursor_ex(C, mval, r_material_slot);
  if (base) {
    return base->object;
  }
  return nullptr;
}

bool ED_view3d_is_object_under_cursor(bContext *C, const int mval[2])
{
  return ED_view3d_give_object_under_cursor(C, mval) != nullptr;
}

static void deselect_all_tracks(MovieTracking *tracking)
{
  LISTBASE_FOREACH (MovieTrackingObject *, tracking_object, &tracking->objects) {
    LISTBASE_FOREACH (MovieTrackingTrack *, track, &tracking_object->tracks) {
      BKE_tracking_track_deselect(track, TRACK_AREA_ALL);
    }
  }
}

static bool ed_object_select_pick_camera_track(bContext *C,
                                               Scene *scene,
                                               Base *basact,
                                               MovieClip *clip,
                                               const GPUSelectResult *buffer,
                                               const short hits,
                                               const SelectPick_Params *params)
{
  bool changed = false;
  bool found = false;

  MovieTracking *tracking = &clip->tracking;
  ListBase *tracksbase = nullptr;
  MovieTrackingTrack *track = nullptr;

  for (int i = 0; i < hits; i++) {
    const int hitresult = buffer[i].id;

    /* If there's bundles in buffer select bundles first,
     * so non-camera elements should be ignored in buffer. */
    if (basact->object->runtime.select_id != (hitresult & 0xFFFF)) {
      continue;
    }
    /* Index of bundle is 1<<16-based. if there's no "bone" index
     * in height word, this buffer value belongs to camera. not to bundle. */
    if ((hitresult & 0xFFFF0000) == 0) {
      continue;
    }

    track = BKE_tracking_track_get_for_selection_index(
        &clip->tracking, hitresult >> 16, &tracksbase);
    found = true;
    break;
  }

  /* Note `params->deselect_all` is ignored for tracks as in this case
   * all objects will be de-selected (not tracks). */
  if (params->sel_op == SEL_OP_SET) {
    if ((found && params->select_passthrough) && TRACK_SELECTED(track)) {
      found = false;
    }
    else if (found /* `|| params->deselect_all` */) {
      /* Deselect everything. */
      deselect_all_tracks(tracking);
      changed = true;
    }
  }

  if (found) {
    switch (params->sel_op) {
      case SEL_OP_ADD: {
        BKE_tracking_track_select(tracksbase, track, TRACK_AREA_ALL, true);
        break;
      }
      case SEL_OP_SUB: {
        BKE_tracking_track_deselect(track, TRACK_AREA_ALL);
        break;
      }
      case SEL_OP_XOR: {
        if (TRACK_SELECTED(track)) {
          BKE_tracking_track_deselect(track, TRACK_AREA_ALL);
        }
        else {
          BKE_tracking_track_select(tracksbase, track, TRACK_AREA_ALL, true);
        }
        break;
      }
      case SEL_OP_SET: {
        BKE_tracking_track_select(tracksbase, track, TRACK_AREA_ALL, false);
        break;
      }
      case SEL_OP_AND: {
        BLI_assert_unreachable(); /* Doesn't make sense for picking. */
        break;
      }
    }

    DEG_id_tag_update(&scene->id, ID_RECALC_SELECT);
    DEG_id_tag_update(&clip->id, ID_RECALC_SELECT);
    WM_event_add_notifier(C, NC_MOVIECLIP | ND_SELECT, track);
    WM_event_add_notifier(C, NC_SCENE | ND_OB_SELECT, scene);

    changed = true;
  }

  return changed || found;
}

/**
 * Cursor selection picking for object & pose-mode.
 *
 * \param mval: Region relative cursor coordinates.
 * \param params: Selection parameters.
 * \param center: Select by the cursors on-screen distances to the center/origin
 * instead of the geometry any other contents of the item being selected.
 * This could be used to select by bones by their origin too, currently it's only used for objects.
 * \param enumerate: Show a menu for objects at the cursor location.
 * Otherwise fall-through to non-menu selection.
 * \param object_only: Only select objects (not bones / track markers).
 */
static bool ed_object_select_pick(bContext *C,
                                  const int mval[2],
                                  const SelectPick_Params *params,
                                  const bool center,
                                  const bool enumerate,
                                  const bool object_only)
{
  Depsgraph *depsgraph = CTX_data_ensure_evaluated_depsgraph(C);
  ViewContext vc;
  /* Setup view context for argument to callbacks. */
  ED_view3d_viewcontext_init(C, &vc, depsgraph);

  Scene *scene = vc.scene;
  View3D *v3d = vc.v3d;

  /* Menu activation may find a base to make active (if it only finds a single item to select). */
  Base *basact_override = nullptr;

  const bool is_obedit = (vc.obedit != nullptr);
  if (object_only) {
    /* Signal for #view3d_opengl_select to skip edit-mode objects. */
    vc.obedit = nullptr;
  }

  /* Set for GPU depth buffer picking, leave null when selecting by center. */
  struct GPUData {
    GPUSelectResult buffer[MAXPICKELEMS];
    int hits;
    bool do_nearest;
    bool has_bones;
  } *gpu = nullptr;

  /* First handle menu selection, early exit if a menu opens
   * since this takes ownership of the selection action.
   *
   * Even when there is no menu `basact_override` may be set to avoid having to re-find
   * the item under the cursor. */

  if (center == false) {
    gpu = MEM_new<GPUData>(__func__);
    gpu->do_nearest = false;
    gpu->has_bones = false;

    /* If objects have pose-mode set, the bones are in the same selection buffer. */
    const eV3DSelectObjectFilter select_filter = ((object_only == false) ?
                                                      ED_view3d_select_filter_from_mode(scene,
                                                                                        vc.obact) :
                                                      VIEW3D_SELECT_FILTER_NOP);
    gpu->hits = mixed_bones_object_selectbuffer_extended(&vc,
                                                         gpu->buffer,
                                                         ARRAY_SIZE(gpu->buffer),
                                                         mval,
                                                         select_filter,
                                                         true,
                                                         enumerate,
                                                         &gpu->do_nearest);
    gpu->has_bones = (object_only && gpu->hits > 0) ?
                         false :
                         selectbuffer_has_bones(gpu->buffer, gpu->hits);
  }

  /* First handle menu selection, early exit when a menu was opened.
   * Otherwise fall through to regular selection. */
  if (enumerate) {
    bool has_menu = false;
    if (center) {
      if (object_mouse_select_menu(C, &vc, nullptr, 0, mval, params, &basact_override)) {
        has_menu = true;
      }
    }
    else {
      if (gpu->hits != 0) {
        if (gpu->has_bones && bone_mouse_select_menu(C, gpu->buffer, gpu->hits, false, params)) {
          has_menu = true;
        }
        else if (object_mouse_select_menu(
                     C, &vc, gpu->buffer, gpu->hits, mval, params, &basact_override)) {
          has_menu = true;
        }
      }
    }

    /* Let the menu handle any further actions. */
    if (has_menu) {
      if (gpu != nullptr) {
        MEM_freeN(gpu);
      }
      return false;
    }
  }

  /* No menu, continue with selection. */

  ViewLayer *view_layer = vc.view_layer;
  BKE_view_layer_synced_ensure(scene, view_layer);
  /* Don't set when the context has no active object (hidden), see: #60807. */
  const Base *oldbasact = vc.obact ? BKE_view_layer_active_base_get(view_layer) : nullptr;
  /* Always start list from `basact` when cycling the selection. */
  Base *startbase = (oldbasact && oldbasact->next) ?
                        oldbasact->next :
                        static_cast<Base *>(BKE_view_layer_object_bases_get(view_layer)->first);

  /* The next object's base to make active. */
  Base *basact = nullptr;
  const eObjectMode object_mode = oldbasact ? static_cast<eObjectMode>(oldbasact->object->mode) :
                                              OB_MODE_OBJECT;
  /* For the most part this is equivalent to `(object_mode & OB_MODE_POSE) != 0`
   * however this logic should also run with weight-paint + pose selection.
   * Without this, selection in weight-paint mode can de-select armatures which isn't useful,
   * see: #101686. */
  const bool has_pose_old = (oldbasact &&
                             BKE_object_pose_armature_get_with_wpaint_check(oldbasact->object));

  /* When enabled, don't attempt any further selection. */
  bool handled = false;

  /* Split `changed` into data-types so their associated updates can be properly performed.
   * This is also needed as multiple changes may happen at once.
   * Selecting a pose-bone or track can also select the object for e.g. */
  bool changed_object = false;
  bool changed_pose = false;
  bool changed_track = false;

  /* Handle setting the new base active (even when `handled == true`). */
  bool use_activate_selected_base = false;

  if (center) {
    if (basact_override) {
      basact = basact_override;
    }
    else {
      basact = mouse_select_object_center(&vc, startbase, mval);
    }
  }
  else {
    if (basact_override) {
      basact = basact_override;
    }
    else {
      /* Regarding bone priority.
       *
       * - When in pose-bone, it's useful that any selection containing a bone
       *   gets priority over other geometry (background scenery for example).
       *
       * - When in object-mode, don't prioritize bones as it would cause
       *   pose-objects behind other objects to get priority
       *   (mainly noticeable when #SCE_OBJECT_MODE_LOCK is disabled).
       *
       * This way prioritizing based on pose-mode has a bias to stay in pose-mode
       * without having to enforce this through locking the object mode. */
      bool do_bones_get_priotity = has_pose_old;

      basact = (gpu->hits > 0) ? mouse_select_eval_buffer(&vc,
                                                          gpu->buffer,
                                                          gpu->hits,
                                                          gpu->do_nearest,
                                                          gpu->has_bones,
                                                          do_bones_get_priotity,
                                                          nullptr) :
                                 nullptr;
    }

    /* See comment for `has_pose_old`, the same rationale applies here. */
    const bool has_pose_new = (basact &&
                               BKE_object_pose_armature_get_with_wpaint_check(basact->object));

    /* Select pose-bones or camera-tracks. */
    if (((gpu->hits > 0) && gpu->has_bones) ||
        /* Special case, even when there are no hits, pose logic may de-select all bones. */
        ((gpu->hits == 0) && has_pose_old)) {

      if (basact && (gpu->has_bones && (basact->object->type == OB_CAMERA))) {
        MovieClip *clip = BKE_object_movieclip_get(scene, basact->object, false);
        if (clip != nullptr) {
          if (ed_object_select_pick_camera_track(
                  C, scene, basact, clip, gpu->buffer, gpu->hits, params)) {
            ED_object_base_select(basact, BA_SELECT);
            /* Don't set `handled` here as the object activation may be necessary. */
            changed_object = true;

            changed_track = true;
          }
          else {
            /* Fallback to regular object selection if no new bundles were selected,
             * allows to select object parented to reconstruction object. */
            basact = mouse_select_eval_buffer(
                &vc, gpu->buffer, gpu->hits, gpu->do_nearest, false, false, nullptr);
          }
        }
      }
      else if (ED_armature_pose_select_pick_with_buffer(scene,
                                                        view_layer,
                                                        v3d,
                                                        basact ? basact : (Base *)oldbasact,
                                                        gpu->buffer,
                                                        gpu->hits,
                                                        params,
                                                        gpu->do_nearest)) {

        changed_pose = true;

        /* When there is no `baseact` this will have operated on `oldbasact`,
         * allowing #SelectPick_Params.deselect_all work in pose-mode.
         * In this case no object operations are needed. */
        if (basact == nullptr) {
          handled = true;
        }
        else {
          /* By convention the armature-object is selected when in pose-mode.
           * While leaving it unselected will work, leaving pose-mode would leave the object
           * active + unselected which isn't ideal when performing other actions on the object. */
          ED_object_base_select(basact, BA_SELECT);
          changed_object = true;

          WM_event_add_notifier(C, NC_OBJECT | ND_BONE_SELECT, basact->object);
          WM_event_add_notifier(C, NC_OBJECT | ND_BONE_ACTIVE, basact->object);

          /* In weight-paint, we use selected bone to select vertex-group.
           * In this case the active object mustn't change as it would leave weight-paint mode. */
          if (oldbasact) {
            if (oldbasact->object->mode & OB_MODE_ALL_WEIGHT_PAINT) {
              /* Prevent activating.
               * Selection causes this to be considered the 'active' pose in weight-paint mode.
               * Eventually this limitation may be removed.
               * For now, de-select all other pose objects deforming this mesh. */
              ED_armature_pose_select_in_wpaint_mode(scene, view_layer, basact);

              handled = true;
            }
            else if (has_pose_old && has_pose_new) {
              /* Within pose-mode, keep the current selection when switching pose bones,
               * this is noticeable when in pose mode with multiple objects at once.
               * Where selecting the bone of a different object would de-select this one.
               * After that, exiting pose-mode would only have the active armature selected.
               * This matches multi-object edit-mode behavior. */
              handled = true;

              if (oldbasact != basact) {
                use_activate_selected_base = true;
              }
            }
            else {
              /* Don't set `handled` here as the object selection may be necessary
               * when starting out in object-mode and moving into pose-mode,
               * when moving from pose to object-mode using object selection also makes sense. */
            }
          }
        }
      }
      /* Prevent bone/track selecting to pass on to object selecting. */
      if (basact == oldbasact) {
        handled = true;
      }
    }
  }

  if (handled == false) {
    if (scene->toolsettings->object_flag & SCE_OBJECT_MODE_LOCK) {
      /* No special logic in edit-mode. */
      if (is_obedit == false) {
        if (basact && !BKE_object_is_mode_compat(basact->object, object_mode)) {
          if (object_mode == OB_MODE_OBJECT) {
            Main *bmain = vc.bmain;
            ED_object_mode_generic_exit(bmain, vc.depsgraph, scene, basact->object);
          }
          if (!BKE_object_is_mode_compat(basact->object, object_mode)) {
            basact = nullptr;
          }
        }

        /* Disallow switching modes,
         * special exception for edit-mode - vertex-parent operator. */
        if (basact && oldbasact) {
          if ((oldbasact->object->mode != basact->object->mode) &&
              (oldbasact->object->mode & basact->object->mode) == 0) {
            basact = nullptr;
          }
        }
      }
    }
  }

  /* Ensure code above doesn't change the active base. This code is already fairly involved,
   * it's best if changing the active object is localized to a single place. */
  BLI_assert(oldbasact == (vc.obact ? BKE_view_layer_active_base_get(view_layer) : nullptr));

  bool found = (basact != nullptr);
  if ((handled == false) && (vc.obedit == nullptr)) {
    /* Object-mode (pose mode will have been handled already). */
    if (params->sel_op == SEL_OP_SET) {
      if ((found && params->select_passthrough) && (basact->flag & BASE_SELECTED)) {
        found = false;
      }
      else if (found || params->deselect_all) {
        /* Deselect everything. */
        /* `basact` may be nullptr. */
        if (object_deselect_all_except(scene, view_layer, basact)) {
          changed_object = true;
        }
      }
    }
  }

  if ((handled == false) && found) {

    if (vc.obedit) {
      /* Only do the select (use for setting vertex parents & hooks).
       * In edit-mode do not activate. */
      object_deselect_all_except(scene, view_layer, basact);
      ED_object_base_select(basact, BA_SELECT);

      changed_object = true;
    }
    /* Also prevent making it active on mouse selection. */
    else if (BASE_SELECTABLE(v3d, basact)) {
      use_activate_selected_base |= (oldbasact != basact) && (is_obedit == false);

      switch (params->sel_op) {
        case SEL_OP_ADD: {
          ED_object_base_select(basact, BA_SELECT);
          break;
        }
        case SEL_OP_SUB: {
          ED_object_base_select(basact, BA_DESELECT);
          break;
        }
        case SEL_OP_XOR: {
          if (basact->flag & BASE_SELECTED) {
            /* Keep selected if the base is to be activated. */
            if (use_activate_selected_base == false) {
              ED_object_base_select(basact, BA_DESELECT);
            }
          }
          else {
            ED_object_base_select(basact, BA_SELECT);
          }
          break;
        }
        case SEL_OP_SET: {
          object_deselect_all_except(scene, view_layer, basact);
          ED_object_base_select(basact, BA_SELECT);
          break;
        }
        case SEL_OP_AND: {
          BLI_assert_unreachable(); /* Doesn't make sense for picking. */
          break;
        }
      }

      changed_object = true;
    }
  }

  /* Perform the activation even when 'handled', since this is used to ensure
   * the object from the pose-bone selected is also activated. */
  if (use_activate_selected_base && (basact != nullptr)) {
    changed_object = true;
    ED_object_base_activate(C, basact); /* adds notifier */
    if ((scene->toolsettings->object_flag & SCE_OBJECT_MODE_LOCK) == 0) {
      WM_toolsystem_update_from_context_view3d(C);
    }
  }

  if (changed_object) {
    DEG_id_tag_update(&scene->id, ID_RECALC_SELECT);
    WM_event_add_notifier(C, NC_SCENE | ND_OB_SELECT, scene);

    ED_outliner_select_sync_from_object_tag(C);
  }

  if (changed_pose) {
    ED_outliner_select_sync_from_pose_bone_tag(C);
  }

  if (gpu != nullptr) {
    MEM_freeN(gpu);
  }

  return (changed_object || changed_pose || changed_track);
}

/**
 * Mouse selection in weight paint.
 * Called via generic mouse select operator.
 *
 * \return True when pick finds an element or the selection changed.
 */
static bool ed_wpaint_vertex_select_pick(bContext *C,
                                         const int mval[2],
                                         const SelectPick_Params *params,
                                         Object *obact)
{
  using namespace blender;
  View3D *v3d = CTX_wm_view3d(C);
  const bool use_zbuf = !XRAY_ENABLED(v3d);

  Mesh *me = static_cast<Mesh *>(obact->data); /* already checked for nullptr */
  uint index = 0;
  bool changed = false;

  bool found = ED_mesh_pick_vert(C, obact, mval, ED_MESH_PICK_DEFAULT_VERT_DIST, use_zbuf, &index);

  bke::MutableAttributeAccessor attributes = me->attributes_for_write();
  bke::AttributeWriter<bool> select_vert = attributes.lookup_or_add_for_write<bool>(
      ".select_vert", ATTR_DOMAIN_POINT);

  if (params->sel_op == SEL_OP_SET) {
    if ((found && params->select_passthrough) && select_vert.varray[index]) {
      found = false;
    }
    else if (found || params->deselect_all) {
      /* Deselect everything. */
      changed |= paintface_deselect_all_visible(C, obact, SEL_DESELECT, false);
    }
  }

  if (found) {
    switch (params->sel_op) {
      case SEL_OP_ADD: {
        select_vert.varray.set(index, true);
        break;
      }
      case SEL_OP_SUB: {
        select_vert.varray.set(index, false);
        break;
      }
      case SEL_OP_XOR: {
        select_vert.varray.set(index, !select_vert.varray[index]);
        break;
      }
      case SEL_OP_SET: {
        paintvert_deselect_all_visible(obact, SEL_DESELECT, false);
        select_vert.varray.set(index, true);
        break;
      }
      case SEL_OP_AND: {
        BLI_assert_unreachable(); /* Doesn't make sense for picking. */
        break;
      }
    }

    /* update mselect */
    if (select_vert.varray[index]) {
      BKE_mesh_mselect_active_set(me, index, ME_VSEL);
    }
    else {
      BKE_mesh_mselect_validate(me);
    }

    select_vert.finish();

    paintvert_flush_flags(obact);

    changed = true;
  }
  else {
    select_vert.finish();
  }

  if (changed) {
    paintvert_tag_select_update(C, obact);
  }

  return changed || found;
}

struct ClosestCurveDataBlock {
  Curves *curves_id = nullptr;
  blender::ed::curves::FindClosestData elem = {};
};

/**
<<<<<<< HEAD
 * Cursor selection for the Curves object.
=======
 * Cursor selection for all Curves objects in edit mode.
>>>>>>> 281f383c
 *
 * \returns true if the selection changed.
 */
static bool ed_curves_select_pick(bContext &C, const int mval[2], const SelectPick_Params &params)
{
  using namespace blender;
  Depsgraph *depsgraph = CTX_data_ensure_evaluated_depsgraph(&C);
  ViewContext vc;
  /* Setup view context for argument to callbacks. */
  ED_view3d_viewcontext_init(&C, &vc, depsgraph);

  uint bases_len;
  Base **bases_ptr = BKE_view_layer_array_from_bases_in_edit_mode_unique_data(
      vc.scene, vc.view_layer, vc.v3d, &bases_len);
  Span<Base *> bases(bases_ptr, bases_len);

  Curves &active_curves_id = *static_cast<Curves *>(vc.obedit->data);
  const eAttrDomain selection_domain = eAttrDomain(active_curves_id.selection_domain);

  const ClosestCurveDataBlock closest = threading::parallel_reduce(
      bases.index_range(),
      1L,
      ClosestCurveDataBlock(),
      [&](const IndexRange range, const ClosestCurveDataBlock &init) {
        ClosestCurveDataBlock new_closest = init;
        for (Base *base : bases.slice(range)) {
          Object &curves_ob = *base->object;
          Curves &curves_id = *static_cast<Curves *>(curves_ob.data);
          std::optional<ed::curves::FindClosestData> new_closest_elem =
              ed::curves::closest_elem_find_screen_space(vc,
                                                         curves_ob,
                                                         curves_id.geometry.wrap(),
                                                         selection_domain,
                                                         mval,
                                                         new_closest.elem);
          if (new_closest_elem) {
            new_closest.elem = *new_closest_elem;
            new_closest.curves_id = &curves_id;
          }
        }
        return new_closest;
      },
      [](const ClosestCurveDataBlock &a, const ClosestCurveDataBlock &b) {
        return (a.elem.distance < b.elem.distance) ? a : b;
      });

  std::atomic<bool> deselected = false;
  if (params.deselect_all || params.sel_op == SEL_OP_SET) {
    threading::parallel_for(bases.index_range(), 1L, [&](const IndexRange range) {
      for (Base *base : bases.slice(range)) {
        Curves &curves_id = *static_cast<Curves *>(base->object->data);
        bke::CurvesGeometry &curves = curves_id.geometry.wrap();
        if (ed::curves::has_anything_selected(curves)) {
          bke::GSpanAttributeWriter selection = ed::curves::ensure_selection_attribute(
              curves, selection_domain, CD_PROP_BOOL);
          ed::curves::fill_selection_false(selection.span);
          selection.finish();

          deselected = true;
          /* Use #ID_RECALC_GEOMETRY instead of #ID_RECALC_SELECT because it is handled as a
           * generic attribute for now. */
          DEG_id_tag_update(&curves_id.id, ID_RECALC_GEOMETRY);
          WM_event_add_notifier(&C, NC_GEOM | ND_DATA, &curves_id);
        }
      }
    });
  }

  if (!closest.curves_id) {
    MEM_freeN(bases_ptr);
    return deselected;
  }

  bke::GSpanAttributeWriter selection = ed::curves::ensure_selection_attribute(
      closest.curves_id->geometry.wrap(), selection_domain, CD_PROP_BOOL);
  ed::curves::apply_selection_operation_at_index(
      selection.span, closest.elem.index, params.sel_op);
  selection.finish();

  /* Use #ID_RECALC_GEOMETRY instead of #ID_RECALC_SELECT because it is handled as a
   * generic attribute for now. */
  DEG_id_tag_update(&closest.curves_id->id, ID_RECALC_GEOMETRY);
  WM_event_add_notifier(&C, NC_GEOM | ND_DATA, closest.curves_id);

  MEM_freeN(bases_ptr);

  return true;
}

static int view3d_select_exec(bContext *C, wmOperator *op)
{
  Scene *scene = CTX_data_scene(C);
  Object *obedit = CTX_data_edit_object(C);
  Object *obact = CTX_data_active_object(C);

  if (obact && obact->type == OB_GPENCIL && GPENCIL_ANY_MODE((bGPdata *)obact->data)) {
    /* Prevent acting on Grease Pencil (when not in object mode), it implements its own selection
     * operator in other modes. We might still fall trough to here (because that operator uses
     * OPERATOR_PASS_THROUGH to make tweak work) but if we don't stop here code below assumes we
     * are in object mode it might falsely toggle object selection. Alternatively, this could be
     * put in the poll function instead. */
    return OPERATOR_PASS_THROUGH | OPERATOR_CANCELLED;
  }

  Depsgraph *depsgraph = CTX_data_ensure_evaluated_depsgraph(C);
  ViewContext vc;
  ED_view3d_viewcontext_init(C, &vc, depsgraph);

  SelectPick_Params params{};
  ED_select_pick_params_from_operator(op->ptr, &params);

  const bool vert_without_handles = RNA_boolean_get(op->ptr, "vert_without_handles");
  bool center = RNA_boolean_get(op->ptr, "center");
  bool enumerate = RNA_boolean_get(op->ptr, "enumerate");
  /* Only force object select for edit-mode to support vertex parenting,
   * or paint-select to allow pose bone select with vert/face select. */
  bool object_only = (RNA_boolean_get(op->ptr, "object") &&
                      (obedit || BKE_paint_select_elem_test(obact) ||
                       /* so its possible to select bones in weight-paint mode (LMB select) */
                       (obact && (obact->mode & OB_MODE_ALL_WEIGHT_PAINT) &&
                        BKE_object_pose_armature_get(obact))));

  /* This could be called "changed_or_found" since this is true when there is an element
   * under the cursor to select, even if it happens that the selection & active state doesn't
   * actually change. This is important so undo pushes are predictable. */
  bool changed = false;
  int mval[2];

  if (object_only) {
    obedit = nullptr;
    obact = nullptr;

    /* ack, this is incorrect but to do this correctly we would need an
     * alternative edit-mode/object-mode keymap, this copies the functionality
     * from 2.4x where Ctrl+Select in edit-mode does object select only. */
    center = false;
  }

  if (obedit && enumerate) {
    /* Enumerate makes no sense in edit-mode unless also explicitly picking objects or bones.
     * Pass the event through so the event may be handled by loop-select for e.g. see: #100204.
     */
    if (obedit->type != OB_ARMATURE) {
      return OPERATOR_PASS_THROUGH | OPERATOR_CANCELLED;
    }
  }

  RNA_int_get_array(op->ptr, "location", mval);

  view3d_operator_needs_opengl(C);
  BKE_object_update_select_id(CTX_data_main(C));

  if (obedit && object_only == false) {
    if (obedit->type == OB_MESH) {
      changed = EDBM_select_pick(C, mval, &params);
    }
    else if (obedit->type == OB_ARMATURE) {
      if (enumerate) {
        GPUSelectResult buffer[MAXPICKELEMS];
        const int hits = mixed_bones_object_selectbuffer(
            &vc, buffer, ARRAY_SIZE(buffer), mval, VIEW3D_SELECT_FILTER_NOP, false, true, false);
        changed = bone_mouse_select_menu(C, buffer, hits, true, &params);
      }
      if (!changed) {
        changed = ED_armature_edit_select_pick(C, mval, &params);
      }
    }
    else if (obedit->type == OB_LATTICE) {
      changed = ED_lattice_select_pick(C, mval, &params);
    }
    else if (ELEM(obedit->type, OB_CURVES_LEGACY, OB_SURF)) {
      changed = ED_curve_editnurb_select_pick(
          C, mval, ED_view3d_select_dist_px(), vert_without_handles, &params);
    }
    else if (obedit->type == OB_MBALL) {
      changed = ED_mball_select_pick(C, mval, &params);
    }
    else if (obedit->type == OB_FONT) {
      changed = ED_curve_editfont_select_pick(C, mval, &params);
    }
    else if (obedit->type == OB_CURVES) {
      changed = ed_curves_select_pick(*C, mval, params);
    }
  }
  else if (obact && obact->mode & OB_MODE_PARTICLE_EDIT) {
    changed = PE_mouse_particles(C, mval, &params);
  }
  else if (obact && BKE_paint_select_face_test(obact)) {
    changed = paintface_mouse_select(C, mval, &params, obact);
  }
  else if (BKE_paint_select_vert_test(obact)) {
    changed = ed_wpaint_vertex_select_pick(C, mval, &params, obact);
  }
  else {
    changed = ed_object_select_pick(C, mval, &params, center, enumerate, object_only);
  }

  /* Pass-through flag may be cleared, see #WM_operator_flag_only_pass_through_on_press. */

  /* Pass-through allows tweaks
   * FINISHED to signal one operator worked */
  if (changed) {
    WM_event_add_notifier(C, NC_SCENE | ND_OB_SELECT, scene);
    return OPERATOR_PASS_THROUGH | OPERATOR_FINISHED;
  }
  /* Nothing selected, just passthrough. */
  return OPERATOR_PASS_THROUGH | OPERATOR_CANCELLED;
}

static int view3d_select_invoke(bContext *C, wmOperator *op, const wmEvent *event)
{
  RNA_int_set_array(op->ptr, "location", event->mval);

  const int retval = view3d_select_exec(C, op);

  return WM_operator_flag_only_pass_through_on_press(retval, event);
}

void VIEW3D_OT_select(wmOperatorType *ot)
{
  PropertyRNA *prop;

  /* identifiers */
  ot->name = "Select";
  ot->description = "Select and activate item(s)";
  ot->idname = "VIEW3D_OT_select";

  /* api callbacks */
  ot->invoke = view3d_select_invoke;
  ot->exec = view3d_select_exec;
  ot->poll = ED_operator_view3d_active;
  ot->get_name = ED_select_pick_get_name;

  /* flags */
  ot->flag = OPTYPE_UNDO;

  /* properties */
  WM_operator_properties_mouse_select(ot);

  prop = RNA_def_boolean(
      ot->srna,
      "center",
      false,
      "Center",
      "Use the object center when selecting, in edit mode used to extend object selection");
  RNA_def_property_flag(prop, PROP_SKIP_SAVE);
  prop = RNA_def_boolean(ot->srna,
                         "enumerate",
                         false,
                         "Enumerate",
                         "List objects under the mouse (object mode only)");
  RNA_def_property_flag(prop, PROP_SKIP_SAVE);
  prop = RNA_def_boolean(
      ot->srna, "object", false, "Object", "Use object selection (edit mode only)");
  RNA_def_property_flag(prop, PROP_SKIP_SAVE);

  /* Needed for select-through to usefully drag handles, see: #98254.
   * NOTE: this option may be removed and become default behavior, see design task: #98552. */
  prop = RNA_def_boolean(ot->srna,
                         "vert_without_handles",
                         false,
                         "Control Point Without Handles",
                         "Only select the curve control point, not its handles");
  RNA_def_property_flag(prop, PROP_SKIP_SAVE);

  prop = RNA_def_int_vector(ot->srna,
                            "location",
                            2,
                            nullptr,
                            INT_MIN,
                            INT_MAX,
                            "Location",
                            "Mouse location",
                            INT_MIN,
                            INT_MAX);
  RNA_def_property_flag(prop, PROP_HIDDEN);
}

/** \} */

/* -------------------------------------------------------------------- */
/** \name Box Select
 * \{ */

struct BoxSelectUserData {
  ViewContext *vc;
  const rcti *rect;
  const rctf *rect_fl;
  rctf _rect_fl;
  eSelectOp sel_op;
  eBezTriple_Flag select_flag;

  /* runtime */
  bool is_done;
  bool is_changed;
};

static void view3d_userdata_boxselect_init(BoxSelectUserData *r_data,
                                           ViewContext *vc,
                                           const rcti *rect,
                                           const eSelectOp sel_op)
{
  r_data->vc = vc;

  r_data->rect = rect;
  r_data->rect_fl = &r_data->_rect_fl;
  BLI_rctf_rcti_copy(&r_data->_rect_fl, rect);

  r_data->sel_op = sel_op;
  /* SELECT by default, but can be changed if needed (only few cases use and respect this). */
  r_data->select_flag = (eBezTriple_Flag)SELECT;

  /* runtime */
  r_data->is_done = false;
  r_data->is_changed = false;
}

bool edge_inside_circle(const float cent[2],
                        float radius,
                        const float screen_co_a[2],
                        const float screen_co_b[2])
{
  const float radius_squared = radius * radius;
  return (dist_squared_to_line_segment_v2(cent, screen_co_a, screen_co_b) < radius_squared);
}

struct BoxSelectUserData_ForMeshVert {
  BoxSelectUserData box_data;
  blender::MutableSpan<bool> select_vert;
};
static void do_paintvert_box_select__doSelectVert(void *userData,
                                                  const float screen_co[2],
                                                  int index)
{
  BoxSelectUserData_ForMeshVert *mesh_data = static_cast<BoxSelectUserData_ForMeshVert *>(
      userData);
  BoxSelectUserData *data = &mesh_data->box_data;
  const bool is_select = mesh_data->select_vert[index];
  const bool is_inside = BLI_rctf_isect_pt_v(data->rect_fl, screen_co);
  const int sel_op_result = ED_select_op_action_deselected(data->sel_op, is_select, is_inside);
  if (sel_op_result != -1) {
    mesh_data->select_vert[index] = sel_op_result == 1;
    data->is_changed = true;
  }
}
static bool do_paintvert_box_select(ViewContext *vc,
                                    wmGenericUserData *wm_userdata,
                                    const rcti *rect,
                                    const eSelectOp sel_op)
{
  using namespace blender;
  const bool use_zbuf = !XRAY_ENABLED(vc->v3d);

  Mesh *me = static_cast<Mesh *>(vc->obact->data);
  if ((me == nullptr) || (me->totvert == 0)) {
    return false;
  }

  bool changed = false;
  if (SEL_OP_USE_PRE_DESELECT(sel_op)) {
    changed |= paintvert_deselect_all_visible(vc->obact, SEL_DESELECT, false);
  }

  if (BLI_rcti_is_empty(rect)) {
    /* pass */
  }
  else if (use_zbuf) {
    EditSelectBuf_Cache *esel = static_cast<EditSelectBuf_Cache *>(wm_userdata->data);
    if (wm_userdata->data == nullptr) {
      editselect_buf_cache_init_with_generic_userdata(wm_userdata, vc, SCE_SELECT_VERTEX);
      esel = static_cast<EditSelectBuf_Cache *>(wm_userdata->data);
      esel->select_bitmap = DRW_select_buffer_bitmap_from_rect(
          vc->depsgraph, vc->region, vc->v3d, rect, nullptr);
    }
    if (esel->select_bitmap != nullptr) {
      changed |= edbm_backbuf_check_and_select_verts_obmode(me, esel, sel_op);
    }
  }
  else {
    bke::MutableAttributeAccessor attributes = me->attributes_for_write();
    bke::SpanAttributeWriter<bool> select_vert = attributes.lookup_or_add_for_write_span<bool>(
        ".select_vert", ATTR_DOMAIN_POINT);

    BoxSelectUserData_ForMeshVert data;
    data.select_vert = select_vert.span;

    view3d_userdata_boxselect_init(&data.box_data, vc, rect, sel_op);

    ED_view3d_init_mats_rv3d(vc->obact, vc->rv3d);

    meshobject_foreachScreenVert(
        vc, do_paintvert_box_select__doSelectVert, &data, V3D_PROJ_TEST_CLIP_DEFAULT);
    changed |= data.box_data.is_changed;
    select_vert.finish();
  }

  if (changed) {
    if (SEL_OP_CAN_DESELECT(sel_op)) {
      BKE_mesh_mselect_validate(me);
    }
    paintvert_flush_flags(vc->obact);
    paintvert_tag_select_update(vc->C, vc->obact);
  }
  return changed;
}

static bool do_paintface_box_select(ViewContext *vc,
                                    wmGenericUserData *wm_userdata,
                                    const rcti *rect,
                                    eSelectOp sel_op)
{
  Object *ob = vc->obact;
  Mesh *me;

  me = BKE_mesh_from_object(ob);
  if ((me == nullptr) || (me->totpoly == 0)) {
    return false;
  }

  bool changed = false;
  if (SEL_OP_USE_PRE_DESELECT(sel_op)) {
    changed |= paintface_deselect_all_visible(vc->C, vc->obact, SEL_DESELECT, false);
  }

  if (BLI_rcti_is_empty(rect)) {
    /* pass */
  }
  else {
    EditSelectBuf_Cache *esel = static_cast<EditSelectBuf_Cache *>(wm_userdata->data);
    if (wm_userdata->data == nullptr) {
      editselect_buf_cache_init_with_generic_userdata(wm_userdata, vc, SCE_SELECT_FACE);
      esel = static_cast<EditSelectBuf_Cache *>(wm_userdata->data);
      esel->select_bitmap = DRW_select_buffer_bitmap_from_rect(
          vc->depsgraph, vc->region, vc->v3d, rect, nullptr);
    }
    if (esel->select_bitmap != nullptr) {
      changed |= edbm_backbuf_check_and_select_faces_obmode(me, esel, sel_op);
    }
  }

  if (changed) {
    paintface_flush_flags(vc->C, vc->obact, true, false);
  }
  return changed;
}

static void do_nurbs_box_select__doSelect(void *userData,
                                          Nurb * /*nu*/,
                                          BPoint *bp,
                                          BezTriple *bezt,
                                          int beztindex,
                                          bool handles_visible,
                                          const float screen_co[2])
{
  BoxSelectUserData *data = static_cast<BoxSelectUserData *>(userData);

  const bool is_inside = BLI_rctf_isect_pt_v(data->rect_fl, screen_co);
  if (bp) {
    const bool is_select = bp->f1 & SELECT;
    const int sel_op_result = ED_select_op_action_deselected(data->sel_op, is_select, is_inside);
    if (sel_op_result != -1) {
      SET_FLAG_FROM_TEST(bp->f1, sel_op_result, data->select_flag);
      data->is_changed = true;
    }
  }
  else {
    if (!handles_visible) {
      /* can only be (beztindex == 1) here since handles are hidden */
      const bool is_select = bezt->f2 & SELECT;
      const int sel_op_result = ED_select_op_action_deselected(data->sel_op, is_select, is_inside);
      if (sel_op_result != -1) {
        SET_FLAG_FROM_TEST(bezt->f2, sel_op_result, data->select_flag);
        data->is_changed = true;
      }
      bezt->f1 = bezt->f3 = bezt->f2;
    }
    else {
      uint8_t *flag_p = (&bezt->f1) + beztindex;
      const bool is_select = *flag_p & SELECT;
      const int sel_op_result = ED_select_op_action_deselected(data->sel_op, is_select, is_inside);
      if (sel_op_result != -1) {
        SET_FLAG_FROM_TEST(*flag_p, sel_op_result, data->select_flag);
        data->is_changed = true;
      }
    }
  }
}
static bool do_nurbs_box_select(ViewContext *vc, rcti *rect, const eSelectOp sel_op)
{
  const bool deselect_all = (sel_op == SEL_OP_SET);
  BoxSelectUserData data;

  view3d_userdata_boxselect_init(&data, vc, rect, sel_op);

  Curve *curve = (Curve *)vc->obedit->data;
  ListBase *nurbs = BKE_curve_editNurbs_get(curve);

  /* For deselect all, items to be selected are tagged with temp flag. Clear that first. */
  if (deselect_all) {
    BKE_nurbList_flag_set(nurbs, BEZT_FLAG_TEMP_TAG, false);
    data.select_flag = BEZT_FLAG_TEMP_TAG;
  }

  ED_view3d_init_mats_rv3d(vc->obedit, vc->rv3d); /* for foreach's screen/vert projection */
  nurbs_foreachScreenVert(vc, do_nurbs_box_select__doSelect, &data, V3D_PROJ_TEST_CLIP_DEFAULT);

  /* Deselect items that were not added to selection (indicated by temp flag). */
  if (deselect_all) {
    data.is_changed |= BKE_nurbList_flag_set_from_flag(nurbs, BEZT_FLAG_TEMP_TAG, SELECT);
  }

  BKE_curve_nurb_vert_active_validate(curve);

  return data.is_changed;
}

static void do_lattice_box_select__doSelect(void *userData, BPoint *bp, const float screen_co[2])
{
  BoxSelectUserData *data = static_cast<BoxSelectUserData *>(userData);
  const bool is_select = bp->f1 & SELECT;
  const bool is_inside = BLI_rctf_isect_pt_v(data->rect_fl, screen_co);
  const int sel_op_result = ED_select_op_action_deselected(data->sel_op, is_select, is_inside);
  if (sel_op_result != -1) {
    SET_FLAG_FROM_TEST(bp->f1, sel_op_result, SELECT);
    data->is_changed = true;
  }
}
static bool do_lattice_box_select(ViewContext *vc, rcti *rect, const eSelectOp sel_op)
{
  BoxSelectUserData data;

  view3d_userdata_boxselect_init(&data, vc, rect, sel_op);

  if (SEL_OP_USE_PRE_DESELECT(sel_op)) {
    data.is_changed |= ED_lattice_flags_set(vc->obedit, 0);
  }

  ED_view3d_init_mats_rv3d(vc->obedit, vc->rv3d); /* for foreach's screen/vert projection */
  lattice_foreachScreenVert(
      vc, do_lattice_box_select__doSelect, &data, V3D_PROJ_TEST_CLIP_DEFAULT);

  return data.is_changed;
}

static void do_mesh_box_select__doSelectVert(void *userData,
                                             BMVert *eve,
                                             const float screen_co[2],
                                             int /*index*/)
{
  BoxSelectUserData *data = static_cast<BoxSelectUserData *>(userData);
  const bool is_select = BM_elem_flag_test(eve, BM_ELEM_SELECT);
  const bool is_inside = BLI_rctf_isect_pt_v(data->rect_fl, screen_co);
  const int sel_op_result = ED_select_op_action_deselected(data->sel_op, is_select, is_inside);
  if (sel_op_result != -1) {
    BM_vert_select_set(data->vc->em->bm, eve, sel_op_result);
    data->is_changed = true;
  }
}
struct BoxSelectUserData_ForMeshEdge {
  BoxSelectUserData *data;
  EditSelectBuf_Cache *esel;
  uint backbuf_offset;
};
/**
 * Pass 0 operates on edges when fully inside.
 */
static void do_mesh_box_select__doSelectEdge_pass0(
    void *userData, BMEdge *eed, const float screen_co_a[2], const float screen_co_b[2], int index)
{
  BoxSelectUserData_ForMeshEdge *data_for_edge = static_cast<BoxSelectUserData_ForMeshEdge *>(
      userData);
  BoxSelectUserData *data = data_for_edge->data;
  bool is_visible = true;
  if (data_for_edge->backbuf_offset) {
    uint bitmap_inedx = data_for_edge->backbuf_offset + index - 1;
    is_visible = BLI_BITMAP_TEST_BOOL(data_for_edge->esel->select_bitmap, bitmap_inedx);
  }

  const bool is_select = BM_elem_flag_test(eed, BM_ELEM_SELECT);
  const bool is_inside = (is_visible &&
                          edge_fully_inside_rect(data->rect_fl, screen_co_a, screen_co_b));
  const int sel_op_result = ED_select_op_action_deselected(data->sel_op, is_select, is_inside);
  if (sel_op_result != -1) {
    BM_edge_select_set(data->vc->em->bm, eed, sel_op_result);
    data->is_done = true;
    data->is_changed = true;
  }
}
/**
 * Pass 1 operates on edges when partially inside.
 */
static void do_mesh_box_select__doSelectEdge_pass1(
    void *userData, BMEdge *eed, const float screen_co_a[2], const float screen_co_b[2], int index)
{
  BoxSelectUserData_ForMeshEdge *data_for_edge = static_cast<BoxSelectUserData_ForMeshEdge *>(
      userData);
  BoxSelectUserData *data = data_for_edge->data;
  bool is_visible = true;
  if (data_for_edge->backbuf_offset) {
    uint bitmap_inedx = data_for_edge->backbuf_offset + index - 1;
    is_visible = BLI_BITMAP_TEST_BOOL(data_for_edge->esel->select_bitmap, bitmap_inedx);
  }

  const bool is_select = BM_elem_flag_test(eed, BM_ELEM_SELECT);
  const bool is_inside = (is_visible && edge_inside_rect(data->rect_fl, screen_co_a, screen_co_b));
  const int sel_op_result = ED_select_op_action_deselected(data->sel_op, is_select, is_inside);
  if (sel_op_result != -1) {
    BM_edge_select_set(data->vc->em->bm, eed, sel_op_result);
    data->is_changed = true;
  }
}
static void do_mesh_box_select__doSelectFace(void *userData,
                                             BMFace *efa,
                                             const float screen_co[2],
                                             int /*index*/)
{
  BoxSelectUserData *data = static_cast<BoxSelectUserData *>(userData);
  const bool is_select = BM_elem_flag_test(efa, BM_ELEM_SELECT);
  const bool is_inside = BLI_rctf_isect_pt_v(data->rect_fl, screen_co);
  const int sel_op_result = ED_select_op_action_deselected(data->sel_op, is_select, is_inside);
  if (sel_op_result != -1) {
    BM_face_select_set(data->vc->em->bm, efa, sel_op_result);
    data->is_changed = true;
  }
}
static bool do_mesh_box_select(ViewContext *vc,
                               wmGenericUserData *wm_userdata,
                               const rcti *rect,
                               const eSelectOp sel_op)
{
  BoxSelectUserData data;
  ToolSettings *ts = vc->scene->toolsettings;

  view3d_userdata_boxselect_init(&data, vc, rect, sel_op);

  if (SEL_OP_USE_PRE_DESELECT(sel_op)) {
    if (vc->em->bm->totvertsel) {
      EDBM_flag_disable_all(vc->em, BM_ELEM_SELECT);
      data.is_changed = true;
    }
  }

  /* for non zbuf projections, don't change the GL state */
  ED_view3d_init_mats_rv3d(vc->obedit, vc->rv3d);

  GPU_matrix_set(vc->rv3d->viewmat);

  const bool use_zbuf = !XRAY_FLAG_ENABLED(vc->v3d);

  EditSelectBuf_Cache *esel = static_cast<EditSelectBuf_Cache *>(wm_userdata->data);
  if (use_zbuf) {
    if (wm_userdata->data == nullptr) {
      editselect_buf_cache_init_with_generic_userdata(wm_userdata, vc, ts->selectmode);
      esel = static_cast<EditSelectBuf_Cache *>(wm_userdata->data);
      esel->select_bitmap = DRW_select_buffer_bitmap_from_rect(
          vc->depsgraph, vc->region, vc->v3d, rect, nullptr);
    }
  }

  if (ts->selectmode & SCE_SELECT_VERTEX) {
    if (use_zbuf) {
      data.is_changed |= edbm_backbuf_check_and_select_verts(
          esel, vc->depsgraph, vc->obedit, vc->em, sel_op);
    }
    else {
      mesh_foreachScreenVert(
          vc, do_mesh_box_select__doSelectVert, &data, V3D_PROJ_TEST_CLIP_DEFAULT);
    }
  }
  if (ts->selectmode & SCE_SELECT_EDGE) {
    /* Does both use_zbuf and non-use_zbuf versions (need screen cos for both) */
    struct BoxSelectUserData_ForMeshEdge cb_data {
    };
    cb_data.data = &data;
    cb_data.esel = use_zbuf ? esel : nullptr;
    cb_data.backbuf_offset = use_zbuf ? DRW_select_buffer_context_offset_for_object_elem(
                                            vc->depsgraph, vc->obedit, SCE_SELECT_EDGE) :
                                        0;

    const eV3DProjTest clip_flag = V3D_PROJ_TEST_CLIP_NEAR |
                                   (use_zbuf ? (eV3DProjTest)0 : V3D_PROJ_TEST_CLIP_BB);
    /* Fully inside. */
    mesh_foreachScreenEdge_clip_bb_segment(
        vc, do_mesh_box_select__doSelectEdge_pass0, &cb_data, clip_flag);
    if (data.is_done == false) {
      /* Fall back to partially inside.
       * Clip content to account for edges partially behind the view. */
      mesh_foreachScreenEdge_clip_bb_segment(vc,
                                             do_mesh_box_select__doSelectEdge_pass1,
                                             &cb_data,
                                             clip_flag | V3D_PROJ_TEST_CLIP_CONTENT_DEFAULT);
    }
  }

  if (ts->selectmode & SCE_SELECT_FACE) {
    if (use_zbuf) {
      data.is_changed |= edbm_backbuf_check_and_select_faces(
          esel, vc->depsgraph, vc->obedit, vc->em, sel_op);
    }
    else {
      mesh_foreachScreenFace(
          vc, do_mesh_box_select__doSelectFace, &data, V3D_PROJ_TEST_CLIP_DEFAULT);
    }
  }

  if (data.is_changed) {
    EDBM_selectmode_flush(vc->em);
  }
  return data.is_changed;
}

static bool do_meta_box_select(ViewContext *vc, const rcti *rect, const eSelectOp sel_op)
{
  Object *ob = vc->obedit;
  MetaBall *mb = (MetaBall *)ob->data;
  MetaElem *ml;
  int a;
  bool changed = false;

  GPUSelectResult buffer[MAXPICKELEMS];
  int hits;

  hits = view3d_opengl_select(
      vc, buffer, MAXPICKELEMS, rect, VIEW3D_SELECT_ALL, VIEW3D_SELECT_FILTER_NOP);

  if (SEL_OP_USE_PRE_DESELECT(sel_op)) {
    changed |= BKE_mball_deselect_all(mb);
  }

  int metaelem_id = 0;
  for (ml = static_cast<MetaElem *>(mb->editelems->first); ml;
       ml = ml->next, metaelem_id += 0x10000) {
    bool is_inside_radius = false;
    bool is_inside_stiff = false;

    for (a = 0; a < hits; a++) {
      const int hitresult = buffer[a].id;

      if (hitresult == -1) {
        continue;
      }

      const uint hit_object = hitresult & 0xFFFF;
      if (vc->obedit->runtime.select_id != hit_object) {
        continue;
      }

      if (metaelem_id != (hitresult & 0xFFFF0000 & ~MBALLSEL_ANY)) {
        continue;
      }

      if (hitresult & MBALLSEL_RADIUS) {
        is_inside_radius = true;
        break;
      }

      if (hitresult & MBALLSEL_STIFF) {
        is_inside_stiff = true;
        break;
      }
    }
    const int flag_prev = ml->flag;
    if (is_inside_radius) {
      ml->flag |= MB_SCALE_RAD;
    }
    if (is_inside_stiff) {
      ml->flag &= ~MB_SCALE_RAD;
    }

    const bool is_select = (ml->flag & SELECT);
    const bool is_inside = is_inside_radius || is_inside_stiff;

    const int sel_op_result = ED_select_op_action_deselected(sel_op, is_select, is_inside);
    if (sel_op_result != -1) {
      SET_FLAG_FROM_TEST(ml->flag, sel_op_result, SELECT);
    }
    changed |= (flag_prev != ml->flag);
  }

  return changed;
}

static bool do_armature_box_select(ViewContext *vc, const rcti *rect, const eSelectOp sel_op)
{
  bool changed = false;
  int a;

  GPUSelectResult buffer[MAXPICKELEMS];
  int hits;

  hits = view3d_opengl_select(
      vc, buffer, MAXPICKELEMS, rect, VIEW3D_SELECT_ALL, VIEW3D_SELECT_FILTER_NOP);

  uint bases_len = 0;
  Base **bases = BKE_view_layer_array_from_bases_in_edit_mode_unique_data(
      vc->scene, vc->view_layer, vc->v3d, &bases_len);

  if (SEL_OP_USE_PRE_DESELECT(sel_op)) {
    changed |= ED_armature_edit_deselect_all_visible_multi_ex(bases, bases_len);
  }

  for (uint base_index = 0; base_index < bases_len; base_index++) {
    Object *obedit = bases[base_index]->object;
    obedit->id.tag &= ~LIB_TAG_DOIT;

    bArmature *arm = static_cast<bArmature *>(obedit->data);
    ED_armature_ebone_listbase_temp_clear(arm->edbo);
  }

  /* first we only check points inside the border */
  for (a = 0; a < hits; a++) {
    const int select_id = buffer[a].id;
    if (select_id != -1) {
      if ((select_id & 0xFFFF0000) == 0) {
        continue;
      }

      EditBone *ebone;
      Base *base_edit = ED_armature_base_and_ebone_from_select_buffer(
          bases, bases_len, select_id, &ebone);
      ebone->temp.i |= select_id & BONESEL_ANY;
      base_edit->object->id.tag |= LIB_TAG_DOIT;
    }
  }

  for (uint base_index = 0; base_index < bases_len; base_index++) {
    Object *obedit = bases[base_index]->object;
    if (obedit->id.tag & LIB_TAG_DOIT) {
      obedit->id.tag &= ~LIB_TAG_DOIT;
      changed |= ED_armature_edit_select_op_from_tagged(static_cast<bArmature *>(obedit->data),
                                                        sel_op);
    }
  }

  MEM_freeN(bases);

  return changed;
}

/**
 * Compare result of 'GPU_select': 'GPUSelectResult',
 * needed for when we need to align with object draw-order.
 */
static int opengl_bone_select_buffer_cmp(const void *sel_a_p, const void *sel_b_p)
{
  uint sel_a = ((GPUSelectResult *)sel_a_p)->id;
  uint sel_b = ((GPUSelectResult *)sel_b_p)->id;

#ifdef __BIG_ENDIAN__
  BLI_endian_switch_uint32(&sel_a);
  BLI_endian_switch_uint32(&sel_b);
#endif

  if (sel_a < sel_b) {
    return -1;
  }
  if (sel_a > sel_b) {
    return 1;
  }
  return 0;
}

static bool do_object_box_select(bContext *C, ViewContext *vc, rcti *rect, const eSelectOp sel_op)
{
  View3D *v3d = vc->v3d;
  int totobj = MAXPICKELEMS; /* XXX solve later */

  /* Selection buffer has bones potentially too, so we add #MAXPICKELEMS. */
  GPUSelectResult *buffer = static_cast<GPUSelectResult *>(
      MEM_mallocN((totobj + MAXPICKELEMS) * sizeof(GPUSelectResult), __func__));
  const eV3DSelectObjectFilter select_filter = ED_view3d_select_filter_from_mode(vc->scene,
                                                                                 vc->obact);
  const int hits = view3d_opengl_select(
      vc, buffer, (totobj + MAXPICKELEMS), rect, VIEW3D_SELECT_ALL, select_filter);
  BKE_view_layer_synced_ensure(vc->scene, vc->view_layer);
  LISTBASE_FOREACH (Base *, base, BKE_view_layer_object_bases_get(vc->view_layer)) {
    base->object->id.tag &= ~LIB_TAG_DOIT;
  }

  blender::Vector<Base *> bases;

  bool changed = false;
  if (SEL_OP_USE_PRE_DESELECT(sel_op)) {
    changed |= object_deselect_all_visible(vc->scene, vc->view_layer, vc->v3d);
  }

  ListBase *object_bases = BKE_view_layer_object_bases_get(vc->view_layer);
  if ((hits == -1) && !SEL_OP_USE_OUTSIDE(sel_op)) {
    goto finally;
  }

  LISTBASE_FOREACH (Base *, base, object_bases) {
    if (BASE_SELECTABLE(v3d, base)) {
      if ((base->object->runtime.select_id & 0x0000FFFF) != 0) {
        bases.append(base);
      }
    }
  }

  /* The draw order doesn't always match the order we populate the engine, see: #51695. */
  qsort(buffer, hits, sizeof(GPUSelectResult), opengl_bone_select_buffer_cmp);

  for (const GPUSelectResult *buf_iter = buffer, *buf_end = buf_iter + hits; buf_iter < buf_end;
       buf_iter++) {
    bPoseChannel *pchan_dummy;
    Base *base = ED_armature_base_and_pchan_from_select_buffer(
        bases.data(), bases.size(), buf_iter->id, &pchan_dummy);
    if (base != nullptr) {
      base->object->id.tag |= LIB_TAG_DOIT;
    }
  }

  for (Base *base = static_cast<Base *>(object_bases->first); base && hits; base = base->next) {
    if (BASE_SELECTABLE(v3d, base)) {
      const bool is_select = base->flag & BASE_SELECTED;
      const bool is_inside = base->object->id.tag & LIB_TAG_DOIT;
      const int sel_op_result = ED_select_op_action_deselected(sel_op, is_select, is_inside);
      if (sel_op_result != -1) {
        ED_object_base_select(base, sel_op_result ? BA_SELECT : BA_DESELECT);
        changed = true;
      }
    }
  }

finally:

  MEM_freeN(buffer);

  if (changed) {
    DEG_id_tag_update(&vc->scene->id, ID_RECALC_SELECT);
    WM_event_add_notifier(C, NC_SCENE | ND_OB_SELECT, vc->scene);
  }
  return changed;
}

static bool do_pose_box_select(bContext *C, ViewContext *vc, rcti *rect, const eSelectOp sel_op)
{
  blender::Vector<Base *> bases = do_pose_tag_select_op_prepare(vc);

  int totobj = MAXPICKELEMS; /* XXX solve later */

  /* Selection buffer has bones potentially too, so add #MAXPICKELEMS. */
  GPUSelectResult *buffer = static_cast<GPUSelectResult *>(
      MEM_mallocN((totobj + MAXPICKELEMS) * sizeof(GPUSelectResult), __func__));
  const eV3DSelectObjectFilter select_filter = ED_view3d_select_filter_from_mode(vc->scene,
                                                                                 vc->obact);
  const int hits = view3d_opengl_select(
      vc, buffer, (totobj + MAXPICKELEMS), rect, VIEW3D_SELECT_ALL, select_filter);
  /*
   * LOGIC NOTES (theeth):
   * The buffer and ListBase have the same relative order, which makes the selection
   * very simple. Loop through both data sets at the same time, if the color
   * is the same as the object, we have a hit and can move to the next color
   * and object pair, if not, just move to the next object,
   * keeping the same color until we have a hit.
   */

  if (hits > 0) {
    /* no need to loop if there's no hit */

    /* The draw order doesn't always match the order we populate the engine, see: #51695. */
    qsort(buffer, hits, sizeof(GPUSelectResult), opengl_bone_select_buffer_cmp);

    for (const GPUSelectResult *buf_iter = buffer, *buf_end = buf_iter + hits; buf_iter < buf_end;
         buf_iter++) {
      Bone *bone;
      Base *base = ED_armature_base_and_bone_from_select_buffer(
          bases.data(), bases.size(), buf_iter->id, &bone);

      if (base == nullptr) {
        continue;
      }

      /* Loop over contiguous bone hits for 'base'. */
      for (; buf_iter != buf_end; buf_iter++) {
        /* should never fail */
        if (bone != nullptr) {
          base->object->id.tag |= LIB_TAG_DOIT;
          bone->flag |= BONE_DONE;
        }

        /* Select the next bone if we're not switching bases. */
        if (buf_iter + 1 != buf_end) {
          const GPUSelectResult *col_next = buf_iter + 1;
          if ((base->object->runtime.select_id & 0x0000FFFF) != (col_next->id & 0x0000FFFF)) {
            break;
          }
          if (base->object->pose != nullptr) {
            const uint hit_bone = (col_next->id & ~BONESEL_ANY) >> 16;
            bPoseChannel *pchan = static_cast<bPoseChannel *>(
                BLI_findlink(&base->object->pose->chanbase, hit_bone));
            bone = pchan ? pchan->bone : nullptr;
          }
          else {
            bone = nullptr;
          }
        }
      }
    }
  }

  const bool changed_multi = do_pose_tag_select_op_exec(bases, sel_op);
  if (changed_multi) {
    DEG_id_tag_update(&vc->scene->id, ID_RECALC_SELECT);
    WM_event_add_notifier(C, NC_SCENE | ND_OB_SELECT, vc->scene);
  }

  MEM_freeN(buffer);

  return changed_multi;
}

static int view3d_box_select_exec(bContext *C, wmOperator *op)
{
  using namespace blender;
  Depsgraph *depsgraph = CTX_data_ensure_evaluated_depsgraph(C);
  ViewContext vc;
  rcti rect;
  bool changed_multi = false;

  wmGenericUserData wm_userdata_buf = {nullptr, nullptr, false};
  wmGenericUserData *wm_userdata = &wm_userdata_buf;

  view3d_operator_needs_opengl(C);
  BKE_object_update_select_id(CTX_data_main(C));

  /* setup view context for argument to callbacks */
  ED_view3d_viewcontext_init(C, &vc, depsgraph);

  eSelectOp sel_op = static_cast<eSelectOp>(RNA_enum_get(op->ptr, "mode"));
  WM_operator_properties_border_to_rcti(op, &rect);

  if (vc.obedit) {
    FOREACH_OBJECT_IN_MODE_BEGIN (
        vc.scene, vc.view_layer, vc.v3d, vc.obedit->type, vc.obedit->mode, ob_iter) {
      ED_view3d_viewcontext_init_object(&vc, ob_iter);
      bool changed = false;

      switch (vc.obedit->type) {
        case OB_MESH:
          vc.em = BKE_editmesh_from_object(vc.obedit);
          changed = do_mesh_box_select(&vc, wm_userdata, &rect, sel_op);
          if (changed) {
            DEG_id_tag_update(static_cast<ID *>(vc.obedit->data), ID_RECALC_SELECT);
            WM_event_add_notifier(C, NC_GEOM | ND_SELECT, vc.obedit->data);
          }
          break;
        case OB_CURVES_LEGACY:
        case OB_SURF:
          changed = do_nurbs_box_select(&vc, &rect, sel_op);
          if (changed) {
            DEG_id_tag_update(static_cast<ID *>(vc.obedit->data), ID_RECALC_SELECT);
            WM_event_add_notifier(C, NC_GEOM | ND_SELECT, vc.obedit->data);
          }
          break;
        case OB_MBALL:
          changed = do_meta_box_select(&vc, &rect, sel_op);
          if (changed) {
            DEG_id_tag_update(static_cast<ID *>(vc.obedit->data), ID_RECALC_SELECT);
            WM_event_add_notifier(C, NC_GEOM | ND_SELECT, vc.obedit->data);
          }
          break;
        case OB_ARMATURE:
          changed = do_armature_box_select(&vc, &rect, sel_op);
          if (changed) {
            DEG_id_tag_update(&vc.obedit->id, ID_RECALC_SELECT);
            WM_event_add_notifier(C, NC_OBJECT | ND_BONE_SELECT, vc.obedit);
            ED_outliner_select_sync_from_edit_bone_tag(C);
          }
          break;
        case OB_LATTICE:
          changed = do_lattice_box_select(&vc, &rect, sel_op);
          if (changed) {
            DEG_id_tag_update(static_cast<ID *>(vc.obedit->data), ID_RECALC_SELECT);
            WM_event_add_notifier(C, NC_GEOM | ND_SELECT, vc.obedit->data);
          }
          break;
        case OB_CURVES: {
          Curves &curves_id = *static_cast<Curves *>(vc.obedit->data);
          bke::CurvesGeometry &curves = curves_id.geometry.wrap();
          changed = ed::curves::select_box(
              vc, curves, eAttrDomain(curves_id.selection_domain), rect, sel_op);
          if (changed) {
            /* Use #ID_RECALC_GEOMETRY instead of #ID_RECALC_SELECT because it is handled as a
             * generic attribute for now. */
            DEG_id_tag_update(static_cast<ID *>(vc.obedit->data), ID_RECALC_GEOMETRY);
            WM_event_add_notifier(C, NC_GEOM | ND_DATA, vc.obedit->data);
          }
          break;
        }
        default:
          BLI_assert_msg(0, "box select on incorrect object type");
          break;
      }
      changed_multi |= changed;
    }
    FOREACH_OBJECT_IN_MODE_END;
  }
  else { /* No edit-mode, unified for bones and objects. */
    if (vc.obact && BKE_paint_select_face_test(vc.obact)) {
      changed_multi = do_paintface_box_select(&vc, wm_userdata, &rect, sel_op);
    }
    else if (vc.obact && BKE_paint_select_vert_test(vc.obact)) {
      changed_multi = do_paintvert_box_select(&vc, wm_userdata, &rect, sel_op);
    }
    else if (vc.obact && vc.obact->mode & OB_MODE_PARTICLE_EDIT) {
      changed_multi = PE_box_select(C, &rect, sel_op);
    }
    else if (vc.obact && vc.obact->mode & OB_MODE_POSE) {
      changed_multi = do_pose_box_select(C, &vc, &rect, sel_op);
      if (changed_multi) {
        ED_outliner_select_sync_from_pose_bone_tag(C);
      }
    }
    else { /* object mode with none active */
      changed_multi = do_object_box_select(C, &vc, &rect, sel_op);
      if (changed_multi) {
        ED_outliner_select_sync_from_object_tag(C);
      }
    }
  }

  WM_generic_user_data_free(wm_userdata);

  if (changed_multi) {
    return OPERATOR_FINISHED;
  }
  return OPERATOR_CANCELLED;
}

void VIEW3D_OT_select_box(wmOperatorType *ot)
{
  /* identifiers */
  ot->name = "Box Select";
  ot->description = "Select items using box selection";
  ot->idname = "VIEW3D_OT_select_box";

  /* api callbacks */
  ot->invoke = WM_gesture_box_invoke;
  ot->exec = view3d_box_select_exec;
  ot->modal = WM_gesture_box_modal;
  ot->poll = view3d_selectable_data;
  ot->cancel = WM_gesture_box_cancel;

  /* flags */
  ot->flag = OPTYPE_UNDO;

  /* rna */
  WM_operator_properties_gesture_box(ot);
  WM_operator_properties_select_operation(ot);
}

/** \} */

/* -------------------------------------------------------------------- */
/** \name Circle Select
 * \{ */

struct CircleSelectUserData {
  ViewContext *vc;
  bool select;
  int mval[2];
  float mval_fl[2];
  float radius;
  float radius_squared;
  eBezTriple_Flag select_flag;

  /* runtime */
  bool is_changed;
};

static void view3d_userdata_circleselect_init(CircleSelectUserData *r_data,
                                              ViewContext *vc,
                                              const bool select,
                                              const int mval[2],
                                              const float rad)
{
  r_data->vc = vc;
  r_data->select = select;
  copy_v2_v2_int(r_data->mval, mval);
  r_data->mval_fl[0] = mval[0];
  r_data->mval_fl[1] = mval[1];

  r_data->radius = rad;
  r_data->radius_squared = rad * rad;

  /* SELECT by default, but can be changed if needed (only few cases use and respect this). */
  r_data->select_flag = (eBezTriple_Flag)SELECT;

  /* runtime */
  r_data->is_changed = false;
}

static void mesh_circle_doSelectVert(void *userData,
                                     BMVert *eve,
                                     const float screen_co[2],
                                     int /*index*/)
{
  CircleSelectUserData *data = static_cast<CircleSelectUserData *>(userData);

  if (len_squared_v2v2(data->mval_fl, screen_co) <= data->radius_squared) {
    BM_vert_select_set(data->vc->em->bm, eve, data->select);
    data->is_changed = true;
  }
}
static void mesh_circle_doSelectEdge(void *userData,
                                     BMEdge *eed,
                                     const float screen_co_a[2],
                                     const float screen_co_b[2],
                                     int /*index*/)
{
  CircleSelectUserData *data = static_cast<CircleSelectUserData *>(userData);

  if (edge_inside_circle(data->mval_fl, data->radius, screen_co_a, screen_co_b)) {
    BM_edge_select_set(data->vc->em->bm, eed, data->select);
    data->is_changed = true;
  }
}
static void mesh_circle_doSelectFace(void *userData,
                                     BMFace *efa,
                                     const float screen_co[2],
                                     int /*index*/)
{
  CircleSelectUserData *data = static_cast<CircleSelectUserData *>(userData);

  if (len_squared_v2v2(data->mval_fl, screen_co) <= data->radius_squared) {
    BM_face_select_set(data->vc->em->bm, efa, data->select);
    data->is_changed = true;
  }
}

static bool mesh_circle_select(ViewContext *vc,
                               wmGenericUserData *wm_userdata,
                               eSelectOp sel_op,
                               const int mval[2],
                               float rad)
{
  ToolSettings *ts = vc->scene->toolsettings;
  CircleSelectUserData data;
  vc->em = BKE_editmesh_from_object(vc->obedit);

  bool changed = false;
  if (SEL_OP_USE_PRE_DESELECT(sel_op)) {
    if (vc->em->bm->totvertsel) {
      EDBM_flag_disable_all(vc->em, BM_ELEM_SELECT);
      vc->em->bm->totvertsel = 0;
      vc->em->bm->totedgesel = 0;
      vc->em->bm->totfacesel = 0;
      changed = true;
    }
  }
  const bool select = (sel_op != SEL_OP_SUB);

  ED_view3d_init_mats_rv3d(vc->obedit, vc->rv3d); /* for foreach's screen/vert projection */

  view3d_userdata_circleselect_init(&data, vc, select, mval, rad);

  const bool use_zbuf = !XRAY_FLAG_ENABLED(vc->v3d);

  if (use_zbuf) {
    if (wm_userdata->data == nullptr) {
      editselect_buf_cache_init_with_generic_userdata(wm_userdata, vc, ts->selectmode);
    }
  }
  EditSelectBuf_Cache *esel = static_cast<EditSelectBuf_Cache *>(wm_userdata->data);

  if (use_zbuf) {
    if (esel->select_bitmap == nullptr) {
      esel->select_bitmap = DRW_select_buffer_bitmap_from_circle(
          vc->depsgraph, vc->region, vc->v3d, mval, int(rad + 1.0f), nullptr);
    }
  }

  if (ts->selectmode & SCE_SELECT_VERTEX) {
    if (use_zbuf) {
      if (esel->select_bitmap != nullptr) {
        changed |= edbm_backbuf_check_and_select_verts(
            esel, vc->depsgraph, vc->obedit, vc->em, select ? SEL_OP_ADD : SEL_OP_SUB);
      }
    }
    else {
      mesh_foreachScreenVert(vc, mesh_circle_doSelectVert, &data, V3D_PROJ_TEST_CLIP_DEFAULT);
    }
  }

  if (ts->selectmode & SCE_SELECT_EDGE) {
    if (use_zbuf) {
      if (esel->select_bitmap != nullptr) {
        changed |= edbm_backbuf_check_and_select_edges(
            esel, vc->depsgraph, vc->obedit, vc->em, select ? SEL_OP_ADD : SEL_OP_SUB);
      }
    }
    else {
      mesh_foreachScreenEdge_clip_bb_segment(
          vc,
          mesh_circle_doSelectEdge,
          &data,
          (V3D_PROJ_TEST_CLIP_NEAR | V3D_PROJ_TEST_CLIP_BB | V3D_PROJ_TEST_CLIP_CONTENT_DEFAULT));
    }
  }

  if (ts->selectmode & SCE_SELECT_FACE) {
    if (use_zbuf) {
      if (esel->select_bitmap != nullptr) {
        changed |= edbm_backbuf_check_and_select_faces(
            esel, vc->depsgraph, vc->obedit, vc->em, select ? SEL_OP_ADD : SEL_OP_SUB);
      }
    }
    else {
      mesh_foreachScreenFace(vc, mesh_circle_doSelectFace, &data, V3D_PROJ_TEST_CLIP_DEFAULT);
    }
  }

  changed |= data.is_changed;

  if (changed) {
    BM_mesh_select_mode_flush_ex(
        vc->em->bm, vc->em->selectmode, BM_SELECT_LEN_FLUSH_RECALC_NOTHING);
  }
  return changed;
}

static bool paint_facesel_circle_select(ViewContext *vc,
                                        wmGenericUserData *wm_userdata,
                                        const eSelectOp sel_op,
                                        const int mval[2],
                                        float rad)
{
  BLI_assert(ELEM(sel_op, SEL_OP_SET, SEL_OP_ADD, SEL_OP_SUB));
  Object *ob = vc->obact;
  Mesh *me = static_cast<Mesh *>(ob->data);

  bool changed = false;
  if (SEL_OP_USE_PRE_DESELECT(sel_op)) {
    /* flush selection at the end */
    changed |= paintface_deselect_all_visible(vc->C, ob, SEL_DESELECT, false);
  }

  if (wm_userdata->data == nullptr) {
    editselect_buf_cache_init_with_generic_userdata(wm_userdata, vc, SCE_SELECT_FACE);
  }

  {
    EditSelectBuf_Cache *esel = static_cast<EditSelectBuf_Cache *>(wm_userdata->data);
    esel->select_bitmap = DRW_select_buffer_bitmap_from_circle(
        vc->depsgraph, vc->region, vc->v3d, mval, int(rad + 1.0f), nullptr);
    if (esel->select_bitmap != nullptr) {
      changed |= edbm_backbuf_check_and_select_faces_obmode(me, esel, sel_op);
      MEM_freeN(esel->select_bitmap);
      esel->select_bitmap = nullptr;
    }
  }

  if (changed) {
    paintface_flush_flags(vc->C, ob, true, false);
  }
  return changed;
}

struct CircleSelectUserData_ForMeshVert {
  CircleSelectUserData circle_data;
  blender::MutableSpan<bool> select_vert;
};
static void paint_vertsel_circle_select_doSelectVert(void *userData,
                                                     const float screen_co[2],
                                                     int index)
{
  CircleSelectUserData_ForMeshVert *mesh_data = static_cast<CircleSelectUserData_ForMeshVert *>(
      userData);
  CircleSelectUserData *data = &mesh_data->circle_data;

  if (len_squared_v2v2(data->mval_fl, screen_co) <= data->radius_squared) {
    mesh_data->select_vert[index] = data->select;
    data->is_changed = true;
  }
}
static bool paint_vertsel_circle_select(ViewContext *vc,
                                        wmGenericUserData *wm_userdata,
                                        const eSelectOp sel_op,
                                        const int mval[2],
                                        float rad)
{
  using namespace blender;
  BLI_assert(ELEM(sel_op, SEL_OP_SET, SEL_OP_ADD, SEL_OP_SUB));
  const bool use_zbuf = !XRAY_ENABLED(vc->v3d);
  Object *ob = vc->obact;
  Mesh *me = static_cast<Mesh *>(ob->data);
  /* CircleSelectUserData data = {nullptr}; */ /* UNUSED */

  bool changed = false;
  if (SEL_OP_USE_PRE_DESELECT(sel_op)) {
    /* Flush selection at the end. */
    changed |= paintvert_deselect_all_visible(ob, SEL_DESELECT, false);
  }

  const bool select = (sel_op != SEL_OP_SUB);

  if (use_zbuf) {
    if (wm_userdata->data == nullptr) {
      editselect_buf_cache_init_with_generic_userdata(wm_userdata, vc, SCE_SELECT_VERTEX);
    }
  }

  if (use_zbuf) {
    EditSelectBuf_Cache *esel = static_cast<EditSelectBuf_Cache *>(wm_userdata->data);
    esel->select_bitmap = DRW_select_buffer_bitmap_from_circle(
        vc->depsgraph, vc->region, vc->v3d, mval, int(rad + 1.0f), nullptr);
    if (esel->select_bitmap != nullptr) {
      changed |= edbm_backbuf_check_and_select_verts_obmode(me, esel, sel_op);
      MEM_freeN(esel->select_bitmap);
      esel->select_bitmap = nullptr;
    }
  }
  else {
    bke::MutableAttributeAccessor attributes = me->attributes_for_write();
    bke::SpanAttributeWriter<bool> select_vert = attributes.lookup_or_add_for_write_span<bool>(
        ".select_vert", ATTR_DOMAIN_POINT);

    CircleSelectUserData_ForMeshVert data;
    data.select_vert = select_vert.span;

    ED_view3d_init_mats_rv3d(vc->obact, vc->rv3d); /* for foreach's screen/vert projection */

    view3d_userdata_circleselect_init(&data.circle_data, vc, select, mval, rad);
    meshobject_foreachScreenVert(
        vc, paint_vertsel_circle_select_doSelectVert, &data, V3D_PROJ_TEST_CLIP_DEFAULT);
    changed |= data.circle_data.is_changed;
    select_vert.finish();
  }

  if (changed) {
    if (sel_op == SEL_OP_SUB) {
      BKE_mesh_mselect_validate(me);
    }
    paintvert_flush_flags(ob);
    paintvert_tag_select_update(vc->C, ob);
  }
  return changed;
}

static void nurbscurve_circle_doSelect(void *userData,
                                       Nurb * /*nu*/,
                                       BPoint *bp,
                                       BezTriple *bezt,
                                       int beztindex,
                                       bool /*handles_visible*/,
                                       const float screen_co[2])
{
  CircleSelectUserData *data = static_cast<CircleSelectUserData *>(userData);

  if (len_squared_v2v2(data->mval_fl, screen_co) <= data->radius_squared) {
    if (bp) {
      SET_FLAG_FROM_TEST(bp->f1, data->select, data->select_flag);
    }
    else {
      if (beztindex == 0) {
        SET_FLAG_FROM_TEST(bezt->f1, data->select, data->select_flag);
      }
      else if (beztindex == 1) {
        SET_FLAG_FROM_TEST(bezt->f2, data->select, data->select_flag);
      }
      else {
        SET_FLAG_FROM_TEST(bezt->f3, data->select, data->select_flag);
      }
    }
    data->is_changed = true;
  }
}
static bool nurbscurve_circle_select(ViewContext *vc,
                                     const eSelectOp sel_op,
                                     const int mval[2],
                                     float rad)
{
  const bool select = (sel_op != SEL_OP_SUB);
  const bool deselect_all = (sel_op == SEL_OP_SET);
  CircleSelectUserData data;

  view3d_userdata_circleselect_init(&data, vc, select, mval, rad);

  Curve *curve = (Curve *)vc->obedit->data;
  ListBase *nurbs = BKE_curve_editNurbs_get(curve);

  /* For deselect all, items to be selected are tagged with temp flag. Clear that first. */
  if (deselect_all) {
    BKE_nurbList_flag_set(nurbs, BEZT_FLAG_TEMP_TAG, false);
    data.select_flag = BEZT_FLAG_TEMP_TAG;
  }

  ED_view3d_init_mats_rv3d(vc->obedit, vc->rv3d); /* for foreach's screen/vert projection */
  nurbs_foreachScreenVert(vc, nurbscurve_circle_doSelect, &data, V3D_PROJ_TEST_CLIP_DEFAULT);

  /* Deselect items that were not added to selection (indicated by temp flag). */
  if (deselect_all) {
    data.is_changed |= BKE_nurbList_flag_set_from_flag(nurbs, BEZT_FLAG_TEMP_TAG, SELECT);
  }

  BKE_curve_nurb_vert_active_validate(static_cast<Curve *>(vc->obedit->data));

  return data.is_changed;
}

static void latticecurve_circle_doSelect(void *userData, BPoint *bp, const float screen_co[2])
{
  CircleSelectUserData *data = static_cast<CircleSelectUserData *>(userData);

  if (len_squared_v2v2(data->mval_fl, screen_co) <= data->radius_squared) {
    bp->f1 = data->select ? (bp->f1 | SELECT) : (bp->f1 & ~SELECT);
    data->is_changed = true;
  }
}
static bool lattice_circle_select(ViewContext *vc,
                                  const eSelectOp sel_op,
                                  const int mval[2],
                                  float rad)
{
  CircleSelectUserData data;
  const bool select = (sel_op != SEL_OP_SUB);

  view3d_userdata_circleselect_init(&data, vc, select, mval, rad);

  if (SEL_OP_USE_PRE_DESELECT(sel_op)) {
    data.is_changed |= ED_lattice_flags_set(vc->obedit, 0);
  }
  ED_view3d_init_mats_rv3d(vc->obedit, vc->rv3d); /* for foreach's screen/vert projection */

  lattice_foreachScreenVert(vc, latticecurve_circle_doSelect, &data, V3D_PROJ_TEST_CLIP_DEFAULT);

  return data.is_changed;
}

/**
 * \note logic is shared with the edit-bone case, see #armature_circle_doSelectJoint.
 */
static bool pchan_circle_doSelectJoint(void *userData,
                                       bPoseChannel *pchan,
                                       const float screen_co[2])
{
  CircleSelectUserData *data = static_cast<CircleSelectUserData *>(userData);

  if (len_squared_v2v2(data->mval_fl, screen_co) <= data->radius_squared) {
    if (data->select) {
      pchan->bone->flag |= BONE_SELECTED;
    }
    else {
      pchan->bone->flag &= ~BONE_SELECTED;
    }
    return true;
  }
  return false;
}
static void do_circle_select_pose__doSelectBone(void *userData,
                                                bPoseChannel *pchan,
                                                const float screen_co_a[2],
                                                const float screen_co_b[2])
{
  CircleSelectUserData *data = static_cast<CircleSelectUserData *>(userData);
  bArmature *arm = static_cast<bArmature *>(data->vc->obact->data);
  if (!PBONE_SELECTABLE(arm, pchan->bone)) {
    return;
  }

  bool is_point_done = false;
  int points_proj_tot = 0;

  /* Project head location to screen-space. */
  if (screen_co_a[0] != IS_CLIPPED) {
    points_proj_tot++;
    if (pchan_circle_doSelectJoint(data, pchan, screen_co_a)) {
      is_point_done = true;
    }
  }

  /* Project tail location to screen-space. */
  if (screen_co_b[0] != IS_CLIPPED) {
    points_proj_tot++;
    if (pchan_circle_doSelectJoint(data, pchan, screen_co_b)) {
      is_point_done = true;
    }
  }

  /* check if the head and/or tail is in the circle
   * - the call to check also does the selection already
   */

  /* only if the endpoints didn't get selected, deal with the middle of the bone too
   * It works nicer to only do this if the head or tail are not in the circle,
   * otherwise there is no way to circle select joints alone */
  if ((is_point_done == false) && (points_proj_tot == 2) &&
      edge_inside_circle(data->mval_fl, data->radius, screen_co_a, screen_co_b)) {
    if (data->select) {
      pchan->bone->flag |= BONE_SELECTED;
    }
    else {
      pchan->bone->flag &= ~BONE_SELECTED;
    }
    data->is_changed = true;
  }

  data->is_changed |= is_point_done;
}
static bool pose_circle_select(ViewContext *vc,
                               const eSelectOp sel_op,
                               const int mval[2],
                               float rad)
{
  BLI_assert(ELEM(sel_op, SEL_OP_SET, SEL_OP_ADD, SEL_OP_SUB));
  CircleSelectUserData data;
  const bool select = (sel_op != SEL_OP_SUB);

  view3d_userdata_circleselect_init(&data, vc, select, mval, rad);

  if (SEL_OP_USE_PRE_DESELECT(sel_op)) {
    data.is_changed |= ED_pose_deselect_all(vc->obact, SEL_DESELECT, false);
  }

  ED_view3d_init_mats_rv3d(vc->obact, vc->rv3d); /* for foreach's screen/vert projection */

  /* Treat bones as clipped segments (no joints). */
  pose_foreachScreenBone(vc,
                         do_circle_select_pose__doSelectBone,
                         &data,
                         V3D_PROJ_TEST_CLIP_DEFAULT | V3D_PROJ_TEST_CLIP_CONTENT_DEFAULT);

  if (data.is_changed) {
    ED_pose_bone_select_tag_update(vc->obact);
  }
  return data.is_changed;
}

/**
 * \note logic is shared with the pose-bone case, see #pchan_circle_doSelectJoint.
 */
static bool armature_circle_doSelectJoint(void *userData,
                                          EditBone *ebone,
                                          const float screen_co[2],
                                          bool head)
{
  CircleSelectUserData *data = static_cast<CircleSelectUserData *>(userData);

  if (len_squared_v2v2(data->mval_fl, screen_co) <= data->radius_squared) {
    if (head) {
      if (data->select) {
        ebone->flag |= BONE_ROOTSEL;
      }
      else {
        ebone->flag &= ~BONE_ROOTSEL;
      }
    }
    else {
      if (data->select) {
        ebone->flag |= BONE_TIPSEL;
      }
      else {
        ebone->flag &= ~BONE_TIPSEL;
      }
    }
    return true;
  }
  return false;
}
static void do_circle_select_armature__doSelectBone(void *userData,
                                                    EditBone *ebone,
                                                    const float screen_co_a[2],
                                                    const float screen_co_b[2])
{
  CircleSelectUserData *data = static_cast<CircleSelectUserData *>(userData);
  const bArmature *arm = static_cast<const bArmature *>(data->vc->obedit->data);
  if (!(data->select ? EBONE_SELECTABLE(arm, ebone) : EBONE_VISIBLE(arm, ebone))) {
    return;
  }

  /* When true, ignore in the next pass. */
  ebone->temp.i = false;

  bool is_point_done = false;
  bool is_edge_done = false;
  int points_proj_tot = 0;

  /* Project head location to screen-space. */
  if (screen_co_a[0] != IS_CLIPPED) {
    points_proj_tot++;
    if (armature_circle_doSelectJoint(data, ebone, screen_co_a, true)) {
      is_point_done = true;
    }
  }

  /* Project tail location to screen-space. */
  if (screen_co_b[0] != IS_CLIPPED) {
    points_proj_tot++;
    if (armature_circle_doSelectJoint(data, ebone, screen_co_b, false)) {
      is_point_done = true;
    }
  }

  /* check if the head and/or tail is in the circle
   * - the call to check also does the selection already
   */

  /* only if the endpoints didn't get selected, deal with the middle of the bone too
   * It works nicer to only do this if the head or tail are not in the circle,
   * otherwise there is no way to circle select joints alone */
  if ((is_point_done == false) && (points_proj_tot == 2) &&
      edge_inside_circle(data->mval_fl, data->radius, screen_co_a, screen_co_b)) {
    SET_FLAG_FROM_TEST(ebone->flag, data->select, BONE_SELECTED | BONE_TIPSEL | BONE_ROOTSEL);
    is_edge_done = true;
    data->is_changed = true;
  }

  if (is_point_done || is_edge_done) {
    ebone->temp.i = true;
  }

  data->is_changed |= is_point_done;
}
static void do_circle_select_armature__doSelectBone_clip_content(void *userData,
                                                                 EditBone *ebone,
                                                                 const float screen_co_a[2],
                                                                 const float screen_co_b[2])
{
  CircleSelectUserData *data = static_cast<CircleSelectUserData *>(userData);
  bArmature *arm = static_cast<bArmature *>(data->vc->obedit->data);

  if (!(data->select ? EBONE_SELECTABLE(arm, ebone) : EBONE_VISIBLE(arm, ebone))) {
    return;
  }

  /* Set in the first pass, needed so circle select prioritizes joints. */
  if (ebone->temp.i != 0) {
    return;
  }

  if (edge_inside_circle(data->mval_fl, data->radius, screen_co_a, screen_co_b)) {
    SET_FLAG_FROM_TEST(ebone->flag, data->select, BONE_SELECTED | BONE_TIPSEL | BONE_ROOTSEL);
    data->is_changed = true;
  }
}
static bool armature_circle_select(ViewContext *vc,
                                   const eSelectOp sel_op,
                                   const int mval[2],
                                   float rad)
{
  CircleSelectUserData data;
  bArmature *arm = static_cast<bArmature *>(vc->obedit->data);

  const bool select = (sel_op != SEL_OP_SUB);

  view3d_userdata_circleselect_init(&data, vc, select, mval, rad);

  if (SEL_OP_USE_PRE_DESELECT(sel_op)) {
    data.is_changed |= ED_armature_edit_deselect_all_visible(vc->obedit);
  }

  ED_view3d_init_mats_rv3d(vc->obedit, vc->rv3d);

  /* Operate on fully visible (non-clipped) points. */
  armature_foreachScreenBone(
      vc, do_circle_select_armature__doSelectBone, &data, V3D_PROJ_TEST_CLIP_DEFAULT);

  /* Operate on bones as segments clipped to the viewport bounds
   * (needed to handle bones with both points outside the view).
   * A separate pass is needed since clipped coordinates can't be used for selecting joints. */
  armature_foreachScreenBone(vc,
                             do_circle_select_armature__doSelectBone_clip_content,
                             &data,
                             V3D_PROJ_TEST_CLIP_DEFAULT | V3D_PROJ_TEST_CLIP_CONTENT_DEFAULT);

  if (data.is_changed) {
    ED_armature_edit_sync_selection(arm->edbo);
    ED_armature_edit_validate_active(arm);
    WM_main_add_notifier(NC_OBJECT | ND_BONE_SELECT, vc->obedit);
  }
  return data.is_changed;
}

static void do_circle_select_mball__doSelectElem(void *userData,
                                                 MetaElem *ml,
                                                 const float screen_co[2])
{
  CircleSelectUserData *data = static_cast<CircleSelectUserData *>(userData);

  if (len_squared_v2v2(data->mval_fl, screen_co) <= data->radius_squared) {
    if (data->select) {
      ml->flag |= SELECT;
    }
    else {
      ml->flag &= ~SELECT;
    }
    data->is_changed = true;
  }
}
static bool mball_circle_select(ViewContext *vc,
                                const eSelectOp sel_op,
                                const int mval[2],
                                float rad)
{
  CircleSelectUserData data;

  const bool select = (sel_op != SEL_OP_SUB);

  view3d_userdata_circleselect_init(&data, vc, select, mval, rad);

  if (SEL_OP_USE_PRE_DESELECT(sel_op)) {
    data.is_changed |= BKE_mball_deselect_all(static_cast<MetaBall *>(vc->obedit->data));
  }

  ED_view3d_init_mats_rv3d(vc->obedit, vc->rv3d);

  mball_foreachScreenElem(
      vc, do_circle_select_mball__doSelectElem, &data, V3D_PROJ_TEST_CLIP_DEFAULT);
  return data.is_changed;
}

/**
 * Callbacks for circle selection in Editmode
 */
static bool obedit_circle_select(bContext *C,
                                 ViewContext *vc,
                                 wmGenericUserData *wm_userdata,
                                 const eSelectOp sel_op,
                                 const int mval[2],
                                 float rad)
{
  using namespace blender;
  bool changed = false;
  BLI_assert(ELEM(sel_op, SEL_OP_SET, SEL_OP_ADD, SEL_OP_SUB));
  switch (vc->obedit->type) {
    case OB_MESH:
      changed = mesh_circle_select(vc, wm_userdata, sel_op, mval, rad);
      break;
    case OB_CURVES_LEGACY:
    case OB_SURF:
      changed = nurbscurve_circle_select(vc, sel_op, mval, rad);
      break;
    case OB_LATTICE:
      changed = lattice_circle_select(vc, sel_op, mval, rad);
      break;
    case OB_ARMATURE:
      changed = armature_circle_select(vc, sel_op, mval, rad);
      if (changed) {
        ED_outliner_select_sync_from_edit_bone_tag(C);
      }
      break;
    case OB_MBALL:
      changed = mball_circle_select(vc, sel_op, mval, rad);
      break;
    case OB_CURVES: {
      Curves &curves_id = *static_cast<Curves *>(vc->obedit->data);
      bke::CurvesGeometry &curves = curves_id.geometry.wrap();
      changed = ed::curves::select_circle(
          *vc, curves, eAttrDomain(curves_id.selection_domain), mval, rad, sel_op);
      if (changed) {
        /* Use #ID_RECALC_GEOMETRY instead of #ID_RECALC_SELECT because it is handled as a
         * generic attribute for now. */
        DEG_id_tag_update(static_cast<ID *>(vc->obedit->data), ID_RECALC_GEOMETRY);
        WM_event_add_notifier(C, NC_GEOM | ND_DATA, vc->obedit->data);
      }
      break;
    }

    default:
      BLI_assert(0);
      break;
  }

  if (changed) {
    DEG_id_tag_update(static_cast<ID *>(vc->obact->data), ID_RECALC_SELECT);
    WM_main_add_notifier(NC_GEOM | ND_SELECT, vc->obact->data);
  }
  return changed;
}

static bool object_circle_select(ViewContext *vc,
                                 const eSelectOp sel_op,
                                 const int mval[2],
                                 float rad)
{
  BLI_assert(ELEM(sel_op, SEL_OP_SET, SEL_OP_ADD, SEL_OP_SUB));
  Scene *scene = vc->scene;
  ViewLayer *view_layer = vc->view_layer;
  View3D *v3d = vc->v3d;

  const float radius_squared = rad * rad;
  const float mval_fl[2] = {float(mval[0]), float(mval[1])};

  bool changed = false;
  if (SEL_OP_USE_PRE_DESELECT(sel_op)) {
    changed |= object_deselect_all_visible(vc->scene, vc->view_layer, vc->v3d);
  }
  const bool select = (sel_op != SEL_OP_SUB);
  const int select_flag = select ? BASE_SELECTED : 0;
  BKE_view_layer_synced_ensure(scene, view_layer);
  LISTBASE_FOREACH (Base *, base, BKE_view_layer_object_bases_get(view_layer)) {
    if (BASE_SELECTABLE(v3d, base) && ((base->flag & BASE_SELECTED) != select_flag)) {
      float screen_co[2];
      if (ED_view3d_project_float_global(vc->region,
                                         base->object->object_to_world[3],
                                         screen_co,
                                         V3D_PROJ_TEST_CLIP_DEFAULT) == V3D_PROJ_RET_OK) {
        if (len_squared_v2v2(mval_fl, screen_co) <= radius_squared) {
          ED_object_base_select(base, select ? BA_SELECT : BA_DESELECT);
          changed = true;
        }
      }
    }
  }

  return changed;
}

/* not a real operator, only for circle test */
static void view3d_circle_select_recalc(void *user_data)
{
  bContext *C = static_cast<bContext *>(user_data);
  Object *obedit_active = CTX_data_edit_object(C);

  if (obedit_active) {
    switch (obedit_active->type) {
      case OB_MESH: {
        ViewContext vc;
        em_setup_viewcontext(C, &vc);
        FOREACH_OBJECT_IN_MODE_BEGIN (
            vc.scene, vc.view_layer, vc.v3d, vc.obact->type, vc.obact->mode, ob_iter) {
          ED_view3d_viewcontext_init_object(&vc, ob_iter);
          BM_mesh_select_mode_flush_ex(
              vc.em->bm, vc.em->selectmode, BM_SELECT_LEN_FLUSH_RECALC_ALL);
        }
        FOREACH_OBJECT_IN_MODE_END;
        break;
      }

      default: {
        /* TODO: investigate if this is needed for other object types. */
        CTX_data_ensure_evaluated_depsgraph(C);
        break;
      }
    }
  }
}

static int view3d_circle_select_modal(bContext *C, wmOperator *op, const wmEvent *event)
{
  int result = WM_gesture_circle_modal(C, op, event);
  if (result & OPERATOR_FINISHED) {
    view3d_circle_select_recalc(C);
  }
  return result;
}

static void view3d_circle_select_cancel(bContext *C, wmOperator *op)
{
  WM_gesture_circle_cancel(C, op);
  view3d_circle_select_recalc(C);
}

static int view3d_circle_select_exec(bContext *C, wmOperator *op)
{
  Depsgraph *depsgraph = CTX_data_ensure_evaluated_depsgraph(C);
  ViewContext vc;
  const int radius = RNA_int_get(op->ptr, "radius");
  const int mval[2] = {RNA_int_get(op->ptr, "x"), RNA_int_get(op->ptr, "y")};

  /* Allow each selection type to allocate their own data that's used between executions. */
  wmGesture *gesture = static_cast<wmGesture *>(op->customdata); /* nullptr when non-modal. */
  wmGenericUserData wm_userdata_buf = {nullptr, nullptr, false};
  wmGenericUserData *wm_userdata = gesture ? &gesture->user_data : &wm_userdata_buf;

  const eSelectOp sel_op = ED_select_op_modal(
      static_cast<eSelectOp>(RNA_enum_get(op->ptr, "mode")), WM_gesture_is_modal_first(gesture));

  ED_view3d_viewcontext_init(C, &vc, depsgraph);

  Object *obact = vc.obact;
  Object *obedit = vc.obedit;

  if (obedit || BKE_paint_select_elem_test(obact) || (obact && (obact->mode & OB_MODE_POSE))) {
    view3d_operator_needs_opengl(C);
    if (obedit == nullptr) {
      BKE_object_update_select_id(CTX_data_main(C));
    }

    FOREACH_OBJECT_IN_MODE_BEGIN (
        vc.scene, vc.view_layer, vc.v3d, obact->type, obact->mode, ob_iter) {
      ED_view3d_viewcontext_init_object(&vc, ob_iter);

      obact = vc.obact;
      obedit = vc.obedit;

      if (obedit) {
        obedit_circle_select(C, &vc, wm_userdata, sel_op, mval, float(radius));
      }
      else if (BKE_paint_select_face_test(obact)) {
        paint_facesel_circle_select(&vc, wm_userdata, sel_op, mval, float(radius));
      }
      else if (BKE_paint_select_vert_test(obact)) {
        paint_vertsel_circle_select(&vc, wm_userdata, sel_op, mval, float(radius));
      }
      else if (obact->mode & OB_MODE_POSE) {
        pose_circle_select(&vc, sel_op, mval, float(radius));
        ED_outliner_select_sync_from_pose_bone_tag(C);
      }
      else {
        BLI_assert(0);
      }
    }
    FOREACH_OBJECT_IN_MODE_END;
  }
  else if (obact && (obact->mode & OB_MODE_PARTICLE_EDIT)) {
    if (PE_circle_select(C, wm_userdata, sel_op, mval, float(radius))) {
      return OPERATOR_FINISHED;
    }
    return OPERATOR_CANCELLED;
  }
  else if (obact && obact->mode & OB_MODE_SCULPT) {
    return OPERATOR_CANCELLED;
  }
  else {
    if (object_circle_select(&vc, sel_op, mval, float(radius))) {
      DEG_id_tag_update(&vc.scene->id, ID_RECALC_SELECT);
      WM_event_add_notifier(C, NC_SCENE | ND_OB_SELECT, vc.scene);

      ED_outliner_select_sync_from_object_tag(C);
    }
  }

  /* Otherwise this is freed by the gesture. */
  if (wm_userdata == &wm_userdata_buf) {
    WM_generic_user_data_free(wm_userdata);
  }
  else {
    EditSelectBuf_Cache *esel = static_cast<EditSelectBuf_Cache *>(wm_userdata->data);
    if (esel && esel->select_bitmap) {
      MEM_freeN(esel->select_bitmap);
      esel->select_bitmap = nullptr;
    }
  }

  return OPERATOR_FINISHED;
}

void VIEW3D_OT_select_circle(wmOperatorType *ot)
{
  ot->name = "Circle Select";
  ot->description = "Select items using circle selection";
  ot->idname = "VIEW3D_OT_select_circle";

  ot->invoke = WM_gesture_circle_invoke;
  ot->modal = view3d_circle_select_modal;
  ot->exec = view3d_circle_select_exec;
  ot->poll = view3d_selectable_data;
  ot->cancel = view3d_circle_select_cancel;
  ot->get_name = ED_select_circle_get_name;

  /* flags */
  ot->flag = OPTYPE_UNDO;

  /* properties */
  WM_operator_properties_gesture_circle(ot);
  WM_operator_properties_select_operation_simple(ot);
}

/** \} */<|MERGE_RESOLUTION|>--- conflicted
+++ resolved
@@ -2992,11 +2992,7 @@
 };
 
 /**
-<<<<<<< HEAD
- * Cursor selection for the Curves object.
-=======
  * Cursor selection for all Curves objects in edit mode.
->>>>>>> 281f383c
  *
  * \returns true if the selection changed.
  */
