/*
 * $Id$
 *
 * ***** BEGIN GPL LICENSE BLOCK *****
 *
 * This program is free software; you can redistribute it and/or
 * modify it under the terms of the GNU General Public License
 * as published by the Free Software Foundation; either version 2
 * of the License, or (at your option) any later version.
 *
 * This program is distributed in the hope that it will be useful,
 * but WITHOUT ANY WARRANTY; without even the implied warranty of
 * MERCHANTABILITY or FITNESS FOR A PARTICULAR PURPOSE.  See the
 * GNU General Public License for more details.
 *
 * You should have received a copy of the GNU General Public License
 * along with this program; if not, write to the Free Software Foundation,
 * Inc., 51 Franklin Street, Fifth Floor, Boston, MA 02110-1301, USA.
 *
 * The Original Code is Copyright (C) 2001-2002 by NaN Holding BV.
 * All rights reserved.
 *
 * Contributor(s): Blender Foundation, full recode and added functions
 *
 * ***** END GPL LICENSE BLOCK *****
 */

/** \file blender/editors/space_view3d/drawobject.c
 *  \ingroup spview3d
 */


#include <string.h>
#include <math.h>

#include "MEM_guardedalloc.h"

#include "DNA_camera_types.h"
#include "DNA_curve_types.h"
#include "DNA_constraint_types.h" // for drawing constraint
#include "DNA_lamp_types.h"
#include "DNA_lattice_types.h"
#include "DNA_material_types.h"
#include "DNA_meshdata_types.h"
#include "DNA_meta_types.h"
#include "DNA_scene_types.h"
#include "DNA_smoke_types.h"
#include "DNA_world_types.h"
#include "DNA_armature_types.h"

#include "BLI_blenlib.h"
#include "BLI_math.h"
#include "BLI_editVert.h"
#include "BLI_edgehash.h"
#include "BLI_rand.h"
#include "BLI_utildefines.h"

#include "BKE_anim.h"			//for the where_on_path function
#include "BKE_constraint.h" // for the get_constraint_target function
#include "BKE_DerivedMesh.h"
#include "BKE_deform.h"
#include "BKE_displist.h"
#include "BKE_font.h"
#include "BKE_global.h"
#include "BKE_image.h"
#include "BKE_key.h"
#include "BKE_lattice.h"
#include "BKE_mesh.h"
#include "BKE_material.h"
#include "BKE_mball.h"
#include "BKE_modifier.h"
#include "BKE_object.h"
#include "BKE_paint.h"
#include "BKE_particle.h"
#include "BKE_pointcache.h"
#include "BKE_unit.h"
#include "BKE_movieclip.h"
#include "BKE_tracking.h"

#include "smoke_API.h"

#include "IMB_imbuf.h"
#include "IMB_imbuf_types.h"

#include "BIF_gl.h"
#include "BIF_glutil.h"

#include "GPU_draw.h"
#include "GPU_extensions.h"

#include "ED_mesh.h"
#include "ED_particle.h"
#include "ED_screen.h"
#include "ED_sculpt.h"
#include "ED_types.h"
#include "ED_curve.h" /* for ED_curve_editnurbs */

#include "UI_resources.h"

#include "WM_api.h"
#include "wm_subwindow.h"
#include "BLF_api.h"

#include "view3d_intern.h"	// own include


/* this condition has been made more complex since editmode can draw textures */
#define CHECK_OB_DRAWTEXTURE(vd, dt) \
((vd->drawtype==OB_TEXTURE && dt>OB_SOLID) || \
	(vd->drawtype==OB_SOLID && vd->flag2 & V3D_SOLID_TEX))

static void draw_bounding_volume(Scene *scene, Object *ob);

static void drawcube_size(float size);
static void drawcircle_size(float size);
static void draw_empty_sphere(float size);
static void draw_empty_cone(float size);

static int check_ob_drawface_dot(Scene *sce, View3D *vd, char dt)
{
	if((sce->toolsettings->selectmode & SCE_SELECT_FACE) == 0)
		return 0;

	if(G.f & G_BACKBUFSEL)
		return 0;

	if((vd->flag & V3D_ZBUF_SELECT) == 0)
		return 1;

	/* if its drawing textures with zbuf sel, then dont draw dots */
	if(dt==OB_TEXTURE && vd->drawtype==OB_TEXTURE)
		return 0;

	if(vd->drawtype>=OB_SOLID && vd->flag2 & V3D_SOLID_TEX)
		return 0;

	return 1;
}

/* ************* only use while object drawing **************
 * or after running ED_view3d_init_mats_rv3d
 * */
static void view3d_project_short_clip(ARegion *ar, float *vec, short *adr, int local)
{
	RegionView3D *rv3d= ar->regiondata;
	float fx, fy, vec4[4];
	
	adr[0]= IS_CLIPPED;
	
	/* clipplanes in eye space */
	if(rv3d->rflag & RV3D_CLIPPING) {
		if(ED_view3d_test_clipping(rv3d, vec, local))
			return;
	}
	
	copy_v3_v3(vec4, vec);
	vec4[3]= 1.0;
	
	mul_m4_v4(rv3d->persmatob, vec4);
	
	/* clipplanes in window space */
	if( vec4[3] > (float)BL_NEAR_CLIP ) {	/* is the NEAR clipping cutoff for picking */
		fx= (ar->winx/2)*(1 + vec4[0]/vec4[3]);
		
		if( fx>0 && fx<ar->winx) {
			
			fy= (ar->winy/2)*(1 + vec4[1]/vec4[3]);
			
			if(fy > 0.0f && fy < (float)ar->winy) {
				adr[0]= (short)floorf(fx);
				adr[1]= (short)floorf(fy);
			}
		}
	}
}

/* only use while object drawing */
static void view3d_project_short_noclip(ARegion *ar, float *vec, short *adr)
{
	RegionView3D *rv3d= ar->regiondata;
	float fx, fy, vec4[4];
	
	adr[0]= IS_CLIPPED;
	
	copy_v3_v3(vec4, vec);
	vec4[3]= 1.0;
	
	mul_m4_v4(rv3d->persmatob, vec4);
	
	if( vec4[3] > (float)BL_NEAR_CLIP ) {	/* is the NEAR clipping cutoff for picking */
		fx= (ar->winx/2)*(1 + vec4[0]/vec4[3]);
		
		if( fx>-32700 && fx<32700) {
			
			fy= (ar->winy/2)*(1 + vec4[1]/vec4[3]);
			
			if(fy > -32700.0f && fy < 32700.0f) {
				adr[0]= (short)floorf(fx);
				adr[1]= (short)floorf(fy);
			}
		}
	}
}

/* same as view3d_project_short_clip but use persmat instead of persmatob for projection */
static void view3d_project_short_clip_persmat(ARegion *ar, float *vec, short *adr, int local)
{
	RegionView3D *rv3d= ar->regiondata;
	float fx, fy, vec4[4];

	adr[0]= IS_CLIPPED;

	/* clipplanes in eye space */
	if(rv3d->rflag & RV3D_CLIPPING) {
		if(ED_view3d_test_clipping(rv3d, vec, local))
			return;
	}

	copy_v3_v3(vec4, vec);
	vec4[3]= 1.0;

	mul_m4_v4(rv3d->persmat, vec4);

	/* clipplanes in window space */
	if( vec4[3] > (float)BL_NEAR_CLIP ) {	/* is the NEAR clipping cutoff for picking */
		fx= (ar->winx/2)*(1 + vec4[0]/vec4[3]);

		if( fx>0 && fx<ar->winx) {

			fy= (ar->winy/2)*(1 + vec4[1]/vec4[3]);

			if(fy > 0.0f && fy < (float)ar->winy) {
				adr[0]= (short)floorf(fx);
				adr[1]= (short)floorf(fy);
			}
		}
	}
}
/* ************************ */

/* check for glsl drawing */

int draw_glsl_material(Scene *scene, Object *ob, View3D *v3d, int dt)
{
	if(!GPU_glsl_support())
		return 0;
	if(G.f & G_PICKSEL)
		return 0;
	if(!CHECK_OB_DRAWTEXTURE(v3d, dt))
		return 0;
	if(ob==OBACT && (ob && ob->mode & OB_MODE_WEIGHT_PAINT))
		return 0;
	
	return (scene->gm.matmode == GAME_MAT_GLSL) && (dt > OB_SOLID);
}

static int check_material_alpha(Base *base, Mesh *me, int glsl)
{
	if(base->flag & OB_FROMDUPLI)
		return 0;

	if(G.f & G_PICKSEL)
		return 0;
			
	if(me->edit_mesh)
		return 0;
	
	return (glsl || (base->object->dtx & OB_DRAWTRANSP));
}

	/***/
static unsigned int colortab[24]=
	{0x0,		0xFF88FF, 0xFFBBFF, 
	 0x403000,	0xFFFF88, 0xFFFFBB, 
	 0x104040,	0x66CCCC, 0x77CCCC, 
	 0x104010,	0x55BB55, 0x66FF66, 
	 0xFFFFFF
};


static float cube[8][3] = {
	{-1.0, -1.0, -1.0},
	{-1.0, -1.0,  1.0},
	{-1.0,  1.0,  1.0},
	{-1.0,  1.0, -1.0},
	{ 1.0, -1.0, -1.0},
	{ 1.0, -1.0,  1.0},
	{ 1.0,  1.0,  1.0},
	{ 1.0,  1.0, -1.0},
};

/* ----------------- OpenGL Circle Drawing - Tables for Optimised Drawing Speed ------------------ */
/* 32 values of sin function (still same result!) */
static float sinval[32] = {
	0.00000000,
	0.20129852,
	0.39435585,
	0.57126821,
	0.72479278,
	0.84864425,
	0.93775213,
	0.98846832,
	0.99871650,
	0.96807711,
	0.89780453,
	0.79077573,
	0.65137248,
	0.48530196,
	0.29936312,
	0.10116832,
	-0.10116832,
	-0.29936312,
	-0.48530196,
	-0.65137248,
	-0.79077573,
	-0.89780453,
	-0.96807711,
	-0.99871650,
	-0.98846832,
	-0.93775213,
	-0.84864425,
	-0.72479278,
	-0.57126821,
	-0.39435585,
	-0.20129852,
	0.00000000
};

/* 32 values of cos function (still same result!) */
static float cosval[32] ={
	1.00000000,
	0.97952994,
	0.91895781,
	0.82076344,
	0.68896691,
	0.52896401,
	0.34730525,
	0.15142777,
	-0.05064916,
	-0.25065253,
	-0.44039415,
	-0.61210598,
	-0.75875812,
	-0.87434661,
	-0.95413925,
	-0.99486932,
	-0.99486932,
	-0.95413925,
	-0.87434661,
	-0.75875812,
	-0.61210598,
	-0.44039415,
	-0.25065253,
	-0.05064916,
	0.15142777,
	0.34730525,
	0.52896401,
	0.68896691,
	0.82076344,
	0.91895781,
	0.97952994,
	1.00000000
};

static void draw_xyz_wire(const float c[3], float size, int axis)
{
	float v1[3]= {0.f, 0.f, 0.f}, v2[3] = {0.f, 0.f, 0.f};
	float dim = size * 0.1f;
	float dx[3], dy[3], dz[3];

	dx[0]=dim; dx[1]=0.f; dx[2]=0.f;
	dy[0]=0.f; dy[1]=dim; dy[2]=0.f;
	dz[0]=0.f; dz[1]=0.f; dz[2]=dim;

	switch(axis) {
		case 0:		/* x axis */
			glBegin(GL_LINES);
			
			/* bottom left to top right */
			sub_v3_v3v3(v1, c, dx);
			sub_v3_v3(v1, dy);
			add_v3_v3v3(v2, c, dx);
			add_v3_v3(v2, dy);
			
			glVertex3fv(v1);
			glVertex3fv(v2);
			
			/* top left to bottom right */
			mul_v3_fl(dy, 2.f);
			add_v3_v3(v1, dy);
			sub_v3_v3(v2, dy);
			
			glVertex3fv(v1);
			glVertex3fv(v2);
			
			glEnd();
			break;
		case 1:		/* y axis */
			glBegin(GL_LINES);
			
			/* bottom left to top right */
			mul_v3_fl(dx, 0.75f);
			sub_v3_v3v3(v1, c, dx);
			sub_v3_v3(v1, dy);
			add_v3_v3v3(v2, c, dx);
			add_v3_v3(v2, dy);
			
			glVertex3fv(v1);
			glVertex3fv(v2);
			
			/* top left to center */
			mul_v3_fl(dy, 2.f);
			add_v3_v3(v1, dy);
			copy_v3_v3(v2, c);
			
			glVertex3fv(v1);
			glVertex3fv(v2);
			
			glEnd();
			break;
		case 2:		/* z axis */
			glBegin(GL_LINE_STRIP);
			
			/* start at top left */
			sub_v3_v3v3(v1, c, dx);
			add_v3_v3v3(v1, c, dz);
			
			glVertex3fv(v1);
			
			mul_v3_fl(dx, 2.f);
			add_v3_v3(v1, dx);

			glVertex3fv(v1);
			
			mul_v3_fl(dz, 2.f);
			sub_v3_v3(v1, dx);
			sub_v3_v3(v1, dz);
			
			glVertex3fv(v1);
			
			add_v3_v3(v1, dx);
		
			glVertex3fv(v1);
			
			glEnd();
			break;
	}
	
}

void drawaxes(float size, char drawtype)
{
	int axis;
	float v1[3]= {0.0, 0.0, 0.0};
	float v2[3]= {0.0, 0.0, 0.0};
	float v3[3]= {0.0, 0.0, 0.0};
	
	switch(drawtype) {
	
	case OB_PLAINAXES:
		for (axis=0; axis<3; axis++) {
			glBegin(GL_LINES);
			
			v1[axis]= size;
			v2[axis]= -size;
			glVertex3fv(v1);
			glVertex3fv(v2);

			/* reset v1 & v2 to zero */
			v1[axis]= v2[axis]= 0.0f;

			glEnd();
		}
		break;
	case OB_SINGLE_ARROW:
	
		glBegin(GL_LINES);
		/* in positive z direction only */
		v1[2]= size;
		glVertex3fv(v1);
		glVertex3fv(v2);
		glEnd();
		
		/* square pyramid */
		glBegin(GL_TRIANGLES);
		
		v2[0]= size * 0.035f; v2[1] = size * 0.035f;
		v3[0]= size * -0.035f; v3[1] = size * 0.035f;
		v2[2]= v3[2]= size * 0.75f;
		
		for (axis=0; axis<4; axis++) {
			if (axis % 2 == 1) {
				v2[0] = -v2[0];
				v3[1] = -v3[1];
			} else {
				v2[1] = -v2[1];
				v3[0] = -v3[0];
			}
			
			glVertex3fv(v1);
			glVertex3fv(v2);
			glVertex3fv(v3);
			
		}
		glEnd();
		
		break;
	case OB_CUBE:
		drawcube_size(size);
		break;
		
	case OB_CIRCLE:
		drawcircle_size(size);
		break;
	
	case OB_EMPTY_SPHERE:
		draw_empty_sphere(size);
		break;

	case OB_EMPTY_CONE:
		draw_empty_cone(size);
		break;

	case OB_ARROWS:
	default:
		for (axis=0; axis<3; axis++) {
			const int arrow_axis= (axis==0) ? 1:0;

			glBegin(GL_LINES);
			
			v2[axis]= size;
			glVertex3fv(v1);
			glVertex3fv(v2);
				
			v1[axis]= size*0.85f;
			v1[arrow_axis]= -size*0.08f;
			glVertex3fv(v1);
			glVertex3fv(v2);
				
			v1[arrow_axis]= size*0.08f;
			glVertex3fv(v1);
			glVertex3fv(v2);
			
			glEnd();
				
			v2[axis]+= size*0.125f;
			
			draw_xyz_wire(v2, size, axis);
			
			
			/* reset v1 & v2 to zero */
			v1[arrow_axis]= v1[axis]= v2[axis]= 0.0f;
		}
		break;
	}
}


/* Function to draw an Image on a empty Object */
static void draw_empty_image(Object *ob)
{
	Image *ima = (Image*)ob->data;
	ImBuf *ibuf = ima ? BKE_image_get_ibuf(ima, NULL) : NULL;

	float scale, ofs_x, ofs_y, sca_x, sca_y;
	int ima_x, ima_y;

	if(ibuf && (ibuf->rect == NULL) && (ibuf->rect_float != NULL)) {
		IMB_rect_from_float(ibuf);
	}

	/* Get the buffer dimensions so we can fallback to fake ones */
	if(ibuf && ibuf->rect) {
		ima_x= ibuf->x;
		ima_y= ibuf->y;
	}
	else {
		ima_x= 1;
		ima_y= 1;
	}

	/* Get the image aspect even if the buffer is invalid */
	if(ima) {
		if(ima->aspx > ima->aspy) {
			sca_x= 1.0f;
			sca_y= ima->aspy / ima->aspx;
		}
		else if(ima->aspx < ima->aspy) {
			sca_x= ima->aspx / ima->aspy;
			sca_y= 1.0f;
		}
		else {
			sca_x= 1.0f;
			sca_y= 1.0f;
		}
	}
	else {
		sca_x= 1.0f;
		sca_y= 1.0f;
	}

	/* Calculate the scale center based on objects origin */
	ofs_x= ob->ima_ofs[0] * ima_x;
	ofs_y= ob->ima_ofs[1] * ima_y;

	glMatrixMode(GL_MODELVIEW);
	glPushMatrix();

	/* Make sure we are drawing at the origin */
	glTranslatef(0.0f,  0.0f,  0.0f);

	/* Calculate Image scale */
	scale= (ob->empty_drawsize / (float)MAX2(ima_x * sca_x, ima_y * sca_y));

	/* Set the object scale */
	glScalef(scale * sca_x, scale * sca_y, 1.0f);

	if(ibuf && ibuf->rect) {
		/* Setup GL params */
		glEnable(GL_BLEND);
		glBlendFunc(GL_SRC_ALPHA,  GL_ONE_MINUS_SRC_ALPHA);

		/* Use the object color and alpha */
		glColor4fv(ob->col);

		/* Draw the Image on the screen */
		glaDrawPixelsTex(ofs_x, ofs_y, ima_x, ima_y, GL_UNSIGNED_BYTE, ibuf->rect);
		glPixelTransferf(GL_ALPHA_SCALE, 1.0f);

		glDisable(GL_BLEND);
	}

	UI_ThemeColor((ob->flag & SELECT) ? TH_SELECT : TH_WIRE);

	/* Calculate the outline vertex positions */
	glBegin(GL_LINE_LOOP);
	glVertex2f(ofs_x, ofs_y);
	glVertex2f(ofs_x + ima_x, ofs_y);
	glVertex2f(ofs_x + ima_x, ofs_y + ima_y);
	glVertex2f(ofs_x, ofs_y + ima_y);
	glEnd();

	/* Reset GL settings */
	glMatrixMode(GL_MODELVIEW);
	glPopMatrix();
}

void drawcircball(int mode, const float cent[3], float rad, float tmat[][4])
{
	float vec[3], vx[3], vy[3];
	int a, tot=32;

	mul_v3_v3fl(vx, tmat[0], rad);
	mul_v3_v3fl(vy, tmat[1], rad);

	glBegin(mode);
	for(a=0; a<tot; a++) {
		vec[0]= cent[0] + *(sinval+a) * vx[0] + *(cosval+a) * vy[0];
		vec[1]= cent[1] + *(sinval+a) * vx[1] + *(cosval+a) * vy[1];
		vec[2]= cent[2] + *(sinval+a) * vx[2] + *(cosval+a) * vy[2];
		glVertex3fv(vec);
	}
	glEnd();
}

/* circle for object centers, special_color is for library or ob users */
static void drawcentercircle(View3D *v3d, RegionView3D *rv3d, const float co[3], int selstate, int special_color)
{
	const float size= ED_view3d_pixel_size(rv3d, co) * (float)U.obcenter_dia * 0.5f;

	/* using gldepthfunc guarantees that it does write z values, but not checks for it, so centers remain visible independt order of drawing */
	if(v3d->zbuf)  glDepthFunc(GL_ALWAYS);
	glEnable(GL_BLEND);
	
	if(special_color) {
		if (selstate==ACTIVE || selstate==SELECT) glColor4ub(0x88, 0xFF, 0xFF, 155);

		else glColor4ub(0x55, 0xCC, 0xCC, 155);
	}
	else {
		if (selstate == ACTIVE) UI_ThemeColorShadeAlpha(TH_ACTIVE, 0, -80);
		else if (selstate == SELECT) UI_ThemeColorShadeAlpha(TH_SELECT, 0, -80);
		else if (selstate == DESELECT) UI_ThemeColorShadeAlpha(TH_TRANSFORM, 0, -80);
	}
	drawcircball(GL_POLYGON, co, size, rv3d->viewinv);
	
	UI_ThemeColorShadeAlpha(TH_WIRE, 0, -30);
	drawcircball(GL_LINE_LOOP, co, size, rv3d->viewinv);
	
	glDisable(GL_BLEND);
	if(v3d->zbuf)  glDepthFunc(GL_LEQUAL);
}

/* *********** text drawing for object/particles/armature ************* */
static ListBase CachedText[3];
static int CachedTextLevel= 0;

typedef struct ViewCachedString {
	struct ViewCachedString *next, *prev;
	float vec[3];
	union {
		unsigned char ub[4];
		int pack;
	} col;
	short sco[2];
	short xoffs;
	short flag;
	int str_len, pad;
	/* str is allocated past the end */
} ViewCachedString;

void view3d_cached_text_draw_begin(void)
{
	ListBase *strings= &CachedText[CachedTextLevel];
	strings->first= strings->last= NULL;
	CachedTextLevel++;
}

void view3d_cached_text_draw_add(const float co[3], const char *str, short xoffs, short flag, const unsigned char col[4])
{
	int alloc_len= strlen(str) + 1;
	ListBase *strings= &CachedText[CachedTextLevel-1];
	ViewCachedString *vos= MEM_callocN(sizeof(ViewCachedString) + alloc_len, "ViewCachedString");

	BLI_addtail(strings, vos);
	copy_v3_v3(vos->vec, co);
	vos->col.pack= *((int *)col);
	vos->xoffs= xoffs;
	vos->flag= flag;
	vos->str_len= alloc_len-1;

	/* allocate past the end */
	memcpy(++vos, str, alloc_len);
}

void view3d_cached_text_draw_end(View3D *v3d, ARegion *ar, int depth_write, float mat[][4])
{
	RegionView3D *rv3d= ar->regiondata;
	ListBase *strings= &CachedText[CachedTextLevel-1];
	ViewCachedString *vos;
	int a, tot= 0;
	
	/* project first and test */
	for(vos= strings->first; vos; vos= vos->next) {
		if(mat && !(vos->flag & V3D_CACHE_TEXT_WORLDSPACE))
			mul_m4_v3(mat, vos->vec);

		if(vos->flag&V3D_CACHE_TEXT_GLOBALSPACE)
			view3d_project_short_clip_persmat(ar, vos->vec, vos->sco, 0);
		else
			view3d_project_short_clip(ar, vos->vec, vos->sco, 0);

		if(vos->sco[0]!=IS_CLIPPED)
			tot++;
	}

	if(tot) {
		int col_pack_prev= 0;

#if 0
		bglMats mats; /* ZBuffer depth vars */
		double ux, uy, uz;
		float depth;

		if(v3d->zbuf)
			bgl_get_mats(&mats);
#endif
		if(rv3d->rflag & RV3D_CLIPPING)
			for(a=0; a<6; a++)
				glDisable(GL_CLIP_PLANE0+a);
		
		glMatrixMode(GL_PROJECTION);
		glPushMatrix();
		glMatrixMode(GL_MODELVIEW);
		glPushMatrix();
		ED_region_pixelspace(ar);
		
		if(depth_write) {
			if(v3d->zbuf) glDisable(GL_DEPTH_TEST);
		}
		else glDepthMask(0);
		
		for(vos= strings->first; vos; vos= vos->next) {
#if 0       // too slow, reading opengl info while drawing is very bad, better to see if we cn use the zbuffer while in pixel space - campbell
			if(v3d->zbuf && (vos->flag & V3D_CACHE_TEXT_ZBUF)) {
				gluProject(vos->vec[0], vos->vec[1], vos->vec[2], mats.modelview, mats.projection, (GLint *)mats.viewport, &ux, &uy, &uz);
				glReadPixels(ar->winrct.xmin+vos->mval[0]+vos->xoffs, ar->winrct.ymin+vos->mval[1], 1, 1, GL_DEPTH_COMPONENT, GL_FLOAT, &depth);

				if(uz > depth)
					continue;
			}
#endif
			if(vos->sco[0]!=IS_CLIPPED) {
				const char *str= (char *)(vos+1);

				if(col_pack_prev != vos->col.pack) {
					glColor3ubv(vos->col.ub);
					col_pack_prev= vos->col.pack;
				}
				if(vos->flag & V3D_CACHE_TEXT_ASCII) {
					BLF_draw_default_ascii((float)vos->sco[0]+vos->xoffs, (float)vos->sco[1], (depth_write)? 0.0f: 2.0f, str, vos->str_len);
				}
				else {
					BLF_draw_default((float)vos->sco[0]+vos->xoffs, (float)vos->sco[1], (depth_write)? 0.0f: 2.0f, str, vos->str_len);
				}
			}
		}
		
		if(depth_write) {
			if(v3d->zbuf) glEnable(GL_DEPTH_TEST);
		}
		else glDepthMask(1);
		
		glMatrixMode(GL_PROJECTION);
		glPopMatrix();
		glMatrixMode(GL_MODELVIEW);
		glPopMatrix();

		if(rv3d->rflag & RV3D_CLIPPING)
			for(a=0; a<6; a++)
				glEnable(GL_CLIP_PLANE0+a);
	}
	
	if(strings->first) 
		BLI_freelistN(strings);
	
	CachedTextLevel--;
}

/* ******************** primitive drawing ******************* */

static void drawcube(void)
{

	glBegin(GL_LINE_STRIP);
		glVertex3fv(cube[0]); glVertex3fv(cube[1]);glVertex3fv(cube[2]); glVertex3fv(cube[3]);
		glVertex3fv(cube[0]); glVertex3fv(cube[4]);glVertex3fv(cube[5]); glVertex3fv(cube[6]);
		glVertex3fv(cube[7]); glVertex3fv(cube[4]);
	glEnd();

	glBegin(GL_LINE_STRIP);
		glVertex3fv(cube[1]); glVertex3fv(cube[5]);
	glEnd();

	glBegin(GL_LINE_STRIP);
		glVertex3fv(cube[2]); glVertex3fv(cube[6]);
	glEnd();

	glBegin(GL_LINE_STRIP);
		glVertex3fv(cube[3]); glVertex3fv(cube[7]);
	glEnd();
}

/* draws a cube on given the scaling of the cube, assuming that 
 * all required matrices have been set (used for drawing empties)
 */
static void drawcube_size(float size)
{
	glBegin(GL_LINE_STRIP);
		glVertex3f(-size,-size,-size); glVertex3f(-size,-size,size);glVertex3f(-size,size,size); glVertex3f(-size,size,-size);
		glVertex3f(-size,-size,-size); glVertex3f(size,-size,-size);glVertex3f(size,-size,size); glVertex3f(size,size,size);
		glVertex3f(size,size,-size); glVertex3f(size,-size,-size);
	glEnd();

	glBegin(GL_LINE_STRIP);
		glVertex3f(-size,-size,size); glVertex3f(size,-size,size);
	glEnd();

	glBegin(GL_LINE_STRIP);
		glVertex3f(-size,size,size); glVertex3f(size,size,size);
	glEnd();

	glBegin(GL_LINE_STRIP);
		glVertex3f(-size,size,-size); glVertex3f(size,size,-size);
	glEnd();
}

/* this is an unused (old) cube-drawing function based on a given size */
#if 0
static void drawcube_size(float *size)
{

	glPushMatrix();
	glScalef(size[0],  size[1],  size[2]);
	

	glBegin(GL_LINE_STRIP);
		glVertex3fv(cube[0]); glVertex3fv(cube[1]);glVertex3fv(cube[2]); glVertex3fv(cube[3]);
		glVertex3fv(cube[0]); glVertex3fv(cube[4]);glVertex3fv(cube[5]); glVertex3fv(cube[6]);
		glVertex3fv(cube[7]); glVertex3fv(cube[4]);
	glEnd();

	glBegin(GL_LINE_STRIP);
		glVertex3fv(cube[1]); glVertex3fv(cube[5]);
	glEnd();

	glBegin(GL_LINE_STRIP);
		glVertex3fv(cube[2]); glVertex3fv(cube[6]);
	glEnd();

	glBegin(GL_LINE_STRIP);
		glVertex3fv(cube[3]); glVertex3fv(cube[7]);
	glEnd();
	
	glPopMatrix();
}
#endif

static void drawshadbuflimits(Lamp *la, float mat[][4])
{
	float sta[3], end[3], lavec[3];

	negate_v3_v3(lavec, mat[2]);
	normalize_v3(lavec);

	madd_v3_v3v3fl(sta, mat[3], lavec, la->clipsta);
	madd_v3_v3v3fl(end, mat[3], lavec, la->clipend);

	glBegin(GL_LINE_STRIP);
		glVertex3fv(sta);
		glVertex3fv(end);
	glEnd();

	glPointSize(3.0);
	bglBegin(GL_POINTS);
	bglVertex3fv(sta);
	bglVertex3fv(end);
	bglEnd();
	glPointSize(1.0);
}



static void spotvolume(float *lvec, float *vvec, float inp)
{
	/* camera is at 0,0,0 */
	float temp[3],plane[3],mat1[3][3],mat2[3][3],mat3[3][3],mat4[3][3],q[4],co,si,angle;

	normalize_v3(lvec);
	normalize_v3(vvec);				/* is this the correct vector ? */

	cross_v3_v3v3(temp,vvec,lvec);		/* equation for a plane through vvec en lvec */
	cross_v3_v3v3(plane,lvec,temp);		/* a plane perpendicular to this, parrallel with lvec */

	/* vectors are exactly aligned, use the X axis, this is arbitrary */
	if(normalize_v3(plane) == 0.0f)
		plane[1]= 1.0f;

	/* now we've got two equations: one of a cone and one of a plane, but we have
	three unknowns. We remove one unkown by rotating the plane to z=0 (the plane normal) */

	/* rotate around cross product vector of (0,0,1) and plane normal, dot product degrees */
	/* according definition, we derive cross product is (plane[1],-plane[0],0), en cos = plane[2]);*/

	/* translating this comment to english didnt really help me understanding the math! :-) (ton) */
	
	q[1] = plane[1] ; 
	q[2] = -plane[0] ; 
	q[3] = 0 ;
	normalize_v3(&q[1]);

	angle = saacos(plane[2])/2.0f;
	co = cos(angle);
	si = sqrt(1-co*co);

	q[0] =  co;
	q[1] *= si;
	q[2] *= si;
	q[3] =  0;

	quat_to_mat3(mat1,q);

	/* rotate lamp vector now over acos(inp) degrees */
	copy_v3_v3(vvec, lvec);

	unit_m3(mat2);
	co = inp;
	si = sqrt(1-inp*inp);

	mat2[0][0] =  co;
	mat2[1][0] = -si;
	mat2[0][1] =  si;
	mat2[1][1] =  co;
	mul_m3_m3m3(mat3,mat2,mat1);

	mat2[1][0] =  si;
	mat2[0][1] = -si;
	mul_m3_m3m3(mat4,mat2,mat1);
	transpose_m3(mat1);

	mul_m3_m3m3(mat2,mat1,mat3);
	mul_m3_v3(mat2,lvec);
	mul_m3_m3m3(mat2,mat1,mat4);
	mul_m3_v3(mat2,vvec);

	return;
}

static void draw_spot_cone(Lamp *la, float x, float z)
{
	z= fabs(z);

	glBegin(GL_TRIANGLE_FAN);
	glVertex3f(0.0f, 0.0f, -x);

	if(la->mode & LA_SQUARE) {
		glVertex3f(z, z, 0);
		glVertex3f(-z, z, 0);
		glVertex3f(-z, -z, 0);
		glVertex3f(z, -z, 0);
		glVertex3f(z, z, 0);
	}
	else {
		float angle;
		int a;

		for(a=0; a<33; a++) {
			angle= a*M_PI*2/(33-1);
			glVertex3f(z*cosf(angle), z*sinf(angle), 0);
		}
	}

	glEnd();
}

static void draw_transp_spot_volume(Lamp *la, float x, float z)
{
	glEnable(GL_CULL_FACE);
	glEnable(GL_BLEND);
	glDepthMask(0);

	/* draw backside darkening */
	glCullFace(GL_FRONT);

	glBlendFunc(GL_ZERO, GL_SRC_ALPHA);
	glColor4f(0.0f, 0.0f, 0.0f, 0.4f);

	draw_spot_cone(la, x, z);

	/* draw front side lighting */
	glCullFace(GL_BACK);

	glBlendFunc(GL_ONE,  GL_ONE); 
	glColor4f(0.2f, 0.2f, 0.2f, 1.0f);

	draw_spot_cone(la, x, z);

	/* restore state */
	glBlendFunc(GL_SRC_ALPHA, GL_ONE_MINUS_SRC_ALPHA);
	glDisable(GL_BLEND);
	glDepthMask(1);
	glDisable(GL_CULL_FACE);
	glCullFace(GL_BACK);
}

static void drawlamp(Scene *scene, View3D *v3d, RegionView3D *rv3d, Base *base, int dt, int flag)
{
	Object *ob= base->object;
	const float pixsize= ED_view3d_pixel_size(rv3d, ob->obmat[3]);
	Lamp *la= ob->data;
	float vec[3], lvec[3], vvec[3], circrad, x,y,z;
	float lampsize;
	float imat[4][4], curcol[4];
	unsigned char col[4];
	/* cone can't be drawn for duplicated lamps, because duplilist would be freed to */
	/* the moment of view3d_draw_transp() call */
	const short is_view= (rv3d->persp==RV3D_CAMOB && v3d->camera == base->object);
	const short drawcone= (dt>OB_WIRE && !(G.f & G_PICKSEL) && (la->type == LA_SPOT) && (la->mode & LA_SHOW_CONE) && !(base->flag & OB_FROMDUPLI) && !is_view);

	if(drawcone && !v3d->transp) {
		/* in this case we need to draw delayed */
		add_view3d_after(&v3d->afterdraw_transp, base, flag);
		return;
	}
	
	/* we first draw only the screen aligned & fixed scale stuff */
	glPushMatrix();
	glLoadMatrixf(rv3d->viewmat);

	/* lets calculate the scale: */
	lampsize= pixsize*((float)U.obcenter_dia*0.5f);

	/* and view aligned matrix: */
	copy_m4_m4(imat, rv3d->viewinv);
	normalize_v3(imat[0]);
	normalize_v3(imat[1]);

	/* lamp center */
	copy_v3_v3(vec, ob->obmat[3]);
	
	/* for AA effects */
	glGetFloatv(GL_CURRENT_COLOR, curcol);
	curcol[3]= 0.6;
	glColor4fv(curcol);
	
	if(lampsize > 0.0f) {

		if(ob->id.us>1) {
			if (ob==OBACT || (ob->flag & SELECT)) glColor4ub(0x88, 0xFF, 0xFF, 155);
			else glColor4ub(0x77, 0xCC, 0xCC, 155);
		}
		
		/* Inner Circle */
		glEnable(GL_BLEND);
		drawcircball(GL_LINE_LOOP, vec, lampsize, imat);
		glDisable(GL_BLEND);
		drawcircball(GL_POLYGON, vec, lampsize, imat);
		
		/* restore */
		if(ob->id.us>1)
			glColor4fv(curcol);
			
		/* Outer circle */
		circrad = 3.0f*lampsize;
		setlinestyle(3);

		drawcircball(GL_LINE_LOOP, vec, circrad, imat);

		/* draw dashed outer circle if shadow is on. remember some lamps can't have certain shadows! */
		if(la->type!=LA_HEMI) {
			if(	(la->mode & LA_SHAD_RAY) ||
				((la->mode & LA_SHAD_BUF) && (la->type==LA_SPOT))
			) {
				drawcircball(GL_LINE_LOOP, vec, circrad + 3.0f*pixsize, imat);
			}
		}
	}
	else {
		setlinestyle(3);
		circrad = 0.0f;
	}
	
	/* draw the pretty sun rays */
	if(la->type==LA_SUN) {
		float v1[3], v2[3], mat[3][3];
		short axis;
		
		/* setup a 45 degree rotation matrix */
		vec_rot_to_mat3(mat, imat[2], (float)M_PI/4.0f);
		
		/* vectors */
		mul_v3_v3fl(v1, imat[0], circrad * 1.2f);
		mul_v3_v3fl(v2, imat[0], circrad * 2.5f);
		
		/* center */
		glTranslatef(vec[0], vec[1], vec[2]);
		
		setlinestyle(3);
		
		glBegin(GL_LINES);
		for (axis=0; axis<8; axis++) {
			glVertex3fv(v1);
			glVertex3fv(v2);
			mul_m3_v3(mat, v1);
			mul_m3_v3(mat, v2);
		}
		glEnd();
		
		glTranslatef(-vec[0], -vec[1], -vec[2]);

	}		
	
	if (la->type==LA_LOCAL) {
		if(la->mode & LA_SPHERE) {
			drawcircball(GL_LINE_LOOP, vec, la->dist, imat);
		}
		/* yafray: for photonlight also draw lightcone as for spot */
	}
	
	glPopMatrix();	/* back in object space */
	zero_v3(vec);
	
	if(is_view) {
		/* skip drawing extra info */
	}
	else if ((la->type==LA_SPOT) || (la->type==LA_YF_PHOTON)) {
		lvec[0]=lvec[1]= 0.0; 
		lvec[2] = 1.0;
		x = rv3d->persmat[0][2];
		y = rv3d->persmat[1][2];
		z = rv3d->persmat[2][2];
		vvec[0]= x*ob->obmat[0][0] + y*ob->obmat[0][1] + z*ob->obmat[0][2];
		vvec[1]= x*ob->obmat[1][0] + y*ob->obmat[1][1] + z*ob->obmat[1][2];
		vvec[2]= x*ob->obmat[2][0] + y*ob->obmat[2][1] + z*ob->obmat[2][2];

		y = cosf(la->spotsize*(float)(M_PI/360.0));
		spotvolume(lvec, vvec, y);
		x = -la->dist;
		mul_v3_fl(lvec, x);
		mul_v3_fl(vvec, x);

		/* draw the angled sides of the cone */
		glBegin(GL_LINE_STRIP);
			glVertex3fv(vvec);
			glVertex3fv(vec);
			glVertex3fv(lvec);
		glEnd();
		
		z = x*sqrtf(1.0f - y*y);
		x *= y;

		/* draw the circle/square at the end of the cone */
		glTranslatef(0.0, 0.0 ,  x);
		if(la->mode & LA_SQUARE) {
			float tvec[3];
			float z_abs= fabs(z);

			tvec[0]= tvec[1]= z_abs;
			tvec[2]= 0.0;

			glBegin(GL_LINE_LOOP);
				glVertex3fv(tvec);
				tvec[1]= -z_abs; /* neg */
				glVertex3fv(tvec);
				tvec[0]= -z_abs; /* neg */
				glVertex3fv(tvec);
				tvec[1]= z_abs; /* pos */
				glVertex3fv(tvec);
			glEnd();
		}
		else circ(0.0, 0.0, fabsf(z));
		
		/* draw the circle/square representing spotbl */
		if(la->type==LA_SPOT) {
			float spotblcirc = fabs(z)*(1 - pow(la->spotblend, 2));
			/* hide line if it is zero size or overlaps with outer border,
			   previously it adjusted to always to show it but that seems
			   confusing because it doesn't show the actual blend size */
			if (spotblcirc != 0 && spotblcirc != fabsf(z))
				circ(0.0, 0.0, spotblcirc);
		}

		if(drawcone)
			draw_transp_spot_volume(la, x, z);

		/* draw clip start, useful for wide cones where its not obvious where the start is */
		glTranslatef(0.0, 0.0 , -x); /* reverse translation above */
		if(la->type==LA_SPOT && (la->mode & LA_SHAD_BUF) ) {
			float lvec_clip[3];
			float vvec_clip[3];
			float clipsta_fac= la->clipsta / -x;

			interp_v3_v3v3(lvec_clip, vec, lvec, clipsta_fac);
			interp_v3_v3v3(vvec_clip, vec, vvec, clipsta_fac);

			glBegin(GL_LINE_STRIP);
				glVertex3fv(lvec_clip);
				glVertex3fv(vvec_clip);
			glEnd();
		}
	}
	else if ELEM(la->type, LA_HEMI, LA_SUN) {
		
		/* draw the line from the circle along the dist */
		glBegin(GL_LINE_STRIP);
			vec[2] = -circrad;
			glVertex3fv(vec); 
			vec[2]= -la->dist; 
			glVertex3fv(vec);
		glEnd();
		
		if(la->type==LA_HEMI) {
			/* draw the hemisphere curves */
			short axis, steps, dir;
			float outdist, zdist, mul;
			zero_v3(vec);
			outdist = 0.14; mul = 1.4; dir = 1;
			
			setlinestyle(4);
			/* loop over the 4 compass points, and draw each arc as a LINE_STRIP */
			for (axis=0; axis<4; axis++) {
				float v[3]= {0.0, 0.0, 0.0};
				zdist = 0.02;
				
				glBegin(GL_LINE_STRIP);
				
				for (steps=0; steps<6; steps++) {
					if (axis == 0 || axis == 1) { 		/* x axis up, x axis down */	
						/* make the arcs start at the edge of the energy circle */
						if (steps == 0) v[0] = dir*circrad;
						else v[0] = v[0] + dir*(steps*outdist);
					} else if (axis == 2 || axis == 3) { 		/* y axis up, y axis down */
						/* make the arcs start at the edge of the energy circle */
						if (steps == 0) v[1] = dir*circrad;
						else v[1] = v[1] + dir*(steps*outdist); 
					}
		
					v[2] = v[2] - steps*zdist;
					
					glVertex3fv(v);
					
					zdist = zdist * mul;
				}
				
				glEnd();
				/* flip the direction */
				dir = -dir;
			}
		}
	} else if(la->type==LA_AREA) {
		setlinestyle(3);
		if(la->area_shape==LA_AREA_SQUARE) 
			fdrawbox(-la->area_size*0.5f, -la->area_size*0.5f, la->area_size*0.5f, la->area_size*0.5f);
		else if(la->area_shape==LA_AREA_RECT) 
			fdrawbox(-la->area_size*0.5f, -la->area_sizey*0.5f, la->area_size*0.5f, la->area_sizey*0.5f);

		glBegin(GL_LINE_STRIP); 
		glVertex3f(0.0,0.0,-circrad);
		glVertex3f(0.0,0.0,-la->dist);
		glEnd();
	}
	
	/* and back to viewspace */
	glLoadMatrixf(rv3d->viewmat);
	copy_v3_v3(vec, ob->obmat[3]);

	setlinestyle(0);
	
	if((la->type == LA_SPOT) && (la->mode & LA_SHAD_BUF) && (is_view == FALSE)) {
		drawshadbuflimits(la, ob->obmat);
	}
	
	UI_GetThemeColor4ubv(TH_LAMP, col);
	glColor4ubv(col);
	 
	glEnable(GL_BLEND);
	
	if (vec[2]>0) vec[2] -= circrad;
	else vec[2] += circrad;
	
	glBegin(GL_LINE_STRIP);
		glVertex3fv(vec); 
		vec[2]= 0; 
		glVertex3fv(vec);
	glEnd();
	
	glPointSize(2.0);
	glBegin(GL_POINTS);
		glVertex3fv(vec);
	glEnd();
	glPointSize(1.0);
	
	glDisable(GL_BLEND);
	
	/* restore for drawing extra stuff */
	glColor3fv(curcol);

}

static void draw_limit_line(float sta, float end, unsigned int col)
{
	glBegin(GL_LINES);
	glVertex3f(0.0, 0.0, -sta);
	glVertex3f(0.0, 0.0, -end);
	glEnd();

	glPointSize(3.0);
	glBegin(GL_POINTS);
	cpack(col);
	glVertex3f(0.0, 0.0, -sta);
	glVertex3f(0.0, 0.0, -end);
	glEnd();
	glPointSize(1.0);
}		


/* yafray: draw camera focus point (cross, similar to aqsis code in tuhopuu) */
/* qdn: now also enabled for Blender to set focus point for defocus composit node */
static void draw_focus_cross(float dist, float size)
{
	glBegin(GL_LINES);
	glVertex3f(-size, 0.f, -dist);
	glVertex3f(size, 0.f, -dist);
	glVertex3f(0.f, -size, -dist);
	glVertex3f(0.f, size, -dist);
	glEnd();
}

<<<<<<< HEAD
/* ****************** draw clip data *************** */

static void draw_bundle_sphere(void)
{
	static GLuint displist= 0;

	if (displist == 0) {
		GLUquadricObj *qobj;

		displist= glGenLists(1);
		glNewList(displist, GL_COMPILE);

		qobj= gluNewQuadric();
		gluQuadricDrawStyle(qobj, GLU_FILL);
		glShadeModel(GL_SMOOTH);
		gluSphere(qobj, 0.05, 8, 8);
		glShadeModel(GL_FLAT);
		gluDeleteQuadric(qobj);

		glEndList();
	}

	glCallList(displist);
}

static void draw_viewport_reconstruction(Scene *scene, Base *base, View3D *v3d, MovieClip *clip, int flag)
{
	MovieTracking *tracking= &clip->tracking;
	MovieTrackingTrack *track;
	float mat[4][4], imat[4][4], curcol[4];
	unsigned char col[4], scol[4];
	int bundlenr= 1;

	if((v3d->flag2&V3D_SHOW_RECONSTRUCTION)==0)
		return;

	if(v3d->flag2&V3D_RENDER_OVERRIDE)
		return;

	glGetFloatv(GL_CURRENT_COLOR, curcol);

	UI_GetThemeColor4ubv(TH_TEXT, col);
	UI_GetThemeColor4ubv(TH_SELECT, scol);

	BKE_get_tracking_mat(scene, mat);

	glEnable(GL_LIGHTING);
	glColorMaterial(GL_FRONT_AND_BACK, GL_DIFFUSE);
	glEnable(GL_COLOR_MATERIAL);
	glShadeModel(GL_SMOOTH);

	/* current ogl matrix is translated in camera space, bundles should
	   be rendered in world space, so camera matrix should be "removed"
	   from current ogl matrix */
	invert_m4_m4(imat, base->object->obmat);

	glPushMatrix();
	glMultMatrixf(imat);
	glMultMatrixf(mat);

	for ( track= tracking->tracks.first; track; track= track->next) {
		if((track->flag&TRACK_HAS_BUNDLE)==0)
			continue;

		if(flag&DRAW_PICKING)
			glLoadName(base->selcol + (bundlenr<<16));

		glPushMatrix();
			glTranslatef(track->bundle_pos[0], track->bundle_pos[1], track->bundle_pos[2]);
			glScalef(v3d->bundle_size/0.05, v3d->bundle_size/0.05, v3d->bundle_size/0.05);

			if(v3d->drawtype==OB_WIRE) {
				glDisable(GL_LIGHTING);
				glDepthMask(0);

				if(TRACK_SELECTED(track)) {
					if(base==BASACT) UI_ThemeColor(TH_ACTIVE);
					else UI_ThemeColor(TH_SELECT);
				} else UI_ThemeColor(TH_WIRE);

				drawaxes(0.05f, v3d->bundle_drawtype);

				glDepthMask(1);
				glEnable(GL_LIGHTING);
			} else if(v3d->drawtype>OB_WIRE) {
				if(v3d->bundle_drawtype==OB_EMPTY_SPHERE) {
					/* selection outline */
					if(TRACK_SELECTED(track)) {
						if(base==BASACT) UI_ThemeColor(TH_ACTIVE);
						else UI_ThemeColor(TH_SELECT);

						glDepthMask(0);
						glLineWidth(2.f);
						glDisable(GL_LIGHTING);
						glPolygonMode(GL_FRONT_AND_BACK, GL_LINE);

						draw_bundle_sphere();

						glPolygonMode(GL_FRONT_AND_BACK, GL_FILL);
						glEnable(GL_LIGHTING);
						glLineWidth(1.f);
						glDepthMask(1);
					}

					UI_ThemeColor(TH_BUNDLE_SOLID);
					draw_bundle_sphere();
				} else {
					glDisable(GL_LIGHTING);
					glDepthMask(0);

					if(TRACK_SELECTED(track)) {
						if(base==BASACT) UI_ThemeColor(TH_ACTIVE);
						else UI_ThemeColor(TH_SELECT);
					} else UI_ThemeColor(TH_WIRE);

					drawaxes(0.05f, v3d->bundle_drawtype);

					glDepthMask(1);
					glEnable(GL_LIGHTING);
				}
			}

		glPopMatrix();

		if((flag & DRAW_PICKING)==0 && (v3d->flag2&V3D_SHOW_BUNDLENAME)) {
			float pos[3];
			unsigned char tcol[4];

			if(TRACK_SELECTED(track)) memcpy(tcol, scol, sizeof(tcol));
			else memcpy(tcol, col, sizeof(tcol));

			mul_v3_m4v3(pos, mat, track->bundle_pos);
			view3d_cached_text_draw_add(pos, track->name, 10, V3D_CACHE_TEXT_GLOBALSPACE, tcol);
		}

		bundlenr++;
	}

	if((flag & DRAW_PICKING)==0) {
		if(v3d->flag2&V3D_SHOW_CAMERAPATH && clip->tracking.camera.reconnr) {
			int a= 0;
			MovieTrackingCamera *camera= &clip->tracking.camera;
			MovieReconstructedCamera *cur= camera->reconstructed;

			glDisable(GL_LIGHTING);
			UI_ThemeColor(TH_CAMERA_PATH);
			glLineWidth(2.0f);

			glBegin(GL_LINE_STRIP);
				for(a= 0; a<camera->reconnr; a++, cur++) {
					glVertex3f(cur->mat[3][0], cur->mat[3][1], cur->mat[3][2]);
				}
			glEnd();

			glLineWidth(1.0f);
			glEnable(GL_LIGHTING);
		}
	}

	glPopMatrix();

	/* restore */
	glShadeModel(GL_FLAT);
	glDisable(GL_COLOR_MATERIAL);
	glDisable(GL_LIGHTING);

	glColor4fv(curcol);

	if(flag&DRAW_PICKING)
		glLoadName(base->selcol);
}
=======
#ifdef VIEW3D_CAMERA_BORDER_HACK
float view3d_camera_border_hack_col[4];
short view3d_camera_border_hack_test= FALSE;
#endif
>>>>>>> 3e9d1d76

/* flag similar to draw_object() */
static void drawcamera(Scene *scene, View3D *v3d, RegionView3D *rv3d, Base *base, int flag)
{
	/* a standing up pyramid with (0,0,0) as top */
	Camera *cam;
	Object *ob= base->object;
	float vec[8][4], facx, facy, depth, aspx, aspy, caspx, caspy, shx, shy;
	int i;
	float drawsize;
	const short is_view= (rv3d->persp==RV3D_CAMOB && ob==v3d->camera);

	const float scax= 1.0f / len_v3(ob->obmat[0]);
	const float scay= 1.0f / len_v3(ob->obmat[1]);
	const float scaz= 1.0f / len_v3(ob->obmat[2]);

#ifdef VIEW3D_CAMERA_BORDER_HACK
	if(is_view && !(G.f & G_PICKSEL)) {
		glGetFloatv(GL_CURRENT_COLOR, view3d_camera_border_hack_col);
		view3d_camera_border_hack_test= TRUE;
		return;
	}
#endif

	cam= ob->data;
	aspx= (float) scene->r.xsch*scene->r.xasp;
	aspy= (float) scene->r.ysch*scene->r.yasp;

	if(aspx < aspy) {
		caspx= aspx / aspy;
		caspy= 1.0;
	}
	else {
		caspx= 1.0;
		caspy= aspy / aspx;
	}
	
	glDisable(GL_LIGHTING);
	glDisable(GL_CULL_FACE);
	
	if(cam->type==CAM_ORTHO) {
		facx= 0.5f * cam->ortho_scale * caspx * scax;
		facy= 0.5f * cam->ortho_scale * caspy * scay;
		shx= cam->shiftx * cam->ortho_scale * scax;
		shy= cam->shifty * cam->ortho_scale * scay;
		depth= is_view ? -((cam->clipsta * scaz) + 0.1f) : - cam->drawsize * cam->ortho_scale * scaz;
		
		drawsize= 0.5f * cam->ortho_scale;
	}
	else {
		/* that way it's always visible - clipsta+0.1 */
		float fac;
		drawsize= cam->drawsize / ((scax + scay + scaz) / 3.0f);

		if(is_view) {
			/* fixed depth, variable size (avoids exceeding clipping range) */
			depth = -(cam->clipsta + 0.1f);
			fac = depth / (cam->lens/ (cam->sensor_x / 2.0f));
		}
		else {
			/* fixed size, variable depth (stays a reasonable size in the 3D view) */
			depth= drawsize * cam->lens/-16.0f * scaz;
			fac= drawsize;
		}

		facx= fac * caspx * scax;
		facy= fac * caspy * scay;
		shx= cam->shiftx*fac*2 * scax;
		shy= cam->shifty*fac*2 * scay;
	}
	
	vec[0][0]= 0.0; vec[0][1]= 0.0; vec[0][2]= 0.0;
	vec[1][0]= shx + facx; vec[1][1]= shy + facy; vec[1][2]= depth;
	vec[2][0]= shx + facx; vec[2][1]= shy - facy; vec[2][2]= depth;
	vec[3][0]= shx - facx; vec[3][1]= shy - facy; vec[3][2]= depth;
	vec[4][0]= shx - facx; vec[4][1]= shy + facy; vec[4][2]= depth;

	/* camera frame */
	glBegin(GL_LINE_LOOP);
		glVertex3fv(vec[1]); 
		glVertex3fv(vec[2]); 
		glVertex3fv(vec[3]); 
		glVertex3fv(vec[4]);
	glEnd();

	/* draw data for movie clip set as active for scene */
	if(scene->clip)
		draw_viewport_reconstruction(scene, base, v3d, scene->clip, flag);

	if(is_view)
		return;

	/* center point to camera frame */
	glBegin(GL_LINE_STRIP);
		glVertex3fv(vec[2]); 
		glVertex3fv(vec[0]);
		glVertex3fv(vec[1]);
		glVertex3fv(vec[4]);
		glVertex3fv(vec[0]);
		glVertex3fv(vec[3]); 
	glEnd();


	/* arrow on top */
	vec[0][2]= depth;


	/* draw an outline arrow for inactive cameras and filled
	 * for active cameras. We actually draw both outline+filled
	 * for active cameras so the wire can be seen side-on */	
	for (i=0;i<2;i++) {
		if (i==0) glBegin(GL_LINE_LOOP);
		else if (i==1 && (ob == v3d->camera)) glBegin(GL_TRIANGLES);
		else break;

		vec[0][0]= shx + ((-0.7f * drawsize) * scax);
		vec[0][1]= shy + ((drawsize * (caspy + 0.1f)) * scay);
		glVertex3fv(vec[0]); /* left */
		
		vec[0][0]= shx + ((0.7f * drawsize) * scax);
		glVertex3fv(vec[0]); /* right */
		
		vec[0][0]= shx;
		vec[0][1]= shy + ((1.1f * drawsize * (caspy + 0.7f)) * scay);
		glVertex3fv(vec[0]); /* top */
	
		glEnd();
	}

	if(flag==0) {
		if(cam->flag & (CAM_SHOWLIMITS+CAM_SHOWMIST)) {
			float nobmat[4][4];
			World *wrld;
	
			/* draw in normalized object matrix space */
			copy_m4_m4(nobmat, ob->obmat);
			normalize_m4(nobmat);

			glPushMatrix();
			glLoadMatrixf(rv3d->viewmat);
			glMultMatrixf(nobmat);

			if(cam->flag & CAM_SHOWLIMITS) {
				draw_limit_line(cam->clipsta, cam->clipend, 0x77FFFF);
				/* qdn: was yafray only, now also enabled for Blender to be used with defocus composit node */
				draw_focus_cross(dof_camera(ob), cam->drawsize);
			}

			wrld= scene->world;
			if(cam->flag & CAM_SHOWMIST) 
				if(wrld) draw_limit_line(wrld->miststa, wrld->miststa+wrld->mistdist, 0xFFFFFF);
				
			glPopMatrix();
		}
	}
}

static void lattice_draw_verts(Lattice *lt, DispList *dl, short sel)
{
	BPoint *bp = lt->def;
	float *co = dl?dl->verts:NULL;
	int u, v, w;

	UI_ThemeColor(sel?TH_VERTEX_SELECT:TH_VERTEX);
	glPointSize(UI_GetThemeValuef(TH_VERTEX_SIZE));
	bglBegin(GL_POINTS);

	for(w=0; w<lt->pntsw; w++) {
		int wxt = (w==0 || w==lt->pntsw-1);
		for(v=0; v<lt->pntsv; v++) {
			int vxt = (v==0 || v==lt->pntsv-1);
			for(u=0; u<lt->pntsu; u++, bp++, co+=3) {
				int uxt = (u==0 || u==lt->pntsu-1);
				if(!(lt->flag & LT_OUTSIDE) || uxt || vxt || wxt) {
					if(bp->hide==0) {
						if((bp->f1 & SELECT)==sel) {
							bglVertex3fv(dl?co:bp->vec);
						}
					}
				}
			}
		}
	}
	
	glPointSize(1.0);
	bglEnd();	
}

void lattice_foreachScreenVert(ViewContext *vc, void (*func)(void *userData, BPoint *bp, int x, int y), void *userData)
{
	Object *obedit= vc->obedit;
	Lattice *lt= obedit->data;
	BPoint *bp = lt->editlatt->latt->def;
	DispList *dl = find_displist(&obedit->disp, DL_VERTS);
	float *co = dl?dl->verts:NULL;
	int i, N = lt->editlatt->latt->pntsu*lt->editlatt->latt->pntsv*lt->editlatt->latt->pntsw;
	short s[2] = {IS_CLIPPED, 0};

	ED_view3d_local_clipping(vc->rv3d, obedit->obmat); /* for local clipping lookups */

	for (i=0; i<N; i++, bp++, co+=3) {
		if (bp->hide==0) {
			view3d_project_short_clip(vc->ar, dl?co:bp->vec, s, 1);
			if (s[0] != IS_CLIPPED)
				func(userData, bp, s[0], s[1]);
		}
	}
}

static void drawlattice__point(Lattice *lt, DispList *dl, int u, int v, int w, int use_wcol)
{
	int index = ((w*lt->pntsv + v)*lt->pntsu) + u;

	if(use_wcol) {
		float col[3];
		MDeformWeight *mdw= defvert_find_index (lt->dvert+index, use_wcol-1);
		
		weight_to_rgb(mdw?mdw->weight:0.0f, col, col+1, col+2);
		glColor3fv(col);

	}
	
	if (dl) {
		glVertex3fv(&dl->verts[index*3]);
	} else {
		glVertex3fv(lt->def[index].vec);
	}
}

/* lattice color is hardcoded, now also shows weightgroup values in edit mode */
static void drawlattice(Scene *scene, View3D *v3d, Object *ob)
{
	Lattice *lt= ob->data;
	DispList *dl;
	int u, v, w;
	int use_wcol= 0, is_edit= (lt->editlatt != NULL);

	/* now we default make displist, this will modifiers work for non animated case */
	if(ob->disp.first==NULL)
		lattice_calc_modifiers(scene, ob);
	dl= find_displist(&ob->disp, DL_VERTS);
	
	if(is_edit) {
		lt= lt->editlatt->latt;

		cpack(0x004000);
		
		if(ob->defbase.first && lt->dvert) {
			use_wcol= ob->actdef;
			glShadeModel(GL_SMOOTH);
		}
	}
	
	glBegin(GL_LINES);
	for(w=0; w<lt->pntsw; w++) {
		int wxt = (w==0 || w==lt->pntsw-1);
		for(v=0; v<lt->pntsv; v++) {
			int vxt = (v==0 || v==lt->pntsv-1);
			for(u=0; u<lt->pntsu; u++) {
				int uxt = (u==0 || u==lt->pntsu-1);

				if(w && ((uxt || vxt) || !(lt->flag & LT_OUTSIDE))) {
					drawlattice__point(lt, dl, u, v, w-1, use_wcol);
					drawlattice__point(lt, dl, u, v, w, use_wcol);
				}
				if(v && ((uxt || wxt) || !(lt->flag & LT_OUTSIDE))) {
					drawlattice__point(lt, dl, u, v-1, w, use_wcol);
					drawlattice__point(lt, dl, u, v, w, use_wcol);
				}
				if(u && ((vxt || wxt) || !(lt->flag & LT_OUTSIDE))) {
					drawlattice__point(lt, dl, u-1, v, w, use_wcol);
					drawlattice__point(lt, dl, u, v, w, use_wcol);
				}
			}
		}
	}		
	glEnd();
	
	/* restoration for weight colors */
	if(use_wcol)
		glShadeModel(GL_FLAT);

	if(is_edit) {
		if(v3d->zbuf) glDisable(GL_DEPTH_TEST);
		
		lattice_draw_verts(lt, dl, 0);
		lattice_draw_verts(lt, dl, 1);
		
		if(v3d->zbuf) glEnable(GL_DEPTH_TEST); 
	}
}

/* ***************** ******************** */

/* Note! - foreach funcs should be called while drawing or directly after
 * if not, ED_view3d_init_mats_rv3d() can be used for selection tools
 * but would not give correct results with dupli's for eg. which dont
 * use the object matrix in the useual way */
static void mesh_foreachScreenVert__mapFunc(void *userData, int index, float *co, float *UNUSED(no_f), short *UNUSED(no_s))
{
	struct { void (*func)(void *userData, EditVert *eve, int x, int y, int index); void *userData; ViewContext vc; int clipVerts; } *data = userData;
	EditVert *eve = EM_get_vert_for_index(index);

	if (eve->h==0) {
		short s[2]= {IS_CLIPPED, 0};

		if (data->clipVerts) {
			view3d_project_short_clip(data->vc.ar, co, s, 1);
		} else {
			view3d_project_short_noclip(data->vc.ar, co, s);
		}

		if (s[0]!=IS_CLIPPED)
			data->func(data->userData, eve, s[0], s[1], index);
	}
}

void mesh_foreachScreenVert(ViewContext *vc, void (*func)(void *userData, EditVert *eve, int x, int y, int index), void *userData, int clipVerts)
{
	struct { void (*func)(void *userData, EditVert *eve, int x, int y, int index); void *userData; ViewContext vc; int clipVerts; } data;
	DerivedMesh *dm = editmesh_get_derived_cage(vc->scene, vc->obedit, vc->em, CD_MASK_BAREMESH);
	
	data.vc= *vc;
	data.func = func;
	data.userData = userData;
	data.clipVerts = clipVerts;

	if(clipVerts)
		ED_view3d_local_clipping(vc->rv3d, vc->obedit->obmat); /* for local clipping lookups */

	EM_init_index_arrays(vc->em, 1, 0, 0);
	dm->foreachMappedVert(dm, mesh_foreachScreenVert__mapFunc, &data);
	EM_free_index_arrays();

	dm->release(dm);
}

static void mesh_foreachScreenEdge__mapFunc(void *userData, int index, float *v0co, float *v1co)
{
	struct { void (*func)(void *userData, EditEdge *eed, int x0, int y0, int x1, int y1, int index); void *userData; ViewContext vc; int clipVerts; } *data = userData;
	EditEdge *eed = EM_get_edge_for_index(index);
	short s[2][2];

	if (eed->h==0) {
		if (data->clipVerts==1) {
			view3d_project_short_clip(data->vc.ar, v0co, s[0], 1);
			view3d_project_short_clip(data->vc.ar, v1co, s[1], 1);
		} else {
			view3d_project_short_noclip(data->vc.ar, v0co, s[0]);
			view3d_project_short_noclip(data->vc.ar, v1co, s[1]);

			if (data->clipVerts==2) {
				if (!(s[0][0]>=0 && s[0][1]>= 0 && s[0][0]<data->vc.ar->winx && s[0][1]<data->vc.ar->winy))
					if (!(s[1][0]>=0 && s[1][1]>= 0 && s[1][0]<data->vc.ar->winx && s[1][1]<data->vc.ar->winy)) 
						return;
			}
		}

		data->func(data->userData, eed, s[0][0], s[0][1], s[1][0], s[1][1], index);
	}
}

void mesh_foreachScreenEdge(ViewContext *vc, void (*func)(void *userData, EditEdge *eed, int x0, int y0, int x1, int y1, int index), void *userData, int clipVerts)
{
	struct { void (*func)(void *userData, EditEdge *eed, int x0, int y0, int x1, int y1, int index); void *userData; ViewContext vc; int clipVerts; } data;
	DerivedMesh *dm = editmesh_get_derived_cage(vc->scene, vc->obedit, vc->em, CD_MASK_BAREMESH);

	data.vc= *vc;
	data.func = func;
	data.userData = userData;
	data.clipVerts = clipVerts;

	if(clipVerts)
		ED_view3d_local_clipping(vc->rv3d, vc->obedit->obmat); /* for local clipping lookups */

	EM_init_index_arrays(vc->em, 0, 1, 0);
	dm->foreachMappedEdge(dm, mesh_foreachScreenEdge__mapFunc, &data);
	EM_free_index_arrays();

	dm->release(dm);
}

static void mesh_foreachScreenFace__mapFunc(void *userData, int index, float *cent, float *UNUSED(no))
{
	struct { void (*func)(void *userData, EditFace *efa, int x, int y, int index); void *userData; ViewContext vc; } *data = userData;
	EditFace *efa = EM_get_face_for_index(index);
	short s[2];

	if (efa && efa->h==0 && efa->fgonf!=EM_FGON) {
		view3d_project_short_clip(data->vc.ar, cent, s, 1);

		data->func(data->userData, efa, s[0], s[1], index);
	}
}

void mesh_foreachScreenFace(ViewContext *vc, void (*func)(void *userData, EditFace *efa, int x, int y, int index), void *userData)
{
	struct { void (*func)(void *userData, EditFace *efa, int x, int y, int index); void *userData; ViewContext vc; } data;
	DerivedMesh *dm = editmesh_get_derived_cage(vc->scene, vc->obedit, vc->em, CD_MASK_BAREMESH);

	data.vc= *vc;
	data.func = func;
	data.userData = userData;

	//if(clipVerts)
	ED_view3d_local_clipping(vc->rv3d, vc->obedit->obmat); /* for local clipping lookups */

	EM_init_index_arrays(vc->em, 0, 0, 1);
	dm->foreachMappedFaceCenter(dm, mesh_foreachScreenFace__mapFunc, &data);
	EM_free_index_arrays();

	dm->release(dm);
}

void nurbs_foreachScreenVert(ViewContext *vc, void (*func)(void *userData, Nurb *nu, BPoint *bp, BezTriple *bezt, int beztindex, int x, int y), void *userData)
{
	Curve *cu= vc->obedit->data;
	short s[2] = {IS_CLIPPED, 0};
	Nurb *nu;
	int i;
	ListBase *nurbs= ED_curve_editnurbs(cu);

	ED_view3d_local_clipping(vc->rv3d, vc->obedit->obmat); /* for local clipping lookups */

	for (nu= nurbs->first; nu; nu=nu->next) {
		if(nu->type == CU_BEZIER) {
			for (i=0; i<nu->pntsu; i++) {
				BezTriple *bezt = &nu->bezt[i];

				if(bezt->hide==0) {
					
					if(cu->drawflag & CU_HIDE_HANDLES) {
						view3d_project_short_clip(vc->ar, bezt->vec[1], s, 1);
						if (s[0] != IS_CLIPPED)
							func(userData, nu, NULL, bezt, 1, s[0], s[1]);
					} else {
						view3d_project_short_clip(vc->ar, bezt->vec[0], s, 1);
						if (s[0] != IS_CLIPPED)
							func(userData, nu, NULL, bezt, 0, s[0], s[1]);
						view3d_project_short_clip(vc->ar, bezt->vec[1], s, 1);
						if (s[0] != IS_CLIPPED)
							func(userData, nu, NULL, bezt, 1, s[0], s[1]);
						view3d_project_short_clip(vc->ar, bezt->vec[2], s, 1);
						if (s[0] != IS_CLIPPED)
							func(userData, nu, NULL, bezt, 2, s[0], s[1]);
					}
				}
			}
		}
		else {
			for (i=0; i<nu->pntsu*nu->pntsv; i++) {
				BPoint *bp = &nu->bp[i];

				if(bp->hide==0) {
					view3d_project_short_clip(vc->ar, bp->vec, s, 1);
					if (s[0] != IS_CLIPPED)
						func(userData, nu, bp, NULL, -1, s[0], s[1]);
				}
			}
		}
	}
}

/* ************** DRAW MESH ****************** */

/* First section is all the "simple" draw routines, 
 * ones that just pass some sort of primitive to GL,
 * with perhaps various options to control lighting,
 * color, etc.
 *
 * These routines should not have user interface related
 * logic!!!
 */

static void draw_dm_face_normals__mapFunc(void *userData, int index, float *cent, float *no)
{
	ToolSettings *ts= ((Scene *)userData)->toolsettings;
	EditFace *efa = EM_get_face_for_index(index);

	if (efa->h==0 && efa->fgonf!=EM_FGON) {
		glVertex3fv(cent);
		glVertex3f(	cent[0] + no[0]*ts->normalsize,
					cent[1] + no[1]*ts->normalsize,
					cent[2] + no[2]*ts->normalsize);
	}
}
static void draw_dm_face_normals(Scene *scene, DerivedMesh *dm) 
{
	glBegin(GL_LINES);
	dm->foreachMappedFaceCenter(dm, draw_dm_face_normals__mapFunc, scene);
	glEnd();
}

static void draw_dm_face_centers__mapFunc(void *userData, int index, float *cent, float *UNUSED(no))
{
	EditFace *efa = EM_get_face_for_index(index);
	int sel = *((int*) userData);

	if (efa->h==0 && efa->fgonf!=EM_FGON && (efa->f&SELECT)==sel) {
		bglVertex3fv(cent);
	}
}
static void draw_dm_face_centers(DerivedMesh *dm, int sel)
{
	bglBegin(GL_POINTS);
	dm->foreachMappedFaceCenter(dm, draw_dm_face_centers__mapFunc, &sel);
	bglEnd();
}

static void draw_dm_vert_normals__mapFunc(void *userData, int index, float *co, float *no_f, short *no_s)
{
	Scene *scene= (Scene *)userData;
	ToolSettings *ts= scene->toolsettings;
	EditVert *eve = EM_get_vert_for_index(index);

	if (eve->h==0) {
		glVertex3fv(co);

		if (no_f) {
			glVertex3f(	co[0] + no_f[0]*ts->normalsize,
						co[1] + no_f[1]*ts->normalsize,
						co[2] + no_f[2]*ts->normalsize);
		} else {
			glVertex3f(	co[0] + no_s[0]*ts->normalsize/32767.0f,
						co[1] + no_s[1]*ts->normalsize/32767.0f,
						co[2] + no_s[2]*ts->normalsize/32767.0f);
		}
	}
}
static void draw_dm_vert_normals(Scene *scene, DerivedMesh *dm) 
{
	glBegin(GL_LINES);
	dm->foreachMappedVert(dm, draw_dm_vert_normals__mapFunc, scene);
	glEnd();
}

	/* Draw verts with color set based on selection */
static void draw_dm_verts__mapFunc(void *userData, int index, float *co, float *UNUSED(no_f), short *UNUSED(no_s))
{
	struct { int sel; EditVert *eve_act; } * data = userData;
	EditVert *eve = EM_get_vert_for_index(index);

	if (eve->h==0 && (eve->f&SELECT)==data->sel) {
		/* draw active larger - need to stop/start point drawing for this :/ */
		if (eve==data->eve_act) {
			float size = UI_GetThemeValuef(TH_VERTEX_SIZE);
			UI_ThemeColor4(TH_EDITMESH_ACTIVE);
			
			bglEnd();
			
			glPointSize(size);
			bglBegin(GL_POINTS);
			bglVertex3fv(co);
			bglEnd();
			
			UI_ThemeColor4(data->sel?TH_VERTEX_SELECT:TH_VERTEX);
			glPointSize(size);
			bglBegin(GL_POINTS);
		} else {
			bglVertex3fv(co);
		}
	}
}

static void draw_dm_verts(DerivedMesh *dm, int sel, EditVert *eve_act)
{
	struct { int sel; EditVert *eve_act; } data;
	data.sel = sel;
	data.eve_act = eve_act;

	bglBegin(GL_POINTS);
	dm->foreachMappedVert(dm, draw_dm_verts__mapFunc, &data);
	bglEnd();
}

	/* Draw edges with color set based on selection */
static int draw_dm_edges_sel__setDrawOptions(void *userData, int index)
{
	EditEdge *eed = EM_get_edge_for_index(index);
	//unsigned char **cols = userData, *col;
	struct { unsigned char *baseCol, *selCol, *actCol; EditEdge *eed_act; } * data = userData;
	unsigned char *col;

	if (eed->h==0) {
		if (eed==data->eed_act) {
			glColor4ubv(data->actCol);
		} else {
			if (eed->f&SELECT) {
				col = data->selCol;
			} else {
				col = data->baseCol;
			}
			/* no alpha, this is used so a transparent color can disable drawing unselected edges in editmode  */
			if (col[3]==0) return 0;
			
			glColor4ubv(col);
		}
		return 1;
	} else {
		return 0;
	}
}
static void draw_dm_edges_sel(DerivedMesh *dm, unsigned char *baseCol, unsigned char *selCol, unsigned char *actCol, EditEdge *eed_act) 
{
	struct { unsigned char *baseCol, *selCol, *actCol; EditEdge *eed_act; } data;
	
	data.baseCol = baseCol;
	data.selCol = selCol;
	data.actCol = actCol;
	data.eed_act = eed_act;
	dm->drawMappedEdges(dm, draw_dm_edges_sel__setDrawOptions, &data);
}

	/* Draw edges */
static int draw_dm_edges__setDrawOptions(void *UNUSED(userData), int index)
{
	return EM_get_edge_for_index(index)->h==0;
}
static void draw_dm_edges(DerivedMesh *dm) 
{
	dm->drawMappedEdges(dm, draw_dm_edges__setDrawOptions, NULL);
}

	/* Draw edges with color interpolated based on selection */
static int draw_dm_edges_sel_interp__setDrawOptions(void *UNUSED(userData), int index)
{
	return EM_get_edge_for_index(index)->h==0;
}
static void draw_dm_edges_sel_interp__setDrawInterpOptions(void *userData, int index, float t)
{
	EditEdge *eed = EM_get_edge_for_index(index);
	unsigned char **cols = userData;
	unsigned char *col0 = cols[(eed->v1->f&SELECT)?1:0];
	unsigned char *col1 = cols[(eed->v2->f&SELECT)?1:0];

	glColor4ub(	col0[0] + (col1[0]-col0[0])*t,
				col0[1] + (col1[1]-col0[1])*t,
				col0[2] + (col1[2]-col0[2])*t,
				col0[3] + (col1[3]-col0[3])*t);
}

static void draw_dm_edges_sel_interp(DerivedMesh *dm, unsigned char *baseCol, unsigned char *selCol)
{
	unsigned char *cols[2];
	cols[0]= baseCol;
	cols[1]= selCol;
	dm->drawMappedEdgesInterp(dm, draw_dm_edges_sel_interp__setDrawOptions, draw_dm_edges_sel_interp__setDrawInterpOptions, cols);
}

	/* Draw only seam edges */
static int draw_dm_edges_seams__setDrawOptions(void *UNUSED(userData), int index)
{
	EditEdge *eed = EM_get_edge_for_index(index);

	return (eed->h==0 && eed->seam);
}
static void draw_dm_edges_seams(DerivedMesh *dm)
{
	dm->drawMappedEdges(dm, draw_dm_edges_seams__setDrawOptions, NULL);
}

	/* Draw only sharp edges */
static int draw_dm_edges_sharp__setDrawOptions(void *UNUSED(userData), int index)
{
	EditEdge *eed = EM_get_edge_for_index(index);

	return (eed->h==0 && eed->sharp);
}
static void draw_dm_edges_sharp(DerivedMesh *dm)
{
	dm->drawMappedEdges(dm, draw_dm_edges_sharp__setDrawOptions, NULL);
}


	/* Draw faces with color set based on selection
	 * return 2 for the active face so it renders with stipple enabled */
static int draw_dm_faces_sel__setDrawOptions(void *userData, int index, int *UNUSED(drawSmooth_r))
{
	struct { unsigned char *cols[3]; EditFace *efa_act; } * data = userData;
	EditFace *efa = EM_get_face_for_index(index);
	unsigned char *col;
	
	if (efa->h==0) {
		if (efa == data->efa_act) {
			glColor4ubv(data->cols[2]);
			return 2; /* stipple */
		} else {
			col = data->cols[(efa->f&SELECT)?1:0];
			if (col[3]==0) return 0;
			glColor4ubv(col);
			return 1;
		}
	}
	return 0;
}

/* also draws the active face */
static void draw_dm_faces_sel(DerivedMesh *dm, unsigned char *baseCol, unsigned char *selCol, unsigned char *actCol, EditFace *efa_act) 
{
	struct { unsigned char *cols[3]; EditFace *efa_act; } data;
	data.cols[0] = baseCol;
	data.cols[1] = selCol;
	data.cols[2] = actCol;
	data.efa_act = efa_act;

	dm->drawMappedFaces(dm, draw_dm_faces_sel__setDrawOptions, &data, 0, GPU_enable_material);
}

static int draw_dm_creases__setDrawOptions(void *UNUSED(userData), int index)
{
	EditEdge *eed = EM_get_edge_for_index(index);

	if (eed->h==0 && eed->crease != 0.0f) {
		UI_ThemeColorBlend(TH_WIRE, TH_EDGE_CREASE, eed->crease);
		return 1;
	} else {
		return 0;
	}
}
static void draw_dm_creases(DerivedMesh *dm)
{
	glLineWidth(3.0);
	dm->drawMappedEdges(dm, draw_dm_creases__setDrawOptions, NULL);
	glLineWidth(1.0);
}

static int draw_dm_bweights__setDrawOptions(void *UNUSED(userData), int index)
{
	EditEdge *eed = EM_get_edge_for_index(index);

	if (eed->h==0 && eed->bweight != 0.0f) {
		UI_ThemeColorBlend(TH_WIRE, TH_EDGE_SELECT, eed->bweight);
		return 1;
	} else {
		return 0;
	}
}
static void draw_dm_bweights__mapFunc(void *UNUSED(userData), int index, float *co, float *UNUSED(no_f), short *UNUSED(no_s))
{
	EditVert *eve = EM_get_vert_for_index(index);

	if (eve->h==0 && eve->bweight != 0.0f) {
		UI_ThemeColorBlend(TH_VERTEX, TH_VERTEX_SELECT, eve->bweight);
		bglVertex3fv(co);
	}
}
static void draw_dm_bweights(Scene *scene, DerivedMesh *dm)
{
	ToolSettings *ts= scene->toolsettings;

	if (ts->selectmode & SCE_SELECT_VERTEX) {
		glPointSize(UI_GetThemeValuef(TH_VERTEX_SIZE) + 2);
		bglBegin(GL_POINTS);
		dm->foreachMappedVert(dm, draw_dm_bweights__mapFunc, NULL);
		bglEnd();
	}
	else {
		glLineWidth(3.0);
		dm->drawMappedEdges(dm, draw_dm_bweights__setDrawOptions, NULL);
		glLineWidth(1.0);
	}
}

/* Second section of routines: Combine first sets to form fancy
 * drawing routines (for example rendering twice to get overlays).
 *
 * Also includes routines that are basic drawing but are too
 * specialized to be split out (like drawing creases or measurements).
 */

/* EditMesh drawing routines*/

static void draw_em_fancy_verts(Scene *scene, View3D *v3d, Object *obedit, DerivedMesh *cageDM, EditVert *eve_act)
{
	ToolSettings *ts= scene->toolsettings;
	int sel;

	if(v3d->zbuf) glDepthMask(0);		// disable write in zbuffer, zbuf select

	for (sel=0; sel<2; sel++) {
		unsigned char col[4], fcol[4];
		int pass;

		UI_GetThemeColor3ubv(sel?TH_VERTEX_SELECT:TH_VERTEX, col);
		UI_GetThemeColor3ubv(sel?TH_FACE_DOT:TH_WIRE, fcol);

		for (pass=0; pass<2; pass++) {
			float size = UI_GetThemeValuef(TH_VERTEX_SIZE);
			float fsize = UI_GetThemeValuef(TH_FACEDOT_SIZE);

			if (pass==0) {
				if(v3d->zbuf && !(v3d->flag&V3D_ZBUF_SELECT)) {
					glDisable(GL_DEPTH_TEST);
						
					glEnable(GL_BLEND);
				} else {
					continue;
				}

				size = (size > 2.1f ? size/2.0f:size);
				fsize = (fsize > 2.1f ? fsize/2.0f:fsize);
				col[3] = fcol[3] = 100;
			} else {
				col[3] = fcol[3] = 255;
			}
				
			if(ts->selectmode & SCE_SELECT_VERTEX) {
				glPointSize(size);
				glColor4ubv(col);
				draw_dm_verts(cageDM, sel, eve_act);
			}
			
			if(check_ob_drawface_dot(scene, v3d, obedit->dt)) {
				glPointSize(fsize);
				glColor4ubv(fcol);
				draw_dm_face_centers(cageDM, sel);
			}
			
			if (pass==0) {
				glDisable(GL_BLEND);
				glEnable(GL_DEPTH_TEST);
			}
		}
	}

	if(v3d->zbuf) glDepthMask(1);
	glPointSize(1.0);
}

static void draw_em_fancy_edges(Scene *scene, View3D *v3d, Mesh *me, DerivedMesh *cageDM, short sel_only, EditEdge *eed_act)
{
	ToolSettings *ts= scene->toolsettings;
	int pass;
	unsigned char wireCol[4], selCol[4], actCol[4];

	/* since this function does transparant... */
	UI_GetThemeColor4ubv(TH_EDGE_SELECT, selCol);
	UI_GetThemeColor4ubv(TH_WIRE, wireCol);
	UI_GetThemeColor4ubv(TH_EDITMESH_ACTIVE, actCol);
	
	/* when sel only is used, dont render wire, only selected, this is used for
	 * textured draw mode when the 'edges' option is disabled */
	if (sel_only)
		wireCol[3] = 0;

	for (pass=0; pass<2; pass++) {
			/* show wires in transparant when no zbuf clipping for select */
		if (pass==0) {
			if (v3d->zbuf && (v3d->flag & V3D_ZBUF_SELECT)==0) {
				glEnable(GL_BLEND);
				glDisable(GL_DEPTH_TEST);
				selCol[3] = 85;
				if (!sel_only) wireCol[3] = 85;
			} else {
				continue;
			}
		} else {
			selCol[3] = 255;
			if (!sel_only) wireCol[3] = 255;
		}

		if(ts->selectmode == SCE_SELECT_FACE) {
			draw_dm_edges_sel(cageDM, wireCol, selCol, actCol, eed_act);
		}	
		else if( (me->drawflag & ME_DRAWEDGES) || (ts->selectmode & SCE_SELECT_EDGE) ) {	
			if(cageDM->drawMappedEdgesInterp && (ts->selectmode & SCE_SELECT_VERTEX)) {
				glShadeModel(GL_SMOOTH);
				draw_dm_edges_sel_interp(cageDM, wireCol, selCol);
				glShadeModel(GL_FLAT);
			} else {
				draw_dm_edges_sel(cageDM, wireCol, selCol, actCol, eed_act);
			}
		}
		else {
			if (!sel_only) {
				glColor4ubv(wireCol);
				draw_dm_edges(cageDM);
			}
		}

		if (pass==0) {
			glDisable(GL_BLEND);
			glEnable(GL_DEPTH_TEST);
		}
	}
}	

static void draw_em_measure_stats(View3D *v3d, RegionView3D *rv3d, Object *ob, EditMesh *em, UnitSettings *unit)
{
	Mesh *me= ob->data;
	EditEdge *eed;
	EditFace *efa;
	float v1[3], v2[3], v3[3], v4[3], vmid[3];
	float fvec[3];
	char val[32]; /* Stores the measurement display text here */
	const char *conv_float; /* Use a float conversion matching the grid size */
	unsigned char col[4]= {0, 0, 0, 255}; /* color of the text to draw */
	float area; /* area of the face */
	float grid= unit->system ? unit->scale_length : v3d->grid;
	const int do_split= unit->flag & USER_UNIT_OPT_SPLIT;
	const int do_global= v3d->flag & V3D_GLOBAL_STATS;
	const int do_moving= G.moving;

	/* make the precision of the pronted value proportionate to the gridsize */

	if (grid < 0.01f)		conv_float= "%.6g";
	else if (grid < 0.1f)	conv_float= "%.5g";
	else if (grid < 1.0f)	conv_float= "%.4g";
	else if (grid < 10.0f)	conv_float= "%.3g";
	else					conv_float= "%.2g";

	if(v3d->zbuf && (v3d->flag & V3D_ZBUF_SELECT)==0)
		glDisable(GL_DEPTH_TEST);

	if(v3d->zbuf) bglPolygonOffset(rv3d->dist, 5.0f);
	
	if(me->drawflag & ME_DRAWEXTRA_EDGELEN) {
		UI_GetThemeColor3ubv(TH_DRAWEXTRA_EDGELEN, col);

		for(eed= em->edges.first; eed; eed= eed->next) {
			/* draw non fgon edges, or selected edges, or edges next to selected verts while draging */
			if((eed->h != EM_FGON) && ((eed->f & SELECT) || (do_moving && ((eed->v1->f & SELECT) || (eed->v2->f & SELECT)) ))) {
				copy_v3_v3(v1, eed->v1->co);
				copy_v3_v3(v2, eed->v2->co);

				interp_v3_v3v3(vmid, v1, v2, 0.5f);

				if(do_global) {
					mul_mat3_m4_v3(ob->obmat, v1);
					mul_mat3_m4_v3(ob->obmat, v2);
				}
				if(unit->system)
					bUnit_AsString(val, sizeof(val), len_v3v3(v1, v2)*unit->scale_length, 3, unit->system, B_UNIT_LENGTH, do_split, FALSE);
				else
					sprintf(val, conv_float, len_v3v3(v1, v2));

				view3d_cached_text_draw_add(vmid, val, 0, V3D_CACHE_TEXT_ASCII, col);
			}
		}
	}

	if(me->drawflag & ME_DRAWEXTRA_FACEAREA) {
// XXX		extern int faceselectedOR(EditFace *efa, int flag);		// editmesh.h shouldn't be in this file... ok for now?
		UI_GetThemeColor3ubv(TH_DRAWEXTRA_FACEAREA, col);
		
		for(efa= em->faces.first; efa; efa= efa->next) {
			if((efa->f & SELECT)) { // XXX || (do_moving && faceselectedOR(efa, SELECT)) ) {
				copy_v3_v3(v1, efa->v1->co);
				copy_v3_v3(v2, efa->v2->co);
				copy_v3_v3(v3, efa->v3->co);
				if (efa->v4) {
					copy_v3_v3(v4, efa->v4->co);
				}
				if(do_global) {
					mul_mat3_m4_v3(ob->obmat, v1);
					mul_mat3_m4_v3(ob->obmat, v2);
					mul_mat3_m4_v3(ob->obmat, v3);
					if (efa->v4) mul_mat3_m4_v3(ob->obmat, v4);
				}
				
				if (efa->v4)
					area=  area_quad_v3(v1, v2, v3, v4);
				else
					area = area_tri_v3(v1, v2, v3);

				if(unit->system)
					bUnit_AsString(val, sizeof(val), area*unit->scale_length, 3, unit->system, B_UNIT_LENGTH, do_split, FALSE); // XXX should be B_UNIT_AREA
				else
					sprintf(val, conv_float, area);

				view3d_cached_text_draw_add(efa->cent, val, 0, V3D_CACHE_TEXT_ASCII, col);
			}
		}
	}

	if(me->drawflag & ME_DRAWEXTRA_FACEANG) {
		EditEdge *e1, *e2, *e3, *e4;
		UI_GetThemeColor3ubv(TH_DRAWEXTRA_FACEANG, col);
		for(efa= em->faces.first; efa; efa= efa->next) {
			copy_v3_v3(v1, efa->v1->co);
			copy_v3_v3(v2, efa->v2->co);
			copy_v3_v3(v3, efa->v3->co);
			if(efa->v4) {
				copy_v3_v3(v4, efa->v4->co); 
			}
			else {
				copy_v3_v3(v4, v3);
			}
			if(do_global) {
				mul_mat3_m4_v3(ob->obmat, v1);
				mul_mat3_m4_v3(ob->obmat, v2);
				mul_mat3_m4_v3(ob->obmat, v3);
				mul_mat3_m4_v3(ob->obmat, v4); /* intentionally executed even for tri's */
			}
			
			e1= efa->e1;
			e2= efa->e2;
			e3= efa->e3;
			if(efa->e4) e4= efa->e4; else e4= e3;
			
			/* Calculate the angles */
				
			if( (e4->f & e1->f & SELECT) || (do_moving && (efa->v1->f & SELECT)) ) {
				/* Vec 1 */
				sprintf(val,"%.3g", RAD2DEGF(angle_v3v3v3(v4, v1, v2)));
				interp_v3_v3v3(fvec, efa->cent, efa->v1->co, 0.8f);
				view3d_cached_text_draw_add(fvec, val, 0, V3D_CACHE_TEXT_ASCII, col);
			}
			if( (e1->f & e2->f & SELECT) || (do_moving && (efa->v2->f & SELECT)) ) {
				/* Vec 2 */
				sprintf(val,"%.3g", RAD2DEGF(angle_v3v3v3(v1, v2, v3)));
				interp_v3_v3v3(fvec, efa->cent, efa->v2->co, 0.8f);
				view3d_cached_text_draw_add(fvec, val, 0, V3D_CACHE_TEXT_ASCII, col);
			}
			if( (e2->f & e3->f & SELECT) || (do_moving && (efa->v3->f & SELECT)) ) {
				/* Vec 3 */
				if(efa->v4) 
					sprintf(val,"%.3g", RAD2DEGF(angle_v3v3v3(v2, v3, v4)));
				else
					sprintf(val,"%.3g", RAD2DEGF(angle_v3v3v3(v2, v3, v1)));
				interp_v3_v3v3(fvec, efa->cent, efa->v3->co, 0.8f);
				view3d_cached_text_draw_add(fvec, val, 0, V3D_CACHE_TEXT_ASCII, col);
			}
				/* Vec 4 */
			if(efa->v4) {
				if( (e3->f & e4->f & SELECT) || (do_moving && (efa->v4->f & SELECT)) ) {
					sprintf(val,"%.3g", RAD2DEGF(angle_v3v3v3(v3, v4, v1)));
					interp_v3_v3v3(fvec, efa->cent, efa->v4->co, 0.8f);
					view3d_cached_text_draw_add(fvec, val, 0, V3D_CACHE_TEXT_ASCII, col);
				}
			}
		}
	}
	
	if(v3d->zbuf) {
		glEnable(GL_DEPTH_TEST);
		bglPolygonOffset(rv3d->dist, 0.0f);
	}
}

static int draw_em_fancy__setFaceOpts(void *UNUSED(userData), int index, int *UNUSED(drawSmooth_r))
{
	EditFace *efa = EM_get_face_for_index(index);

	if (efa->h==0) {
		GPU_enable_material(efa->mat_nr+1, NULL);
		return 1;
	}
	else
		return 0;
}

static int draw_em_fancy__setGLSLFaceOpts(void *UNUSED(userData), int index)
{
	EditFace *efa = EM_get_face_for_index(index);

	return (efa->h==0);
}

static void draw_em_fancy(Scene *scene, View3D *v3d, RegionView3D *rv3d, Object *ob, EditMesh *em, DerivedMesh *cageDM, DerivedMesh *finalDM, int dt)
{
	Mesh *me = ob->data;
	EditFace *efa_act = EM_get_actFace(em, 0); /* annoying but active faces is stored differently */
	EditEdge *eed_act = NULL;
	EditVert *eve_act = NULL;
	
	if (em->selected.last) {
		EditSelection *ese = em->selected.last;
		/* face is handeled above */
		/*if (ese->type == EDITFACE ) {
			efa_act = (EditFace *)ese->data;
		} else */ if ( ese->type == EDITEDGE ) {
			eed_act = (EditEdge *)ese->data;
		} else if ( ese->type == EDITVERT ) {
			eve_act = (EditVert *)ese->data;
		}
	}
	
	EM_init_index_arrays(em, 1, 1, 1);

	if(dt>OB_WIRE) {
		if(CHECK_OB_DRAWTEXTURE(v3d, dt)) {
			if(draw_glsl_material(scene, ob, v3d, dt)) {
				glFrontFace((ob->transflag&OB_NEG_SCALE)?GL_CW:GL_CCW);

				finalDM->drawMappedFacesGLSL(finalDM, GPU_enable_material,
					draw_em_fancy__setGLSLFaceOpts, NULL);
				GPU_disable_material();

				glFrontFace(GL_CCW);
			}
			else {
				draw_mesh_textured(scene, v3d, rv3d, ob, finalDM, 0);
			}
		}
		else {
			/* 3 floats for position, 3 for normal and times two because the faces may actually be quads instead of triangles */
			glLightModeli(GL_LIGHT_MODEL_TWO_SIDE, me->flag & ME_TWOSIDED);

			glEnable(GL_LIGHTING);
			glFrontFace((ob->transflag&OB_NEG_SCALE)?GL_CW:GL_CCW);

			finalDM->drawMappedFaces(finalDM, draw_em_fancy__setFaceOpts, NULL, 0, GPU_enable_material);

			glFrontFace(GL_CCW);
			glDisable(GL_LIGHTING);
		}
			
		// Setup for drawing wire over, disable zbuffer
		// write to show selected edge wires better
		UI_ThemeColor(TH_WIRE);

		bglPolygonOffset(rv3d->dist, 1.0);
		glDepthMask(0);
	} 
	else {
		if (cageDM!=finalDM) {
			UI_ThemeColorBlend(TH_WIRE, TH_BACK, 0.7);
			finalDM->drawEdges(finalDM, 1, 0);
		}
	}
	
	if(me->drawflag & ME_DRAWFACES) {	/* transp faces */
		unsigned char col1[4], col2[4], col3[4];
			
		UI_GetThemeColor4ubv(TH_FACE, col1);
		UI_GetThemeColor4ubv(TH_FACE_SELECT, col2);
		UI_GetThemeColor4ubv(TH_EDITMESH_ACTIVE, col3);
		
		glEnable(GL_BLEND);
		glDepthMask(0);		// disable write in zbuffer, needed for nice transp
		
		/* dont draw unselected faces, only selected, this is MUCH nicer when texturing */
		if CHECK_OB_DRAWTEXTURE(v3d, dt)
			col1[3] = 0;
		
		draw_dm_faces_sel(cageDM, col1, col2, col3, efa_act);

		glDisable(GL_BLEND);
		glDepthMask(1);		// restore write in zbuffer
	} else if (efa_act) {
		/* even if draw faces is off it would be nice to draw the stipple face
		 * Make all other faces zero alpha except for the active
		 * */
		unsigned char col1[4], col2[4], col3[4];
		col1[3] = col2[3] = 0; /* dont draw */
		UI_GetThemeColor4ubv(TH_EDITMESH_ACTIVE, col3);
		
		glEnable(GL_BLEND);
		glDepthMask(0);		// disable write in zbuffer, needed for nice transp
		
		draw_dm_faces_sel(cageDM, col1, col2, col3, efa_act);

		glDisable(GL_BLEND);
		glDepthMask(1);		// restore write in zbuffer
		
	}

	/* here starts all fancy draw-extra over */
	if((me->drawflag & ME_DRAWEDGES)==0 && CHECK_OB_DRAWTEXTURE(v3d, dt)) {
		/* we are drawing textures and 'ME_DRAWEDGES' is disabled, dont draw any edges */
		
		/* only draw selected edges otherwise there is no way of telling if a face is selected */
		draw_em_fancy_edges(scene, v3d, me, cageDM, 1, eed_act);
		
	} else {
		if(me->drawflag & ME_DRAWSEAMS) {
			UI_ThemeColor(TH_EDGE_SEAM);
			glLineWidth(2);
	
			draw_dm_edges_seams(cageDM);
	
			glColor3ub(0,0,0);
			glLineWidth(1);
		}
		
		if(me->drawflag & ME_DRAWSHARP) {
			UI_ThemeColor(TH_EDGE_SHARP);
			glLineWidth(2);
	
			draw_dm_edges_sharp(cageDM);
	
			glColor3ub(0,0,0);
			glLineWidth(1);
		}
	
		if(me->drawflag & ME_DRAWCREASES) {
			draw_dm_creases(cageDM);
		}
		if(me->drawflag & ME_DRAWBWEIGHTS) {
			draw_dm_bweights(scene, cageDM);
		}
	
		draw_em_fancy_edges(scene, v3d, me, cageDM, 0, eed_act);
	}
	if(em) {
// XXX		retopo_matrix_update(v3d);

		draw_em_fancy_verts(scene, v3d, ob, cageDM, eve_act);

		if(me->drawflag & ME_DRAWNORMALS) {
			UI_ThemeColor(TH_NORMAL);
			draw_dm_face_normals(scene, cageDM);
		}
		if(me->drawflag & ME_DRAW_VNORMALS) {
			UI_ThemeColor(TH_VNORMAL);
			draw_dm_vert_normals(scene, cageDM);
		}

		if(me->drawflag & (ME_DRAWEXTRA_EDGELEN|ME_DRAWEXTRA_FACEAREA|ME_DRAWEXTRA_FACEANG) && !((v3d->flag2 & V3D_RENDER_OVERRIDE)))
			draw_em_measure_stats(v3d, rv3d, ob, em, &scene->unit);
	}

	if(dt>OB_WIRE) {
		glDepthMask(1);
		bglPolygonOffset(rv3d->dist, 0.0);
		GPU_disable_material();
	}

	EM_free_index_arrays();
}

/* Mesh drawing routines */

static void draw_mesh_object_outline(View3D *v3d, Object *ob, DerivedMesh *dm)
{
	
	if(v3d->transp==0) {	// not when we draw the transparent pass
		glLineWidth(UI_GetThemeValuef(TH_OUTLINE_WIDTH) * 2.0f);
		glDepthMask(0);
		
		/* if transparent, we cannot draw the edges for solid select... edges have no material info.
		   drawFacesSolid() doesn't draw the transparent faces */
		if(ob->dtx & OB_DRAWTRANSP) {
			glPolygonMode(GL_FRONT_AND_BACK, GL_LINE); 
			dm->drawFacesSolid(dm, NULL, 0, GPU_enable_material);
			glPolygonMode(GL_FRONT_AND_BACK, GL_FILL);
			GPU_disable_material();
		}
		else {
			dm->drawEdges(dm, 0, 1);
		}
					
		glLineWidth(1.0);
		glDepthMask(1);
	}
}

static int wpaint__setSolidDrawOptions(void *UNUSED(userData), int UNUSED(index), int *drawSmooth_r)
{
	*drawSmooth_r = 1;
	return 1;
}

static void draw_mesh_fancy(Scene *scene, ARegion *ar, View3D *v3d, RegionView3D *rv3d, Base *base, int dt, int flag)
{
	Object *ob= base->object;
	Mesh *me = ob->data;
	Material *ma= give_current_material(ob, 1);
	const short hasHaloMat = (ma && (ma->material_type == MA_TYPE_HALO));
	const short is_paint_sel= (ob==OBACT && paint_facesel_test(ob));
	int draw_wire = 0;
	int /* totvert,*/ totedge, totface;
	DerivedMesh *dm= mesh_get_derived_final(scene, ob, scene->customdata_mask);

	if(!dm)
		return;
	
	if (ob->dtx&OB_DRAWWIRE) {
		draw_wire = 2; /* draw wire after solid using zoffset and depth buffer adjusment */
	}
	
	/* totvert = dm->getNumVerts(dm); */ /*UNUSED*/
	totedge = dm->getNumEdges(dm);
	totface = dm->getNumFaces(dm);
	
	/* vertexpaint, faceselect wants this, but it doesnt work for shaded? */
	if(dt!=OB_SHADED)
		glFrontFace((ob->transflag&OB_NEG_SCALE)?GL_CW:GL_CCW);

		// Unwanted combination.
	if (is_paint_sel) draw_wire = 0;

	if(dt==OB_BOUNDBOX) {
		if((v3d->flag2 & V3D_RENDER_OVERRIDE && v3d->drawtype >= OB_WIRE)==0)
			draw_bounding_volume(scene, ob);
	}
	else if(hasHaloMat || (totface==0 && totedge==0)) {
		glPointSize(1.5);
		dm->drawVerts(dm);
		glPointSize(1.0);
	}
	else if(dt==OB_WIRE || totface==0) {
		draw_wire = 1; /* draw wire only, no depth buffer stuff  */
	}
	else if(	(is_paint_sel || (ob==OBACT && ob->mode & OB_MODE_TEXTURE_PAINT)) ||
				CHECK_OB_DRAWTEXTURE(v3d, dt))
	{
		if ((v3d->flag&V3D_SELECT_OUTLINE) && ((v3d->flag2 & V3D_RENDER_OVERRIDE)==0) && (base->flag&SELECT) && !(G.f&G_PICKSEL || is_paint_sel) && !draw_wire) {
			draw_mesh_object_outline(v3d, ob, dm);
		}

		if(draw_glsl_material(scene, ob, v3d, dt)) {
			glFrontFace((ob->transflag&OB_NEG_SCALE)?GL_CW:GL_CCW);

			dm->drawFacesGLSL(dm, GPU_enable_material);
//			if(get_ob_property(ob, "Text"))
// XXX				draw_mesh_text(ob, 1);
			GPU_disable_material();

			glFrontFace(GL_CCW);
		}
		else {
			draw_mesh_textured(scene, v3d, rv3d, ob, dm, is_paint_sel);
		}

		if(!is_paint_sel) {
			if(base->flag & SELECT)
				UI_ThemeColor((ob==OBACT)?TH_ACTIVE:TH_SELECT);
			else
				UI_ThemeColor(TH_WIRE);

			if((v3d->flag2 & V3D_RENDER_OVERRIDE)==0)
				dm->drawLooseEdges(dm);
		}
	}
	else if(dt==OB_SOLID) {
		if(ob==OBACT && ob && ob->mode & OB_MODE_WEIGHT_PAINT) {
			/* weight paint in solid mode, special case. focus on making the weights clear
			 * rather than the shading, this is also forced in wire view */
			GPU_enable_material(0, NULL);
			dm->drawMappedFaces(dm, wpaint__setSolidDrawOptions, me->mface, 1, GPU_enable_material);
		
			bglPolygonOffset(rv3d->dist, 1.0);
			glDepthMask(0);	// disable write in zbuffer, selected edge wires show better

			glEnable(GL_BLEND);
			glColor4ub(255, 255, 255, 96);
			glEnable(GL_LINE_STIPPLE);
			glLineStipple(1, 0xAAAA);

			dm->drawEdges(dm, 1, 1);

			bglPolygonOffset(rv3d->dist, 0.0);
			glDepthMask(1);
			glDisable(GL_LINE_STIPPLE);

			GPU_disable_material();
			
			/* since we already draw wire as wp guide, dont draw over the top */
			draw_wire= 0;
		}
		else {
			Paint *p;

			if((v3d->flag&V3D_SELECT_OUTLINE) && ((v3d->flag2 & V3D_RENDER_OVERRIDE)==0) && (base->flag&SELECT) && !draw_wire && !ob->sculpt)
				draw_mesh_object_outline(v3d, ob, dm);

			glLightModeli(GL_LIGHT_MODEL_TWO_SIDE, me->flag & ME_TWOSIDED );

			glEnable(GL_LIGHTING);
			glFrontFace((ob->transflag&OB_NEG_SCALE)?GL_CW:GL_CCW);

			if(ob->sculpt && (p=paint_get_active(scene))) {
				float planes[4][4];
				float (*fpl)[4] = NULL;
				int fast= (p->flags & PAINT_FAST_NAVIGATE) && (rv3d->rflag & RV3D_NAVIGATING);

				if(ob->sculpt->partial_redraw) {
					if(ar->do_draw & RGN_DRAW_PARTIAL) {
						sculpt_get_redraw_planes(planes, ar, rv3d, ob);
						fpl = planes;
						ob->sculpt->partial_redraw = 0;
					}
				}

				dm->drawFacesSolid(dm, fpl, fast, GPU_enable_material);
			}
			else
				dm->drawFacesSolid(dm, NULL, 0, GPU_enable_material);

			GPU_disable_material();

			glFrontFace(GL_CCW);
			glDisable(GL_LIGHTING);

			if(base->flag & SELECT) {
				UI_ThemeColor((ob==OBACT)?TH_ACTIVE:TH_SELECT);
			} else {
				UI_ThemeColor(TH_WIRE);
			}
			if(!ob->sculpt && (v3d->flag2 & V3D_RENDER_OVERRIDE)==0)
				dm->drawLooseEdges(dm);
		}
	}
	else if(dt==OB_SHADED) {
		if(ob==OBACT) {
			if(ob && ob->mode & OB_MODE_WEIGHT_PAINT) {
				/* enforce default material settings */
				GPU_enable_material(0, NULL);
				
				/* but set default spec */
				glColorMaterial(GL_FRONT_AND_BACK, GL_SPECULAR);
				glEnable(GL_COLOR_MATERIAL);	/* according manpages needed */
				glColor3ub(120, 120, 120);
				glDisable(GL_COLOR_MATERIAL);
				/* diffuse */
				glColorMaterial(GL_FRONT_AND_BACK, GL_DIFFUSE);
				glEnable(GL_LIGHTING);
				glEnable(GL_COLOR_MATERIAL);

				dm->drawMappedFaces(dm, wpaint__setSolidDrawOptions, me->mface, 1, GPU_enable_material);
				glDisable(GL_COLOR_MATERIAL);
				glDisable(GL_LIGHTING);

				GPU_disable_material();
			}
			else if(ob->mode & (OB_MODE_VERTEX_PAINT|OB_MODE_TEXTURE_PAINT)) {
				if(me->mcol)
					dm->drawMappedFaces(dm, wpaint__setSolidDrawOptions, NULL, 1, GPU_enable_material);
				else {
					glColor3f(1.0f, 1.0f, 1.0f);
					dm->drawMappedFaces(dm, wpaint__setSolidDrawOptions, NULL, 0, GPU_enable_material);
				}
			}
		}
	}
	
	/* set default draw color back for wire or for draw-extra later on */
	if (dt!=OB_WIRE) {
		if(base->flag & SELECT) {
			if(ob==OBACT && ob->flag & OB_FROMGROUP) 
				UI_ThemeColor(TH_GROUP_ACTIVE);
			else if(ob->flag & OB_FROMGROUP) 
				UI_ThemeColorShade(TH_GROUP_ACTIVE, -16);
			else if(flag!=DRAW_CONSTCOLOR)
				UI_ThemeColor((ob==OBACT)?TH_ACTIVE:TH_SELECT);
			else
				glColor3ub(80,80,80);
		} else {
			if (ob->flag & OB_FROMGROUP) 
				UI_ThemeColor(TH_GROUP);
			else {
				if(ob->dtx & OB_DRAWWIRE && flag==DRAW_CONSTCOLOR)
					glColor3ub(80,80,80);
				else
					UI_ThemeColor(TH_WIRE);
			}
		}
	}
	if (draw_wire) {

		/* When using wireframe object traw in particle edit mode
		 * the mesh gets in the way of seeing the particles, fade the wire color
		 * with the background. */
		if(ob==OBACT && (ob->mode & OB_MODE_PARTICLE_EDIT)) {
			float col_wire[4], col_bg[4], col[3];

			UI_GetThemeColor3fv(TH_BACK, col_bg);
			glGetFloatv(GL_CURRENT_COLOR, col_wire);
			interp_v3_v3v3(col, col_bg, col_wire, 0.15);
			glColor3fv(col);
		}

		/* If drawing wire and drawtype is not OB_WIRE then we are
		 * overlaying the wires.
		 *
		 * UPDATE bug #10290 - With this wire-only objects can draw
		 * behind other objects depending on their order in the scene. 2x if 0's below. undo'ing zr's commit: r4059
		 *
		 * if draw wire is 1 then just drawing wire, no need for depth buffer stuff,
		 * otherwise this wire is to overlay solid mode faces so do some depth buffer tricks.
		 */
		if (dt!=OB_WIRE && draw_wire==2) {
			bglPolygonOffset(rv3d->dist, 1.0);
			glDepthMask(0);	// disable write in zbuffer, selected edge wires show better
		}
		
		if((v3d->flag2 & V3D_RENDER_OVERRIDE && v3d->drawtype >= OB_SOLID)==0)
			dm->drawEdges(dm, (dt==OB_WIRE || totface==0), me->drawflag & ME_ALLEDGES);

		if (dt!=OB_WIRE && draw_wire==2) {
			glDepthMask(1);
			bglPolygonOffset(rv3d->dist, 0.0);
		}
	}

	dm->release(dm);
}

/* returns 1 if nothing was drawn, for detecting to draw an object center */
static int draw_mesh_object(Scene *scene, ARegion *ar, View3D *v3d, RegionView3D *rv3d, Base *base, int dt, int flag)
{
	Object *ob= base->object;
	Object *obedit= scene->obedit;
	Mesh *me= ob->data;
	EditMesh *em= me->edit_mesh;
	int do_alpha_pass= 0, drawlinked= 0, retval= 0, glsl, check_alpha;
	
	if(obedit && ob!=obedit && ob->data==obedit->data) {
		if(ob_get_key(ob) || ob_get_key(obedit));
		else if(ob->modifiers.first || obedit->modifiers.first);
		else drawlinked= 1;
	}
	
	if(ob==obedit || drawlinked) {
		DerivedMesh *finalDM, *cageDM;
		
		if (obedit!=ob)
			finalDM = cageDM = editmesh_get_derived_base(ob, em);
		else
			cageDM = editmesh_get_derived_cage_and_final(scene, ob, em, &finalDM,
											scene->customdata_mask);

		if(dt>OB_WIRE) {
			// no transp in editmode, the fancy draw over goes bad then
			glsl = draw_glsl_material(scene, ob, v3d, dt);
			GPU_begin_object_materials(v3d, rv3d, scene, ob, glsl, NULL);
		}

		draw_em_fancy(scene, v3d, rv3d, ob, em, cageDM, finalDM, dt);

		GPU_end_object_materials();

		if (obedit!=ob && finalDM)
			finalDM->release(finalDM);
	}
	else {
		/* don't create boundbox here with mesh_get_bb(), the derived system will make it, puts deformed bb's OK */
		if(me->totface<=4 || ED_view3d_boundbox_clip(rv3d, ob->obmat, (ob->bb)? ob->bb: me->bb)) {
			glsl = draw_glsl_material(scene, ob, v3d, dt);
			check_alpha = check_material_alpha(base, me, glsl);

			if(dt==OB_SOLID || glsl) {
				GPU_begin_object_materials(v3d, rv3d, scene, ob, glsl,
					(check_alpha)? &do_alpha_pass: NULL);
			}

			draw_mesh_fancy(scene, ar, v3d, rv3d, base, dt, flag);

			GPU_end_object_materials();
			
			if(me->totvert==0) retval= 1;
		}
	}
	
	/* GPU_begin_object_materials checked if this is needed */
	if(do_alpha_pass) {
		if(ob->dtx & OB_DRAWXRAY) {
			add_view3d_after(&v3d->afterdraw_xraytransp, base, flag);
		}
		else {
			add_view3d_after(&v3d->afterdraw_transp, base, flag);
		}
	}
	else if(ob->dtx & OB_DRAWXRAY && ob->dtx & OB_DRAWTRANSP) {
		/* special case xray+transp when alpha is 1.0, without this the object vanishes */
		if(v3d->xray == 0 && v3d->transp == 0) {
			add_view3d_after(&v3d->afterdraw_xray, base, flag);
		}
	}
	
	return retval;
}

/* ************** DRAW DISPLIST ****************** */

static int draw_index_wire= 1;
static int index3_nors_incr= 1;

/* returns 1 when nothing was drawn */
static int drawDispListwire(ListBase *dlbase)
{
	DispList *dl;
	int parts, nr;
	float *data;

	if(dlbase==NULL) return 1;
	
	glEnableClientState(GL_VERTEX_ARRAY);
	glPolygonMode(GL_FRONT_AND_BACK, GL_LINE); 

	for(dl= dlbase->first; dl; dl= dl->next) {
		if(dl->parts==0 || dl->nr==0)
			continue;
		
		data= dl->verts;
	
		switch(dl->type) {
		case DL_SEGM:
			
			glVertexPointer(3, GL_FLOAT, 0, data);
			
			for(parts=0; parts<dl->parts; parts++)
				glDrawArrays(GL_LINE_STRIP, parts*dl->nr, dl->nr);
				
			break;
		case DL_POLY:
			
			glVertexPointer(3, GL_FLOAT, 0, data);
			
			for(parts=0; parts<dl->parts; parts++)
				glDrawArrays(GL_LINE_LOOP, parts*dl->nr, dl->nr);
			
			break;
		case DL_SURF:
			
			glVertexPointer(3, GL_FLOAT, 0, data);
			
			for(parts=0; parts<dl->parts; parts++) {
				if(dl->flag & DL_CYCL_U) 
					glDrawArrays(GL_LINE_LOOP, parts*dl->nr, dl->nr);
				else
					glDrawArrays(GL_LINE_STRIP, parts*dl->nr, dl->nr);
			}
			
			for(nr=0; nr<dl->nr; nr++) {
				int ofs= 3*dl->nr;
				
				data= (  dl->verts )+3*nr;
				parts= dl->parts;

				if(dl->flag & DL_CYCL_V) glBegin(GL_LINE_LOOP);
				else glBegin(GL_LINE_STRIP);
				
				while(parts--) {
					glVertex3fv(data);
					data+=ofs;
				}
				glEnd();
				
				/* (ton) this code crashes for me when resolv is 86 or higher... no clue */
//				glVertexPointer(3, GL_FLOAT, sizeof(float)*3*dl->nr, data + 3*nr);
//				if(dl->flag & DL_CYCL_V) 
//					glDrawArrays(GL_LINE_LOOP, 0, dl->parts);
//				else
//					glDrawArrays(GL_LINE_STRIP, 0, dl->parts);
			}
			break;
			
		case DL_INDEX3:
			if(draw_index_wire) {
				glVertexPointer(3, GL_FLOAT, 0, dl->verts);
				glDrawElements(GL_TRIANGLES, 3*dl->parts, GL_UNSIGNED_INT, dl->index);
			}
			break;
			
		case DL_INDEX4:
			if(draw_index_wire) {
				glVertexPointer(3, GL_FLOAT, 0, dl->verts);
				glDrawElements(GL_QUADS, 4*dl->parts, GL_UNSIGNED_INT, dl->index);
			}
			break;
		}
	}
	
	glDisableClientState(GL_VERTEX_ARRAY);
	glPolygonMode(GL_FRONT_AND_BACK, GL_FILL); 
	
	return 0;
}

static void drawDispListsolid(ListBase *lb, Object *ob, int glsl)
{
	DispList *dl;
	GPUVertexAttribs gattribs;
	float *data, curcol[4];
	float *ndata;
	
	if(lb==NULL) return;
	
	/* for drawing wire */
	glGetFloatv(GL_CURRENT_COLOR, curcol);

	glEnable(GL_LIGHTING);
	glEnableClientState(GL_VERTEX_ARRAY);
	
	if(ob->transflag & OB_NEG_SCALE) glFrontFace(GL_CW);
	else glFrontFace(GL_CCW);
	
	if(ob->type==OB_MBALL) {	// mball always smooth shaded
		glShadeModel(GL_SMOOTH);
	}
	
	dl= lb->first;
	while(dl) {
		data= dl->verts;
		ndata= dl->nors;

		switch(dl->type) {
		case DL_SEGM:
			if(ob->type==OB_SURF) {
				int nr;

				glDisable(GL_LIGHTING);
				glColor3fv(curcol);
				
				// glVertexPointer(3, GL_FLOAT, 0, dl->verts);
				// glDrawArrays(GL_LINE_STRIP, 0, dl->nr);

				glBegin(GL_LINE_STRIP);
				for(nr= dl->nr; nr; nr--, data+=3)
					glVertex3fv(data);
				glEnd();

				glEnable(GL_LIGHTING);
			}
			break;
		case DL_POLY:
			if(ob->type==OB_SURF) {
				int nr;

				glDisable(GL_LIGHTING);
				
				/* for some reason glDrawArrays crashes here in half of the platforms (not osx) */
				//glVertexPointer(3, GL_FLOAT, 0, dl->verts);
				//glDrawArrays(GL_LINE_LOOP, 0, dl->nr);
				
				glBegin(GL_LINE_LOOP);
				for(nr= dl->nr; nr; nr--, data+=3)
					glVertex3fv(data);
				glEnd();
				
				glEnable(GL_LIGHTING);
				break;
			}
		case DL_SURF:
			
			if(dl->index) {
				GPU_enable_material(dl->col+1, (glsl)? &gattribs: NULL);
				
				if(dl->rt & CU_SMOOTH) glShadeModel(GL_SMOOTH);
				else glShadeModel(GL_FLAT);

				glEnableClientState(GL_NORMAL_ARRAY);
				glVertexPointer(3, GL_FLOAT, 0, dl->verts);
				glNormalPointer(GL_FLOAT, 0, dl->nors);
				glDrawElements(GL_QUADS, 4*dl->totindex, GL_UNSIGNED_INT, dl->index);
				glDisableClientState(GL_NORMAL_ARRAY);
			}			
			break;

		case DL_INDEX3:
			GPU_enable_material(dl->col+1, (glsl)? &gattribs: NULL);
			
			glVertexPointer(3, GL_FLOAT, 0, dl->verts);
			
			/* voor polys only one normal needed */
			if(index3_nors_incr) {
				glEnableClientState(GL_NORMAL_ARRAY);
				glNormalPointer(GL_FLOAT, 0, dl->nors);
			}
			else
				glNormal3fv(ndata);
			
			glDrawElements(GL_TRIANGLES, 3*dl->parts, GL_UNSIGNED_INT, dl->index);
			
			if(index3_nors_incr)
				glDisableClientState(GL_NORMAL_ARRAY);

			break;

		case DL_INDEX4:
			GPU_enable_material(dl->col+1, (glsl)? &gattribs: NULL);
			
			glEnableClientState(GL_NORMAL_ARRAY);
			glVertexPointer(3, GL_FLOAT, 0, dl->verts);
			glNormalPointer(GL_FLOAT, 0, dl->nors);
			glDrawElements(GL_QUADS, 4*dl->parts, GL_UNSIGNED_INT, dl->index);
			glDisableClientState(GL_NORMAL_ARRAY);

			break;
		}
		dl= dl->next;
	}

	glDisableClientState(GL_VERTEX_ARRAY);
	glShadeModel(GL_FLAT);
	glDisable(GL_LIGHTING);
	glFrontFace(GL_CCW);
}

static void drawCurveDMWired(Object *ob)
{
	DerivedMesh *dm = ob->derivedFinal;
	dm->drawEdges (dm, 1, 0);
}

/* return 1 when nothing was drawn */
static int drawCurveDerivedMesh(Scene *scene, View3D *v3d, RegionView3D *rv3d, Base *base, int dt)
{
	Object *ob= base->object;
	DerivedMesh *dm = ob->derivedFinal;

	if (!dm) {
		return 1;
	}

	if(dt>OB_WIRE && dm->getNumFaces(dm)) {
		int glsl = draw_glsl_material(scene, ob, v3d, dt);
		GPU_begin_object_materials(v3d, rv3d, scene, ob, glsl, NULL);

		if(!glsl) {
			glLightModeli(GL_LIGHT_MODEL_TWO_SIDE, 0);
			glEnable(GL_LIGHTING);
			dm->drawFacesSolid(dm, NULL, 0, GPU_enable_material);
			glDisable(GL_LIGHTING);
		}
		else
			dm->drawFacesGLSL(dm, GPU_enable_material);

		GPU_end_object_materials();
	} else {
		if((v3d->flag2 & V3D_RENDER_OVERRIDE && v3d->drawtype >= OB_SOLID)==0)
			drawCurveDMWired (ob);
	}

	return 0;
}

/* returns 1 when nothing was drawn */
static int drawDispList(Scene *scene, View3D *v3d, RegionView3D *rv3d, Base *base, int dt)
{
	Object *ob= base->object;
	ListBase *lb=NULL;
	DispList *dl;
	Curve *cu;
	const short render_only= (v3d->flag2 & V3D_RENDER_OVERRIDE);
	const short solid= (dt > OB_WIRE);
	int retval= 0;

	if (drawCurveDerivedMesh(scene, v3d, rv3d, base, dt) == 0) {
		return 0;
	}

	switch(ob->type) {
	case OB_FONT:
	case OB_CURVE:
		cu= ob->data;
		
		lb= &ob->disp;
		
		if(solid) {
			dl= lb->first;
			if(dl==NULL) return 1;

			if(dl->nors==NULL) addnormalsDispList(lb);
			index3_nors_incr= 0;
			
			if( displist_has_faces(lb)==0) {
				if(!render_only) {
					draw_index_wire= 0;
					drawDispListwire(lb);
					draw_index_wire= 1;
				}
			}
			else {
				if(draw_glsl_material(scene, ob, v3d, dt)) {
					GPU_begin_object_materials(v3d, rv3d, scene, ob, 1, NULL);
					drawDispListsolid(lb, ob, 1);
					GPU_end_object_materials();
				}
				else {
					GPU_begin_object_materials(v3d, rv3d, scene, ob, 0, NULL);
					glLightModeli(GL_LIGHT_MODEL_TWO_SIDE, 0);
					drawDispListsolid(lb, ob, 0);
					GPU_end_object_materials();
				}
				if(cu->editnurb && cu->bevobj==NULL && cu->taperobj==NULL && cu->ext1 == 0.0f && cu->ext2 == 0.0f) {
					cpack(0);
					draw_index_wire= 0;
					drawDispListwire(lb);
					draw_index_wire= 1;
				}
			}
			index3_nors_incr= 1;
		}
		else {
			if(!render_only || (render_only && displist_has_faces(lb))) {
				draw_index_wire= 0;
				retval= drawDispListwire(lb);
				draw_index_wire= 1;
			}
		}
		break;
	case OB_SURF:

		lb= &ob->disp;
		
		if(solid) {
			dl= lb->first;
			if(dl==NULL) return 1;
			
			if(dl->nors==NULL) addnormalsDispList(lb);
			
			if(draw_glsl_material(scene, ob, v3d, dt)) {
				GPU_begin_object_materials(v3d, rv3d, scene, ob, 1, NULL);
				drawDispListsolid(lb, ob, 1);
				GPU_end_object_materials();
			}
			else {
				GPU_begin_object_materials(v3d, rv3d, scene, ob, 0, NULL);
				glLightModeli(GL_LIGHT_MODEL_TWO_SIDE, 0);
				drawDispListsolid(lb, ob, 0);
				GPU_end_object_materials();
			}
		}
		else {
			retval= drawDispListwire(lb);
		}
		break;
	case OB_MBALL:
		
		if( is_basis_mball(ob)) {
			lb= &ob->disp;
			if(lb->first==NULL) makeDispListMBall(scene, ob);
			if(lb->first==NULL) return 1;
			
			if(solid) {
				
				if(draw_glsl_material(scene, ob, v3d, dt)) {
					GPU_begin_object_materials(v3d, rv3d, scene, ob, 1, NULL);
					drawDispListsolid(lb, ob, 1);
					GPU_end_object_materials();
				}
				else {
					GPU_begin_object_materials(v3d, rv3d, scene, ob, 0, NULL);
					glLightModeli(GL_LIGHT_MODEL_TWO_SIDE, 0);
					drawDispListsolid(lb, ob, 0);
					GPU_end_object_materials();
				}
			}
			else{
				/* MetaBalls use DL_INDEX4 type of DispList */
				retval= drawDispListwire(lb);
			}
		}
		break;
	}
	
	return retval;
}

/* *********** drawing for particles ************* */
static void draw_particle_arrays(int draw_as, int totpoint, int ob_dt, int select)
{
	/* draw created data arrays */
	switch(draw_as){
		case PART_DRAW_AXIS:
		case PART_DRAW_CROSS:
			glDrawArrays(GL_LINES, 0, 6*totpoint);
			break;
		case PART_DRAW_LINE:
			glDrawArrays(GL_LINES, 0, 2*totpoint);
			break;
		case PART_DRAW_BB:
			if(ob_dt<=OB_WIRE || select)
				glPolygonMode(GL_FRONT_AND_BACK,GL_LINE);
			else
				glPolygonMode(GL_FRONT_AND_BACK, GL_FILL); 

			glDrawArrays(GL_QUADS, 0, 4*totpoint);
			break;
		default:
			glDrawArrays(GL_POINTS, 0, totpoint);
			break;
	}
}
static void draw_particle(ParticleKey *state, int draw_as, short draw, float pixsize, float imat[4][4], float *draw_line, ParticleBillboardData *bb, ParticleDrawData *pdd)
{
	float vec[3], vec2[3];
	float *vd = NULL;
	float *cd = NULL;
	float ma_r=0.0f;
	float ma_g=0.0f;
	float ma_b=0.0f;

	/* null only for PART_DRAW_CIRC */
	if(pdd) {
		vd = pdd->vd;
		cd = pdd->cd;

		if(pdd->ma_r) {
			ma_r = *pdd->ma_r;
			ma_g = *pdd->ma_g;
			ma_b = *pdd->ma_b;
		}
	}

	switch(draw_as){
		case PART_DRAW_DOT:
		{
			if(vd) {
				copy_v3_v3(vd,state->co); pdd->vd+=3;
			}
			if(cd) {
				cd[0]=ma_r;
				cd[1]=ma_g;
				cd[2]=ma_b;
				pdd->cd+=3;
			}
			break;
		}
		case PART_DRAW_CROSS:
		case PART_DRAW_AXIS:
		{
			vec[0]=2.0f*pixsize;
			vec[1]=vec[2]=0.0;
			mul_qt_v3(state->rot,vec);
			if(draw_as==PART_DRAW_AXIS) {
				if(cd) {
					cd[1]=cd[2]=cd[4]=cd[5]=0.0;
					cd[0]=cd[3]=1.0;
					cd[6]=cd[8]=cd[9]=cd[11]=0.0;
					cd[7]=cd[10]=1.0;
					cd[13]=cd[12]=cd[15]=cd[16]=0.0;
					cd[14]=cd[17]=1.0;
					pdd->cd+=18;
				}

				copy_v3_v3(vec2,state->co);
			}
			else {
				if(cd) {
					cd[0]=cd[3]=cd[6]=cd[9]=cd[12]=cd[15]=ma_r;
					cd[1]=cd[4]=cd[7]=cd[10]=cd[13]=cd[16]=ma_g;
					cd[2]=cd[5]=cd[8]=cd[11]=cd[14]=cd[17]=ma_b;
					pdd->cd+=18;
				}
				sub_v3_v3v3(vec2, state->co, vec);
			}

			add_v3_v3(vec, state->co);
			copy_v3_v3(pdd->vd,vec); pdd->vd+=3;
			copy_v3_v3(pdd->vd,vec2); pdd->vd+=3;
				
			vec[1]=2.0f*pixsize;
			vec[0]=vec[2]=0.0;
			mul_qt_v3(state->rot,vec);
			if(draw_as==PART_DRAW_AXIS){
				copy_v3_v3(vec2,state->co);
			}		
			else sub_v3_v3v3(vec2, state->co, vec);

			add_v3_v3(vec, state->co);
			copy_v3_v3(pdd->vd,vec); pdd->vd+=3;
			copy_v3_v3(pdd->vd,vec2); pdd->vd+=3;

			vec[2]=2.0f*pixsize;
			vec[0]=vec[1]=0.0;
			mul_qt_v3(state->rot,vec);
			if(draw_as==PART_DRAW_AXIS){
				copy_v3_v3(vec2,state->co);
			}
			else sub_v3_v3v3(vec2, state->co, vec);

			add_v3_v3(vec, state->co);

			copy_v3_v3(pdd->vd,vec); pdd->vd+=3;
			copy_v3_v3(pdd->vd,vec2); pdd->vd+=3;
			break;
		}
		case PART_DRAW_LINE:
		{
			copy_v3_v3(vec,state->vel);
			normalize_v3(vec);
			if(draw & PART_DRAW_VEL_LENGTH)
				mul_v3_fl(vec,len_v3(state->vel));
			madd_v3_v3v3fl(pdd->vd, state->co, vec, -draw_line[0]); pdd->vd+=3;
			madd_v3_v3v3fl(pdd->vd, state->co, vec,  draw_line[1]); pdd->vd+=3;
			if(cd) {
				cd[0]=cd[3]=ma_r;
				cd[1]=cd[4]=ma_g;
				cd[2]=cd[5]=ma_b;
				pdd->cd+=6;
			}
			break;
		}
		case PART_DRAW_CIRC:
		{
			drawcircball(GL_LINE_LOOP, state->co, pixsize, imat);
			break;
		}
		case PART_DRAW_BB:
		{
			float xvec[3], yvec[3], zvec[3], bb_center[3];
			if(cd) {
				cd[0]=cd[3]=cd[6]=cd[9]=ma_r;
				cd[1]=cd[4]=cd[7]=cd[10]=ma_g;
				cd[2]=cd[5]=cd[8]=cd[11]=ma_b;
				pdd->cd+=12;
			}


			copy_v3_v3(bb->vec, state->co);
			copy_v3_v3(bb->vel, state->vel);

			psys_make_billboard(bb, xvec, yvec, zvec, bb_center);
			
			add_v3_v3v3(pdd->vd, bb_center, xvec);
			add_v3_v3(pdd->vd, yvec); pdd->vd+=3;

			sub_v3_v3v3(pdd->vd, bb_center, xvec);
			add_v3_v3(pdd->vd, yvec); pdd->vd+=3;

			sub_v3_v3v3(pdd->vd, bb_center, xvec);
			sub_v3_v3v3(pdd->vd, pdd->vd,yvec); pdd->vd+=3;

			add_v3_v3v3(pdd->vd, bb_center, xvec);
			sub_v3_v3v3(pdd->vd, pdd->vd, yvec); pdd->vd+=3;

			copy_v3_v3(pdd->nd, zvec); pdd->nd+=3;
			copy_v3_v3(pdd->nd, zvec); pdd->nd+=3;
			copy_v3_v3(pdd->nd, zvec); pdd->nd+=3;
			copy_v3_v3(pdd->nd, zvec); pdd->nd+=3;
			break;
		}
	}
}
/* unified drawing of all new particle systems draw types except dupli ob & group	*/
/* mostly tries to use vertex arrays for speed										*/

/* 1. check that everything is ok & updated */
/* 2. start initialising things				*/
/* 3. initialize according to draw type		*/
/* 4. allocate drawing data arrays			*/
/* 5. start filling the arrays				*/
/* 6. draw the arrays						*/
/* 7. clean up								*/
static void draw_new_particle_system(Scene *scene, View3D *v3d, RegionView3D *rv3d, Base *base, ParticleSystem *psys, int ob_dt)
{
	Object *ob=base->object;
	ParticleEditSettings *pset = PE_settings(scene);
	ParticleSettings *part;
	ParticleData *pars, *pa;
	ParticleKey state, *states=NULL;
	ParticleBillboardData bb;
	ParticleSimulationData sim= {NULL};
	ParticleDrawData *pdd = psys->pdd;
	Material *ma;
	float vel[3], imat[4][4];
	float timestep, pixsize=1.0, pa_size, r_tilt, r_length;
	float pa_time, pa_birthtime, pa_dietime, pa_health, intensity;
	float cfra;
	float ma_r=0.0f, ma_g=0.0f, ma_b=0.0f;
	int a, totpart, totpoint=0, totve=0, drawn, draw_as, totchild=0;
	int select=ob->flag&SELECT, create_cdata=0, need_v=0;
	GLint polygonmode[2];
	char val[32];
	unsigned char tcol[4]= {0, 0, 0, 255};

/* 1. */
	if(psys==NULL)
		return;

	part=psys->part;
	pars=psys->particles;

	if(part==NULL || !psys_check_enabled(ob, psys))
		return;

	if(pars==NULL) return;

	/* don't draw normal paths in edit mode */
	if(psys_in_edit_mode(scene, psys) && (pset->flag & PE_DRAW_PART)==0)
		return;
		
	if(part->draw_as == PART_DRAW_REND)
		draw_as = part->ren_as;
	else
		draw_as = part->draw_as;

	if(draw_as == PART_DRAW_NOT)
		return;

/* 2. */
	sim.scene= scene;
	sim.ob= ob;
	sim.psys= psys;
	sim.psmd = psys_get_modifier(ob,psys);

	if(part->phystype==PART_PHYS_KEYED){
		if(psys->flag&PSYS_KEYED){
			psys_count_keyed_targets(&sim);
			if(psys->totkeyed==0)
				return;
		}
	}

	if(select){
		select=0;
		if(psys_get_current(ob)==psys)
			select=1;
	}

	psys->flag|=PSYS_DRAWING;

	if(part->type==PART_HAIR && !psys->childcache)
		totchild=0;
	else
		totchild=psys->totchild*part->disp/100;

	ma= give_current_material(ob,part->omat);

	if(v3d->zbuf) glDepthMask(1);

	if((ma) && (part->draw_col == PART_DRAW_COL_MAT)) {
		rgb_float_to_byte(&(ma->r), tcol);

		ma_r = ma->r;
		ma_g = ma->g;
		ma_b = ma->b;
	}

	glColor3ubv(tcol);

	timestep= psys_get_timestep(&sim);

	if( (base->flag & OB_FROMDUPLI) && (ob->flag & OB_FROMGROUP) ) {
		float mat[4][4];
		mul_m4_m4m4(mat, psys->imat, ob->obmat);
		glMultMatrixf(mat);
	}

	/* needed for text display */
	invert_m4_m4(ob->imat, ob->obmat);

	totpart=psys->totpart;

	cfra= bsystem_time(scene, NULL, (float)CFRA, 0.0f);

	if(draw_as==PART_DRAW_PATH && psys->pathcache==NULL && psys->childcache==NULL)
		draw_as=PART_DRAW_DOT;

/* 3. */
	switch(draw_as){
		case PART_DRAW_DOT:
			if(part->draw_size)
				glPointSize(part->draw_size);
			else
				glPointSize(2.0); /* default dot size */
			break;
		case PART_DRAW_CIRC:
			/* calculate view aligned matrix: */
			copy_m4_m4(imat, rv3d->viewinv);
			normalize_v3(imat[0]);
			normalize_v3(imat[1]);
			/* no break! */
		case PART_DRAW_CROSS:
		case PART_DRAW_AXIS:
			/* lets calculate the scale: */
			pixsize= ED_view3d_pixel_size(rv3d, ob->obmat[3]);
			
			if(part->draw_size==0.0)
				pixsize *= 2.0f;
			else
				pixsize*=part->draw_size;

			if(draw_as==PART_DRAW_AXIS)
				create_cdata = 1;
			break;
		case PART_DRAW_OB:
			if(part->dup_ob==NULL)
				draw_as=PART_DRAW_DOT;
			else
				draw_as=0;
			break;
		case PART_DRAW_GR:
			if(part->dup_group==NULL)
				draw_as=PART_DRAW_DOT;
			else
				draw_as=0;
			break;
		case PART_DRAW_BB:
			if(v3d->camera==NULL && part->bb_ob==NULL){
				printf("Billboards need an active camera or a target object!\n");

				draw_as=part->draw_as=PART_DRAW_DOT;

				if(part->draw_size)
					glPointSize(part->draw_size);
				else
					glPointSize(2.0); /* default dot size */
			}
			else if(part->bb_ob)
				bb.ob=part->bb_ob;
			else
				bb.ob=v3d->camera;

			bb.align = part->bb_align;
			bb.anim = part->bb_anim;
			bb.lock = part->draw & PART_DRAW_BB_LOCK;
			break;
		case PART_DRAW_PATH:
			break;
		case PART_DRAW_LINE:
			need_v=1;
			break;
	}
	if(part->draw & PART_DRAW_SIZE && part->draw_as!=PART_DRAW_CIRC){
		copy_m4_m4(imat, rv3d->viewinv);
		normalize_v3(imat[0]);
		normalize_v3(imat[1]);
	}

	if(ELEM3(draw_as, PART_DRAW_DOT, PART_DRAW_CROSS, PART_DRAW_LINE)
		&& part->draw_col > PART_DRAW_COL_MAT)
		create_cdata = 1;

	if(!create_cdata && pdd && pdd->cdata) {
		MEM_freeN(pdd->cdata);
		pdd->cdata = pdd->cd = NULL;
	}

/* 4. */
	if(draw_as && ELEM(draw_as, PART_DRAW_PATH, PART_DRAW_CIRC)==0) {
		int tot_vec_size = (totpart + totchild) * 3 * sizeof(float);
		int create_ndata = 0;

		if(!pdd)
			pdd = psys->pdd = MEM_callocN(sizeof(ParticleDrawData), "ParticlDrawData");

		if(part->draw_as == PART_DRAW_REND && part->trail_count > 1) {
			tot_vec_size *= part->trail_count;
			psys_make_temp_pointcache(ob, psys);
		}

		switch(draw_as) {
			case PART_DRAW_AXIS:
			case PART_DRAW_CROSS:
				tot_vec_size *= 6;
				if(draw_as != PART_DRAW_CROSS)
					create_cdata = 1;
				break;
			case PART_DRAW_LINE:
				tot_vec_size *= 2;
				break;
			case PART_DRAW_BB:
				tot_vec_size *= 4;
				create_ndata = 1;
				break;
		}

		if(pdd->tot_vec_size != tot_vec_size)
			psys_free_pdd(psys);

		if(!pdd->vdata)
			pdd->vdata = MEM_callocN(tot_vec_size, "particle_vdata");
		if(create_cdata && !pdd->cdata)
			pdd->cdata = MEM_callocN(tot_vec_size, "particle_cdata");
		if(create_ndata && !pdd->ndata)
			pdd->ndata = MEM_callocN(tot_vec_size, "particle_ndata");

		if(part->draw & PART_DRAW_VEL && draw_as != PART_DRAW_LINE) {
			if(!pdd->vedata)
				pdd->vedata = MEM_callocN(2 * (totpart + totchild) * 3 * sizeof(float), "particle_vedata");

			need_v = 1;
		} else if (pdd->vedata) {
			/* velocity data not needed, so free it */
			MEM_freeN(pdd->vedata);
			pdd->vedata= NULL;
		}

		pdd->vd= pdd->vdata;
		pdd->ved= pdd->vedata;
		pdd->cd= pdd->cdata;
		pdd->nd= pdd->ndata;
		pdd->tot_vec_size= tot_vec_size;
	}
	else if(psys->pdd) {
		psys_free_pdd(psys);
		MEM_freeN(psys->pdd);
		pdd = psys->pdd = NULL;
	}

	if(pdd) {
		pdd->ma_r = &ma_r;
		pdd->ma_g = &ma_g;
		pdd->ma_b = &ma_b;
	}

	psys->lattice= psys_get_lattice(&sim);

	/* circles don't use drawdata, so have to add a special case here */
	if((pdd || draw_as==PART_DRAW_CIRC) && draw_as!=PART_DRAW_PATH){
/* 5. */
		if(pdd && (pdd->flag & PARTICLE_DRAW_DATA_UPDATED)
			&& (pdd->vedata || part->draw & (PART_DRAW_SIZE|PART_DRAW_NUM|PART_DRAW_HEALTH))==0) {
			totpoint = pdd->totpoint; /* draw data is up to date */
		}
		else for(a=0,pa=pars; a<totpart+totchild; a++, pa++){
			/* setup per particle individual stuff */
			if(a<totpart){
				if(totchild && (part->draw&PART_DRAW_PARENT)==0) continue;
				if(pa->flag & PARS_NO_DISP || pa->flag & PARS_UNEXIST) continue;

				pa_time=(cfra-pa->time)/pa->lifetime;
				pa_birthtime=pa->time;
				pa_dietime = pa->dietime;
				pa_size=pa->size;
				if(part->phystype==PART_PHYS_BOIDS)
					pa_health = pa->boid->data.health;
				else
					pa_health = -1.0;

				r_tilt = 2.0f*(PSYS_FRAND(a + 21) - 0.5f);
				r_length = PSYS_FRAND(a + 22);

				if(part->draw_col > PART_DRAW_COL_MAT) {
					switch(part->draw_col) {
						case PART_DRAW_COL_VEL:
							intensity = len_v3(pa->state.vel)/part->color_vec_max;
							break;
						case PART_DRAW_COL_ACC:
							intensity = len_v3v3(pa->state.vel, pa->prev_state.vel)/((pa->state.time-pa->prev_state.time)*part->color_vec_max);
							break;
						default:
							intensity= 1.0f; /* should never happen */
					}
					CLAMP(intensity, 0.f, 1.f);
					weight_to_rgb(intensity, &ma_r, &ma_g, &ma_b);
				}
			}
			else{
				ChildParticle *cpa= &psys->child[a-totpart];

				pa_time=psys_get_child_time(psys,cpa,cfra,&pa_birthtime,&pa_dietime);
				pa_size=psys_get_child_size(psys,cpa,cfra,NULL);

				pa_health = -1.0;

				r_tilt = 2.0f*(PSYS_FRAND(a + 21) - 0.5f);
				r_length = PSYS_FRAND(a + 22);
			}

			drawn = 0;
			if(part->draw_as == PART_DRAW_REND && part->trail_count > 1) {
				float length = part->path_end * (1.0f - part->randlength * r_length);
				int trail_count = part->trail_count * (1.0f - part->randlength * r_length);
				float ct = ((part->draw & PART_ABS_PATH_TIME) ? cfra : pa_time) - length;
				float dt = length / (trail_count ? (float)trail_count : 1.0f);
				int i=0;

				ct+=dt;
				for(i=0; i < trail_count; i++, ct += dt) {
					if(part->draw & PART_ABS_PATH_TIME) {
						if(ct < pa_birthtime || ct > pa_dietime)
							continue;
					}
					else if(ct < 0.0f || ct > 1.0f)
						continue;

					state.time = (part->draw & PART_ABS_PATH_TIME) ? -ct : -(pa_birthtime + ct * (pa_dietime - pa_birthtime));
					psys_get_particle_on_path(&sim,a,&state,need_v);
					
					if(psys->parent)
						mul_m4_v3(psys->parent->obmat, state.co);

					/* create actiual particle data */
					if(draw_as == PART_DRAW_BB) {
						bb.offset[0] = part->bb_offset[0];
						bb.offset[1] = part->bb_offset[1];
						bb.size[0] = part->bb_size[0] * pa_size;
						if (part->bb_align==PART_BB_VEL) {
							float pa_vel = len_v3(state.vel);
							float head = part->bb_vel_head*pa_vel;
							float tail = part->bb_vel_tail*pa_vel;
							bb.size[1] = part->bb_size[1]*pa_size + head + tail;
							/* use offset to adjust the particle center. this is relative to size, so need to divide! */
							if (bb.size[1] > 0.0f)
								bb.offset[1] += (head-tail) / bb.size[1];
						}
						else
							bb.size[1] = part->bb_size[1] * pa_size;
						bb.tilt = part->bb_tilt * (1.0f - part->bb_rand_tilt * r_tilt);
						bb.time = ct;
					}

					draw_particle(&state, draw_as, part->draw, pixsize, imat, part->draw_line, &bb, psys->pdd);

					totpoint++;
					drawn = 1;
				}
			}
			else
			{
				state.time=cfra;
				if(psys_get_particle_state(&sim,a,&state,0)){
					if(psys->parent)
						mul_m4_v3(psys->parent->obmat, state.co);

					/* create actiual particle data */
					if(draw_as == PART_DRAW_BB) {
						bb.offset[0] = part->bb_offset[0];
						bb.offset[1] = part->bb_offset[1];
						bb.size[0] = part->bb_size[0] * pa_size;
						if (part->bb_align==PART_BB_VEL) {
							float pa_vel = len_v3(state.vel);
							float head = part->bb_vel_head*pa_vel;
							float tail = part->bb_vel_tail*pa_vel;
							bb.size[1] = part->bb_size[1]*pa_size + head + tail;
							/* use offset to adjust the particle center. this is relative to size, so need to divide! */
							if (bb.size[1] > 0.0f)
								bb.offset[1] += (head-tail) / bb.size[1];
						}
						else
							bb.size[1] = part->bb_size[1] * pa_size;
						bb.tilt = part->bb_tilt * (1.0f - part->bb_rand_tilt * r_tilt);
						bb.time = pa_time;
					}

					draw_particle(&state, draw_as, part->draw, pixsize, imat, part->draw_line, &bb, pdd);

					totpoint++;
					drawn = 1;
				}
			}

			if(drawn) {
				/* additional things to draw for each particle	*/
				/* (velocity, size and number)					*/
				if((part->draw & PART_DRAW_VEL) && pdd && pdd->vedata){
					copy_v3_v3(pdd->ved,state.co);
					pdd->ved += 3;
					mul_v3_v3fl(vel, state.vel, timestep);
					add_v3_v3v3(pdd->ved, state.co, vel);
					pdd->ved+=3;

					totve++;
				}

				if(part->draw & PART_DRAW_SIZE){
					setlinestyle(3);
					drawcircball(GL_LINE_LOOP, state.co, pa_size, imat);
					setlinestyle(0);
				}


				if((part->draw & PART_DRAW_NUM || part->draw & PART_DRAW_HEALTH) && (v3d->flag2 & V3D_RENDER_OVERRIDE)==0){
					float vec_txt[3];
					char *val_pos= val;
					val[0]= '\0';

					if(part->draw&PART_DRAW_NUM) {
						if(a < totpart && (part->draw & PART_DRAW_HEALTH) && (part->phystype==PART_PHYS_BOIDS)) {
							sprintf(val_pos, "%d:%.2f", a, pa_health);
						}
						else {
							sprintf(val_pos, "%d", a);
						}
					}
					else {
						if(a < totpart && (part->draw & PART_DRAW_HEALTH) && (part->phystype==PART_PHYS_BOIDS)) {
							sprintf(val_pos, "%.2f", pa_health);
						}
					}

					/* in path drawing state.co is the end point */
					/* use worldspace beause object matrix is already applied */
					mul_v3_m4v3(vec_txt, ob->imat, state.co);
					view3d_cached_text_draw_add(vec_txt, val, 10, V3D_CACHE_TEXT_WORLDSPACE|V3D_CACHE_TEXT_ASCII, tcol);
				}
			}
		}
	}
/* 6. */

	glGetIntegerv(GL_POLYGON_MODE, polygonmode);
	glEnableClientState(GL_VERTEX_ARRAY);

	if(draw_as==PART_DRAW_PATH){
		ParticleCacheKey **cache, *path;
		float *cd2=NULL,*cdata2=NULL;

		/* setup gl flags */
		if (1) { //ob_dt > OB_WIRE) {
			glEnableClientState(GL_NORMAL_ARRAY);

			if(part->draw_col == PART_DRAW_COL_MAT)
				glEnableClientState(GL_COLOR_ARRAY);

			glEnable(GL_LIGHTING);
			glColorMaterial(GL_FRONT_AND_BACK, GL_DIFFUSE);
			glEnable(GL_COLOR_MATERIAL);
		}
		/*else {
			glDisableClientState(GL_NORMAL_ARRAY);

			glDisable(GL_COLOR_MATERIAL);
			glDisable(GL_LIGHTING);
			UI_ThemeColor(TH_WIRE);
		}*/

		if(totchild && (part->draw&PART_DRAW_PARENT)==0)
			totpart=0;
		else if(psys->pathcache==NULL)
			totpart=0;

		/* draw actual/parent particles */
		cache=psys->pathcache;
		for(a=0, pa=psys->particles; a<totpart; a++, pa++){
			path=cache[a];
			if(path->steps > 0) {
				glVertexPointer(3, GL_FLOAT, sizeof(ParticleCacheKey), path->co);

				if(1) { //ob_dt > OB_WIRE) {
					glNormalPointer(GL_FLOAT, sizeof(ParticleCacheKey), path->vel);
					if(part->draw_col == PART_DRAW_COL_MAT)
						glColorPointer(3, GL_FLOAT, sizeof(ParticleCacheKey), path->col);
				}

				glDrawArrays(GL_LINE_STRIP, 0, path->steps + 1);
			}
		}
		
		/* draw child particles */
		cache=psys->childcache;
		for(a=0; a<totchild; a++){
			path=cache[a];
			glVertexPointer(3, GL_FLOAT, sizeof(ParticleCacheKey), path->co);

			if(1) { //ob_dt > OB_WIRE) {
				glNormalPointer(GL_FLOAT, sizeof(ParticleCacheKey), path->vel);
				if(part->draw_col == PART_DRAW_COL_MAT)
					glColorPointer(3, GL_FLOAT, sizeof(ParticleCacheKey), path->col);
			}

			glDrawArrays(GL_LINE_STRIP, 0, path->steps + 1);
		}


		/* restore & clean up */
		if(1) { //ob_dt > OB_WIRE) {
			if(part->draw_col == PART_DRAW_COL_MAT)
				glDisable(GL_COLOR_ARRAY);
			glDisable(GL_COLOR_MATERIAL);
		}

		if(cdata2)
			MEM_freeN(cdata2);
		cd2=cdata2=NULL;

		glLineWidth(1.0f);

		if((part->draw & PART_DRAW_NUM) && (v3d->flag2 & V3D_RENDER_OVERRIDE)==0){
			cache=psys->pathcache;

			for(a=0, pa=psys->particles; a<totpart; a++, pa++){
				float vec_txt[3];
				sprintf(val, "%i", a);
				/* use worldspace beause object matrix is already applied */
				mul_v3_m4v3(vec_txt, ob->imat, cache[a]->co);
				view3d_cached_text_draw_add(vec_txt, val, 10, V3D_CACHE_TEXT_WORLDSPACE|V3D_CACHE_TEXT_ASCII, tcol);
			}
		}
	}
	else if(pdd && ELEM(draw_as, 0, PART_DRAW_CIRC)==0){
		glDisableClientState(GL_COLOR_ARRAY);

		/* enable point data array */
		if(pdd->vdata){
			glEnableClientState(GL_VERTEX_ARRAY);
			glVertexPointer(3, GL_FLOAT, 0, pdd->vdata);
		}
		else
			glDisableClientState(GL_VERTEX_ARRAY);

		if(select) {
			UI_ThemeColor(TH_ACTIVE);
			
			if(part->draw_size)
				glPointSize(part->draw_size + 2);
			else
				glPointSize(4.0);

			glLineWidth(3.0);

			draw_particle_arrays(draw_as, totpoint, ob_dt, 1);
		}

		/* restore from select */
		glColor3f(ma_r,ma_g,ma_b);
		glPointSize(part->draw_size ? part->draw_size : 2.0);
		glLineWidth(1.0);

		/* enable other data arrays */

		/* billboards are drawn this way */
		if(pdd->ndata && ob_dt>OB_WIRE){
			glEnableClientState(GL_NORMAL_ARRAY);
			glNormalPointer(GL_FLOAT, 0, pdd->ndata);
			glEnable(GL_LIGHTING);
		}
		else{
			glDisableClientState(GL_NORMAL_ARRAY);
			glDisable(GL_LIGHTING);
		}

		if(pdd->cdata){
			glEnableClientState(GL_COLOR_ARRAY);
			glColorPointer(3, GL_FLOAT, 0, pdd->cdata);
		}

		draw_particle_arrays(draw_as, totpoint, ob_dt, 0);

		pdd->flag |= PARTICLE_DRAW_DATA_UPDATED;
		pdd->totpoint = totpoint;
	}

	if(pdd && pdd->vedata){
		glDisableClientState(GL_COLOR_ARRAY);
		cpack(0xC0C0C0);
		
		glVertexPointer(3, GL_FLOAT, 0, pdd->vedata);
		
		glDrawArrays(GL_LINES, 0, 2*totve);
	}

	glPolygonMode(GL_FRONT, polygonmode[0]);
	glPolygonMode(GL_BACK, polygonmode[1]);

/* 7. */
	
	glDisable(GL_LIGHTING);
	glDisableClientState(GL_COLOR_ARRAY);
	glDisableClientState(GL_VERTEX_ARRAY);
	glDisableClientState(GL_NORMAL_ARRAY);

	if(states)
		MEM_freeN(states);

	psys->flag &= ~PSYS_DRAWING;

	/* draw data can't be saved for billboards as they must update to target changes */
	if(draw_as == PART_DRAW_BB) {
		psys_free_pdd(psys);
		pdd->flag &= ~PARTICLE_DRAW_DATA_UPDATED;
	}

	if(psys->lattice){
		end_latt_deform(psys->lattice);
		psys->lattice= NULL;
	}

	if(pdd) {
		/* drop references to stack memory */
		pdd->ma_r= pdd->ma_g= pdd->ma_b= NULL;
	}

	if( (base->flag & OB_FROMDUPLI) && (ob->flag & OB_FROMGROUP) ) {
		glLoadMatrixf(rv3d->viewmat);
	}
}

static void draw_update_ptcache_edit(Scene *scene, Object *ob, PTCacheEdit *edit)
{
	if(edit->psys && edit->psys->flag & PSYS_HAIR_UPDATED)
		PE_update_object(scene, ob, 0);

	/* create path and child path cache if it doesn't exist already */
	if(edit->pathcache == NULL)
		psys_cache_edit_paths(scene, ob, edit, CFRA);
}

static void draw_ptcache_edit(Scene *scene, View3D *v3d, PTCacheEdit *edit)
{
	ParticleCacheKey **cache, *path, *pkey;
	PTCacheEditPoint *point;
	PTCacheEditKey *key;
	ParticleEditSettings *pset = PE_settings(scene);
	int i, k, totpoint = edit->totpoint, timed = pset->flag & PE_FADE_TIME ? pset->fade_frames : 0;
	int steps=1;
	float sel_col[3];
	float nosel_col[3];
	float *pathcol = NULL, *pcol;

	if(edit->pathcache == NULL)
		return;

	PE_hide_keys_time(scene, edit, CFRA);

	/* opengl setup */
	if((v3d->flag & V3D_ZBUF_SELECT)==0)
		glDisable(GL_DEPTH_TEST);

	/* get selection theme colors */
	UI_GetThemeColor3fv(TH_VERTEX_SELECT, sel_col);
	UI_GetThemeColor3fv(TH_VERTEX, nosel_col);

	/* draw paths */
	if(timed) {
		glEnable(GL_BLEND);
		steps = (*edit->pathcache)->steps + 1;
		pathcol = MEM_callocN(steps*4*sizeof(float), "particle path color data");
	}

	glEnableClientState(GL_VERTEX_ARRAY);
	glEnableClientState(GL_COLOR_ARRAY);

	glColorMaterial(GL_FRONT_AND_BACK, GL_DIFFUSE);
	glEnable(GL_COLOR_MATERIAL);
	glShadeModel(GL_SMOOTH);

	if(pset->brushtype == PE_BRUSH_WEIGHT) {
		glLineWidth(2.0f);
		glDisable(GL_LIGHTING);
	}

	cache=edit->pathcache;
	for(i=0; i<totpoint; i++){
		path = cache[i];
		glVertexPointer(3, GL_FLOAT, sizeof(ParticleCacheKey), path->co);

		if(timed) {
			for(k=0, pcol=pathcol, pkey=path; k<steps; k++, pkey++, pcol+=4){
				copy_v3_v3(pcol, pkey->col);
				pcol[3] = 1.0f - fabsf((float)(CFRA) - pkey->time)/(float)pset->fade_frames;
			}

			glColorPointer(4, GL_FLOAT, 4*sizeof(float), pathcol);
		}
		else
			glColorPointer(3, GL_FLOAT, sizeof(ParticleCacheKey), path->col);

		glDrawArrays(GL_LINE_STRIP, 0, path->steps + 1);
	}

	if(pathcol) { MEM_freeN(pathcol); pathcol = pcol = NULL; }


	/* draw edit vertices */
	if(pset->selectmode!=SCE_SELECT_PATH){
		glPointSize(UI_GetThemeValuef(TH_VERTEX_SIZE));

		if(pset->selectmode==SCE_SELECT_POINT){
			float *pd=NULL,*pdata=NULL;
			float *cd=NULL,*cdata=NULL;
			int totkeys = 0;

			for (i=0, point=edit->points; i<totpoint; i++, point++)
				if(!(point->flag & PEP_HIDE))
					totkeys += point->totkey;

			if(edit->points && !(edit->points->keys->flag & PEK_USE_WCO))
				pd=pdata=MEM_callocN(totkeys*3*sizeof(float), "particle edit point data");
			cd=cdata=MEM_callocN(totkeys*(timed?4:3)*sizeof(float), "particle edit color data");

			for(i=0, point=edit->points; i<totpoint; i++, point++){
				if(point->flag & PEP_HIDE)
					continue;

				for(k=0, key=point->keys; k<point->totkey; k++, key++){
					if(pd) {
						copy_v3_v3(pd, key->co);
						pd += 3;
					}

					if(key->flag&PEK_SELECT){
						copy_v3_v3(cd,sel_col);
					}
					else{
						copy_v3_v3(cd,nosel_col);
					}

					if(timed)
						*(cd+3) = 1.0f - fabsf((float)CFRA - *key->time)/(float)pset->fade_frames;

					cd += (timed?4:3);
				}
			}
			cd=cdata;
			pd=pdata;
			for(i=0, point=edit->points; i<totpoint; i++, point++){
				if(point->flag & PEP_HIDE)
					continue;

				if(point->keys->flag & PEK_USE_WCO)
					glVertexPointer(3, GL_FLOAT, sizeof(PTCacheEditKey), point->keys->world_co);
				else
					glVertexPointer(3, GL_FLOAT, 3*sizeof(float), pd);

				glColorPointer((timed?4:3), GL_FLOAT, (timed?4:3)*sizeof(float), cd);

				glDrawArrays(GL_POINTS, 0, point->totkey);

				pd += pd ? 3 * point->totkey : 0;
				cd += (timed?4:3) * point->totkey;
			}
			if(pdata) { MEM_freeN(pdata); pd=pdata=NULL; }
			if(cdata) { MEM_freeN(cdata); cd=cdata=NULL; }
		}
		else if(pset->selectmode == SCE_SELECT_END){
			for(i=0, point=edit->points; i<totpoint; i++, point++){
				if((point->flag & PEP_HIDE)==0){
					key = point->keys + point->totkey - 1;
					if(key->flag & PEK_SELECT)
						glColor3fv(sel_col);
					else
						glColor3fv(nosel_col);
					/* has to be like this.. otherwise selection won't work, have try glArrayElement later..*/
					glBegin(GL_POINTS);
					glVertex3fv(key->flag & PEK_USE_WCO ? key->world_co : key->co);
					glEnd();
				}
			}
		}
	}

	glDisable(GL_BLEND);
	glDisable(GL_LIGHTING);
	glDisable(GL_COLOR_MATERIAL);
	glDisableClientState(GL_COLOR_ARRAY);
	glDisableClientState(GL_NORMAL_ARRAY);
	glDisableClientState(GL_VERTEX_ARRAY);
	glShadeModel(GL_FLAT);
	if(v3d->zbuf) glEnable(GL_DEPTH_TEST);
	glLineWidth(1.0f);
	glPointSize(1.0);
}
//static void ob_draw_RE_motion(float com[3],float rotscale[3][3],float tw,float th)
static void ob_draw_RE_motion(float com[3],float rotscale[3][3],float itw,float ith,float drw_size)
{
	float tr[3][3];
	float root[3],tip[3];
	float tw,th;
	/* take a copy for not spoiling original */
	copy_m3_m3(tr,rotscale);
	tw = itw * drw_size;
	th = ith * drw_size;

	glColor4ub(0x7F, 0x00, 0x00, 155);
	glBegin(GL_LINES);
	root[1] = root[2] = 0.0f;
	root[0] = -drw_size;
	mul_m3_v3(tr,root);
	add_v3_v3(root, com);
	glVertex3fv(root); 
	tip[1] = tip[2] = 0.0f;
	tip[0] = drw_size;
	mul_m3_v3(tr,tip);
	add_v3_v3(tip, com);
	glVertex3fv(tip); 
	glEnd();

	root[1] =0.0f; root[2] = tw;
	root[0] = th;
	glBegin(GL_LINES);
	mul_m3_v3(tr,root);
	add_v3_v3(root, com);
	glVertex3fv(root); 
	glVertex3fv(tip); 
	glEnd();

	root[1] =0.0f; root[2] = -tw;
	root[0] = th;
	glBegin(GL_LINES);
	mul_m3_v3(tr,root);
	add_v3_v3(root, com);
	glVertex3fv(root); 
	glVertex3fv(tip); 
	glEnd();

	root[1] =tw; root[2] = 0.0f;
	root[0] =th;
	glBegin(GL_LINES);
	mul_m3_v3(tr,root);
	add_v3_v3(root, com);
	glVertex3fv(root); 
	glVertex3fv(tip); 
	glEnd();

	root[1] =-tw; root[2] = 0.0f;
	root[0] = th;
	glBegin(GL_LINES);
	mul_m3_v3(tr,root);
	add_v3_v3(root, com);
	glVertex3fv(root); 
	glVertex3fv(tip); 
	glEnd();

	glColor4ub(0x00, 0x7F, 0x00, 155);

	glBegin(GL_LINES);
	root[0] = root[2] = 0.0f;
	root[1] = -drw_size;
	mul_m3_v3(tr,root);
	add_v3_v3(root, com);
	glVertex3fv(root); 
	tip[0] = tip[2] = 0.0f;
	tip[1] = drw_size;
	mul_m3_v3(tr,tip);
	add_v3_v3(tip, com);
	glVertex3fv(tip); 
	glEnd();

	root[0] =0.0f; root[2] = tw;
	root[1] = th;
	glBegin(GL_LINES);
	mul_m3_v3(tr,root);
	add_v3_v3(root, com);
	glVertex3fv(root); 
	glVertex3fv(tip); 
	glEnd();

	root[0] =0.0f; root[2] = -tw;
	root[1] = th;
	glBegin(GL_LINES);
	mul_m3_v3(tr,root);
	add_v3_v3(root, com);
	glVertex3fv(root); 
	glVertex3fv(tip); 
	glEnd();

	root[0] =tw; root[2] = 0.0f;
	root[1] =th;
	glBegin(GL_LINES);
	mul_m3_v3(tr,root);
	add_v3_v3(root, com);
	glVertex3fv(root); 
	glVertex3fv(tip); 
	glEnd();

	root[0] =-tw; root[2] = 0.0f;
	root[1] = th;
	glBegin(GL_LINES);
	mul_m3_v3(tr,root);
	add_v3_v3(root, com);
	glVertex3fv(root); 
	glVertex3fv(tip); 
	glEnd();

	glColor4ub(0x00, 0x00, 0x7F, 155);
	glBegin(GL_LINES);
	root[0] = root[1] = 0.0f;
	root[2] = -drw_size;
	mul_m3_v3(tr,root);
	add_v3_v3(root, com);
	glVertex3fv(root); 
	tip[0] = tip[1] = 0.0f;
	tip[2] = drw_size;
	mul_m3_v3(tr,tip);
	add_v3_v3(tip, com);
	glVertex3fv(tip); 
	glEnd();

	root[0] =0.0f; root[1] = tw;
	root[2] = th;
	glBegin(GL_LINES);
	mul_m3_v3(tr,root);
	add_v3_v3(root, com);
	glVertex3fv(root); 
	glVertex3fv(tip); 
	glEnd();

	root[0] =0.0f; root[1] = -tw;
	root[2] = th;
	glBegin(GL_LINES);
	mul_m3_v3(tr,root);
	add_v3_v3(root, com);
	glVertex3fv(root); 
	glVertex3fv(tip); 
	glEnd();

	root[0] = tw; root[1] = 0.0f;
	root[2] = th;
	glBegin(GL_LINES);
	mul_m3_v3(tr,root);
	add_v3_v3(root, com);
	glVertex3fv(root); 
	glVertex3fv(tip); 
	glEnd();

	root[0] = -tw; root[1] = 0.0f;
	root[2] = th;
	glBegin(GL_LINES);
	mul_m3_v3(tr,root);
	add_v3_v3(root, com);
	glVertex3fv(root); 
	glVertex3fv(tip); 
	glEnd();
}

/*place to add drawers */

static void tekenhandlesN(Nurb *nu, short sel, short hide_handles)
{
	BezTriple *bezt;
	float *fp;
	int basecol;
	int a;
	
	if(nu->hide || hide_handles) return;

	glBegin(GL_LINES); 
	
	if(nu->type == CU_BEZIER) {
		if(sel) basecol= TH_HANDLE_SEL_FREE;
		else basecol= TH_HANDLE_FREE;

		bezt= nu->bezt;
		a= nu->pntsu;
		while(a--) {
			if(bezt->hide==0) {
				if( (bezt->f2 & SELECT)==sel) {
					fp= bezt->vec[0];

					UI_ThemeColor(basecol + bezt->h1);
					glVertex3fv(fp);
					glVertex3fv(fp+3); 

					UI_ThemeColor(basecol + bezt->h2);
					glVertex3fv(fp+3); 
					glVertex3fv(fp+6); 
				}
				else if( (bezt->f1 & SELECT)==sel) {
					fp= bezt->vec[0];

					UI_ThemeColor(basecol + bezt->h1);
					glVertex3fv(fp); 
					glVertex3fv(fp+3); 
				}
				else if( (bezt->f3 & SELECT)==sel) {
					fp= bezt->vec[1];

					UI_ThemeColor(basecol + bezt->h2);
					glVertex3fv(fp); 
					glVertex3fv(fp+3); 
				}
			}
			bezt++;
		}
	}
	glEnd();
}

static void tekenhandlesN_active(Nurb *nu)
{
	BezTriple *bezt;
	float *fp;
	int a;

	if(nu->hide) return;

	UI_ThemeColor(TH_ACTIVE_SPLINE);
	glLineWidth(2);

	glBegin(GL_LINES);

	if(nu->type == CU_BEZIER) {
		bezt= nu->bezt;
		a= nu->pntsu;
		while(a--) {
			if(bezt->hide==0) {
				fp= bezt->vec[0];

				glVertex3fv(fp);
				glVertex3fv(fp+3);

				glVertex3fv(fp+3);
				glVertex3fv(fp+6);
			}
			bezt++;
		}
	}
	glEnd();

	glColor3ub(0,0,0);
	glLineWidth(1);
}

static void tekenvertsN(Nurb *nu, short sel, short hide_handles, void *lastsel)
{
	BezTriple *bezt;
	BPoint *bp;
	float size;
	int a, color;

	if(nu->hide) return;

	if(sel) color= TH_VERTEX_SELECT;
	else color= TH_VERTEX;

	UI_ThemeColor(color);

	size= UI_GetThemeValuef(TH_VERTEX_SIZE);
	glPointSize(size);
	
	bglBegin(GL_POINTS);
	
	if(nu->type == CU_BEZIER) {

		bezt= nu->bezt;
		a= nu->pntsu;
		while(a--) {
			if(bezt->hide==0) {
				if (sel == 1 && bezt == lastsel) {
					UI_ThemeColor(TH_LASTSEL_POINT);
					bglVertex3fv(bezt->vec[1]);

					if (!hide_handles) {
						if(bezt->f1 & SELECT) bglVertex3fv(bezt->vec[0]);
						if(bezt->f3 & SELECT) bglVertex3fv(bezt->vec[2]);
					}

					UI_ThemeColor(color);
				} else if (hide_handles) {
					if((bezt->f2 & SELECT)==sel) bglVertex3fv(bezt->vec[1]);
				} else {
					if((bezt->f1 & SELECT)==sel) bglVertex3fv(bezt->vec[0]);
					if((bezt->f2 & SELECT)==sel) bglVertex3fv(bezt->vec[1]);
					if((bezt->f3 & SELECT)==sel) bglVertex3fv(bezt->vec[2]);
				}
			}
			bezt++;
		}
	}
	else {
		bp= nu->bp;
		a= nu->pntsu*nu->pntsv;
		while(a--) {
			if(bp->hide==0) {
				if (bp == lastsel) {
					UI_ThemeColor(TH_LASTSEL_POINT);
					bglVertex3fv(bp->vec);
					UI_ThemeColor(color);
				} else {
					if((bp->f1 & SELECT)==sel) bglVertex3fv(bp->vec);
				}
			}
			bp++;
		}
	}
	
	bglEnd();
	glPointSize(1.0);
}

static void editnurb_draw_active_poly(Nurb *nu)
{
	BPoint *bp;
	int a, b;

	UI_ThemeColor(TH_ACTIVE_SPLINE);
	glLineWidth(2);

	bp= nu->bp;
	for(b=0; b<nu->pntsv; b++) {
		if(nu->flagu & 1) glBegin(GL_LINE_LOOP);
		else glBegin(GL_LINE_STRIP);

		for(a=0; a<nu->pntsu; a++, bp++) {
			glVertex3fv(bp->vec);
		}

		glEnd();
	}

	glColor3ub(0,0,0);
	glLineWidth(1);
}

static void editnurb_draw_active_nurbs(Nurb *nu)
{
	BPoint *bp, *bp1;
	int a, b, ofs;

	UI_ThemeColor(TH_ACTIVE_SPLINE);
	glLineWidth(2);

	glBegin(GL_LINES);
	bp= nu->bp;
	for(b=0; b<nu->pntsv; b++) {
		bp1= bp;
		bp++;

		for(a=nu->pntsu-1; a>0; a--, bp++) {
			if(bp->hide==0 && bp1->hide==0) {
				glVertex3fv(bp->vec);
				glVertex3fv(bp1->vec);
			}
			bp1= bp;
		}
	}

	if(nu->pntsv > 1) {	/* surface */

		ofs= nu->pntsu;
		for(b=0; b<nu->pntsu; b++) {
			bp1= nu->bp+b;
			bp= bp1+ofs;
			for(a=nu->pntsv-1; a>0; a--, bp+=ofs) {
				if(bp->hide==0 && bp1->hide==0) {
					glVertex3fv(bp->vec);
					glVertex3fv(bp1->vec);
				}
				bp1= bp;
			}
		}
	}

	glEnd();

	glColor3ub(0,0,0);
	glLineWidth(1);
}

static void draw_editnurb(Object *ob, Nurb *nurb, int sel)
{
	Nurb *nu;
	BPoint *bp, *bp1;
	int a, b, ofs, index;
	Curve *cu= (Curve*)ob->data;

	index= 0;
	nu= nurb;
	while(nu) {
		if(nu->hide==0) {
			switch(nu->type) {
			case CU_POLY:
				if (!sel && index== cu->actnu) {
					/* we should draw active spline highlight below everything */
					editnurb_draw_active_poly(nu);
				}

				UI_ThemeColor(TH_NURB_ULINE);
				bp= nu->bp;
				for(b=0; b<nu->pntsv; b++) {
					if(nu->flagu & 1) glBegin(GL_LINE_LOOP);
					else glBegin(GL_LINE_STRIP);

					for(a=0; a<nu->pntsu; a++, bp++) {
						glVertex3fv(bp->vec);
					}

					glEnd();
				}
				break;
			case CU_NURBS:
				if (!sel && index== cu->actnu) {
					/* we should draw active spline highlight below everything */
					editnurb_draw_active_nurbs(nu);
				}

				bp= nu->bp;
				for(b=0; b<nu->pntsv; b++) {
					bp1= bp;
					bp++;
					for(a=nu->pntsu-1; a>0; a--, bp++) {
						if(bp->hide==0 && bp1->hide==0) {
							if(sel) {
								if( (bp->f1 & SELECT) && ( bp1->f1 & SELECT ) ) {
									UI_ThemeColor(TH_NURB_SEL_ULINE);
		
									glBegin(GL_LINE_STRIP);
									glVertex3fv(bp->vec); 
									glVertex3fv(bp1->vec);
									glEnd();
								}
							}
							else {
								if( (bp->f1 & SELECT) && ( bp1->f1 & SELECT) );
								else {
									UI_ThemeColor(TH_NURB_ULINE);
		
									glBegin(GL_LINE_STRIP);
									glVertex3fv(bp->vec); 
									glVertex3fv(bp1->vec);
									glEnd();
								}
							}
						}
						bp1= bp;
					}
				}
				if(nu->pntsv > 1) {	/* surface */

					ofs= nu->pntsu;
					for(b=0; b<nu->pntsu; b++) {
						bp1= nu->bp+b;
						bp= bp1+ofs;
						for(a=nu->pntsv-1; a>0; a--, bp+=ofs) {
							if(bp->hide==0 && bp1->hide==0) {
								if(sel) {
									if( (bp->f1 & SELECT) && ( bp1->f1 & SELECT) ) {
										UI_ThemeColor(TH_NURB_SEL_VLINE);
			
										glBegin(GL_LINE_STRIP);
										glVertex3fv(bp->vec); 
										glVertex3fv(bp1->vec);
										glEnd();
									}
								}
								else {
									if( (bp->f1 & SELECT) && ( bp1->f1 & SELECT) );
									else {
										UI_ThemeColor(TH_NURB_VLINE);
			
										glBegin(GL_LINE_STRIP);
										glVertex3fv(bp->vec); 
										glVertex3fv(bp1->vec);
										glEnd();
									}
								}
							}
							bp1= bp;
						}
					}

				}
				break;
			}
		}

		++index;
		nu= nu->next;
	}
}

static void drawnurb(Scene *scene, View3D *v3d, RegionView3D *rv3d, Base *base, Nurb *nurb, int dt)
{
	ToolSettings *ts= scene->toolsettings;
	Object *ob= base->object;
	Curve *cu = ob->data;
	Nurb *nu;
	BevList *bl;
	short hide_handles = (cu->drawflag & CU_HIDE_HANDLES);
	int index;

// XXX	retopo_matrix_update(v3d);

	/* DispList */
	UI_ThemeColor(TH_WIRE);
	drawDispList(scene, v3d, rv3d, base, dt);

	if(v3d->zbuf) glDisable(GL_DEPTH_TEST);
	
	/* first non-selected and active handles */
	index= 0;
	for(nu=nurb; nu; nu=nu->next) {
		if(nu->type == CU_BEZIER) {
			if (index == cu->actnu && !hide_handles)
				tekenhandlesN_active(nu);
			tekenhandlesN(nu, 0, hide_handles);
		}
		++index;
	}
	draw_editnurb(ob, nurb, 0);
	draw_editnurb(ob, nurb, 1);
	/* selected handles */
	for(nu=nurb; nu; nu=nu->next) {
		if(nu->type == CU_BEZIER && (cu->drawflag & CU_HIDE_HANDLES)==0)
			tekenhandlesN(nu, 1, hide_handles);
		tekenvertsN(nu, 0, hide_handles, NULL);
	}
	
	if(v3d->zbuf) glEnable(GL_DEPTH_TEST);

	/*	direction vectors for 3d curve paths
		when at its lowest, dont render normals */
	if(cu->flag & CU_3D && ts->normalsize > 0.0015f && (cu->drawflag & CU_HIDE_NORMALS)==0) {

		UI_ThemeColor(TH_WIRE);
		for (bl=cu->bev.first,nu=nurb; nu && bl; bl=bl->next,nu=nu->next) {
			BevPoint *bevp= (BevPoint *)(bl+1);		
			int nr= bl->nr;
			int skip= nu->resolu/16;
			
			while (nr-->0) { /* accounts for empty bevel lists */
				float fac= bevp->radius * ts->normalsize;
				float vec_a[3]; // Offset perpendicular to the curve
				float vec_b[3]; // Delta along the curve

				vec_a[0]= fac;
				vec_a[1]= 0.0f;
				vec_a[2]= 0.0f;

				vec_b[0]= -fac;
				vec_b[1]= 0.0f;
				vec_b[2]= 0.0f;
				
				mul_qt_v3(bevp->quat, vec_a);
				mul_qt_v3(bevp->quat, vec_b);
				add_v3_v3(vec_a, bevp->vec);
				add_v3_v3(vec_b, bevp->vec);
				
				VECSUBFAC(vec_a, vec_a, bevp->dir, fac);
				VECSUBFAC(vec_b, vec_b, bevp->dir, fac);

				glBegin(GL_LINE_STRIP);
				glVertex3fv(vec_a);
				glVertex3fv(bevp->vec);
				glVertex3fv(vec_b);
				glEnd();
				
				bevp += skip+1;
				nr -= skip;
			}
		}
	}

	if(v3d->zbuf) glDisable(GL_DEPTH_TEST);
	
	for(nu=nurb; nu; nu=nu->next) {
		tekenvertsN(nu, 1, hide_handles, cu->lastsel);
	}
	
	if(v3d->zbuf) glEnable(GL_DEPTH_TEST); 
}

/* draw a sphere for use as an empty drawtype */
static void draw_empty_sphere (float size)
{
	static GLuint displist=0;
	
	if (displist == 0) {
		GLUquadricObj	*qobj;
		
		displist= glGenLists(1);
		glNewList(displist, GL_COMPILE);
		
		glPushMatrix();
		
		qobj	= gluNewQuadric(); 
		gluQuadricDrawStyle(qobj, GLU_SILHOUETTE); 
		gluDisk(qobj, 0.0,  1, 16, 1);
		
		glRotatef(90, 0, 1, 0);
		gluDisk(qobj, 0.0,  1, 16, 1);
		
		glRotatef(90, 1, 0, 0);
		gluDisk(qobj, 0.0,  1, 16, 1);
		
		gluDeleteQuadric(qobj);  
		
		glPopMatrix();
		glEndList();
	}
	
	glScalef(size, size, size);
	glCallList(displist);
	glScalef(1.0f/size, 1.0f/size, 1.0f/size);
}

/* draw a cone for use as an empty drawtype */
static void draw_empty_cone (float size)
{
	float cent=0;
	float radius;
	GLUquadricObj *qobj = gluNewQuadric(); 
	gluQuadricDrawStyle(qobj, GLU_SILHOUETTE); 
	
	
	glPushMatrix();
	
	radius = size;
	glTranslatef(cent,cent, cent);
	glScalef(radius, size * 2.0f, radius);
	glRotatef(-90., 1.0, 0.0, 0.0);
	gluCylinder(qobj, 1.0, 0.0, 1.0, 8, 1);

	glPopMatrix();
	
	gluDeleteQuadric(qobj); 
}

/* draw points on curve speed handles */
#if 0 // XXX old animation system stuff
static void curve_draw_speed(Scene *scene, Object *ob)
{
	Curve *cu= ob->data;
	IpoCurve *icu;
	BezTriple *bezt;
	float loc[4], dir[3];
	int a;
	
	if(cu->ipo==NULL)
		return;
	
	icu= cu->ipo->curve.first; 
	if(icu==NULL || icu->totvert<2)
		return;
	
	glPointSize( UI_GetThemeValuef(TH_VERTEX_SIZE) );
	bglBegin(GL_POINTS);

	for(a=0, bezt= icu->bezt; a<icu->totvert; a++, bezt++) {
		if( where_on_path(ob, bezt->vec[1][1], loc, dir)) {
			UI_ThemeColor((bezt->f2 & SELECT) && ob==OBACT?TH_VERTEX_SELECT:TH_VERTEX);
			bglVertex3fv(loc);
		}
	}

	glPointSize(1.0);
	bglEnd();
}
#endif // XXX old animation system stuff


static void draw_textcurs(float textcurs[][2])
{
	cpack(0);
	
	set_inverted_drawing(1);
	glBegin(GL_QUADS);
	glVertex2fv(textcurs[0]);
	glVertex2fv(textcurs[1]);
	glVertex2fv(textcurs[2]);
	glVertex2fv(textcurs[3]);
	glEnd();
	set_inverted_drawing(0);
}

static void drawspiral(float *cent, float rad, float tmat[][4], int start)
{
	float vec[3], vx[3], vy[3];
	int a, tot=32;
	char inverse=0;
		
	if (start < 0) {
		inverse = 1;
		start *= -1;
	}

	mul_v3_v3fl(vx, tmat[0], rad);
	mul_v3_v3fl(vy, tmat[1], rad);

	copy_v3_v3(vec, cent);

	if (inverse==0) {
		for(a=0; a<tot; a++) {
			if (a+start>31)
				start=-a + 1;
			glBegin(GL_LINES);							
			glVertex3fv(vec);
			vec[0]= cent[0] + *(sinval+a+start) * (vx[0] * (float)a/(float)tot) + *(cosval+a+start) * (vy[0] * (float)a/(float)tot);
			vec[1]= cent[1] + *(sinval+a+start) * (vx[1] * (float)a/(float)tot) + *(cosval+a+start) * (vy[1] * (float)a/(float)tot);
			vec[2]= cent[2] + *(sinval+a+start) * (vx[2] * (float)a/(float)tot) + *(cosval+a+start) * (vy[2] * (float)a/(float)tot);
			glVertex3fv(vec);
			glEnd();
		}
	}
	else {
		a=0;
		vec[0]= cent[0] + *(sinval+a+start) * (vx[0] * (float)(-a+31)/(float)tot) + *(cosval+a+start) * (vy[0] * (float)(-a+31)/(float)tot);
		vec[1]= cent[1] + *(sinval+a+start) * (vx[1] * (float)(-a+31)/(float)tot) + *(cosval+a+start) * (vy[1] * (float)(-a+31)/(float)tot);
		vec[2]= cent[2] + *(sinval+a+start) * (vx[2] * (float)(-a+31)/(float)tot) + *(cosval+a+start) * (vy[2] * (float)(-a+31)/(float)tot);
		for(a=0; a<tot; a++) {
			if (a+start>31)
				start=-a + 1;
			glBegin(GL_LINES);							
			glVertex3fv(vec);
			vec[0]= cent[0] + *(sinval+a+start) * (vx[0] * (float)(-a+31)/(float)tot) + *(cosval+a+start) * (vy[0] * (float)(-a+31)/(float)tot);
			vec[1]= cent[1] + *(sinval+a+start) * (vx[1] * (float)(-a+31)/(float)tot) + *(cosval+a+start) * (vy[1] * (float)(-a+31)/(float)tot);
			vec[2]= cent[2] + *(sinval+a+start) * (vx[2] * (float)(-a+31)/(float)tot) + *(cosval+a+start) * (vy[2] * (float)(-a+31)/(float)tot);
			glVertex3fv(vec);
			glEnd();
		}
	}
}

/* draws a circle on x-z plane given the scaling of the circle, assuming that 
 * all required matrices have been set (used for drawing empties)
 */
static void drawcircle_size(float size)
{
	float x, y;
	short degrees;

	glBegin(GL_LINE_LOOP);

	/* coordinates are: cos(degrees*11.25)=x, sin(degrees*11.25)=y, 0.0f=z */
	for (degrees=0; degrees<32; degrees++) {
		x= *(cosval + degrees);
		y= *(sinval + degrees);
		
		glVertex3f(x*size, 0.0f, y*size);
	}
	
	glEnd();

}

/* needs fixing if non-identity matrice used */
static void drawtube(float *vec, float radius, float height, float tmat[][4])
{
	float cur[3];
	drawcircball(GL_LINE_LOOP, vec, radius, tmat);

	copy_v3_v3(cur,vec);
	cur[2]+=height;

	drawcircball(GL_LINE_LOOP, cur, radius, tmat);

	glBegin(GL_LINES);
		glVertex3f(vec[0]+radius,vec[1],vec[2]);
		glVertex3f(cur[0]+radius,cur[1],cur[2]);
		glVertex3f(vec[0]-radius,vec[1],vec[2]);
		glVertex3f(cur[0]-radius,cur[1],cur[2]);
		glVertex3f(vec[0],vec[1]+radius,vec[2]);
		glVertex3f(cur[0],cur[1]+radius,cur[2]);
		glVertex3f(vec[0],vec[1]-radius,vec[2]);
		glVertex3f(cur[0],cur[1]-radius,cur[2]);
	glEnd();
}
/* needs fixing if non-identity matrice used */
static void drawcone(float *vec, float radius, float height, float tmat[][4])
{
	float cur[3];

	copy_v3_v3(cur,vec);
	cur[2]+=height;

	drawcircball(GL_LINE_LOOP, cur, radius, tmat);

	glBegin(GL_LINES);
		glVertex3f(vec[0],vec[1],vec[2]);
		glVertex3f(cur[0]+radius,cur[1],cur[2]);
		glVertex3f(vec[0],vec[1],vec[2]);
		glVertex3f(cur[0]-radius,cur[1],cur[2]);
		glVertex3f(vec[0],vec[1],vec[2]);
		glVertex3f(cur[0],cur[1]+radius,cur[2]);
		glVertex3f(vec[0],vec[1],vec[2]);
		glVertex3f(cur[0],cur[1]-radius,cur[2]);
	glEnd();
}
/* return 1 if nothing was drawn */
static int drawmball(Scene *scene, View3D *v3d, RegionView3D *rv3d, Base *base, int dt)
{
	Object *ob= base->object;
	MetaBall *mb;
	MetaElem *ml;
	float imat[4][4];
	int code= 1;
	
	mb= ob->data;

	if(mb->editelems) {
		UI_ThemeColor(TH_WIRE);
		if((G.f & G_PICKSEL)==0 ) drawDispList(scene, v3d, rv3d, base, dt);
		ml= mb->editelems->first;
	}
	else {
		if((base->flag & OB_FROMDUPLI)==0) 
			drawDispList(scene, v3d, rv3d, base, dt);
		ml= mb->elems.first;
	}

	if(ml==NULL) return 1;

	if(v3d->flag2 & V3D_RENDER_OVERRIDE) return 0;
	
	/* in case solid draw, reset wire colors */
	if(ob->flag & SELECT) {
		if(ob==OBACT) UI_ThemeColor(TH_ACTIVE);
		else UI_ThemeColor(TH_SELECT);
	}
	else UI_ThemeColor(TH_WIRE);

	invert_m4_m4(imat, rv3d->viewmatob);
	normalize_v3(imat[0]);
	normalize_v3(imat[1]);
	
	while(ml) {
	
		/* draw radius */
		if(mb->editelems) {
			if((ml->flag & SELECT) && (ml->flag & MB_SCALE_RAD)) cpack(0xA0A0F0);
			else cpack(0x3030A0);
			
			if(G.f & G_PICKSEL) {
				ml->selcol1= code;
				glLoadName(code++);
			}
		}
		drawcircball(GL_LINE_LOOP, &(ml->x), ml->rad, imat);

		/* draw stiffness */
		if(mb->editelems) {
			if((ml->flag & SELECT) && !(ml->flag & MB_SCALE_RAD)) cpack(0xA0F0A0);
			else cpack(0x30A030);
			
			if(G.f & G_PICKSEL) {
				ml->selcol2= code;
				glLoadName(code++);
			}
			drawcircball(GL_LINE_LOOP, &(ml->x), ml->rad*atanf(ml->s)/(float)M_PI_2, imat);
		}
		
		ml= ml->next;
	}
	return 0;
}

static void draw_forcefield(Scene *scene, Object *ob, RegionView3D *rv3d)
{
	PartDeflect *pd= ob->pd;
	float imat[4][4], tmat[4][4];
	float vec[3]= {0.0, 0.0, 0.0};
	int curcol;
	float size;

	/* XXX why? */
	if(ob!=scene->obedit && (ob->flag & SELECT)) {
		if(ob==OBACT) curcol= TH_ACTIVE;
		else curcol= TH_SELECT;
	}
	else curcol= TH_WIRE;
	
	/* scale size of circle etc with the empty drawsize */
	if (ob->type == OB_EMPTY) size = ob->empty_drawsize;
	else size = 1.0;
	
	/* calculus here, is reused in PFIELD_FORCE */
	invert_m4_m4(imat, rv3d->viewmatob);
//	normalize_v3(imat[0]);		// we don't do this because field doesnt scale either... apart from wind!
//	normalize_v3(imat[1]);
	
	if (pd->forcefield == PFIELD_WIND) {
		float force_val;
		
		unit_m4(tmat);
		UI_ThemeColorBlend(curcol, TH_BACK, 0.5);
		
		//if (has_ipo_code(ob->ipo, OB_PD_FSTR))
		//	force_val = IPO_GetFloatValue(ob->ipo, OB_PD_FSTR, scene->r.cfra);
		//else 
			force_val = pd->f_strength;
		force_val *= 0.1f;
		drawcircball(GL_LINE_LOOP, vec, size, tmat);
		vec[2]= 0.5f * force_val;
		drawcircball(GL_LINE_LOOP, vec, size, tmat);
		vec[2]= 1.0f * force_val;
		drawcircball(GL_LINE_LOOP, vec, size, tmat);
		vec[2]= 1.5f * force_val;
		drawcircball(GL_LINE_LOOP, vec, size, tmat);
		vec[2] = 0.0f; /* reset vec for max dist circle */
		
	}
	else if (pd->forcefield == PFIELD_FORCE) {
		float ffall_val;

		//if (has_ipo_code(ob->ipo, OB_PD_FFALL)) 
		//	ffall_val = IPO_GetFloatValue(ob->ipo, OB_PD_FFALL, scene->r.cfra);
		//else 
			ffall_val = pd->f_power;

		UI_ThemeColorBlend(curcol, TH_BACK, 0.5);
		drawcircball(GL_LINE_LOOP, vec, size, imat);
		UI_ThemeColorBlend(curcol, TH_BACK, 0.9f - 0.4f / powf(1.5f, ffall_val));
		drawcircball(GL_LINE_LOOP, vec, size * 1.5f, imat);
		UI_ThemeColorBlend(curcol, TH_BACK, 0.9f - 0.4f / powf(2.0f, ffall_val));
		drawcircball(GL_LINE_LOOP, vec, size*2.0f, imat);
	}
	else if (pd->forcefield == PFIELD_VORTEX) {
		float /*ffall_val,*/ force_val;

		unit_m4(tmat);
		//if (has_ipo_code(ob->ipo, OB_PD_FFALL)) 
		//	ffall_val = IPO_GetFloatValue(ob->ipo, OB_PD_FFALL, scene->r.cfra);
		//else 
		//	ffall_val = pd->f_power;

		//if (has_ipo_code(ob->ipo, OB_PD_FSTR))
		//	force_val = IPO_GetFloatValue(ob->ipo, OB_PD_FSTR, scene->r.cfra);
		//else 
			force_val = pd->f_strength;

		UI_ThemeColorBlend(curcol, TH_BACK, 0.7f);
		if (force_val < 0) {
			drawspiral(vec, size, tmat, 1);
			drawspiral(vec, size, tmat, 16);
		}
		else {
			drawspiral(vec, size, tmat, -1);
			drawspiral(vec, size, tmat, -16);
		}
	}
	else if (pd->forcefield == PFIELD_GUIDE && ob->type==OB_CURVE) {
		Curve *cu= ob->data;
		if((cu->flag & CU_PATH) && cu->path && cu->path->data) {
			float mindist, guidevec1[4], guidevec2[3];

			//if (has_ipo_code(ob->ipo, OB_PD_FSTR))
			//	mindist = IPO_GetFloatValue(ob->ipo, OB_PD_FSTR, scene->r.cfra);
			//else 
				mindist = pd->f_strength;

			/*path end*/
			setlinestyle(3);
			where_on_path(ob, 1.0f, guidevec1, guidevec2, NULL, NULL, NULL);
			UI_ThemeColorBlend(curcol, TH_BACK, 0.5);
			drawcircball(GL_LINE_LOOP, guidevec1, mindist, imat);

			/*path beginning*/
			setlinestyle(0);
			where_on_path(ob, 0.0f, guidevec1, guidevec2, NULL, NULL, NULL);
			UI_ThemeColorBlend(curcol, TH_BACK, 0.5);
			drawcircball(GL_LINE_LOOP, guidevec1, mindist, imat);
			
			copy_v3_v3(vec, guidevec1);	/* max center */
		}
	}

	setlinestyle(3);
	UI_ThemeColorBlend(curcol, TH_BACK, 0.5);

	if(pd->falloff==PFIELD_FALL_SPHERE){
		/* as last, guide curve alters it */
		if(pd->flag & PFIELD_USEMAX)
			drawcircball(GL_LINE_LOOP, vec, pd->maxdist, imat);		

		if(pd->flag & PFIELD_USEMIN)
			drawcircball(GL_LINE_LOOP, vec, pd->mindist, imat);
	}
	else if(pd->falloff==PFIELD_FALL_TUBE){
		float radius,distance;

		unit_m4(tmat);

		vec[0]=vec[1]=0.0f;
		radius=(pd->flag&PFIELD_USEMAXR)?pd->maxrad:1.0f;
		distance=(pd->flag&PFIELD_USEMAX)?pd->maxdist:0.0f;
		vec[2]=distance;
		distance=(pd->flag&PFIELD_POSZ)?-distance:-2.0f*distance;

		if(pd->flag & (PFIELD_USEMAX|PFIELD_USEMAXR))
			drawtube(vec,radius,distance,tmat);

		radius=(pd->flag&PFIELD_USEMINR)?pd->minrad:1.0f;
		distance=(pd->flag&PFIELD_USEMIN)?pd->mindist:0.0f;
		vec[2]=distance;
		distance=(pd->flag&PFIELD_POSZ)?-distance:-2.0f*distance;

		if(pd->flag & (PFIELD_USEMIN|PFIELD_USEMINR))
			drawtube(vec,radius,distance,tmat);
	}
	else if(pd->falloff==PFIELD_FALL_CONE){
		float radius,distance;

		unit_m4(tmat);

		radius=(pd->flag&PFIELD_USEMAXR)?pd->maxrad:1.0f;
		radius*=(float)M_PI/180.0f;
		distance=(pd->flag&PFIELD_USEMAX)?pd->maxdist:0.0f;

		if(pd->flag & (PFIELD_USEMAX|PFIELD_USEMAXR)){
			drawcone(vec, distance * sinf(radius),distance * cosf(radius), tmat);
			if((pd->flag & PFIELD_POSZ)==0)
				drawcone(vec, distance * sinf(radius),-distance * cosf(radius),tmat);
		}

		radius=(pd->flag&PFIELD_USEMINR)?pd->minrad:1.0f;
		radius*=(float)M_PI/180.0f;
		distance=(pd->flag&PFIELD_USEMIN)?pd->mindist:0.0f;

		if(pd->flag & (PFIELD_USEMIN|PFIELD_USEMINR)){
			drawcone(vec,distance*sinf(radius),distance*cosf(radius),tmat);
			if((pd->flag & PFIELD_POSZ)==0)
				drawcone(vec, distance * sinf(radius), -distance * cosf(radius), tmat);
		}
	}
	setlinestyle(0);
}

static void draw_box(float vec[8][3])
{
	glBegin(GL_LINE_STRIP);
	glVertex3fv(vec[0]); glVertex3fv(vec[1]);glVertex3fv(vec[2]); glVertex3fv(vec[3]);
	glVertex3fv(vec[0]); glVertex3fv(vec[4]);glVertex3fv(vec[5]); glVertex3fv(vec[6]);
	glVertex3fv(vec[7]); glVertex3fv(vec[4]);
	glEnd();

	glBegin(GL_LINES);
	glVertex3fv(vec[1]); glVertex3fv(vec[5]);
	glVertex3fv(vec[2]); glVertex3fv(vec[6]);
	glVertex3fv(vec[3]); glVertex3fv(vec[7]);
	glEnd();
}

/* uses boundbox, function used by Ketsji */
#if 0
static void get_local_bounds(Object *ob, float *center, float *size)
{
	BoundBox *bb= object_get_boundbox(ob);
	
	if(bb==NULL) {
		zero_v3(center);
		copy_v3_v3(size, ob->size);
	}
	else {
		size[0]= 0.5*fabs(bb->vec[0][0] - bb->vec[4][0]);
		size[1]= 0.5*fabs(bb->vec[0][1] - bb->vec[2][1]);
		size[2]= 0.5*fabs(bb->vec[0][2] - bb->vec[1][2]);
		
		center[0]= (bb->vec[0][0] + bb->vec[4][0])/2.0;
		center[1]= (bb->vec[0][1] + bb->vec[2][1])/2.0;
		center[2]= (bb->vec[0][2] + bb->vec[1][2])/2.0;
	}
}
#endif

static void draw_bb_quadric(BoundBox *bb, short type)
{
	float size[3], cent[3];
	GLUquadricObj *qobj = gluNewQuadric(); 
	
	gluQuadricDrawStyle(qobj, GLU_SILHOUETTE); 
	
	size[0]= 0.5f*fabsf(bb->vec[0][0] - bb->vec[4][0]);
	size[1]= 0.5f*fabsf(bb->vec[0][1] - bb->vec[2][1]);
	size[2]= 0.5f*fabsf(bb->vec[0][2] - bb->vec[1][2]);
	
	cent[0]= 0.5f*(bb->vec[0][0] + bb->vec[4][0]);
	cent[1]= 0.5f*(bb->vec[0][1] + bb->vec[2][1]);
	cent[2]= 0.5f*(bb->vec[0][2] + bb->vec[1][2]);
	
	glPushMatrix();
	if(type==OB_BOUND_SPHERE) {
		glTranslatef(cent[0], cent[1], cent[2]);
		glScalef(size[0], size[1], size[2]);
		gluSphere(qobj, 1.0, 8, 5);
	}	
	else if(type==OB_BOUND_CYLINDER) {
		float radius = size[0] > size[1] ? size[0] : size[1];
		glTranslatef(cent[0], cent[1], cent[2]-size[2]);
		glScalef(radius, radius, 2.0f * size[2]);
		gluCylinder(qobj, 1.0, 1.0, 1.0, 8, 1);
	}
	else if(type==OB_BOUND_CONE) {
		float radius = size[0] > size[1] ? size[0] : size[1];
		glTranslatef(cent[0], cent[2]-size[2], cent[1]);
		glScalef(radius, 2.0f * size[2], radius);
		glRotatef(-90., 1.0, 0.0, 0.0);
		gluCylinder(qobj, 1.0, 0.0, 1.0, 8, 1);
	}
	glPopMatrix();
	
	gluDeleteQuadric(qobj); 
}

static void draw_bounding_volume(Scene *scene, Object *ob)
{
	BoundBox *bb= NULL;
	
	if(ob->type==OB_MESH) {
		bb= mesh_get_bb(ob);
	}
	else if ELEM3(ob->type, OB_CURVE, OB_SURF, OB_FONT) {
		bb= ob->bb ? ob->bb : ( (Curve *)ob->data )->bb;
	}
	else if(ob->type==OB_MBALL) {
		if(is_basis_mball(ob)) {
			bb= ob->bb;
			if(bb==NULL) {
				makeDispListMBall(scene, ob);
				bb= ob->bb;
			}
		}
	}
	else {
		drawcube();
		return;
	}
	
	if(bb==NULL) return;
	
	if(ob->boundtype==OB_BOUND_BOX) draw_box(bb->vec);
	else draw_bb_quadric(bb, ob->boundtype);
	
}

static void drawtexspace(Object *ob)
{
	float vec[8][3], loc[3], size[3];
	
	if(ob->type==OB_MESH) {
		mesh_get_texspace(ob->data, loc, NULL, size);
	}
	else if ELEM3(ob->type, OB_CURVE, OB_SURF, OB_FONT) {
		Curve *cu= ob->data;
		copy_v3_v3(size, cu->size);
		copy_v3_v3(loc, cu->loc);
	}
	else if(ob->type==OB_MBALL) {
		MetaBall *mb= ob->data;
		copy_v3_v3(size, mb->size);
		copy_v3_v3(loc, mb->loc);
	}
	else return;
	
	vec[0][0]=vec[1][0]=vec[2][0]=vec[3][0]= loc[0]-size[0];
	vec[4][0]=vec[5][0]=vec[6][0]=vec[7][0]= loc[0]+size[0];
	
	vec[0][1]=vec[1][1]=vec[4][1]=vec[5][1]= loc[1]-size[1];
	vec[2][1]=vec[3][1]=vec[6][1]=vec[7][1]= loc[1]+size[1];

	vec[0][2]=vec[3][2]=vec[4][2]=vec[7][2]= loc[2]-size[2];
	vec[1][2]=vec[2][2]=vec[5][2]=vec[6][2]= loc[2]+size[2];
	
	setlinestyle(2);

	draw_box(vec);

	setlinestyle(0);
}

/* draws wire outline */
static void drawObjectSelect(Scene *scene, View3D *v3d, ARegion *ar, Base *base)
{
	RegionView3D *rv3d= ar->regiondata;
	Object *ob= base->object;
	
	glLineWidth(2.0);
	glDepthMask(0);
	
	if(ELEM3(ob->type, OB_FONT,OB_CURVE, OB_SURF)) {
		Curve *cu = ob->data;
		DerivedMesh *dm = ob->derivedFinal;
		int hasfaces= 0;

		if (dm) {
			hasfaces= dm->getNumFaces(dm);
		} else {
			hasfaces= displist_has_faces(&ob->disp);
		}

		if (hasfaces && ED_view3d_boundbox_clip(rv3d, ob->obmat, ob->bb ? ob->bb : cu->bb)) {
			draw_index_wire= 0;
			if (dm) {
				draw_mesh_object_outline(v3d, ob, dm);
			} else {
				drawDispListwire(&ob->disp);
			}
			draw_index_wire= 1;
		}
	} else if (ob->type==OB_MBALL) {
		if(is_basis_mball(ob)) {
			if((base->flag & OB_FROMDUPLI)==0)
				drawDispListwire(&ob->disp);
		}
	}
	else if(ob->type==OB_ARMATURE) {
		if(!(ob->mode & OB_MODE_POSE))
			draw_armature(scene, v3d, ar, base, OB_WIRE, FALSE, TRUE);
	}

	glLineWidth(1.0);
	glDepthMask(1);
}

static void drawWireExtra(Scene *scene, RegionView3D *rv3d, Object *ob) 
{
	if(ob!=scene->obedit && (ob->flag & SELECT)) {
		if(ob==OBACT) {
			if(ob->flag & OB_FROMGROUP) UI_ThemeColor(TH_GROUP_ACTIVE);
			else UI_ThemeColor(TH_ACTIVE);
		}
		else if(ob->flag & OB_FROMGROUP)
			UI_ThemeColorShade(TH_GROUP_ACTIVE, -16);
		else
			UI_ThemeColor(TH_SELECT);
	}
	else {
		if(ob->flag & OB_FROMGROUP)
			UI_ThemeColor(TH_GROUP);
		else {
			if(ob->dtx & OB_DRAWWIRE) {
				glColor3ub(80,80,80);
			} else {
				UI_ThemeColor(TH_WIRE);
			}
		}
	}
	
	bglPolygonOffset(rv3d->dist, 1.0);
	glDepthMask(0);	// disable write in zbuffer, selected edge wires show better
	
	if (ELEM3(ob->type, OB_FONT, OB_CURVE, OB_SURF)) {
		Curve *cu = ob->data;
		if (ED_view3d_boundbox_clip(rv3d, ob->obmat, ob->bb ? ob->bb : cu->bb)) {
			if (ob->type==OB_CURVE)
				draw_index_wire= 0;

			if (ob->derivedFinal) {
				drawCurveDMWired(ob);
			} else {
				drawDispListwire(&ob->disp);
			}

			if (ob->type==OB_CURVE)
				draw_index_wire= 1;
		}
	} else if (ob->type==OB_MBALL) {
		if(is_basis_mball(ob)) {
			drawDispListwire(&ob->disp);
		}
	}

	glDepthMask(1);
	bglPolygonOffset(rv3d->dist, 0.0);
}

/* should be called in view space */
static void draw_hooks(Object *ob)
{
	ModifierData *md;
	float vec[3];
	
	for (md=ob->modifiers.first; md; md=md->next) {
		if (md->type==eModifierType_Hook) {
			HookModifierData *hmd = (HookModifierData*) md;

			mul_v3_m4v3(vec, ob->obmat, hmd->cent);

			if(hmd->object) {
				setlinestyle(3);
				glBegin(GL_LINES);
				glVertex3fv(hmd->object->obmat[3]);
				glVertex3fv(vec);
				glEnd();
				setlinestyle(0);
			}

			glPointSize(3.0);
			bglBegin(GL_POINTS);
			bglVertex3fv(vec);
			bglEnd();
			glPointSize(1.0);
		}
	}
}

static void drawRBpivot(bRigidBodyJointConstraint *data)
{
	int axis;
	float mat[4][4];

	/* color */
	float curcol[4];
	unsigned char tcol[4];
	glGetFloatv(GL_CURRENT_COLOR, curcol);
	rgb_float_to_byte(curcol, tcol);
	tcol[3]= 255;

	eul_to_mat4(mat,&data->axX);
	glLineWidth (4.0f);
	setlinestyle(2);
	for (axis=0; axis<3; axis++) {
		float dir[3] = {0,0,0};
		float v[3];

		copy_v3_v3(v, &data->pivX);

		dir[axis] = 1.f;
		glBegin(GL_LINES);
		mul_m4_v3(mat,dir);
		add_v3_v3(v, dir);
		glVertex3fv(&data->pivX);
		glVertex3fv(v);			
		glEnd();
		if (axis==0)
			view3d_cached_text_draw_add(v, "px", 0, V3D_CACHE_TEXT_ASCII, tcol);
		else if (axis==1)
			view3d_cached_text_draw_add(v, "py", 0, V3D_CACHE_TEXT_ASCII, tcol);
		else
			view3d_cached_text_draw_add(v, "pz", 0, V3D_CACHE_TEXT_ASCII, tcol);
	}
	glLineWidth (1.0f);
	setlinestyle(0);
}

/* flag can be DRAW_PICKING	and/or DRAW_CONSTCOLOR, DRAW_SCENESET */
void draw_object(Scene *scene, ARegion *ar, View3D *v3d, Base *base, int flag)
{
	static int warning_recursive= 0;
	ModifierData *md = NULL;
	Object *ob;
	Curve *cu;
	RegionView3D *rv3d= ar->regiondata;
	//float cfraont;
	float vec1[3], vec2[3];
	unsigned int col=0;
	int /*sel, drawtype,*/ colindex= 0;
	int i, selstart, selend, empty_object=0;
	short dt, dtx, zbufoff= 0;

	/* only once set now, will be removed too, should become a global standard */
	glBlendFunc(GL_SRC_ALPHA, GL_ONE_MINUS_SRC_ALPHA);

	ob= base->object;

	if (ob!=scene->obedit) {
		if (ob->restrictflag & OB_RESTRICT_VIEW) 
			return;
		if ((ob->restrictflag & OB_RESTRICT_RENDER) && 
			(v3d->flag2 & V3D_RENDER_OVERRIDE))
			return;
	}

	/* XXX particles are not safe for simultaneous threaded render */
	if(G.rendering && ob->particlesystem.first)
		return;

	/* xray delay? */
	if((flag & DRAW_PICKING)==0 && (base->flag & OB_FROMDUPLI)==0) {
		/* don't do xray in particle mode, need the z-buffer */
		if(!(ob->mode & OB_MODE_PARTICLE_EDIT)) {
			/* xray and transp are set when it is drawing the 2nd/3rd pass */
			if(!v3d->xray && !v3d->transp && (ob->dtx & OB_DRAWXRAY) && !(ob->dtx & OB_DRAWTRANSP)) {
				add_view3d_after(&v3d->afterdraw_xray, base, flag);
				return;
			}
		}
	}

	/* no return after this point, otherwise leaks */
	view3d_cached_text_draw_begin();
	

	/* draw keys? */
#if 0 // XXX old animation system
	if(base==(scene->basact) || (base->flag & (SELECT+BA_WAS_SEL))) {
		if(flag==0 && warning_recursive==0 && ob!=scene->obedit) {
			if(ob->ipo && ob->ipo->showkey && (ob->ipoflag & OB_DRAWKEY)) {
				ListBase elems;
				CfraElem *ce;
				float temp[7][3];

				warning_recursive= 1;

				elems.first= elems.last= 0;
				// warning: no longer checks for certain ob-keys only... (so does this need to use the proper ipokeys then?)
				make_cfra_list(ob->ipo, &elems); 

				cfraont= (scene->r.cfra);
				drawtype= v3d->drawtype;
				if(drawtype>OB_WIRE) v3d->drawtype= OB_WIRE;
				sel= base->flag;
				memcpy(temp, &ob->loc, 7*3*sizeof(float));

				ipoflag= ob->ipoflag;
				ob->ipoflag &= ~OB_OFFS_OB;

				set_no_parent_ipo(1);
				disable_speed_curve(1);

				if ((ob->ipoflag & OB_DRAWKEYSEL)==0) {
					ce= elems.first;
					while(ce) {
						if(!ce->sel) {
							(scene->r.cfra)= ce->cfra/scene->r.framelen;

							base->flag= 0;

							where_is_object_time(scene, ob, (scene->r.cfra));
							draw_object(scene, ar, v3d, base, 0);
						}
						ce= ce->next;
					}
				}

				ce= elems.first;
				while(ce) {
					if(ce->sel) {
						(scene->r.cfra)= ce->cfra/scene->r.framelen;

						base->flag= SELECT;

						where_is_object_time(scene, ob, (scene->r.cfra));
						draw_object(scene, ar, v3d, base, 0);
					}
					ce= ce->next;
				}

				set_no_parent_ipo(0);
				disable_speed_curve(0);

				base->flag= sel;
				ob->ipoflag= ipoflag;

				/* restore icu->curval */
				(scene->r.cfra)= cfraont;

				memcpy(&ob->loc, temp, 7*3*sizeof(float));
				where_is_object(scene, ob);
				v3d->drawtype= drawtype;

				BLI_freelistN(&elems);

				warning_recursive= 0;
			}
		}
	}
#endif // XXX old animation system

	/* patch? children objects with a timeoffs change the parents. How to solve! */
	/* if( ((int)ob->ctime) != F_(scene->r.cfra)) where_is_object(scene, ob); */
	
	/* draw motion paths (in view space) */
	if (ob->mpath) {
		bAnimVizSettings *avs= &ob->avs;
		
		/* setup drawing environment for paths */
		draw_motion_paths_init(v3d, ar);
		
		/* draw motion path for object */
		draw_motion_path_instance(scene, ob, NULL, avs, ob->mpath);
		
		/* cleanup after drawing */
		draw_motion_paths_cleanup(v3d);
	}

	/* multiply view with object matrix.
	 * local viewmat and persmat, to calculate projections */
	ED_view3d_init_mats_rv3d_gl(ob, rv3d);

	/* which wire color */
	if((flag & DRAW_CONSTCOLOR) == 0) {
		project_short(ar, ob->obmat[3], &base->sx);

		if( (!scene->obedit) && (G.moving & G_TRANSFORM_OBJ) && (base->flag & (SELECT+BA_WAS_SEL))) UI_ThemeColor(TH_TRANSFORM);
		else {

			if(ob->type==OB_LAMP) UI_ThemeColor(TH_LAMP);
			else UI_ThemeColor(TH_WIRE);

			if((scene->basact)==base) {
				if(base->flag & (SELECT+BA_WAS_SEL)) UI_ThemeColor(TH_ACTIVE);
			}
			else {
				if(base->flag & (SELECT+BA_WAS_SEL)) UI_ThemeColor(TH_SELECT);
			}

			// no theme yet
			if(ob->id.lib) {
				if(base->flag & (SELECT+BA_WAS_SEL)) colindex = 4;
				else colindex = 3;
			}
			else if(warning_recursive==1) {
				if(base->flag & (SELECT+BA_WAS_SEL)) {
					if(scene->basact==base) colindex = 8;
					else colindex= 7;
				}
				else colindex = 6;
			}
			else if(ob->flag & OB_FROMGROUP) {
				if(base->flag & (SELECT+BA_WAS_SEL)) {
					if(scene->basact==base) UI_ThemeColor(TH_GROUP_ACTIVE);
					else UI_ThemeColorShade(TH_GROUP_ACTIVE, -16); 
				}
				else UI_ThemeColor(TH_GROUP);
				colindex= 0;
			}

		}	

		if(colindex) {
			col= colortab[colindex];
			cpack(col);
		}
	}

	/* maximum drawtype */
	dt= MIN2(v3d->drawtype, ob->dt);
	if(v3d->zbuf==0 && dt>OB_WIRE) dt= OB_WIRE;
	dtx= 0;

	/* faceselect exception: also draw solid when dt==wire, except in editmode */
	if(ob==OBACT && (ob->mode & (OB_MODE_VERTEX_PAINT|OB_MODE_WEIGHT_PAINT|OB_MODE_TEXTURE_PAINT))) {
		if(ob->type==OB_MESH) {

			if(ob->mode & OB_MODE_EDIT);
			else {
				if(dt<OB_SOLID) {
					zbufoff= 1;
					dt= OB_SOLID;
				}
				else {
					dt= OB_SHADED;
				}

				glEnable(GL_DEPTH_TEST);
			}
		}
		else {
			if(dt<OB_SOLID) {
				dt= OB_SOLID;
				glEnable(GL_DEPTH_TEST);
				zbufoff= 1;
			}
		}
	}
	
	/* draw-extra supported for boundbox drawmode too */
	if(dt>=OB_BOUNDBOX ) {

		dtx= ob->dtx;
		if(ob->mode & OB_MODE_EDIT) {
			// the only 2 extra drawtypes alowed in editmode
			dtx= dtx & (OB_DRAWWIRE|OB_TEXSPACE);
		}

	}

	/* bad exception, solve this! otherwise outline shows too late */
	if(ELEM3(ob->type, OB_CURVE, OB_SURF, OB_FONT)) {
		/* still needed for curves hidden in other layers. depgraph doesnt handle that yet */
		if (ob->disp.first==NULL) makeDispListCurveTypes(scene, ob, 0);
	}
	
	/* draw outline for selected objects, mesh does itself */
	if((v3d->flag & V3D_SELECT_OUTLINE) && ((v3d->flag2 & V3D_RENDER_OVERRIDE)==0) && ob->type!=OB_MESH) {
		if(dt>OB_WIRE && (ob->mode & OB_MODE_EDIT)==0 && (flag & DRAW_SCENESET)==0) {
			if (!(ob->dtx&OB_DRAWWIRE) && (ob->flag&SELECT) && !(flag&DRAW_PICKING)) {
				
				drawObjectSelect(scene, v3d, ar, base);
			}
		}
	}

	switch( ob->type) {
		case OB_MESH:
			empty_object= draw_mesh_object(scene, ar, v3d, rv3d, base, dt, flag);
			if(flag!=DRAW_CONSTCOLOR) dtx &= ~OB_DRAWWIRE; // mesh draws wire itself

			break;
		case OB_FONT:
			cu= ob->data;
			if(cu->editfont) {
				draw_textcurs(cu->editfont->textcurs);

				if (cu->flag & CU_FAST) {
					cpack(0xFFFFFF);
					set_inverted_drawing(1);
					drawDispList(scene, v3d, rv3d, base, OB_WIRE);
					set_inverted_drawing(0);
				} else {
					drawDispList(scene, v3d, rv3d, base, dt);
				}

				if (cu->linewidth != 0.0f) {
					cpack(0xff44ff);
					UI_ThemeColor(TH_WIRE);
					copy_v3_v3(vec1, ob->orig);
					copy_v3_v3(vec2, ob->orig);
					vec1[0] += cu->linewidth;
					vec2[0] += cu->linewidth;
					vec1[1] += cu->linedist * cu->fsize;
					vec2[1] -= cu->lines * cu->linedist * cu->fsize;
					setlinestyle(3);
					glBegin(GL_LINE_STRIP); 
					glVertex2fv(vec1); 
					glVertex2fv(vec2); 
					glEnd();
					setlinestyle(0);
				}

				setlinestyle(3);
				for (i=0; i<cu->totbox; i++) {
					if (cu->tb[i].w != 0.0f) {
						if (i == (cu->actbox-1))
							UI_ThemeColor(TH_ACTIVE);
						else
							UI_ThemeColor(TH_WIRE);
						vec1[0] = (cu->xof * cu->fsize) + cu->tb[i].x;
						vec1[1] = (cu->yof * cu->fsize) + cu->tb[i].y + cu->fsize;
						vec1[2] = 0.001;
						glBegin(GL_LINE_STRIP);
						glVertex3fv(vec1);
						vec1[0] += cu->tb[i].w;
						glVertex3fv(vec1);
						vec1[1] -= cu->tb[i].h;
						glVertex3fv(vec1);
						vec1[0] -= cu->tb[i].w;
						glVertex3fv(vec1);
						vec1[1] += cu->tb[i].h;
						glVertex3fv(vec1);
						glEnd();
					}
				}
				setlinestyle(0);


				if (BKE_font_getselection(ob, &selstart, &selend) && cu->selboxes) {
					float selboxw;

					cpack(0xffffff);
					set_inverted_drawing(1);
					for (i=0; i<(selend-selstart+1); i++) {
						SelBox *sb = &(cu->selboxes[i]);

						if (i<(selend-selstart)) {
							if (cu->selboxes[i+1].y == sb->y)
								selboxw= cu->selboxes[i+1].x - sb->x;
							else
								selboxw= sb->w;
						}
						else {
							selboxw= sb->w;
						}
						glBegin(GL_QUADS);
						glVertex3f(sb->x, sb->y, 0.001);
						glVertex3f(sb->x+selboxw, sb->y, 0.001);
						glVertex3f(sb->x+selboxw, sb->y+sb->h, 0.001);
						glVertex3f(sb->x, sb->y+sb->h, 0.001);
						glEnd();
					}
					set_inverted_drawing(0);
				}
			}
			else if(dt==OB_BOUNDBOX) {
				if((v3d->flag2 & V3D_RENDER_OVERRIDE && v3d->drawtype >= OB_WIRE)==0)
					draw_bounding_volume(scene, ob);
			}
			else if(ED_view3d_boundbox_clip(rv3d, ob->obmat, ob->bb ? ob->bb : cu->bb))
				empty_object= drawDispList(scene, v3d, rv3d, base, dt);

			break;
		case OB_CURVE:
		case OB_SURF:
			cu= ob->data;

			if(cu->editnurb) {
				ListBase *nurbs= ED_curve_editnurbs(cu);
				drawnurb(scene, v3d, rv3d, base, nurbs->first, dt);
			}
			else if(dt==OB_BOUNDBOX) {
				if((v3d->flag2 & V3D_RENDER_OVERRIDE && v3d->drawtype >= OB_WIRE)==0)
					draw_bounding_volume(scene, ob);
			}
			else if(ED_view3d_boundbox_clip(rv3d, ob->obmat, ob->bb ? ob->bb : cu->bb)) {
				empty_object= drawDispList(scene, v3d, rv3d, base, dt);

//XXX old animsys				if(cu->path)
//               					curve_draw_speed(scene, ob);
			}
			break;
		case OB_MBALL:
		{
			MetaBall *mb= ob->data;
			
			if(mb->editelems) 
				drawmball(scene, v3d, rv3d, base, dt);
			else if(dt==OB_BOUNDBOX) {
				if((v3d->flag2 & V3D_RENDER_OVERRIDE && v3d->drawtype >= OB_WIRE)==0)
					draw_bounding_volume(scene, ob);
			}
			else 
				empty_object= drawmball(scene, v3d, rv3d, base, dt);
			break;
		}
		case OB_EMPTY:
			if((v3d->flag2 & V3D_RENDER_OVERRIDE)==0) {
				if (ob->empty_drawtype == OB_EMPTY_IMAGE) {
					draw_empty_image(ob);
				}
				else {
					drawaxes(ob->empty_drawsize, ob->empty_drawtype);
				}
			}
			break;
		case OB_LAMP:
			if((v3d->flag2 & V3D_RENDER_OVERRIDE)==0) {
				drawlamp(scene, v3d, rv3d, base, dt, flag);
				if(dtx || (base->flag & SELECT)) glMultMatrixf(ob->obmat);
			}
			break;
		case OB_CAMERA:
			if((v3d->flag2 & V3D_RENDER_OVERRIDE)==0 || (rv3d->persp==RV3D_CAMOB && v3d->camera==ob)) /* special exception for active camera */
				drawcamera(scene, v3d, rv3d, base, flag);
			break;
		case OB_LATTICE:
			if((v3d->flag2 & V3D_RENDER_OVERRIDE)==0) {
				drawlattice(scene, v3d, ob);
			}
			break;
		case OB_ARMATURE:
			if((v3d->flag2 & V3D_RENDER_OVERRIDE)==0) {
				if(dt>OB_WIRE) GPU_enable_material(0, NULL); // we use default material
				empty_object= draw_armature(scene, v3d, ar, base, dt, flag, FALSE);
				if(dt>OB_WIRE) GPU_disable_material();
			}
			break;
		default:
			if((v3d->flag2 & V3D_RENDER_OVERRIDE)==0) {
				drawaxes(1.0, OB_ARROWS);
			}
	}

	if((v3d->flag2 & V3D_RENDER_OVERRIDE) == 0) {

		if(ob->soft /*&& flag & OB_SBMOTION*/){
			float mrt[3][3],msc[3][3],mtr[3][3]; 
			SoftBody *sb= NULL;
			float tipw = 0.5f, tiph = 0.5f,drawsize = 4.0f;
			if ((sb= ob->soft)){
				if(sb->solverflags & SBSO_ESTIMATEIPO){

					glLoadMatrixf(rv3d->viewmat);
					copy_m3_m3(msc,sb->lscale);
					copy_m3_m3(mrt,sb->lrot);
					mul_m3_m3m3(mtr,mrt,msc); 
					ob_draw_RE_motion(sb->lcom,mtr,tipw,tiph,drawsize);
					glMultMatrixf(ob->obmat);
				}
			}
		}

		if(ob->pd && ob->pd->forcefield) {
			draw_forcefield(scene, ob, rv3d);
		}
	}

	/* code for new particle system */
	if(		(warning_recursive==0) &&
			(ob->particlesystem.first) &&
			(flag & DRAW_PICKING)==0 &&
			(ob!=scene->obedit)	
	  ) {
		ParticleSystem *psys;

		if(col || (ob->flag & SELECT)) cpack(0xFFFFFF);	/* for visibility, also while wpaint */
		//glDepthMask(GL_FALSE);

		glLoadMatrixf(rv3d->viewmat);
		
		view3d_cached_text_draw_begin();

		for(psys=ob->particlesystem.first; psys; psys=psys->next) {
			/* run this so that possible child particles get cached */
			if(ob->mode & OB_MODE_PARTICLE_EDIT && ob==OBACT) {
				PTCacheEdit *edit = PE_create_current(scene, ob);
				if(edit && edit->psys == psys)
					draw_update_ptcache_edit(scene, ob, edit);
			}

			draw_new_particle_system(scene, v3d, rv3d, base, psys, dt);
		}
		invert_m4_m4(ob->imat, ob->obmat);
		view3d_cached_text_draw_end(v3d, ar, 0, NULL);

		glMultMatrixf(ob->obmat);
		
		//glDepthMask(GL_TRUE);
		if(col) cpack(col);
	}

	/* draw edit particles last so that they can draw over child particles */
	if(		(warning_recursive==0) &&
			(flag & DRAW_PICKING)==0 &&
			(!scene->obedit)	
	  ) {

		if(ob->mode & OB_MODE_PARTICLE_EDIT && ob==OBACT) {
			PTCacheEdit *edit = PE_create_current(scene, ob);
			if(edit) {
				glLoadMatrixf(rv3d->viewmat);
				draw_update_ptcache_edit(scene, ob, edit);
				draw_ptcache_edit(scene, v3d, edit);
				glMultMatrixf(ob->obmat);
			}
		}
	}

	/* draw code for smoke */
	if((md = modifiers_findByType(ob, eModifierType_Smoke)))
	{
		SmokeModifierData *smd = (SmokeModifierData *)md;

		// draw collision objects
		if((smd->type & MOD_SMOKE_TYPE_COLL) && smd->coll)
		{
			/*SmokeCollSettings *scs = smd->coll;
			if(scs->points)
			{
				size_t i;

				glLoadMatrixf(rv3d->viewmat);

				if(col || (ob->flag & SELECT)) cpack(0xFFFFFF);	
				glDepthMask(GL_FALSE);
				glEnable(GL_BLEND);
				

				// glPointSize(3.0);
				bglBegin(GL_POINTS);

				for(i = 0; i < scs->numpoints; i++)
				{
					bglVertex3fv(&scs->points[3*i]);
				}

				bglEnd();
				glPointSize(1.0);

				glMultMatrixf(ob->obmat);
				glDisable(GL_BLEND);
				glDepthMask(GL_TRUE);
				if(col) cpack(col);
				
			}
			*/
		}

		// only draw domains
		if(smd->domain && smd->domain->fluid)
		{
			if(CFRA < smd->domain->point_cache[0]->startframe)
				; /* don't show smoke before simulation starts, this could be made an option in the future */
			else if(!smd->domain->wt || !(smd->domain->viewsettings & MOD_SMOKE_VIEW_SHOWBIG))
			{
// #if 0
				smd->domain->tex = NULL;
				GPU_create_smoke(smd, 0);
				draw_volume(ar, smd->domain->tex, smd->domain->p0, smd->domain->p1, smd->domain->res, smd->domain->dx, smd->domain->tex_shadow);
				GPU_free_smoke(smd);
// #endif
#if 0
				int x, y, z;
				float *density = smoke_get_density(smd->domain->fluid);

				glLoadMatrixf(rv3d->viewmat);
				// glMultMatrixf(ob->obmat);	

				if(col || (ob->flag & SELECT)) cpack(0xFFFFFF);	
				glDepthMask(GL_FALSE);
				glEnable(GL_BLEND);
				

				// glPointSize(3.0);
				bglBegin(GL_POINTS);

				for(x = 0; x < smd->domain->res[0]; x++)
					for(y = 0; y < smd->domain->res[1]; y++)
						for(z = 0; z < smd->domain->res[2]; z++)
				{
					float tmp[3];
					int index = smoke_get_index(x, smd->domain->res[0], y, smd->domain->res[1], z);

					if(density[index] > FLT_EPSILON)
					{
						float color[3];
						copy_v3_v3(tmp, smd->domain->p0);
						tmp[0] += smd->domain->dx * x + smd->domain->dx * 0.5;
						tmp[1] += smd->domain->dx * y + smd->domain->dx * 0.5;
						tmp[2] += smd->domain->dx * z + smd->domain->dx * 0.5;
						color[0] = color[1] = color[2] = density[index];
						glColor3fv(color);
						bglVertex3fv(tmp);
					}
				}

				bglEnd();
				glPointSize(1.0);

				glMultMatrixf(ob->obmat);
				glDisable(GL_BLEND);
				glDepthMask(GL_TRUE);
				if(col) cpack(col);
#endif
			}
			else if(smd->domain->wt && (smd->domain->viewsettings & MOD_SMOKE_VIEW_SHOWBIG))
			{
				smd->domain->tex = NULL;
				GPU_create_smoke(smd, 1);
				draw_volume(ar, smd->domain->tex, smd->domain->p0, smd->domain->p1, smd->domain->res_wt, smd->domain->dx_wt, smd->domain->tex_shadow);
				GPU_free_smoke(smd);
			}
		}
	}

	if((v3d->flag2 & V3D_RENDER_OVERRIDE)==0) {

		bConstraint *con;
		for(con=ob->constraints.first; con; con= con->next) 
		{
			if(con->type==CONSTRAINT_TYPE_RIGIDBODYJOINT) 
			{
				bRigidBodyJointConstraint *data = (bRigidBodyJointConstraint*)con->data;
				if(data->flag&CONSTRAINT_DRAW_PIVOT)
					drawRBpivot(data);
			}
		}

		/* draw extra: after normal draw because of makeDispList */
		if(dtx && (G.f & G_RENDER_OGL)==0) {

			if(dtx & OB_AXIS) {
				drawaxes(1.0f, OB_ARROWS);
			}
			if(dtx & OB_BOUNDBOX) {
				if((v3d->flag2 & V3D_RENDER_OVERRIDE)==0)
					draw_bounding_volume(scene, ob);
			}
			if(dtx & OB_TEXSPACE) drawtexspace(ob);
			if(dtx & OB_DRAWNAME) {
				/* patch for several 3d cards (IBM mostly) that crash on glSelect with text drawing */
				/* but, we also dont draw names for sets or duplicators */
				if(flag == 0) {
					float zero[3]= {0,0,0};
					float curcol[4];
					unsigned char tcol[4];
					glGetFloatv(GL_CURRENT_COLOR, curcol);
					rgb_float_to_byte(curcol, tcol);
					tcol[3]= 255;
					view3d_cached_text_draw_add(zero, ob->id.name+2, 10, 0, tcol);
				}
			}
			/*if(dtx & OB_DRAWIMAGE) drawDispListwire(&ob->disp);*/
			if((dtx & OB_DRAWWIRE) && dt>=OB_SOLID) drawWireExtra(scene, rv3d, ob);
		}
	}

	if(dt<=OB_SOLID && (v3d->flag2 & V3D_RENDER_OVERRIDE)==0) {
		if((ob->gameflag & OB_DYNAMIC) || 
			((ob->gameflag & OB_BOUNDS) && (ob->boundtype == OB_BOUND_SPHERE))) {
			float imat[4][4], vec[3]= {0.0f, 0.0f, 0.0f};

			invert_m4_m4(imat, rv3d->viewmatob);

			setlinestyle(2);
			drawcircball(GL_LINE_LOOP, vec, ob->inertia, imat);
			setlinestyle(0);
		}
	}
	
	/* return warning, this is cached text draw */
	invert_m4_m4(ob->imat, ob->obmat);
	view3d_cached_text_draw_end(v3d, ar, 1, NULL);

	glLoadMatrixf(rv3d->viewmat);

	if(zbufoff) glDisable(GL_DEPTH_TEST);

	if(warning_recursive) return;
	if(base->flag & OB_FROMDUPLI) return;
	if(v3d->flag2 & V3D_RENDER_OVERRIDE) return;

	/* object centers, need to be drawn in viewmat space for speed, but OK for picking select */
	if(ob!=OBACT || !(ob->mode & (OB_MODE_VERTEX_PAINT|OB_MODE_WEIGHT_PAINT|OB_MODE_TEXTURE_PAINT))) {
		int do_draw_center= -1;	/* defines below are zero or positive... */

		if(v3d->flag2 & V3D_RENDER_OVERRIDE) {
			/* dont draw */
		} else if((scene->basact)==base)
			do_draw_center= ACTIVE;
		else if(base->flag & SELECT) 
			do_draw_center= SELECT;
		else if(empty_object || (v3d->flag & V3D_DRAW_CENTERS)) 
			do_draw_center= DESELECT;

		if(do_draw_center != -1) {
			if(flag & DRAW_PICKING) {
				/* draw a single point for opengl selection */
				glBegin(GL_POINTS);
				glVertex3fv(ob->obmat[3]);
				glEnd();
			} 
			else if((flag & DRAW_CONSTCOLOR)==0) {
				/* we don't draw centers for duplicators and sets */
				if(U.obcenter_dia > 0) {
					/* check > 0 otherwise grease pencil can draw into the circle select which is annoying. */
					drawcentercircle(v3d, rv3d, ob->obmat[3], do_draw_center, ob->id.lib || ob->id.us>1);
				}
			}
		}
	}

	/* not for sets, duplicators or picking */
	if(flag==0 && (v3d->flag & V3D_HIDE_HELPLINES)== 0 && (v3d->flag2 & V3D_RENDER_OVERRIDE)== 0) {
		ListBase *list;
		
		/* draw hook center and offset line */
		if(ob!=scene->obedit) draw_hooks(ob);
		
		/* help lines and so */
		if(ob!=scene->obedit && ob->parent && (ob->parent->lay & v3d->lay)) {
			setlinestyle(3);
			glBegin(GL_LINES);
			glVertex3fv(ob->obmat[3]);
			glVertex3fv(ob->orig);
			glEnd();
			setlinestyle(0);
		}

		/* Drawing the constraint lines */
		if (ob->constraints.first) {
			bConstraint *curcon;
			bConstraintOb *cob;
			unsigned char col1[4], col2[4];
			
			list = &ob->constraints;
			
			UI_GetThemeColor3ubv(TH_GRID, col1);
			UI_make_axis_color(col1, col2, 'Z');
			glColor3ubv(col2);
			
			cob= constraints_make_evalob(scene, ob, NULL, CONSTRAINT_OBTYPE_OBJECT);
			
			for (curcon = list->first; curcon; curcon=curcon->next) {
				bConstraintTypeInfo *cti= constraint_get_typeinfo(curcon);
				ListBase targets = {NULL, NULL};
				bConstraintTarget *ct;
				
				if ((curcon->flag & CONSTRAINT_EXPAND) && (cti) && (cti->get_constraint_targets)) {
					cti->get_constraint_targets(curcon, &targets);
					
					for (ct= targets.first; ct; ct= ct->next) {
						/* calculate target's matrix */
						if (cti->get_target_matrix) 
							cti->get_target_matrix(curcon, cob, ct, bsystem_time(scene, ob, (float)(scene->r.cfra), give_timeoffset(ob)));
						else
							unit_m4(ct->matrix);
						
						setlinestyle(3);
						glBegin(GL_LINES);
						glVertex3fv(ct->matrix[3]);
						glVertex3fv(ob->obmat[3]);
						glEnd();
						setlinestyle(0);
					}
					
					if (cti->flush_constraint_targets)
						cti->flush_constraint_targets(curcon, &targets, 1);
				}
			}
			
			constraints_clear_evalob(cob);
		}
	}

	free_old_images();
}

/* ***************** BACKBUF SEL (BBS) ********* */

static void bbs_mesh_verts__mapFunc(void *userData, int index, float *co, float *UNUSED(no_f), short *UNUSED(no_s))
{
	int offset = (intptr_t) userData;
	EditVert *eve = EM_get_vert_for_index(index);

	if (eve->h==0) {
		WM_set_framebuffer_index_color(offset+index);
		bglVertex3fv(co);
	}
}
static void bbs_mesh_verts(DerivedMesh *dm, int offset)
{
	glPointSize( UI_GetThemeValuef(TH_VERTEX_SIZE) );
	bglBegin(GL_POINTS);
	dm->foreachMappedVert(dm, bbs_mesh_verts__mapFunc, (void*)(intptr_t) offset);
	bglEnd();
	glPointSize(1.0);
}		

static int bbs_mesh_wire__setDrawOptions(void *userData, int index)
{
	int offset = (intptr_t) userData;
	EditEdge *eed = EM_get_edge_for_index(index);

	if (eed->h==0) {
		WM_set_framebuffer_index_color(offset+index);
		return 1;
	} else {
		return 0;
	}
}
static void bbs_mesh_wire(DerivedMesh *dm, int offset)
{
	dm->drawMappedEdges(dm, bbs_mesh_wire__setDrawOptions, (void*)(intptr_t) offset);
}		

static int bbs_mesh_solid__setSolidDrawOptions(void *userData, int index, int *UNUSED(drawSmooth_r))
{
	if (EM_get_face_for_index(index)->h==0) {
		if (userData) {
			WM_set_framebuffer_index_color(index+1);
		}
		return 1;
	} else {
		return 0;
	}
}

static void bbs_mesh_solid__drawCenter(void *UNUSED(userData), int index, float *cent, float *UNUSED(no))
{
	EditFace *efa = EM_get_face_for_index(index);

	if (efa->h==0 && efa->fgonf!=EM_FGON) {
		WM_set_framebuffer_index_color(index+1);

		bglVertex3fv(cent);
	}
}

/* two options, facecolors or black */
static void bbs_mesh_solid_EM(Scene *scene, View3D *v3d, Object *ob, DerivedMesh *dm, int facecol)
{
	cpack(0);

	if (facecol) {
		dm->drawMappedFaces(dm, bbs_mesh_solid__setSolidDrawOptions, (void*)(intptr_t) 1, 0, GPU_enable_material);

		if(check_ob_drawface_dot(scene, v3d, ob->dt)) {
			glPointSize(UI_GetThemeValuef(TH_FACEDOT_SIZE));
		
			bglBegin(GL_POINTS);
			dm->foreachMappedFaceCenter(dm, bbs_mesh_solid__drawCenter, NULL);
			bglEnd();
		}

	} else {
		dm->drawMappedFaces(dm, bbs_mesh_solid__setSolidDrawOptions, (void*) 0, 0, GPU_enable_material);
	}
}

static int bbs_mesh_solid__setDrawOpts(void *UNUSED(userData), int index, int *UNUSED(drawSmooth_r))
{
	WM_set_framebuffer_index_color(index+1);
	return 1;
}

static int bbs_mesh_solid_hide__setDrawOpts(void *userData, int index, int *UNUSED(drawSmooth_r))
{
	Mesh *me = userData;

	if (!(me->mface[index].flag&ME_HIDE)) {
		WM_set_framebuffer_index_color(index+1);
		return 1;
	} else {
		return 0;
	}
}

static void bbs_mesh_solid(Scene *scene, Object *ob)
{
	DerivedMesh *dm = mesh_get_derived_final(scene, ob, scene->customdata_mask);
	Mesh *me = (Mesh*)ob->data;
	
	glColor3ub(0, 0, 0);
		
	if((me->editflag & ME_EDIT_PAINT_MASK))	dm->drawMappedFaces(dm, bbs_mesh_solid_hide__setDrawOpts, me, 0, GPU_enable_material);
	else									dm->drawMappedFaces(dm, bbs_mesh_solid__setDrawOpts, me, 0, GPU_enable_material);

	dm->release(dm);
}

void draw_object_backbufsel(Scene *scene, View3D *v3d, RegionView3D *rv3d, Object *ob)
{
	ToolSettings *ts= scene->toolsettings;

	glMultMatrixf(ob->obmat);

	glClearDepth(1.0); glClear(GL_DEPTH_BUFFER_BIT);
	glEnable(GL_DEPTH_TEST);

	switch( ob->type) {
	case OB_MESH:
	{
		if(ob->mode & OB_MODE_EDIT) {
			Mesh *me= ob->data;
			EditMesh *em= me->edit_mesh;

			DerivedMesh *dm = editmesh_get_derived_cage(scene, ob, em, CD_MASK_BAREMESH);

			EM_init_index_arrays(em, 1, 1, 1);

			bbs_mesh_solid_EM(scene, v3d, ob, dm, ts->selectmode & SCE_SELECT_FACE);
			if(ts->selectmode & SCE_SELECT_FACE)
				em_solidoffs = 1+em->totface;
			else
				em_solidoffs= 1;
			
			bglPolygonOffset(rv3d->dist, 1.0);
			
			// we draw edges always, for loop (select) tools
			bbs_mesh_wire(dm, em_solidoffs);
			em_wireoffs= em_solidoffs + em->totedge;
			
			// we draw verts if vert select mode or if in transform (for snap).
			if(ts->selectmode & SCE_SELECT_VERTEX || G.moving & G_TRANSFORM_EDIT) {
				bbs_mesh_verts(dm, em_wireoffs);
				em_vertoffs= em_wireoffs + em->totvert;
			}
			else em_vertoffs= em_wireoffs;
			
			bglPolygonOffset(rv3d->dist, 0.0);

			dm->release(dm);

			EM_free_index_arrays();
		}
		else bbs_mesh_solid(scene, ob);
	}
		break;
	case OB_CURVE:
	case OB_SURF:
		break;
	}

	glLoadMatrixf(rv3d->viewmat);
}


/* ************* draw object instances for bones, for example ****************** */
/*               assumes all matrices/etc set OK */

/* helper function for drawing object instances - meshes */
static void draw_object_mesh_instance(Scene *scene, View3D *v3d, RegionView3D *rv3d, 
									  Object *ob, int dt, int outline)
{
	Mesh *me= ob->data;
	DerivedMesh *dm=NULL, *edm=NULL;
	int glsl;
	
	if(ob->mode & OB_MODE_EDIT)
		edm= editmesh_get_derived_base(ob, me->edit_mesh);
	else 
		dm = mesh_get_derived_final(scene, ob, CD_MASK_BAREMESH);

	if(dt<=OB_WIRE) {
		if(dm)
			dm->drawEdges(dm, 1, 0);
		else if(edm)
			edm->drawEdges(edm, 1, 0);	
	}
	else {
		if(outline)
			draw_mesh_object_outline(v3d, ob, dm?dm:edm);

		if(dm) {
			glsl = draw_glsl_material(scene, ob, v3d, dt);
			GPU_begin_object_materials(v3d, rv3d, scene, ob, glsl, NULL);
		}
		else {
			glEnable(GL_COLOR_MATERIAL);
			UI_ThemeColor(TH_BONE_SOLID);
			glDisable(GL_COLOR_MATERIAL);
		}
		
		glLightModeli(GL_LIGHT_MODEL_TWO_SIDE, 0);
		glFrontFace((ob->transflag&OB_NEG_SCALE)?GL_CW:GL_CCW);
		glEnable(GL_LIGHTING);
		
		if(dm) {
			dm->drawFacesSolid(dm, NULL, 0, GPU_enable_material);
			GPU_end_object_materials();
		}
		else if(edm)
			edm->drawMappedFaces(edm, NULL, NULL, 0, GPU_enable_material);
		
		glDisable(GL_LIGHTING);
	}

	if(edm) edm->release(edm);
	if(dm) dm->release(dm);
}

void draw_object_instance(Scene *scene, View3D *v3d, RegionView3D *rv3d, Object *ob, int dt, int outline)
{
	if (ob == NULL) 
		return;
		
	switch (ob->type) {
		case OB_MESH:
			draw_object_mesh_instance(scene, v3d, rv3d, ob, dt, outline);
			break;
		case OB_EMPTY:
			if (ob->empty_drawtype == OB_EMPTY_IMAGE) {
				draw_empty_image(ob);
			}
			else {
				drawaxes(ob->empty_drawsize, ob->empty_drawtype);
			}
			break;
	}
}<|MERGE_RESOLUTION|>--- conflicted
+++ resolved
@@ -1376,7 +1376,6 @@
 	glEnd();
 }
 
-<<<<<<< HEAD
 /* ****************** draw clip data *************** */
 
 static void draw_bundle_sphere(void)
@@ -1548,12 +1547,11 @@
 	if(flag&DRAW_PICKING)
 		glLoadName(base->selcol);
 }
-=======
+
 #ifdef VIEW3D_CAMERA_BORDER_HACK
 float view3d_camera_border_hack_col[4];
 short view3d_camera_border_hack_test= FALSE;
 #endif
->>>>>>> 3e9d1d76
 
 /* flag similar to draw_object() */
 static void drawcamera(Scene *scene, View3D *v3d, RegionView3D *rv3d, Base *base, int flag)
