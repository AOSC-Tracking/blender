--- conflicted
+++ resolved
@@ -1286,14 +1286,9 @@
  * norm and d are the plane's properties for the equation: ax + by + cz + d = 0
  * coord is a point on the plane
  */
-<<<<<<< HEAD
-static void moveCloserToDistanceFromPlane(EvaluationContext *eval_ctx, Scene *scene, Object *ob, Mesh *me, int index, float norm[3],
-                                          float coord[3], float d, float distToBe, float strength, float cp)
-=======
 static void moveCloserToDistanceFromPlane(
-        Scene *scene, Object *ob, Mesh *me, int index, float norm[3],
+        EvaluationContext *eval_ctx, Scene *scene, Object *ob, Mesh *me, int index, float norm[3],
         float coord[3], float d, float distToBe, float strength, float cp)
->>>>>>> 88e69806
 {
 	DerivedMesh *dm;
 	MDeformWeight *dw;
