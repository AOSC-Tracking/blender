--- conflicted
+++ resolved
@@ -102,7 +102,7 @@
 	if(me==NULL || dm==NULL)
 		return;
 
-	index_array = dm->getFaceDataArray(dm, CD_ORIGINDEX);
+	index_array = dm->getTessFaceDataArray(dm, CD_ORIGINDEX);
 
 	if(!index_array)
 		return;
@@ -110,11 +110,6 @@
 	faces = dm->getTessFaceArray(dm);
 	totface = dm->getNumTessFaces(dm);
 	
-<<<<<<< HEAD
-	index_array = dm->getTessFaceDataArray(dm, CD_ORIGINDEX);
-	
-=======
->>>>>>> ffe13aeb
 	mf= faces;
 	
 	for (i= 0; i<totface; i++, mf++) { /* loop over derived mesh faces */
