# SPDX-License-Identifier: GPL-2.0-or-later

set(INC
  ../include
  ../uvedit
  ../../blenfont
  ../../blenkernel
  ../../blenlib
  ../../blentranslation
  ../../bmesh
  ../../depsgraph
  ../../draw
  ../../gpu
  ../../imbuf
  ../../makesdna
  ../../makesrna
  ../../render
  ../../windowmanager
  ../../../../intern/clog
  ../../../../intern/glew-mx
  ../../../../intern/guardedalloc
<<<<<<< HEAD
  ../../../../intern/atomic
=======
  # RNA_prototypes.h
  ${CMAKE_BINARY_DIR}/source/blender/makesrna
>>>>>>> 42853bac
)

set(SRC
  editface.c
  editmesh_add.c
  editmesh_add_gizmo.c
  editmesh_automerge.c
  editmesh_bevel.c
  editmesh_bisect.c
  editmesh_extrude.c
  editmesh_extrude_screw.c
  editmesh_extrude_spin.c
  editmesh_extrude_spin_gizmo.c
  editmesh_fair.c
  editmesh_inset.c
  editmesh_intersect.c
  editmesh_knife.c
  editmesh_knife_project.c
  editmesh_loopcut.c
  editmesh_mask_extract.c
  editmesh_path.c
  editmesh_polybuild.c
  editmesh_preselect_edgering.c
  editmesh_preselect_elem.c
  editmesh_rip.c
  editmesh_rip_edge.c
  editmesh_select.c
  editmesh_select_similar.c
  editmesh_tools.c
  editmesh_undo.c
  editmesh_utils.c
  mesh_data.c
  mesh_mirror.c
  mesh_ops.c
  meshtools.c

  mesh_intern.h
)

set(LIB
  bf_blenkernel
  bf_blenlib
  bf_windowmanager
)

if(WITH_FREESTYLE)
  add_definitions(-DWITH_FREESTYLE)
endif()

if(WITH_BULLET)
  add_definitions(-DWITH_BULLET)
endif()

if(WITH_GMP)
  add_definitions(-DWITH_GMP)
endif()


blender_add_lib(bf_editor_mesh "${SRC}" "${INC}" "${INC_SYS}" "${LIB}")

# RNA_prototypes.h
add_dependencies(bf_editor_mesh bf_rna)<|MERGE_RESOLUTION|>--- conflicted
+++ resolved
@@ -19,12 +19,8 @@
   ../../../../intern/clog
   ../../../../intern/glew-mx
   ../../../../intern/guardedalloc
-<<<<<<< HEAD
-  ../../../../intern/atomic
-=======
   # RNA_prototypes.h
   ${CMAKE_BINARY_DIR}/source/blender/makesrna
->>>>>>> 42853bac
 )
 
 set(SRC
