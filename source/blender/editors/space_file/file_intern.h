/* SPDX-License-Identifier: GPL-2.0-or-later
 * Copyright 2008 Blender Foundation. All rights reserved. */

/** \file
 * \ingroup spfile
 */

#pragma once

#include "DNA_space_types.h"

#ifdef __cplusplus
extern "C" {
#endif

/* internal exports only */

struct ARegion;
struct ARegionType;
struct AssetLibrary;
struct FileAssetSelectParams;
struct FileSelectParams;
struct SpaceFile;
struct View2D;
struct uiLayout;

/* file_draw.c */

#define ATTRIBUTE_COLUMN_PADDING (0.5f * UI_UNIT_X)

/** Related to #FileSelectParams.thumbnail_size. */
#define SMALL_SIZE_CHECK(_size) ((_size) < 64)

void file_calc_previews(const bContext *C, ARegion *region);
void file_draw_list(const bContext *C, ARegion *region);
/**
 * Draw a string hint if the file list is invalid.
 * \return true if the list is invalid and a hint was drawn.
 */
bool file_draw_hint_if_invalid(const bContext *C, const SpaceFile *sfile, ARegion *region);

void file_draw_check_ex(bContext *C, struct ScrArea *area);
void file_draw_check(bContext *C);
/**
 * For use with; #UI_block_func_set.
 */
void file_draw_check_cb(bContext *C, void *arg1, void *arg2);
bool file_draw_check_exists(SpaceFile *sfile);

/* file_ops.h */

struct wmOperator;
struct wmOperatorType;

void FILE_OT_highlight(struct wmOperatorType *ot);
void FILE_OT_sort_column_ui_context(struct wmOperatorType *ot);
void FILE_OT_select(struct wmOperatorType *ot);
void FILE_OT_select_walk(struct wmOperatorType *ot);
void FILE_OT_select_all(struct wmOperatorType *ot);
void FILE_OT_select_box(struct wmOperatorType *ot);
void FILE_OT_select_bookmark(struct wmOperatorType *ot);
void FILE_OT_bookmark_add(struct wmOperatorType *ot);
void FILE_OT_bookmark_delete(struct wmOperatorType *ot);
void FILE_OT_bookmark_cleanup(struct wmOperatorType *ot);
void FILE_OT_bookmark_move(struct wmOperatorType *ot);
void FILE_OT_reset_recent(wmOperatorType *ot);
void FILE_OT_hidedot(struct wmOperatorType *ot);
void FILE_OT_execute(struct wmOperatorType *ot);
/**
 * Variation of #FILE_OT_execute that accounts for some mouse specific handling.
 * Otherwise calls the same logic.
 */
void FILE_OT_mouse_execute(struct wmOperatorType *ot);
void FILE_OT_cancel(struct wmOperatorType *ot);
void FILE_OT_parent(struct wmOperatorType *ot);
void FILE_OT_directory_new(struct wmOperatorType *ot);
void FILE_OT_previous(struct wmOperatorType *ot);
void FILE_OT_next(struct wmOperatorType *ot);
void FILE_OT_refresh(struct wmOperatorType *ot);
void FILE_OT_filenum(struct wmOperatorType *ot);
void FILE_OT_delete(struct wmOperatorType *ot);
void FILE_OT_rename(struct wmOperatorType *ot);
void FILE_OT_smoothscroll(struct wmOperatorType *ot);
void FILE_OT_filepath_drop(struct wmOperatorType *ot);
void FILE_OT_start_filter(struct wmOperatorType *ot);
void FILE_OT_edit_directory_path(struct wmOperatorType *ot);
void FILE_OT_view_selected(struct wmOperatorType *ot);

void file_directory_enter_handle(bContext *C, void *arg_unused, void *arg_but);
void file_filename_enter_handle(bContext *C, void *arg_unused, void *arg_but);

int file_highlight_set(struct SpaceFile *sfile, struct ARegion *region, int mx, int my);

/**
 * Use to set the file selector path from some arbitrary source.
 */
void file_sfile_filepath_set(struct SpaceFile *sfile, const char *filepath);
void file_sfile_to_operator_ex(struct bContext *C,
                               struct Main *bmain,
                               struct wmOperator *op,
                               struct SpaceFile *sfile,
                               char *filepath);
void file_sfile_to_operator(struct bContext *C,
                            struct Main *bmain,
                            struct wmOperator *op,
                            struct SpaceFile *sfile);

void file_operator_to_sfile(struct Main *bmain, struct SpaceFile *sfile, struct wmOperator *op);

/* space_file.c */

extern const char *file_context_dir[]; /* doc access */

/* filesel.c */

void fileselect_refresh_params(struct SpaceFile *sfile);
/**
 * Sets #FileSelectParams.file (name of selected file)
 */
void fileselect_file_set(struct bContext *C, SpaceFile *sfile, int index);
bool file_attribute_column_type_enabled(const FileSelectParams *params,
                                        FileAttributeColumnType column);
/**
 * Check if the region coordinate defined by \a x and \a y are inside the column header.
 */
bool file_attribute_column_header_is_inside(const struct View2D *v2d,
                                            const FileLayout *layout,
                                            int x,
                                            int y);
/**
 * Find the column type at region coordinate given by \a x (y doesn't matter for this).
 */
FileAttributeColumnType file_attribute_column_type_find_isect(const View2D *v2d,
                                                              const FileSelectParams *params,
                                                              FileLayout *layout,
                                                              int x);
float file_string_width(const char *str);

float file_font_pointsize(void);
void file_select_deselect_all(SpaceFile *sfile, uint flag);
int file_select_match(struct SpaceFile *sfile, const char *pattern, char *matched_file);
int autocomplete_directory(struct bContext *C, char *str, void *arg_v);
int autocomplete_file(struct bContext *C, char *str, void *arg_v);

void file_params_smoothscroll_timer_clear(struct wmWindowManager *wm,
                                          struct wmWindow *win,
                                          SpaceFile *sfile);
void file_params_renamefile_clear(struct FileSelectParams *params);
/**
 * Set the renaming-state to #FILE_PARAMS_RENAME_POSTSCROLL_PENDING and trigger the smooth-scroll
 * timer. To be used right after a file was renamed.
 * Note that the caller is responsible for setting the correct rename-file info
 * (#FileSelectParams.renamefile or #FileSelectParams.rename_id).
 */
void file_params_invoke_rename_postscroll(struct wmWindowManager *wm,
                                          struct wmWindow *win,
                                          SpaceFile *sfile);
/**
 * To be executed whenever renaming ends (successfully or not).
 */
void file_params_rename_end(struct wmWindowManager *wm,
                            struct wmWindow *win,
                            SpaceFile *sfile,
                            struct FileDirEntry *rename_file);
/**
 * Helper used by both main update code, and smooth-scroll timer,
 * to try to enable rename editing from #FileSelectParams.renamefile name.
 */
void file_params_renamefile_activate(struct SpaceFile *sfile, struct FileSelectParams *params);

typedef void *onReloadFnData;
typedef void (*onReloadFn)(struct SpaceFile *space_data, onReloadFnData custom_data);
typedef struct SpaceFile_Runtime {
  /* Called once after the file browser has reloaded. Reset to NULL after calling.
   * Use file_on_reload_callback_register() to register a callback. */
  onReloadFn on_reload;
  onReloadFnData on_reload_custom_data;
} SpaceFile_Runtime;

/**
 * Register an on-reload callback function. Note that there can only be one such function at a
 * time; registering a new one will overwrite the previous one.
 */
void file_on_reload_callback_register(struct SpaceFile *sfile,
                                      onReloadFn callback,
                                      onReloadFnData custom_data);

/* folder_history.cc */

/* not listbase itself */
void folderlist_free(struct ListBase *folderlist);
void folderlist_popdir(struct ListBase *folderlist, char *dir);
void folderlist_pushdir(struct ListBase *folderlist, const char *dir);
const char *folderlist_peeklastdir(struct ListBase *folderlist);
bool folderlist_clear_next(struct SpaceFile *sfile);

void folder_history_list_ensure_for_active_browse_mode(struct SpaceFile *sfile);
void folder_history_list_free(struct SpaceFile *sfile);
struct ListBase folder_history_list_duplicate(struct ListBase *listbase);

/* file_panels.c */

void file_tool_props_region_panels_register(struct ARegionType *art);
void file_execute_region_panels_register(struct ARegionType *art);
void file_tools_region_panels_register(struct ARegionType *art);

/* file_utils.c */

void file_tile_boundbox(const ARegion *region, FileLayout *layout, int file, rcti *r_bounds);

/**
 * If \a path leads to a .blend, remove the trailing slash (if needed).
 */
void file_path_to_ui_path(const char *path, char *r_pathi, int max_size);

/* asset_catalog_tree_view.cc */

<<<<<<< HEAD
void file_create_asset_catalog_tree_view_in_layout(struct AssetLibrary *asset_library,
                                                   struct uiLayout *layout,
                                                   struct SpaceFile *space_file,
                                                   struct FileAssetSelectParams *params);
=======
/* C-handle for #ed::asset_browser::AssetCatalogFilterSettings. */
typedef struct FileAssetCatalogFilterSettingsHandle FileAssetCatalogFilterSettingsHandle;

void file_create_asset_catalog_tree_view_in_layout(struct AssetLibrary *asset_library,
                                                   struct uiLayout *layout,
                                                   SpaceFile *space_file,
                                                   FileAssetSelectParams *params);

#ifdef __cplusplus

namespace blender::bke {
struct AssetLibrary;
}

FileAssetCatalogFilterSettingsHandle *file_create_asset_catalog_filter_settings(void);
void file_delete_asset_catalog_filter_settings(
    FileAssetCatalogFilterSettingsHandle **filter_settings_handle);
/**
 * \return True if the file list should update its filtered results
 * (e.g. because filtering parameters changed).
 */
bool file_set_asset_catalog_filter_settings(
    FileAssetCatalogFilterSettingsHandle *filter_settings_handle,
    eFileSel_Params_AssetCatalogVisibility catalog_visibility,
    bUUID catalog_id);
void file_ensure_updated_catalog_filter_data(
    FileAssetCatalogFilterSettingsHandle *filter_settings_handle,
    const blender::bke::AssetLibrary *asset_library);
bool file_is_asset_visible_in_catalog_filter_settings(
    const FileAssetCatalogFilterSettingsHandle *filter_settings_handle,
    const AssetMetaData *asset_data);

#endif
>>>>>>> 0b4bd3dd

#ifdef __cplusplus
}
#endif<|MERGE_RESOLUTION|>--- conflicted
+++ resolved
@@ -215,46 +215,10 @@
 
 /* asset_catalog_tree_view.cc */
 
-<<<<<<< HEAD
 void file_create_asset_catalog_tree_view_in_layout(struct AssetLibrary *asset_library,
                                                    struct uiLayout *layout,
                                                    struct SpaceFile *space_file,
                                                    struct FileAssetSelectParams *params);
-=======
-/* C-handle for #ed::asset_browser::AssetCatalogFilterSettings. */
-typedef struct FileAssetCatalogFilterSettingsHandle FileAssetCatalogFilterSettingsHandle;
-
-void file_create_asset_catalog_tree_view_in_layout(struct AssetLibrary *asset_library,
-                                                   struct uiLayout *layout,
-                                                   SpaceFile *space_file,
-                                                   FileAssetSelectParams *params);
-
-#ifdef __cplusplus
-
-namespace blender::bke {
-struct AssetLibrary;
-}
-
-FileAssetCatalogFilterSettingsHandle *file_create_asset_catalog_filter_settings(void);
-void file_delete_asset_catalog_filter_settings(
-    FileAssetCatalogFilterSettingsHandle **filter_settings_handle);
-/**
- * \return True if the file list should update its filtered results
- * (e.g. because filtering parameters changed).
- */
-bool file_set_asset_catalog_filter_settings(
-    FileAssetCatalogFilterSettingsHandle *filter_settings_handle,
-    eFileSel_Params_AssetCatalogVisibility catalog_visibility,
-    bUUID catalog_id);
-void file_ensure_updated_catalog_filter_data(
-    FileAssetCatalogFilterSettingsHandle *filter_settings_handle,
-    const blender::bke::AssetLibrary *asset_library);
-bool file_is_asset_visible_in_catalog_filter_settings(
-    const FileAssetCatalogFilterSettingsHandle *filter_settings_handle,
-    const AssetMetaData *asset_data);
-
-#endif
->>>>>>> 0b4bd3dd
 
 #ifdef __cplusplus
 }
