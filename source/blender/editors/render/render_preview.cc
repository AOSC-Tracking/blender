/* SPDX-License-Identifier: GPL-2.0-or-later
 * Copyright Blender Foundation. All rights reserved. */

/** \file
 * \ingroup edrend
 */

/* global includes */

#include <cmath>
#include <cstdlib>
#include <cstring>
#include <list>

#ifndef WIN32
#  include <unistd.h>
#else
#  include <io.h>
#endif
#include "MEM_guardedalloc.h"

#include "BLI_blenlib.h"
#include "BLI_math.h"
#include "BLI_utildefines.h"

#include "PIL_time.h"

#include "BLO_readfile.h"

#include "DNA_brush_types.h"
#include "DNA_camera_types.h"
#include "DNA_collection_types.h"
#include "DNA_light_types.h"
#include "DNA_material_types.h"
#include "DNA_mesh_types.h"
#include "DNA_node_types.h"
#include "DNA_object_types.h"
#include "DNA_scene_types.h"
#include "DNA_screen_types.h"
#include "DNA_space_types.h"
#include "DNA_world_types.h"

#include "BKE_animsys.h"
#include "BKE_appdir.h"
#include "BKE_armature.h"
#include "BKE_brush.h"
#include "BKE_colortools.h"
#include "BKE_context.h"
#include "BKE_global.h"
#include "BKE_icons.h"
#include "BKE_idprop.h"
#include "BKE_image.h"
#include "BKE_layer.h"
#include "BKE_lib_id.h"
#include "BKE_light.h"
#include "BKE_main.h"
#include "BKE_material.h"
#include "BKE_node.h"
#include "BKE_object.h"
#include "BKE_scene.h"
#include "BKE_screen.h"
#include "BKE_texture.h"
#include "BKE_world.h"

#include "DEG_depsgraph.h"
#include "DEG_depsgraph_build.h"
#include "DEG_depsgraph_query.h"

#include "IMB_imbuf.h"
#include "IMB_imbuf_types.h"
#include "IMB_thumbs.h"

#include "BIF_glutil.h"

#include "GPU_shader.h"

#include "RE_engine.h"
#include "RE_pipeline.h"
#include "RE_texture.h"

#include "WM_api.h"
#include "WM_types.h"

#include "ED_armature.h"
#include "ED_datafiles.h"
#include "ED_render.h"
#include "ED_screen.h"
#include "ED_view3d.h"
#include "ED_view3d_offscreen.h"

#include "UI_interface_icons.h"

#ifndef NDEBUG
/* Used for database init assert(). */
#  include "BLI_threads.h"
#endif

static void icon_copy_rect(ImBuf *ibuf, uint w, uint h, uint *rect);

/* -------------------------------------------------------------------- */
/** \name Local Structs
 * \{ */

struct ShaderPreview {
  /* from wmJob */
  void *owner;
  short *stop, *do_update;

  Scene *scene;
  ID *id, *id_copy;
  ID *parent;
  MTex *slot;

  /* datablocks with nodes need full copy during preview render, glsl uses it too */
  Material *matcopy;
  Tex *texcopy;
  Light *lampcopy;
  World *worldcopy;

  /** Copy of the active objects #Object.color */
  float color[4];

  int sizex, sizey;
  uint *pr_rect;
  ePreviewRenderMethod pr_method;
  bool own_id_copy;

  Main *bmain;
  Main *pr_main;
};

struct IconPreviewSize {
  struct IconPreviewSize *next, *prev;
  int sizex, sizey;
  uint *rect;
};

struct IconPreview {
  Main *bmain;
  Depsgraph *depsgraph; /* May be nullptr (see #WM_OT_previews_ensure). */
  Scene *scene;
  void *owner;
  ID *id,
      *id_copy; /* May be nullptr! (see ICON_TYPE_PREVIEW case in #ui_icon_ensure_deferred()) */
  ListBase sizes;

  /* May be nullptr, is used for rendering IDs that require some other object for it to be applied
   * on before the ID can be represented as an image, for example when rendering an Action. */
  struct Object *active_object;
};

/** \} */

/* -------------------------------------------------------------------- */
/** \name Preview for Buttons
 * \{ */

static Main *G_pr_main = nullptr;
static Main *G_pr_main_grease_pencil = nullptr;

#ifndef WITH_HEADLESS
static Main *load_main_from_memory(const void *blend, int blend_size)
{
  const int fileflags = G.fileflags;
  Main *bmain = nullptr;
  BlendFileData *bfd;

  G.fileflags |= G_FILE_NO_UI;
  bfd = BLO_read_from_memory(blend, blend_size, BLO_READ_SKIP_NONE, nullptr);
  if (bfd) {
    bmain = bfd->main;

    MEM_freeN(bfd);
  }
  G.fileflags = fileflags;

  return bmain;
}
#endif

void ED_preview_ensure_dbase()
{
#ifndef WITH_HEADLESS
  static bool base_initialized = false;
  BLI_assert(BLI_thread_is_main());
  if (!base_initialized) {
    G_pr_main = load_main_from_memory(datatoc_preview_blend, datatoc_preview_blend_size);
    G_pr_main_grease_pencil = load_main_from_memory(datatoc_preview_grease_pencil_blend,
                                                    datatoc_preview_grease_pencil_blend_size);
    base_initialized = true;
  }
#endif
}

static bool check_engine_supports_preview(Scene *scene)
{
  RenderEngineType *type = RE_engines_find(scene->r.engine);
  return (type->flag & RE_USE_PREVIEW) != 0;
}

static bool preview_method_is_render(const ePreviewRenderMethod pr_method)
{
  return ELEM(pr_method, PR_ICON_RENDER, PR_BUTS_RENDER);
}

void ED_preview_free_dbase()
{
  if (G_pr_main) {
    BKE_main_free(G_pr_main);
  }

  if (G_pr_main_grease_pencil) {
    BKE_main_free(G_pr_main_grease_pencil);
  }
}

static Scene *preview_get_scene(Main *pr_main)
{
  if (pr_main == nullptr) {
    return nullptr;
  }

  return static_cast<Scene *>(pr_main->scenes.first);
}

static const char *preview_collection_name(const ePreviewType pr_type)
{
  switch (pr_type) {
    case MA_FLAT:
      return "Flat";
    case MA_SPHERE:
      return "Sphere";
    case MA_CUBE:
      return "Cube";
    case MA_SHADERBALL:
      return "Shader Ball";
    case MA_CLOTH:
      return "Cloth";
    case MA_FLUID:
      return "Fluid";
    case MA_SPHERE_A:
      return "World Sphere";
    case MA_LAMP:
      return "Lamp";
    case MA_SKY:
      return "Sky";
    case MA_HAIR:
      return "Hair";
    case MA_ATMOS:
      return "Atmosphere";
    default:
      BLI_assert_msg(0, "Unknown preview type");
      return "";
  }
}

static bool render_engine_supports_ray_visibility(const Scene *sce)
{
  return !STREQ(sce->r.engine, RE_engine_id_BLENDER_EEVEE);
}

static void switch_preview_collection_visibilty(ViewLayer *view_layer, const ePreviewType pr_type)
{
  /* Set appropriate layer as visible. */
  LayerCollection *lc = static_cast<LayerCollection *>(view_layer->layer_collections.first);
  const char *collection_name = preview_collection_name(pr_type);

  for (lc = static_cast<LayerCollection *>(lc->layer_collections.first); lc; lc = lc->next) {
    if (STREQ(lc->collection->id.name + 2, collection_name)) {
      lc->collection->flag &= ~COLLECTION_HIDE_RENDER;
    }
    else {
      lc->collection->flag |= COLLECTION_HIDE_RENDER;
    }
  }
}

static const char *preview_floor_material_name(const Scene *scene,
                                               const ePreviewRenderMethod pr_method)
{
  if (pr_method == PR_ICON_RENDER && render_engine_supports_ray_visibility(scene)) {
    return "FloorHidden";
  }
  return "Floor";
}

static void switch_preview_floor_material(Main *pr_main,
                                          Mesh *me,
                                          const Scene *scene,
                                          const ePreviewRenderMethod pr_method)
{
  if (me->totcol == 0) {
    return;
  }

  const char *material_name = preview_floor_material_name(scene, pr_method);
  Material *mat = static_cast<Material *>(
      BLI_findstring(&pr_main->materials, material_name, offsetof(ID, name) + 2));
  if (mat) {
    me->mat[0] = mat;
  }
}

static void switch_preview_floor_visibility(Main *pr_main,
                                            const Scene *scene,
                                            ViewLayer *view_layer,
                                            const ePreviewRenderMethod pr_method)
{
  /* Hide floor for icon renders. */
  LISTBASE_FOREACH (Base *, base, &view_layer->object_bases) {
    if (STREQ(base->object->id.name + 2, "Floor")) {
      base->object->visibility_flag &= ~OB_HIDE_RENDER;
      if (pr_method == PR_ICON_RENDER) {
        if (!render_engine_supports_ray_visibility(scene)) {
          base->object->visibility_flag |= OB_HIDE_RENDER;
        }
      }
      if (base->object->type == OB_MESH) {
        switch_preview_floor_material(
            pr_main, static_cast<Mesh *>(base->object->data), scene, pr_method);
      }
    }
  }
}

static void set_preview_visibility(Main *pr_main,
                                   Scene *scene,
                                   ViewLayer *view_layer,
                                   const ePreviewType pr_type,
                                   const ePreviewRenderMethod pr_method)
{
  switch_preview_collection_visibilty(view_layer, pr_type);
  switch_preview_floor_visibility(pr_main, scene, view_layer, pr_method);
  BKE_layer_collection_sync(scene, view_layer);
}

static World *preview_get_localized_world(ShaderPreview *sp, World *world)
{
  if (world == nullptr) {
    return nullptr;
  }
  if (sp->worldcopy != nullptr) {
    return sp->worldcopy;
  }

  ID *id_copy = BKE_id_copy_ex(nullptr,
                               &world->id,
                               nullptr,
                               LIB_ID_CREATE_LOCAL | LIB_ID_COPY_LOCALIZE |
                                   LIB_ID_COPY_NO_ANIMDATA);
  sp->worldcopy = (World *)id_copy;
  BLI_addtail(&sp->pr_main->worlds, sp->worldcopy);
  return sp->worldcopy;
}

static ID *duplicate_ids(ID *id, const bool allow_failure)
{
  if (id == nullptr) {
    /* Non-ID preview render. */
    return nullptr;
  }

  switch (GS(id->name)) {
    case ID_OB:
    case ID_MA:
    case ID_TE:
    case ID_LA:
    case ID_WO: {
      BLI_assert(BKE_previewimg_id_supports_jobs(id));
      ID *id_copy = BKE_id_copy_ex(nullptr,
                                   id,
                                   nullptr,
                                   LIB_ID_CREATE_LOCAL | LIB_ID_COPY_LOCALIZE |
                                       LIB_ID_COPY_NO_ANIMDATA);
      return id_copy;
    }
    /* These support threading, but don't need duplicating. */
    case ID_IM:
    case ID_BR:
      BLI_assert(BKE_previewimg_id_supports_jobs(id));
      return nullptr;
    default:
      if (!allow_failure) {
        BLI_assert_msg(0, "ID type preview not supported.");
      }
      return nullptr;
  }
}

static const char *preview_world_name(const Scene *sce,
                                      const ID_Type id_type,
                                      const ePreviewRenderMethod pr_method)
{
  /* When rendering material icons the floor will not be shown in the output. Cycles will use a
   * material trick to show the floor in the reflections, but hide the floor for camera rays. For
   * Eevee we use a transparent world that has a projected grid.
   *
   * In the future when Eevee supports VULKAN ray-tracing we can re-evaluate and perhaps remove
   * this approximation.
   */
  if (id_type == ID_MA && pr_method == PR_ICON_RENDER &&
      !render_engine_supports_ray_visibility(sce)) {
    return "WorldFloor";
  }
  return "World";
}

static World *preview_get_world(Main *pr_main,
                                const Scene *sce,
                                const ID_Type id_type,
                                const ePreviewRenderMethod pr_method)
{
  World *result = nullptr;
  const char *world_name = preview_world_name(sce, id_type, pr_method);
  result = static_cast<World *>(
      BLI_findstring(&pr_main->worlds, world_name, offsetof(ID, name) + 2));

  /* No world found return first world. */
  if (result == nullptr) {
    result = static_cast<World *>(pr_main->worlds.first);
  }

  BLI_assert_msg(result, "Preview file has no world.");
  return result;
}

static void preview_sync_exposure(World *dst, const World *src)
{
  BLI_assert(dst);
  BLI_assert(src);
  dst->exp = src->exp;
  dst->range = src->range;
}

static World *preview_prepare_world(Main *pr_main,
                                    const Scene *sce,
                                    const World *world,
                                    const ID_Type id_type,
                                    const ePreviewRenderMethod pr_method)
{
  World *result = preview_get_world(pr_main, sce, id_type, pr_method);
  if (world) {
    preview_sync_exposure(result, world);
  }
  return result;
}

/* call this with a pointer to initialize preview scene */
/* call this with nullptr to restore assigned ID pointers in preview scene */
static Scene *preview_prepare_scene(
    Main *bmain, Scene *scene, ID *id, int id_type, ShaderPreview *sp)
{
  Scene *sce;
  Main *pr_main = sp->pr_main;

  memcpy(pr_main->filepath, BKE_main_blendfile_path(bmain), sizeof(pr_main->filepath));

  sce = preview_get_scene(pr_main);
  if (sce) {
    ViewLayer *view_layer = static_cast<ViewLayer *>(sce->view_layers.first);

    /* Only enable the combined renderpass */
    view_layer->passflag = SCE_PASS_COMBINED;
    view_layer->eevee.render_passes = 0;

    /* this flag tells render to not execute depsgraph or ipos etc */
    sce->r.scemode |= R_BUTS_PREVIEW;
    BLI_strncpy(sce->r.engine, scene->r.engine, sizeof(sce->r.engine));

    sce->r.color_mgt_flag = scene->r.color_mgt_flag;
    BKE_color_managed_display_settings_copy(&sce->display_settings, &scene->display_settings);

    BKE_color_managed_view_settings_free(&sce->view_settings);
    BKE_color_managed_view_settings_copy(&sce->view_settings, &scene->view_settings);

    if ((id && sp->pr_method == PR_ICON_RENDER) && id_type != ID_WO) {
      sce->r.alphamode = R_ALPHAPREMUL;
    }
    else {
      sce->r.alphamode = R_ADDSKY;
    }

    sce->r.cfra = scene->r.cfra;

    /* Setup the world. */
    sce->world = preview_prepare_world(
        pr_main, sce, scene->world, static_cast<ID_Type>(id_type), sp->pr_method);

    if (id_type == ID_TE) {
      /* Texture is not actually rendered with engine, just set dummy value. */
      BLI_strncpy(sce->r.engine, RE_engine_id_BLENDER_EEVEE, sizeof(sce->r.engine));
    }

    if (id_type == ID_MA) {
      Material *mat = nullptr, *origmat = (Material *)id;

      if (origmat) {
        /* work on a copy */
        BLI_assert(sp->id_copy != nullptr);
        mat = sp->matcopy = (Material *)sp->id_copy;
        sp->id_copy = nullptr;
        BLI_addtail(&pr_main->materials, mat);

        /* Use current scene world for lighting. */
        if (mat->pr_flag == MA_PREVIEW_WORLD && sp->pr_method == PR_BUTS_RENDER) {
          /* Use current scene world to light sphere. */
          sce->world = preview_get_localized_world(sp, scene->world);
        }
        else if (sce->world && sp->pr_method != PR_ICON_RENDER) {
          /* Use a default world color. Using the current
           * scene world can be slow if it has big textures. */
          sce->world->use_nodes = false;
          sce->world->horr = 0.05f;
          sce->world->horg = 0.05f;
          sce->world->horb = 0.05f;
        }

        /* For grease pencil, always use sphere for icon renders. */
        const ePreviewType preview_type = static_cast<ePreviewType>(
            (sp->pr_method == PR_ICON_RENDER && sp->pr_main == G_pr_main_grease_pencil) ?
                MA_SPHERE_A :
                (ePreviewType)mat->pr_type);
        set_preview_visibility(pr_main, sce, view_layer, preview_type, sp->pr_method);
      }
      else {
        sce->display.render_aa = SCE_DISPLAY_AA_OFF;
      }

      LISTBASE_FOREACH (Base *, base, &view_layer->object_bases) {
        if (base->object->id.name[2] == 'p') {
          /* copy over object color, in case material uses it */
          copy_v4_v4(base->object->color, sp->color);

          if (OB_TYPE_SUPPORT_MATERIAL(base->object->type)) {
            /* don't use BKE_object_material_assign, it changed mat->id.us, which shows in the UI
             */
            Material ***matar = BKE_object_material_array_p(base->object);
            int actcol = max_ii(base->object->actcol - 1, 0);

            if (matar && actcol < base->object->totcol) {
              (*matar)[actcol] = mat;
            }
          }
          else if (base->object->type == OB_LAMP) {
            base->flag |= BASE_VISIBLE_DEPSGRAPH;
          }
        }
      }
    }
    else if (id_type == ID_TE) {
      Tex *tex = nullptr, *origtex = (Tex *)id;

      if (origtex) {
        BLI_assert(sp->id_copy != nullptr);
        tex = sp->texcopy = (Tex *)sp->id_copy;
        sp->id_copy = nullptr;
        BLI_addtail(&pr_main->textures, tex);
      }
    }
    else if (id_type == ID_LA) {
      Light *la = nullptr, *origla = (Light *)id;

      /* work on a copy */
      if (origla) {
        BLI_assert(sp->id_copy != nullptr);
        la = sp->lampcopy = (Light *)sp->id_copy;
        sp->id_copy = nullptr;
        BLI_addtail(&pr_main->lights, la);
      }

      set_preview_visibility(pr_main, sce, view_layer, MA_LAMP, sp->pr_method);

      if (sce->world) {
        /* Only use lighting from the light. */
        sce->world->use_nodes = false;
        sce->world->horr = 0.0f;
        sce->world->horg = 0.0f;
        sce->world->horb = 0.0f;
      }

      LISTBASE_FOREACH (Base *, base, &view_layer->object_bases) {
        if (base->object->id.name[2] == 'p') {
          if (base->object->type == OB_LAMP) {
            base->object->data = la;
          }
        }
      }
    }
    else if (id_type == ID_WO) {
      World *wrld = nullptr, *origwrld = (World *)id;

      if (origwrld) {
        BLI_assert(sp->id_copy != nullptr);
        wrld = sp->worldcopy = (World *)sp->id_copy;
        sp->id_copy = nullptr;
        BLI_addtail(&pr_main->worlds, wrld);
      }

      set_preview_visibility(pr_main, sce, view_layer, MA_SKY, sp->pr_method);
      sce->world = wrld;
    }

    return sce;
  }

  return nullptr;
}

/* new UI convention: draw is in pixel space already. */
/* uses UI_BTYPE_ROUNDBOX button in block to get the rect */
static bool ed_preview_draw_rect(ScrArea *area, int split, int first, rcti *rect, rcti *newrect)
{
  Render *re;
  RenderView *rv;
  RenderResult rres;
  char name[32];
  int offx = 0;
  int newx = BLI_rcti_size_x(rect);
  int newy = BLI_rcti_size_y(rect);
  bool ok = false;

  if (!split || first) {
    sprintf(name, "Preview %p", (void *)area);
  }
  else {
    sprintf(name, "SecondPreview %p", (void *)area);
  }

  if (split) {
    if (first) {
      offx = 0;
      newx = newx / 2;
    }
    else {
      offx = newx / 2;
      newx = newx - newx / 2;
    }
  }

  /* test if something rendered ok */
  re = RE_GetRender(name);

  if (re == nullptr) {
    return false;
  }

  RE_AcquireResultImageViews(re, &rres);

  if (!BLI_listbase_is_empty(&rres.views)) {
    /* material preview only needs monoscopy (view 0) */
    rv = RE_RenderViewGetById(&rres, 0);
  }
  else {
    /* possible the job clears the views but we're still drawing T45496 */
    rv = nullptr;
  }

  if (rv && rv->rectf) {

    if (abs(rres.rectx - newx) < 2 && abs(rres.recty - newy) < 2) {

      newrect->xmax = max_ii(newrect->xmax, rect->xmin + rres.rectx + offx);
      newrect->ymax = max_ii(newrect->ymax, rect->ymin + rres.recty);

      if (rres.rectx && rres.recty) {
        uchar *rect_byte = static_cast<uchar *>(
            MEM_mallocN(rres.rectx * rres.recty * sizeof(int), "ed_preview_draw_rect"));
        float fx = rect->xmin + offx;
        float fy = rect->ymin;

        /* material preview only needs monoscopy (view 0) */
        RE_AcquiredResultGet32(re, &rres, (uint *)rect_byte, 0);

        IMMDrawPixelsTexState state = immDrawPixelsTexSetup(GPU_SHADER_2D_IMAGE_COLOR);
        immDrawPixelsTexTiled(&state,
                              fx,
                              fy,
                              rres.rectx,
                              rres.recty,
                              GPU_RGBA8,
                              false,
                              rect_byte,
                              1.0f,
                              1.0f,
                              nullptr);

        MEM_freeN(rect_byte);

        ok = true;
      }
    }
  }

  RE_ReleaseResultImageViews(re, &rres);

  return ok;
}

void ED_preview_draw(const bContext *C, void *idp, void *parentp, void *slotp, rcti *rect)
{
  if (idp) {
    wmWindowManager *wm = CTX_wm_manager(C);
    ScrArea *area = CTX_wm_area(C);
    ID *id = (ID *)idp;
    ID *parent = (ID *)parentp;
    MTex *slot = (MTex *)slotp;
    SpaceProperties *sbuts = CTX_wm_space_properties(C);
    ShaderPreview *sp = static_cast<ShaderPreview *>(WM_jobs_customdata(wm, area));
    rcti newrect;
    bool ok;
    int newx = BLI_rcti_size_x(rect);
    int newy = BLI_rcti_size_y(rect);

    newrect.xmin = rect->xmin;
    newrect.xmax = rect->xmin;
    newrect.ymin = rect->ymin;
    newrect.ymax = rect->ymin;

    if (parent) {
      ok = ed_preview_draw_rect(area, 1, 1, rect, &newrect);
      ok &= ed_preview_draw_rect(area, 1, 0, rect, &newrect);
    }
    else {
      ok = ed_preview_draw_rect(area, 0, 0, rect, &newrect);
    }

    if (ok) {
      *rect = newrect;
    }

    /* start a new preview render job if signaled through sbuts->preview,
     * if no render result was found and no preview render job is running,
     * or if the job is running and the size of preview changed */
    if ((sbuts != nullptr && sbuts->preview) ||
        (!ok && !WM_jobs_test(wm, area, WM_JOB_TYPE_RENDER_PREVIEW)) ||
        (sp && (abs(sp->sizex - newx) >= 2 || abs(sp->sizey - newy) > 2))) {
      if (sbuts != nullptr) {
        sbuts->preview = 0;
      }
      ED_preview_shader_job(C, area, id, parent, slot, newx, newy, PR_BUTS_RENDER);
    }
  }
}

/** \} */

/* -------------------------------------------------------------------- */
/** \name Object Preview
 * \{ */

struct ObjectPreviewData {
  /* The main for the preview, not of the current file. */
  Main *pr_main;
  /* Copy of the object to create the preview for. The copy is for thread safety (and to insert
   * it into its own main). */
  Object *object;
  /* Current frame. */
  int cfra;
  int sizex;
  int sizey;
};

static bool object_preview_is_type_supported(const Object *ob)
{
  return OB_TYPE_IS_GEOMETRY(ob->type);
}

static Object *object_preview_camera_create(Main *preview_main,
                                            ViewLayer *view_layer,
                                            Object *preview_object)
{
  Object *camera = BKE_object_add(preview_main, view_layer, OB_CAMERA, "Preview Camera");

  float rotmat[3][3];
  float dummyscale[3];
  mat4_to_loc_rot_size(camera->loc, rotmat, dummyscale, preview_object->obmat);

  /* Camera is Y up, so needs additional rotations to obliquely face the front. */
  float drotmat[3][3];
  const float eul[3] = {M_PI * 0.4f, 0.0f, M_PI * 0.1f};
  eul_to_mat3(drotmat, eul);
  mul_m3_m3_post(rotmat, drotmat);

  camera->rotmode = ROT_MODE_QUAT;
  mat3_to_quat(camera->quat, rotmat);

  /* Nice focal length for close portraiture. */
  ((Camera *)camera->data)->lens = 85;

  return camera;
}

static Scene *object_preview_scene_create(const struct ObjectPreviewData *preview_data,
                                          Depsgraph **r_depsgraph)
{
  Scene *scene = BKE_scene_add(preview_data->pr_main, "Object preview scene");
  /* Preview need to be in the current frame to get a thumbnail similar of what
   * viewport displays. */
  CFRA = preview_data->cfra;

  ViewLayer *view_layer = static_cast<ViewLayer *>(scene->view_layers.first);
  Depsgraph *depsgraph = DEG_graph_new(
      preview_data->pr_main, scene, view_layer, DAG_EVAL_VIEWPORT);

  BLI_assert(preview_data->object != nullptr);
  BLI_addtail(&preview_data->pr_main->objects, preview_data->object);

  BKE_collection_object_add(preview_data->pr_main, scene->master_collection, preview_data->object);

  Object *camera_object = object_preview_camera_create(
      preview_data->pr_main, view_layer, preview_data->object);

  scene->camera = camera_object;
  scene->r.xsch = preview_data->sizex;
  scene->r.ysch = preview_data->sizey;
  scene->r.size = 100;

  Base *preview_base = BKE_view_layer_base_find(view_layer, preview_data->object);
  /* For 'view selected' below. */
  preview_base->flag |= BASE_SELECTED;

  DEG_graph_build_from_view_layer(depsgraph);
  DEG_evaluate_on_refresh(depsgraph);

  ED_view3d_camera_to_view_selected(preview_data->pr_main, depsgraph, scene, camera_object);

  BKE_scene_graph_update_tagged(depsgraph, preview_data->pr_main);

  *r_depsgraph = depsgraph;
  return scene;
}

static void object_preview_render(IconPreview *preview, IconPreviewSize *preview_sized)
{
  Main *preview_main = BKE_main_new();
  char err_out[256] = "unknown";

  BLI_assert(preview->id_copy && (preview->id_copy != preview->id));

  struct ObjectPreviewData preview_data = {};
  preview_data.pr_main = preview_main;
  /* Act on a copy. */
  preview_data.object = (Object *)preview->id_copy;
  preview_data.cfra = preview->scene->r.cfra;
  preview_data.sizex = preview_sized->sizex;
  preview_data.sizey = preview_sized->sizey;

  Depsgraph *depsgraph;
  Scene *scene = object_preview_scene_create(&preview_data, &depsgraph);

  /* Ownership is now ours. */
  preview->id_copy = nullptr;

  View3DShading shading;
  BKE_screen_view3d_shading_init(&shading);
  /* Enable shadows, makes it a bit easier to see the shape. */
  shading.flag |= V3D_SHADING_SHADOW;

  ImBuf *ibuf = ED_view3d_draw_offscreen_imbuf_simple(
      depsgraph,
      DEG_get_evaluated_scene(depsgraph),
      &shading,
      OB_TEXTURE,
      DEG_get_evaluated_object(depsgraph, scene->camera),
      preview_sized->sizex,
      preview_sized->sizey,
      IB_rect,
      V3D_OFSDRAW_OVERRIDE_SCENE_SETTINGS,
      R_ALPHAPREMUL,
      nullptr,
      nullptr,
      err_out);
  /* TODO: color-management? */

  if (ibuf) {
    icon_copy_rect(ibuf, preview_sized->sizex, preview_sized->sizey, preview_sized->rect);
    IMB_freeImBuf(ibuf);
  }

  DEG_graph_free(depsgraph);
  BKE_main_free(preview_main);
}

/** \} */

/* -------------------------------------------------------------------- */
/** \name Action Preview
 * \{ */

static struct PoseBackup *action_preview_render_prepare(IconPreview *preview)
{
  Object *object = preview->active_object;
  if (object == nullptr) {
    WM_report(RPT_WARNING, "No active object, unable to apply the Action before rendering");
    return nullptr;
  }
  if (object->pose == nullptr) {
    WM_reportf(RPT_WARNING,
               "Object %s has no pose, unable to apply the Action before rendering",
               object->id.name + 2);
    return nullptr;
  }

  /* Create a backup of the current pose. */
  struct bAction *action = (struct bAction *)preview->id;
  struct PoseBackup *pose_backup = ED_pose_backup_create_all_bones(object, action);

  /* Apply the Action as pose, so that it can be rendered. This assumes the Action represents a
   * single pose, and that thus the evaluation time doesn't matter. */
  AnimationEvalContext anim_eval_context = {preview->depsgraph, 0.0f};
  BKE_pose_apply_action_all_bones(object, action, &anim_eval_context);

  /* Force evaluation of the new pose, before the preview is rendered. */
  DEG_id_tag_update(&object->id, ID_RECALC_GEOMETRY);
  DEG_evaluate_on_refresh(preview->depsgraph);

  return pose_backup;
}

static void action_preview_render_cleanup(IconPreview *preview, struct PoseBackup *pose_backup)
{
  if (pose_backup == nullptr) {
    return;
  }
  ED_pose_backup_restore(pose_backup);
  ED_pose_backup_free(pose_backup);

  DEG_id_tag_update(&preview->active_object->id, ID_RECALC_GEOMETRY);
}

/* Render a pose from the scene camera. It is assumed that the scene camera is
 * capturing the pose. The pose is applied temporarily to the current object
 * before rendering. */
static void action_preview_render(IconPreview *preview, IconPreviewSize *preview_sized)
{
  char err_out[256] = "";

  Depsgraph *depsgraph = preview->depsgraph;
  /* Not all code paths that lead to this function actually provide a depsgraph.
   * The "Refresh Asset Preview" button (ED_OT_lib_id_generate_preview) does,
   * but WM_OT_previews_ensure does not. */
  BLI_assert(depsgraph != nullptr);
  BLI_assert(preview->scene == DEG_get_input_scene(depsgraph));

  /* Apply the pose before getting the evaluated scene, so that the new pose is evaluated. */
  struct PoseBackup *pose_backup = action_preview_render_prepare(preview);

  Scene *scene_eval = DEG_get_evaluated_scene(depsgraph);
  Object *camera_eval = scene_eval->camera;
  if (camera_eval == nullptr) {
    printf("Scene has no camera, unable to render preview of %s without it.\n",
           preview->id->name + 2);
    return;
  }

  /* This renders with the Workbench engine settings stored on the Scene. */
  ImBuf *ibuf = ED_view3d_draw_offscreen_imbuf_simple(depsgraph,
                                                      scene_eval,
                                                      nullptr,
                                                      OB_SOLID,
                                                      camera_eval,
                                                      preview_sized->sizex,
                                                      preview_sized->sizey,
                                                      IB_rect,
                                                      V3D_OFSDRAW_NONE,
                                                      R_ADDSKY,
                                                      nullptr,
                                                      nullptr,
                                                      err_out);

  action_preview_render_cleanup(preview, pose_backup);

  if (err_out[0] != '\0') {
    printf("Error rendering Action %s preview: %s\n", preview->id->name + 2, err_out);
  }

  if (ibuf) {
    icon_copy_rect(ibuf, preview_sized->sizex, preview_sized->sizey, preview_sized->rect);
    IMB_freeImBuf(ibuf);
  }
}

/** \} */

/* -------------------------------------------------------------------- */
/** \name New Shader Preview System
 * \{ */

/* inside thread, called by renderer, sets job update value */
static void shader_preview_update(void *spv,
                                  RenderResult *UNUSED(rr),
                                  volatile struct rcti *UNUSED(rect))
{
  ShaderPreview *sp = static_cast<ShaderPreview *>(spv);

  *(sp->do_update) = true;
}

/* called by renderer, checks job value */
static int shader_preview_break(void *spv)
{
  ShaderPreview *sp = static_cast<ShaderPreview *>(spv);

  return *(sp->stop);
}

static void shader_preview_updatejob(void *UNUSED(spv))
{
}

/* Renders texture directly to render buffer. */
static void shader_preview_texture(ShaderPreview *sp, Tex *tex, Scene *sce, Render *re)
{
  /* Setup output buffer. */
  int width = sp->sizex;
  int height = sp->sizey;

  /* This is needed otherwise no RenderResult is created. */
  sce->r.scemode &= ~R_BUTS_PREVIEW;
  RE_InitState(re, nullptr, &sce->r, &sce->view_layers, nullptr, width, height, nullptr);
  RE_SetScene(re, sce);

  /* Create buffer in empty RenderView created in the init step. */
  RenderResult *rr = RE_AcquireResultWrite(re);
  RenderView *rv = (RenderView *)rr->views.first;
  rv->rectf = static_cast<float *>(
      MEM_callocN(sizeof(float[4]) * width * height, "texture render result"));
  RE_ReleaseResult(re);

  /* Get texture image pool (if any) */
  struct ImagePool *img_pool = BKE_image_pool_new();
  BKE_texture_fetch_images_for_pool(tex, img_pool);

  /* Fill in image buffer. */
  float *rect_float = rv->rectf;
  float tex_coord[3] = {0.0f, 0.0f, 0.0f};
  bool color_manage = true;

  for (int y = 0; y < height; y++) {
    /* Tex coords between -1.0f and 1.0f. */
    tex_coord[1] = ((float)y / (float)height) * 2.0f - 1.0f;

    for (int x = 0; x < width; x++) {
      tex_coord[0] = ((float)x / (float)height) * 2.0f - 1.0f;

      /* Evaluate texture at tex_coord. */
      TexResult texres = {0};
      BKE_texture_get_value_ex(sce, tex, tex_coord, &texres, img_pool, color_manage);
      copy_v4_fl4(rect_float,
                  texres.trgba[0],
                  texres.trgba[1],
                  texres.trgba[2],
                  texres.talpha ? texres.trgba[3] : 1.0f);

      rect_float += 4;
    }

    /* Check if we should cancel texture preview. */
    if (shader_preview_break(sp)) {
      break;
    }
  }

  BKE_image_pool_free(img_pool);
}

static void shader_preview_render(ShaderPreview *sp, ID *id, int split, int first)
{
  Render *re;
  Scene *sce;
  float oldlens;
  short idtype = GS(id->name);
  char name[32];
  int sizex;
  Main *pr_main = sp->pr_main;

  /* in case of split preview, use border render */
  if (split) {
    if (first) {
      sizex = sp->sizex / 2;
    }
    else {
      sizex = sp->sizex - sp->sizex / 2;
    }
  }
  else {
    sizex = sp->sizex;
  }

  /* we have to set preview variables first */
  sce = preview_get_scene(pr_main);
  if (sce) {
    sce->r.xsch = sizex;
    sce->r.ysch = sp->sizey;
    sce->r.size = 100;
  }

  /* get the stuff from the builtin preview dbase */
  sce = preview_prepare_scene(sp->bmain, sp->scene, id, idtype, sp);
  if (sce == nullptr) {
    return;
  }

  if (!split || first) {
    sprintf(name, "Preview %p", sp->owner);
  }
  else {
    sprintf(name, "SecondPreview %p", sp->owner);
  }
  re = RE_GetRender(name);

  /* full refreshed render from first tile */
  if (re == nullptr) {
    re = RE_NewRender(name);
  }

  /* sce->r gets copied in RE_InitState! */
  sce->r.scemode &= ~(R_MATNODE_PREVIEW | R_TEXNODE_PREVIEW);
  sce->r.scemode &= ~R_NO_IMAGE_LOAD;

  if (sp->pr_method == PR_ICON_RENDER) {
    sce->r.scemode |= R_NO_IMAGE_LOAD;
    sce->display.render_aa = SCE_DISPLAY_AA_SAMPLES_8;
  }
  else { /* PR_BUTS_RENDER */
    sce->display.render_aa = SCE_DISPLAY_AA_SAMPLES_8;
  }

  /* Callbacks are cleared on GetRender(). */
  if (sp->pr_method == PR_BUTS_RENDER) {
    RE_display_update_cb(re, sp, shader_preview_update);
  }
  /* set this for all previews, default is react to G.is_break still */
  RE_test_break_cb(re, sp, shader_preview_break);

  /* lens adjust */
  oldlens = ((Camera *)sce->camera->data)->lens;
  if (sizex > sp->sizey) {
    ((Camera *)sce->camera->data)->lens *= (float)sp->sizey / (float)sizex;
  }

  /* entire cycle for render engine */
  if (idtype == ID_TE) {
    shader_preview_texture(sp, (Tex *)id, sce, re);
  }
  else {
    /* Render preview scene */
    RE_PreviewRender(re, pr_main, sce);
  }

  ((Camera *)sce->camera->data)->lens = oldlens;

  /* handle results */
  if (sp->pr_method == PR_ICON_RENDER) {
    // char *rct = (char *)(sp->pr_rect + 32 * 16 + 16);

    if (sp->pr_rect) {
      RE_ResultGet32(re, sp->pr_rect);
    }
  }

  /* unassign the pointers, reset vars */
  preview_prepare_scene(sp->bmain, sp->scene, nullptr, GS(id->name), sp);

  /* XXX bad exception, end-exec is not being called in render, because it uses local main. */
#if 0
  if (idtype == ID_TE) {
    Tex *tex = (Tex *)id;
    if (tex->use_nodes && tex->nodetree)
      ntreeEndExecTree(tex->nodetree);
  }
#endif
}

/* runs inside thread for material and icons */
static void shader_preview_startjob(void *customdata, short *stop, short *do_update)
{
  ShaderPreview *sp = static_cast<ShaderPreview *>(customdata);

  sp->stop = stop;
  sp->do_update = do_update;

  if (sp->parent) {
    shader_preview_render(sp, sp->id, 1, 1);
    shader_preview_render(sp, sp->parent, 1, 0);
  }
  else {
    shader_preview_render(sp, sp->id, 0, 0);
  }

  *do_update = true;
}

static void preview_id_copy_free(ID *id)
{
  struct IDProperty *properties;
  /* get rid of copied ID */
  properties = IDP_GetProperties(id, false);
  if (properties) {
    IDP_FreePropertyContent_ex(properties, false);
    MEM_freeN(properties);
  }
  BKE_libblock_free_datablock(id, 0);
  MEM_freeN(id);
}

static void shader_preview_free(void *customdata)
{
  ShaderPreview *sp = static_cast<ShaderPreview *>(customdata);
  Main *pr_main = sp->pr_main;
  ID *main_id_copy = nullptr;
  ID *sub_id_copy = nullptr;

  if (sp->matcopy) {
    main_id_copy = (ID *)sp->matcopy;
    BLI_remlink(&pr_main->materials, sp->matcopy);
  }
  if (sp->texcopy) {
    BLI_assert(main_id_copy == nullptr);
    main_id_copy = (ID *)sp->texcopy;
    BLI_remlink(&pr_main->textures, sp->texcopy);
  }
  if (sp->worldcopy) {
    /* worldcopy is also created for material with `Preview World` enabled */
    if (main_id_copy) {
      sub_id_copy = (ID *)sp->worldcopy;
    }
    else {
      main_id_copy = (ID *)sp->worldcopy;
    }
    BLI_remlink(&pr_main->worlds, sp->worldcopy);
  }
  if (sp->lampcopy) {
    BLI_assert(main_id_copy == nullptr);
    main_id_copy = (ID *)sp->lampcopy;
    BLI_remlink(&pr_main->lights, sp->lampcopy);
  }
  if (sp->own_id_copy) {
    if (sp->id_copy) {
      preview_id_copy_free(sp->id_copy);
    }
    if (main_id_copy) {
      preview_id_copy_free(main_id_copy);
    }
    if (sub_id_copy) {
      preview_id_copy_free(sub_id_copy);
    }
  }

  MEM_freeN(sp);
}

/** \} */

/* -------------------------------------------------------------------- */
/** \name Icon Preview
 * \{ */

static ImBuf *icon_preview_imbuf_from_brush(Brush *brush)
{
  static const int flags = IB_rect | IB_multilayer | IB_metadata;

  char path[FILE_MAX];
  const char *folder;

  if (!(brush->icon_imbuf)) {
    if (brush->flag & BRUSH_CUSTOM_ICON) {

      if (brush->icon_filepath[0]) {
        /* First use the path directly to try and load the file. */

        BLI_strncpy(path, brush->icon_filepath, sizeof(brush->icon_filepath));
        BLI_path_abs(path, ID_BLEND_PATH_FROM_GLOBAL(&brush->id));

        /* Use default color-spaces for brushes. */
        brush->icon_imbuf = IMB_loadiffname(path, flags, nullptr);

        /* otherwise lets try to find it in other directories */
        if (!(brush->icon_imbuf)) {
          folder = BKE_appdir_folder_id(BLENDER_DATAFILES, "brushicons");

          BLI_make_file_string(
              BKE_main_blendfile_path_from_global(), path, folder, brush->icon_filepath);

          if (path[0]) {
            /* Use default color spaces. */
            brush->icon_imbuf = IMB_loadiffname(path, flags, nullptr);
          }
        }

        if (brush->icon_imbuf) {
          BKE_icon_changed(BKE_icon_id_ensure(&brush->id));
        }
      }
    }
  }

  if (!(brush->icon_imbuf)) {
    brush->id.icon_id = 0;
  }

  return brush->icon_imbuf;
}

static void icon_copy_rect(ImBuf *ibuf, uint w, uint h, uint *rect)
{
  struct ImBuf *ima;
  uint *drect, *srect;
  float scaledx, scaledy;
  short ex, ey, dx, dy;

  /* paranoia test */
  if (ibuf == nullptr || (ibuf->rect == nullptr && ibuf->rect_float == nullptr)) {
    return;
  }

  /* Waste of cpu cycles... but the imbuf API has no other way to scale fast (ton). */
  ima = IMB_dupImBuf(ibuf);

  if (!ima) {
    return;
  }

  if (ima->x > ima->y) {
    scaledx = (float)w;
    scaledy = ((float)ima->y / (float)ima->x) * (float)w;
  }
  else {
    scaledx = ((float)ima->x / (float)ima->y) * (float)h;
    scaledy = (float)h;
  }

  /* Scaling down must never assign zero width/height, see: T89868. */
  ex = MAX2(1, (short)scaledx);
  ey = MAX2(1, (short)scaledy);

  dx = (w - ex) / 2;
  dy = (h - ey) / 2;

  IMB_scalefastImBuf(ima, ex, ey);

  /* if needed, convert to 32 bits */
  if (ima->rect == nullptr) {
    IMB_rect_from_float(ima);
  }

  srect = ima->rect;
  drect = rect;

  drect += dy * w + dx;
  for (; ey > 0; ey--) {
    memcpy(drect, srect, ex * sizeof(int));
    drect += w;
    srect += ima->x;
  }

  IMB_freeImBuf(ima);
}

static void set_alpha(char *cp, int sizex, int sizey, char alpha)
{
  int a, size = sizex * sizey;

  for (a = 0; a < size; a++, cp += 4) {
    cp[3] = alpha;
  }
}

static void icon_preview_startjob(void *customdata, short *stop, short *do_update)
{
  ShaderPreview *sp = static_cast<ShaderPreview *>(customdata);

  if (sp->pr_method == PR_ICON_DEFERRED) {
    BLI_assert_unreachable();
    return;
  }

  ID *id = sp->id;
  short idtype = GS(id->name);

  BLI_assert(id != nullptr);

  if (idtype == ID_IM) {
    Image *ima = (Image *)id;
    ImBuf *ibuf = nullptr;
    ImageUser iuser;
    BKE_imageuser_default(&iuser);

    if (ima == nullptr) {
      return;
    }

    /* setup dummy image user */
    iuser.framenr = 1;
    iuser.scene = sp->scene;

    /* NOTE(@elubie): this needs to be changed: here image is always loaded if not
     * already there. Very expensive for large images. Need to find a way to
     * only get existing `ibuf`. */
    ibuf = BKE_image_acquire_ibuf(ima, &iuser, nullptr);
    if (ibuf == nullptr || (ibuf->rect == nullptr && ibuf->rect_float == nullptr)) {
      BKE_image_release_ibuf(ima, ibuf, nullptr);
      return;
    }

    icon_copy_rect(ibuf, sp->sizex, sp->sizey, sp->pr_rect);

    *do_update = true;

    BKE_image_release_ibuf(ima, ibuf, nullptr);
  }
  else if (idtype == ID_BR) {
    Brush *br = (Brush *)id;

    br->icon_imbuf = icon_preview_imbuf_from_brush(br);

    memset(sp->pr_rect, 0x88, sp->sizex * sp->sizey * sizeof(uint));

    if (!(br->icon_imbuf) || !(br->icon_imbuf->rect)) {
      return;
    }

    icon_copy_rect(br->icon_imbuf, sp->sizex, sp->sizey, sp->pr_rect);

    *do_update = true;
  }
  else if (idtype == ID_SCR) {
    bScreen *screen = (bScreen *)id;

    ED_screen_preview_render(screen, sp->sizex, sp->sizey, sp->pr_rect);
    *do_update = true;
  }
  else {
    /* re-use shader job */
    shader_preview_startjob(customdata, stop, do_update);

    /* world is rendered with alpha=0, so it wasn't displayed
     * this could be render option for sky to, for later */
    if (idtype == ID_WO) {
      set_alpha((char *)sp->pr_rect, sp->sizex, sp->sizey, 255);
    }
  }
}

/* use same function for icon & shader, so the job manager
 * does not run two of them at the same time. */

static void common_preview_startjob(void *customdata,
                                    short *stop,
                                    short *do_update,
                                    float *UNUSED(progress))
{
  ShaderPreview *sp = static_cast<ShaderPreview *>(customdata);

  if (ELEM(sp->pr_method, PR_ICON_RENDER, PR_ICON_DEFERRED)) {
    icon_preview_startjob(customdata, stop, do_update);
  }
  else {
    shader_preview_startjob(customdata, stop, do_update);
  }
}

/**
 * Some ID types already have their own, more focused rendering (only objects right now). This is
 * for the other ones, which all share #ShaderPreview and some functions.
 */
static void other_id_types_preview_render(IconPreview *ip,
                                          IconPreviewSize *cur_size,
                                          const ePreviewRenderMethod pr_method,
                                          short *stop,
                                          short *do_update,
                                          float *progress)
{
  ShaderPreview *sp = MEM_cnew<ShaderPreview>("Icon ShaderPreview");

  /* These types don't use the ShaderPreview mess, they have their own types and functions. */
  BLI_assert(!ip->id || !ELEM(GS(ip->id->name), ID_OB));

  /* Construct shader preview from image size and preview custom-data. */
  sp->scene = ip->scene;
  sp->owner = ip->owner;
  sp->sizex = cur_size->sizex;
  sp->sizey = cur_size->sizey;
  sp->pr_method = pr_method;
  sp->pr_rect = cur_size->rect;
  sp->id = ip->id;
  sp->id_copy = ip->id_copy;
  sp->bmain = ip->bmain;
  sp->own_id_copy = false;
  Material *ma = nullptr;

  if (sp->pr_method == PR_ICON_RENDER) {
    BLI_assert(ip->id);

    /* grease pencil use its own preview file */
    if (GS(ip->id->name) == ID_MA) {
      ma = (Material *)ip->id;
    }

    if ((ma == nullptr) || (ma->gp_style == nullptr)) {
      sp->pr_main = G_pr_main;
    }
    else {
      sp->pr_main = G_pr_main_grease_pencil;
    }
  }

  common_preview_startjob(sp, stop, do_update, progress);
  shader_preview_free(sp);
}

/* exported functions */

/**
 * Find the index to map \a icon_size to data in \a preview_image.
 */
static int icon_previewimg_size_index_get(const IconPreviewSize *icon_size,
                                          const PreviewImage *preview_image)
{
  for (int i = 0; i < NUM_ICON_SIZES; i++) {
    if ((preview_image->w[i] == icon_size->sizex) && (preview_image->h[i] == icon_size->sizey)) {
      return i;
    }
  }

  BLI_assert_msg(0, "The searched icon size does not match any in the preview image");
  return -1;
}

static void icon_preview_startjob_all_sizes(void *customdata,
                                            short *stop,
                                            short *do_update,
                                            float *progress)
{
  IconPreview *ip = (IconPreview *)customdata;
  IconPreviewSize *cur_size;

  for (cur_size = static_cast<IconPreviewSize *>(ip->sizes.first); cur_size;
       cur_size = cur_size->next) {
    PreviewImage *prv = static_cast<PreviewImage *>(ip->owner);
    /* Is this a render job or a deferred loading job? */
    const ePreviewRenderMethod pr_method = (prv->tag & PRV_TAG_DEFFERED) ? PR_ICON_DEFERRED :
                                                                           PR_ICON_RENDER;

    if (*stop) {
      break;
    }

    if (prv->tag & PRV_TAG_DEFFERED_DELETE) {
      /* Non-thread-protected reading is not an issue here. */
      continue;
    }

    /* check_engine_supports_preview() checks whether the engine supports "preview mode" (think:
     * Material Preview). This check is only relevant when the render function called below is
     * going to use such a mode. Object and Action render functions use Solid mode, though, so
     * they can skip this test. */
    /* TODO: Decouple the ID-type-specific render functions from this function, so that it's not
     * necessary to know here what happens inside lower-level functions. */
    const bool use_solid_render_mode = (ip->id != nullptr) && ELEM(GS(ip->id->name), ID_OB, ID_AC);
    if (!use_solid_render_mode && preview_method_is_render(pr_method) &&
        !check_engine_supports_preview(ip->scene)) {
      continue;
    }

#ifndef NDEBUG
    {
      int size_index = icon_previewimg_size_index_get(cur_size, prv);
      BLI_assert(!BKE_previewimg_is_finished(prv, size_index));
    }
#endif

    if (ip->id != nullptr) {
      switch (GS(ip->id->name)) {
        case ID_OB:
          if (object_preview_is_type_supported((Object *)ip->id)) {
            /* Much simpler than the ShaderPreview mess used for other ID types. */
            object_preview_render(ip, cur_size);
            continue;
          }
          break;
        case ID_AC:
          action_preview_render(ip, cur_size);
          continue;
        default:
          /* Fall through to the same code as the `ip->id == nullptr` case. */
          break;
      }
    }
    other_id_types_preview_render(ip, cur_size, pr_method, stop, do_update, progress);
  }
}

static void icon_preview_add_size(IconPreview *ip, uint *rect, int sizex, int sizey)
{
  IconPreviewSize *cur_size = static_cast<IconPreviewSize *>(ip->sizes.first);

  while (cur_size) {
    if (cur_size->sizex == sizex && cur_size->sizey == sizey) {
      /* requested size is already in list, no need to add it again */
      return;
    }

    cur_size = cur_size->next;
  }

  IconPreviewSize *new_size = MEM_cnew<IconPreviewSize>("IconPreviewSize");
  new_size->sizex = sizex;
  new_size->sizey = sizey;
  new_size->rect = rect;

  BLI_addtail(&ip->sizes, new_size);
}

static void icon_preview_endjob(void *customdata)
{
  IconPreview *ip = static_cast<IconPreview *>(customdata);

  if (ip->id) {

    if (GS(ip->id->name) == ID_BR) {
      WM_main_add_notifier(NC_BRUSH | NA_EDITED, ip->id);
    }
#if 0
    if (GS(ip->id->name) == ID_MA) {
      Material *ma = (Material *)ip->id;
      PreviewImage *prv_img = ma->preview;
      int i;

      /* signal to gpu texture */
      for (i = 0; i < NUM_ICON_SIZES; i++) {
        if (prv_img->gputexture[i]) {
          GPU_texture_free(prv_img->gputexture[i]);
          prv_img->gputexture[i] = nullptr;
          WM_main_add_notifier(NC_MATERIAL | ND_SHADING_DRAW, ip->id);
        }
      }
    }
#endif
  }

  if (ip->owner) {
    PreviewImage *prv_img = static_cast<PreviewImage *>(ip->owner);
    prv_img->tag &= ~PRV_TAG_DEFFERED_RENDERING;

    LISTBASE_FOREACH (IconPreviewSize *, icon_size, &ip->sizes) {
      int size_index = icon_previewimg_size_index_get(icon_size, prv_img);
      BKE_previewimg_finish(prv_img, size_index);
    }

    if (prv_img->tag & PRV_TAG_DEFFERED_DELETE) {
      BLI_assert(prv_img->tag & PRV_TAG_DEFFERED);
      BKE_previewimg_deferred_release(prv_img);
    }
  }
}

/**
 * Background job to manage requests for deferred loading of previews from the hard drive.
 *
<<<<<<< HEAD
 * Launches a single job to manage all incoming preview requests as tasks (so possibly using
 * further threads). The job is kept running until all preview requests are done loading (or it's
 * otherwise aborted, e.g. by closing Blender).
 *
 * Note that this will use the OS thumbnail cache, i.e. load a preview from there or add it if not
 * there yet. These to cases may lead to different performance.
=======
 * Launches a single job to manage all incoming preview requests. The job is kept running until all
 * preview requests are done loading (or it's otherwise aborted, e.g. by closing Blender).
 *
 * Note that this will use the OS thumbnail cache, i.e. load a preview from there or add it if not
 * there yet. These two cases may lead to different performance.
>>>>>>> 8e940f31
 */
class PreviewLoadJob {
  struct RequestedPreview {
    PreviewImage *preview;
    /** Requested size. */
    eIconSizes icon_size;
  };

  /** The previews that are still to be loaded. */
  ThreadQueue *todo_queue_; /* RequestedPreview * */
  /** All unfinished preview requests, #update_fn() calls #finish_preview_request() on loaded
   * previews and removes them from this list. Only access from the main thread! */
  std::list<struct RequestedPreview> requested_previews_;

 public:
  PreviewLoadJob();
  ~PreviewLoadJob();

  static PreviewLoadJob &ensure_job(wmWindowManager *, wmWindow *);
  static void load_jobless(PreviewImage *, eIconSizes);

  void push_load_request(PreviewImage *, eIconSizes);

 private:
  static void run_fn(void *, short *, short *, float *);
  static void update_fn(void *);
  static void end_fn(void *);
  static void free_fn(void *);

  /** Mark a single requested preview as being done, remove the request. */
  static void finish_request(RequestedPreview &);
};

PreviewLoadJob::PreviewLoadJob() : todo_queue_(BLI_thread_queue_init())
{
}

PreviewLoadJob::~PreviewLoadJob()
{
  BLI_thread_queue_free(todo_queue_);
}

PreviewLoadJob &PreviewLoadJob::ensure_job(wmWindowManager *wm, wmWindow *win)
{
  wmJob *wm_job = WM_jobs_get(wm, win, nullptr, "Load Previews", 0, WM_JOB_TYPE_LOAD_PREVIEW);

  if (!WM_jobs_is_running(wm_job)) {
    PreviewLoadJob *job_data = MEM_new<PreviewLoadJob>("PreviewLoadJobData");

    WM_jobs_customdata_set(wm_job, job_data, free_fn);
    WM_jobs_timer(wm_job, 0.1, NC_WINDOW, NC_WINDOW);
    WM_jobs_callbacks(wm_job, run_fn, nullptr, update_fn, end_fn);

    WM_jobs_start(wm, wm_job);
  }

  return *reinterpret_cast<PreviewLoadJob *>(WM_jobs_customdata_get(wm_job));
}

void PreviewLoadJob::load_jobless(PreviewImage *preview, const eIconSizes icon_size)
{
  PreviewLoadJob job_data{};

  job_data.push_load_request(preview, icon_size);

  short stop = 0, do_update = 0;
  float progress = 0;
  run_fn(&job_data, &stop, &do_update, &progress);
  update_fn(&job_data);
  end_fn(&job_data);
}

void PreviewLoadJob::push_load_request(PreviewImage *preview, const eIconSizes icon_size)
{
  BLI_assert(preview->tag & PRV_TAG_DEFFERED);
  RequestedPreview requested_preview{};
  requested_preview.preview = preview;
  requested_preview.icon_size = icon_size;

  preview->flag[icon_size] |= PRV_RENDERING;
  /* Warn main thread code that this preview is being rendered and cannot be freed. */
  preview->tag |= PRV_TAG_DEFFERED_RENDERING;

  requested_previews_.push_back(requested_preview);
  BLI_thread_queue_push(todo_queue_, &requested_previews_.back());
}

void PreviewLoadJob::run_fn(void *customdata,
                            short *stop,
                            short *do_update,
                            float *UNUSED(progress))
{
  PreviewLoadJob *job_data = reinterpret_cast<PreviewLoadJob *>(customdata);

  IMB_thumb_locks_acquire();

  while (RequestedPreview *request = reinterpret_cast<RequestedPreview *>(
             BLI_thread_queue_pop_timeout(job_data->todo_queue_, 100))) {
    if (*stop) {
      break;
    }

    PreviewImage *preview = request->preview;

    const char *deferred_data = static_cast<char *>(PRV_DEFERRED_DATA(preview));
    const ThumbSource source = static_cast<ThumbSource>(deferred_data[0]);
    const char *path = &deferred_data[1];

    //    printf("loading deferred %d×%d preview for %s\n", request->sizex, request->sizey, path);

    IMB_thumb_path_lock(path);
    ImBuf *thumb = IMB_thumb_manage(path, THB_LARGE, source);
    IMB_thumb_path_unlock(path);

    if (thumb) {
      /* PreviewImage assumes premultiplied alpha... */
      IMB_premultiply_alpha(thumb);

      icon_copy_rect(thumb,
                     preview->w[request->icon_size],
                     preview->h[request->icon_size],
                     preview->rect[request->icon_size]);
      IMB_freeImBuf(thumb);
    }

    *do_update = true;
  }

  IMB_thumb_locks_release();
}

/* Only execute on the main thread! */
void PreviewLoadJob::finish_request(RequestedPreview &request)
{
  PreviewImage *preview = request.preview;

  preview->tag &= ~PRV_TAG_DEFFERED_RENDERING;
  BKE_previewimg_finish(preview, request.icon_size);

  BLI_assert_msg(BLI_thread_is_main(),
                 "Deferred releasing of preview images should only run on the main thread");
  if (preview->tag & PRV_TAG_DEFFERED_DELETE) {
    BLI_assert(preview->tag & PRV_TAG_DEFFERED);
    BKE_previewimg_deferred_release(preview);
  }
}

void PreviewLoadJob::update_fn(void *customdata)
{
  PreviewLoadJob *job_data = reinterpret_cast<PreviewLoadJob *>(customdata);

  for (auto request_it = job_data->requested_previews_.begin();
       request_it != job_data->requested_previews_.end();) {
    RequestedPreview &requested = *request_it;
    /* Skip items that are not done loading yet. */
    if (requested.preview->tag & PRV_TAG_DEFFERED_RENDERING) {
      ++request_it;
      continue;
    }
    finish_request(requested);

    /* Remove properly finished previews from the job data. */
    auto next_it = job_data->requested_previews_.erase(request_it);
    request_it = next_it;
  }
}

void PreviewLoadJob::end_fn(void *customdata)
{
  PreviewLoadJob *job_data = reinterpret_cast<PreviewLoadJob *>(customdata);

  /* Finish any possibly remaining queued previews. */
  for (RequestedPreview &request : job_data->requested_previews_) {
    finish_request(request);
  }
  job_data->requested_previews_.clear();
}

void PreviewLoadJob::free_fn(void *customdata)
{
  MEM_delete(reinterpret_cast<PreviewLoadJob *>(customdata));
}

static void icon_preview_free(void *customdata)
{
  IconPreview *ip = (IconPreview *)customdata;

  if (ip->id_copy) {
    preview_id_copy_free(ip->id_copy);
  }

  BLI_freelistN(&ip->sizes);
  MEM_freeN(ip);
}

bool ED_preview_id_is_supported(const ID *id)
{
  if (id == nullptr) {
    return false;
  }
  if (GS(id->name) == ID_NT) {
    /* Node groups don't support standard preview generation. */
    return false;
  }
  if (GS(id->name) == ID_OB) {
    return object_preview_is_type_supported((const Object *)id);
  }
  return BKE_previewimg_id_get_p(id) != nullptr;
}

void ED_preview_icon_render(
    const bContext *C, Scene *scene, PreviewImage *prv_img, ID *id, eIconSizes icon_size)
{
  /* Deferred loading of previews from the file system. */
  if (prv_img->tag & PRV_TAG_DEFFERED) {
    if (prv_img->flag[icon_size] & PRV_RENDERING) {
      /* Already in the queue, don't add it again. */
      return;
    }

    PreviewLoadJob::load_jobless(prv_img, icon_size);
    return;
  }

  IconPreview ip = {nullptr};
  short stop = false, update = false;
  float progress = 0.0f;

  ED_preview_ensure_dbase();

  ip.bmain = CTX_data_main(C);
  ip.scene = scene;
  ip.depsgraph = CTX_data_ensure_evaluated_depsgraph(C);
  ip.owner = BKE_previewimg_id_ensure(id);
  ip.id = id;
  /* Control isn't given back to the caller until the preview is done. So we don't need to copy
   * the ID to avoid thread races. */
  ip.id_copy = duplicate_ids(id, true);
  ip.active_object = CTX_data_active_object(C);

  prv_img->flag[icon_size] |= PRV_RENDERING;

  icon_preview_add_size(
      &ip, prv_img->rect[icon_size], prv_img->w[icon_size], prv_img->h[icon_size]);

  icon_preview_startjob_all_sizes(&ip, &stop, &update, &progress);

  icon_preview_endjob(&ip);

  BLI_freelistN(&ip.sizes);
  if (ip.id_copy != nullptr) {
    preview_id_copy_free(ip.id_copy);
  }
}

void ED_preview_icon_job(
    const bContext *C, PreviewImage *prv_img, ID *id, eIconSizes icon_size, const bool delay)
{
  /* Deferred loading of previews from the file system. */
  if (prv_img->tag & PRV_TAG_DEFFERED) {
    if (prv_img->flag[icon_size] & PRV_RENDERING) {
      /* Already in the queue, don't add it again. */
      return;
    }
    PreviewLoadJob &load_job = PreviewLoadJob::ensure_job(CTX_wm_manager(C), CTX_wm_window(C));
    load_job.push_load_request(prv_img, icon_size);

    return;
  }

  IconPreview *ip, *old_ip;

  ED_preview_ensure_dbase();

  /* suspended start means it starts after 1 timer step, see WM_jobs_timer below */
  wmJob *wm_job = WM_jobs_get(CTX_wm_manager(C),
                              CTX_wm_window(C),
                              prv_img,
                              "Icon Preview",
                              WM_JOB_EXCL_RENDER,
                              WM_JOB_TYPE_RENDER_PREVIEW);

  ip = MEM_cnew<IconPreview>("icon preview");

  /* render all resolutions from suspended job too */
  old_ip = static_cast<IconPreview *>(WM_jobs_customdata_get(wm_job));
  if (old_ip) {
    BLI_movelisttolist(&ip->sizes, &old_ip->sizes);
  }

  /* customdata for preview thread */
  ip->bmain = CTX_data_main(C);
  ip->depsgraph = CTX_data_ensure_evaluated_depsgraph(C);
  ip->scene = DEG_get_input_scene(ip->depsgraph);
  ip->active_object = CTX_data_active_object(C);
  ip->owner = prv_img;
  ip->id = id;
  ip->id_copy = duplicate_ids(id, false);

  prv_img->flag[icon_size] |= PRV_RENDERING;

  icon_preview_add_size(
      ip, prv_img->rect[icon_size], prv_img->w[icon_size], prv_img->h[icon_size]);

  /* setup job */
  WM_jobs_customdata_set(wm_job, ip, icon_preview_free);
  WM_jobs_timer(wm_job, 0.1, NC_WINDOW, NC_WINDOW);
  /* Wait 2s to start rendering icon previews, to not bog down user interaction.
   * Particularly important for heavy scenes and Eevee using OpenGL that blocks
   * the user interface drawing. */
  WM_jobs_delay_start(wm_job, (delay) ? 2.0 : 0.0);
  WM_jobs_callbacks(
      wm_job, icon_preview_startjob_all_sizes, nullptr, nullptr, icon_preview_endjob);

  WM_jobs_start(CTX_wm_manager(C), wm_job);
}

void ED_preview_shader_job(const bContext *C,
                           void *owner,
                           ID *id,
                           ID *parent,
                           MTex *slot,
                           int sizex,
                           int sizey,
                           ePreviewRenderMethod method)
{
  Object *ob = CTX_data_active_object(C);
  wmJob *wm_job;
  ShaderPreview *sp;
  Scene *scene = CTX_data_scene(C);
  const ID_Type id_type = GS(id->name);

  BLI_assert(BKE_previewimg_id_supports_jobs(id));

  /* Use workspace render only for buttons Window,
   * since the other previews are related to the datablock. */

  if (preview_method_is_render(method) && !check_engine_supports_preview(scene)) {
    return;
  }

  ED_preview_ensure_dbase();

  wm_job = WM_jobs_get(CTX_wm_manager(C),
                       CTX_wm_window(C),
                       owner,
                       "Shader Preview",
                       WM_JOB_EXCL_RENDER,
                       WM_JOB_TYPE_RENDER_PREVIEW);
  sp = MEM_cnew<ShaderPreview>("shader preview");

  /* customdata for preview thread */
  sp->scene = scene;
  sp->owner = owner;
  sp->sizex = sizex;
  sp->sizey = sizey;
  sp->pr_method = method;
  sp->id = id;
  sp->id_copy = duplicate_ids(id, false);
  sp->own_id_copy = true;
  sp->parent = parent;
  sp->slot = slot;
  sp->bmain = CTX_data_main(C);
  Material *ma = nullptr;

  /* hardcoded preview .blend for Eevee + Cycles, this should be solved
   * once with custom preview .blend path for external engines */

  /* grease pencil use its own preview file */
  if (id_type == ID_MA) {
    ma = (Material *)id;
  }

  if ((ma == nullptr) || (ma->gp_style == nullptr)) {
    sp->pr_main = G_pr_main;
  }
  else {
    sp->pr_main = G_pr_main_grease_pencil;
  }

  if (ob && ob->totcol) {
    copy_v4_v4(sp->color, ob->color);
  }
  else {
    ARRAY_SET_ITEMS(sp->color, 0.0f, 0.0f, 0.0f, 1.0f);
  }

  /* setup job */
  WM_jobs_customdata_set(wm_job, sp, shader_preview_free);
  WM_jobs_timer(wm_job, 0.1, NC_MATERIAL, NC_MATERIAL);
  WM_jobs_callbacks(wm_job, common_preview_startjob, nullptr, shader_preview_updatejob, nullptr);

  WM_jobs_start(CTX_wm_manager(C), wm_job);
}

void ED_preview_kill_jobs(wmWindowManager *wm, Main *UNUSED(bmain))
{
  if (wm) {
    /* This is called to stop all preview jobs before scene data changes, to
     * avoid invalid memory access. */
    WM_jobs_kill(wm, nullptr, common_preview_startjob);
    WM_jobs_kill(wm, nullptr, icon_preview_startjob_all_sizes);
  }
}

struct PreviewRestartQueueEntry {
  struct PreviewRestartQueueEntry *next, *prev;

  enum eIconSizes size;
  ID *id;
};

static ListBase /* #PreviewRestartQueueEntry */ G_restart_previews_queue;

void ED_preview_restart_queue_free()
{
  BLI_freelistN(&G_restart_previews_queue);
}

void ED_preview_restart_queue_add(ID *id, enum eIconSizes size)
{
  PreviewRestartQueueEntry *queue_entry = MEM_new<PreviewRestartQueueEntry>(__func__);
  queue_entry->size = size;
  queue_entry->id = id;
  BLI_addtail(&G_restart_previews_queue, queue_entry);
}

void ED_preview_restart_queue_work(const bContext *C)
{
  LISTBASE_FOREACH_MUTABLE (PreviewRestartQueueEntry *, queue_entry, &G_restart_previews_queue) {
    PreviewImage *preview = BKE_previewimg_id_get(queue_entry->id);
    if (!preview) {
      continue;
    }
    if (preview->flag[queue_entry->size] & PRV_USER_EDITED) {
      /* Don't touch custom previews. */
      continue;
    }

    BKE_previewimg_clear_single(preview, queue_entry->size);
    UI_icon_render_id(C, nullptr, queue_entry->id, queue_entry->size, true);

    BLI_freelinkN(&G_restart_previews_queue, queue_entry);
  }
}

/** \} */<|MERGE_RESOLUTION|>--- conflicted
+++ resolved
@@ -1658,20 +1658,11 @@
 /**
  * Background job to manage requests for deferred loading of previews from the hard drive.
  *
-<<<<<<< HEAD
- * Launches a single job to manage all incoming preview requests as tasks (so possibly using
- * further threads). The job is kept running until all preview requests are done loading (or it's
- * otherwise aborted, e.g. by closing Blender).
- *
- * Note that this will use the OS thumbnail cache, i.e. load a preview from there or add it if not
- * there yet. These to cases may lead to different performance.
-=======
  * Launches a single job to manage all incoming preview requests. The job is kept running until all
  * preview requests are done loading (or it's otherwise aborted, e.g. by closing Blender).
  *
  * Note that this will use the OS thumbnail cache, i.e. load a preview from there or add it if not
  * there yet. These two cases may lead to different performance.
->>>>>>> 8e940f31
  */
 class PreviewLoadJob {
   struct RequestedPreview {
