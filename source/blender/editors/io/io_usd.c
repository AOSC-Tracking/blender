/* SPDX-License-Identifier: GPL-2.0-or-later
 * Copyright 2019 Blender Foundation */

/** \file
 * \ingroup editor/io
 */

#ifdef WITH_USD

#  include "DNA_modifier_types.h"
#  include "DNA_space_types.h"
#  include <string.h>

#  include "BKE_context.h"
#  include "BKE_main.h"
#  include "BKE_report.h"
#  include "BKE_screen.h"

#  include "BLI_blenlib.h"
#  include "BLI_path_util.h"
#  include "BLI_string.h"
#  include "BLI_utildefines.h"

#  include "BLT_translation.h"

#  include "ED_fileselect.h"
#  include "ED_object.h"

#  include "MEM_guardedalloc.h"

#  include "RNA_access.h"
#  include "RNA_define.h"

#  include "RNA_enum_types.h"

#  include "UI_interface.h"
#  include "UI_resources.h"

#  include "WM_api.h"
#  include "WM_types.h"

#  include "DEG_depsgraph.h"

#  include "IO_orientation.h"
#  include "io_ops.h"
#  include "io_usd.h"
#  include "usd.h"

#  include <stdio.h>


static const char *WM_OT_USD_EXPORT_IDNAME = "WM_OT_usd_export";
static const char *WM_OT_USD_IMPORT_IDNAME = "WM_OT_usd_import";


const EnumPropertyItem rna_enum_usd_export_evaluation_mode_items[] = {
    {DAG_EVAL_RENDER,
     "RENDER",
     0,
     "Render",
     "Use Render settings for object visibility, modifier settings, etc"},
    {DAG_EVAL_VIEWPORT,
     "VIEWPORT",
     0,
     "Viewport",
     "Use Viewport settings for object visibility, modifier settings, etc"},
    {0, NULL, 0, NULL, NULL},
};

const EnumPropertyItem rna_enum_usd_import_shaders_mode_items[] = {
    {USD_IMPORT_SHADERS_NONE, "NONE", 0, "None", "Don't import USD shaders"},
    {USD_IMPORT_USD_PREVIEW_SURFACE,
     "USD_PREVIEW_SURFACE",
     0,
     "USD Preview Surface",
     "Convert USD Preview Surface shaders to Blender Principled BSDF"},
    {USD_IMPORT_MDL,
     "USD MDL",
     0,
     "MDL",
     "Convert MDL shaders to Blender materials; if no MDL shaders "
     "exist on the material, log a warning and import existing USD "
     "Preview Surface shaders instead"},
    {0, NULL, 0, NULL, NULL},
};

const EnumPropertyItem rna_enum_usd_import_shaders_mode_items_no_umm[] = {
    {USD_IMPORT_SHADERS_NONE, "NONE", 0, "None", "Don't import USD shaders"},
    {USD_IMPORT_USD_PREVIEW_SURFACE,
     "USD_PREVIEW_SURFACE",
     0,
     "USD Preview Surface",
     "Convert USD Preview Surface shaders to Blender Principled BSDF"},
    {0, NULL, 0, NULL, NULL},
};

const EnumPropertyItem rna_enum_usd_xform_op_mode_items[] = {
    {USD_XFORM_OP_SRT,
     "SRT",
     0,
     "Scale, Rotate, Translate",
     "Export scale, rotate, and translate Xform operators"},
    {USD_XFORM_OP_SOT,
     "SOT",
     0,
     "Scale, Orient, Translate",
     "Export scale, orient, and translate Xform operators"},
    {USD_XFORM_OP_MAT, "MAT", 0, "Matrix", "Export matrix operator"},
    {0, NULL, 0, NULL, NULL},
};

const EnumPropertyItem prop_usd_export_global_forward[] = {
    {USD_GLOBAL_FORWARD_X, "X", 0, "X Forward", "Global Forward is positive X Axis"},
    {USD_GLOBAL_FORWARD_Y, "Y", 0, "Y Forward", "Global Forward is positive Y Axis"},
    {USD_GLOBAL_FORWARD_Z, "Z", 0, "Z Forward", "Global Forward is positive Z Axis"},
    {USD_GLOBAL_FORWARD_MINUS_X, "-X", 0, "-X Forward", "Global Forward is negative X Axis"},
    {USD_GLOBAL_FORWARD_MINUS_Y, "-Y", 0, "-Y Forward", "Global Forward is negative Y Axis"},
    {USD_GLOBAL_FORWARD_MINUS_Z, "-Z", 0, "-Z Forward", "Global Forward is negative Z Axis"},
    {0, NULL, 0, NULL, NULL},
};

const EnumPropertyItem prop_usd_export_global_up[] = {
    {USD_GLOBAL_UP_X, "X", 0, "X Up", "Global UP is positive X Axis"},
    {USD_GLOBAL_UP_Y, "Y", 0, "Y Up", "Global UP is positive Y Axis"},
    {USD_GLOBAL_UP_Z, "Z", 0, "Z Up", "Global UP is positive Z Axis"},
    {USD_GLOBAL_UP_MINUS_X, "-X", 0, "-X Up", "Global UP is negative X Axis"},
    {USD_GLOBAL_UP_MINUS_Y, "-Y", 0, "-Y Up", "Global UP is negative Y Axis"},
    {USD_GLOBAL_UP_MINUS_Z, "-Z", 0, "-Z Up", "Global UP is negative Z Axis"},
    {0, NULL, 0, NULL, NULL},
};

const EnumPropertyItem rna_enum_usd_mtl_name_collision_mode_items[] = {
    {USD_MTL_NAME_COLLISION_MAKE_UNIQUE,
     "MAKE_UNIQUE",
     0,
     "Make Unique",
     "Import each USD material as a unique Blender material"},
    {USD_MTL_NAME_COLLISION_REFERENCE_EXISTING,
     "REFERENCE_EXISTING",
     0,
     "Reference Existing",
     "If a material with the same name already exists, reference that instead of importing"},
    {0, NULL, 0, NULL, NULL},
};

const EnumPropertyItem rna_enum_usd_attr_import_mode_items[] = {
    {USD_ATTR_IMPORT_NONE, "NONE", 0, "None", "Do not import attributes"},
    {USD_ATTR_IMPORT_USER,
     "USER",
     0,
     "User",
     "Import attributes in the 'userProperties' namespace as "
     "Blender custom properties.  The namespace will "
     "be stripped from the property names"},
    {USD_ATTR_IMPORT_ALL,
     "ALL",
     0,
     "All Custom",
     "Import all USD custom attributes as Blender custom properties. "
     "Namespaces will be retained in the property names"},
    {0, NULL, 0, NULL, NULL},
};

const EnumPropertyItem prop_usdz_downscale_size[] = {
    {USD_TEXTURE_SIZE_KEEP, "KEEP", 0, "Keep", "Keep all current texture sizes"},
    {USD_TEXTURE_SIZE_256,  "256", 0, "256", "Resize to a maximum of 256 pixels"},
    {USD_TEXTURE_SIZE_512,  "512", 0, "512", "Resize to a maximum of 512 pixels"},
    {USD_TEXTURE_SIZE_1024, "1024", 0, "1024", "Resize to a maximum of 1024 pixels"},
    {USD_TEXTURE_SIZE_2048, "2048", 0, "2048", "Resize to a maximum of 256 pixels"},
    {USD_TEXTURE_SIZE_4096, "4096", 0, "4096", "Resize to a maximum of 256 pixels"},
    {USD_TEXTURE_SIZE_CUSTOM, "CUSTOM", 0, "Custom", "Specify a custom size"},
    {0, NULL, 0, NULL, NULL},
};

const EnumPropertyItem prop_default_prim_kind_items[] = {
    { USD_KIND_NONE,      "NONE", 0, "None", "No kind is exported for default prim" },
    { USD_KIND_COMPONENT, "COMPONENT", 0, "Component", "Set Default Prim Kind to Component" },
    { USD_KIND_GROUP,     "GROUP", 0, "Group", "Set Default Prim Kind to Group" },
    { USD_KIND_ASSEMBLY,  "ASSEMBLY", 0, "Assembly", "Set Default Prim Kind to Assembly" },
    { USD_KIND_CUSTOM,    "CUSTOM", 0, "Custom", "Specify a custom Kind for the Default Prim" },
    {0, NULL, 0, NULL, NULL},
};

const EnumPropertyItem rna_enum_usd_tex_import_mode_items[] = {
    {USD_TEX_IMPORT_NONE, "IMPORT_NONE", 0, "None", "Don't import textures"},
    {USD_TEX_IMPORT_PACK, "IMPORT_PACK", 0, "Packed", "Import textures as packed data"},
    {USD_TEX_IMPORT_COPY, "IMPORT_COPY", 0, "Copy", "Copy files to textures directory"},
    {0, NULL, 0, NULL, NULL},
};

const EnumPropertyItem rna_enum_usd_tex_name_collision_mode_items[] = {
    {USD_TEX_NAME_COLLISION_USE_EXISTING,
     "USE_EXISTING",
     0,
     "Use Existing",
     "If a file with the same name already exists, use that instead of copying"},
    {USD_TEX_NAME_COLLISION_OVERWRITE, "OVERWRITE", 0, "Overwrite", "Overwrite existing files"},
    {0, NULL, 0, NULL, NULL},
};

/* Stored in the wmOperator's customdata field to indicate it should run as a background job.
 * This is set when the operator is invoked, and not set when it is only executed. */
enum { AS_BACKGROUND_JOB = 1 };
typedef struct eUSDOperatorOptions {
  bool as_background_job;
} eUSDOperatorOptions;

/* Forward declarations */
void usd_export_panel_register(const char* idname,
                               const char* label,
                               int flag,
                               bool (*poll)(const struct bContext *C, struct PanelType *pt),
                               void (*draw)(const struct bContext *C, struct Panel *panel),
                               void (*draw_header)(const struct bContext *C, struct Panel *panel)
                               );
void usd_export_panel_register_general(void);
void usd_export_panel_register_geometry(void);
void usd_export_panel_register_materials(void);
void usd_export_panel_register_lights(void);
void usd_export_panel_register_stage(void);
void usd_export_panel_register_animation(void);
void usd_export_panel_register_types(void);
void usd_export_panel_register_particles(void);
void usd_export_panel_register_rigging(void);


/* ====== USD Export ====== */

static int wm_usd_export_invoke(bContext *C, wmOperator *op, const wmEvent *UNUSED(event))
{
  eUSDOperatorOptions *options = MEM_callocN(sizeof(eUSDOperatorOptions), "eUSDOperatorOptions");
  options->as_background_job = true;
  op->customdata = options;

  RNA_boolean_set(op->ptr, "init_scene_frame_range", true);

  ED_fileselect_ensure_default_filepath(C, op, ".usd");

  WM_event_add_fileselect(C, op);

  return OPERATOR_RUNNING_MODAL;
}

static char *usd_ensure_prim_path(char *primpath)
{
  if (primpath != NULL && primpath[0] != '/' && primpath[0] != '\0') {
    char *legal_path = BLI_strdupcat("/", primpath);
    MEM_freeN(primpath);
    primpath = legal_path;
    return legal_path;
  }
  return primpath;
}

static int wm_usd_export_exec(bContext *C, wmOperator *op)
{
  if (!RNA_struct_property_is_set_ex(op->ptr, "filepath", false)) {
    BKE_report(op->reports, RPT_ERROR, "No filename given");
    return OPERATOR_CANCELLED;
  }

  char filename[FILE_MAX];
  RNA_string_get(op->ptr, "filepath", filename);

  eUSDOperatorOptions *options = (eUSDOperatorOptions *)op->customdata;
  const bool as_background_job = (options != NULL && options->as_background_job);
  MEM_SAFE_FREE(op->customdata);

  const bool selected_objects_only = RNA_boolean_get(op->ptr, "selected_objects_only");
  const bool visible_objects_only = RNA_boolean_get(op->ptr, "visible_objects_only");
  const bool export_animation = RNA_boolean_get(op->ptr, "export_animation");
  const bool export_hair = RNA_boolean_get(op->ptr, "export_hair");
  const bool export_vertices = RNA_boolean_get(op->ptr, "export_vertices");
  const bool export_vertex_colors = RNA_boolean_get(op->ptr, "export_vertex_colors");
  const bool export_vertex_groups = RNA_boolean_get(op->ptr, "export_vertex_groups");
  const bool export_face_maps = RNA_boolean_get(op->ptr, "export_face_maps");
  const bool export_uvmaps = RNA_boolean_get(op->ptr, "export_uvmaps");
  const bool export_normals = RNA_boolean_get(op->ptr, "export_normals");
  const bool export_transforms = RNA_boolean_get(op->ptr, "export_transforms");
  const bool export_materials = RNA_boolean_get(op->ptr, "export_materials");
  const bool export_meshes = RNA_boolean_get(op->ptr, "export_meshes");
  const bool export_lights = RNA_boolean_get(op->ptr, "export_lights");
  const bool export_cameras = RNA_boolean_get(op->ptr, "export_cameras");
  const bool export_curves = RNA_boolean_get(op->ptr, "export_curves");
  const bool export_particles = RNA_boolean_get(op->ptr, "export_particles");
  const bool use_instancing = RNA_boolean_get(op->ptr, "use_instancing");
  const bool evaluation_mode = RNA_enum_get(op->ptr, "evaluation_mode");
  const bool generate_preview_surface = RNA_boolean_get(op->ptr, "generate_preview_surface");
  const bool convert_uv_to_st = RNA_boolean_get(op->ptr, "convert_uv_to_st");
  const bool convert_orientation = RNA_boolean_get(op->ptr, "convert_orientation");
  const bool export_child_particles = RNA_boolean_get(op->ptr, "export_child_particles");
  const bool export_as_overs = RNA_boolean_get(op->ptr, "export_as_overs");
  const bool merge_transform_and_shape = RNA_boolean_get(op->ptr, "merge_transform_and_shape");
  const bool export_custom_properties = RNA_boolean_get(op->ptr, "export_custom_properties");
  const bool add_properties_namespace = RNA_boolean_get(op->ptr, "add_properties_namespace");
  const bool export_identity_transforms = RNA_boolean_get(op->ptr, "export_identity_transforms");
  const bool apply_subdiv = RNA_boolean_get(op->ptr, "apply_subdiv");
  const bool author_blender_name = RNA_boolean_get(op->ptr, "author_blender_name");
  const bool vertex_data_as_face_varying = RNA_boolean_get(op->ptr, "vertex_data_as_face_varying");
  const float frame_step = RNA_float_get(op->ptr, "frame_step");

  const bool override_shutter = RNA_boolean_get(op->ptr, "override_shutter");
  const double shutter_open = (double)RNA_float_get(op->ptr, "shutter_open");
  const double shutter_close = (double)RNA_float_get(op->ptr, "shutter_close");

  // This default prim path is not sanitized. This happens in usd_capi.cc
  char *default_prim_path = RNA_string_get_alloc(op->ptr, "default_prim_path", NULL, 0, NULL);

  default_prim_path = usd_ensure_prim_path(default_prim_path);

  char *root_prim_path = RNA_string_get_alloc(op->ptr, "root_prim_path", NULL, 0, NULL);

  // Do not allow / path
  if (root_prim_path[0] == '/' && strlen(root_prim_path) == 1)
    root_prim_path[0] = '\0';

  root_prim_path = usd_ensure_prim_path(root_prim_path);

  char *material_prim_path = RNA_string_get_alloc(op->ptr, "material_prim_path", NULL, 0, NULL);

  material_prim_path = usd_ensure_prim_path(material_prim_path);

  int global_forward = RNA_enum_get(op->ptr, "export_global_forward_selection");
  int global_up = RNA_enum_get(op->ptr, "export_global_up_selection");

  bool export_textures = RNA_boolean_get(op->ptr, "export_textures");

  const bool backward_compatible = true;

  const float light_intensity_scale = RNA_float_get(op->ptr, "light_intensity_scale");

  const bool generate_mdl = USD_umm_module_loaded() ? RNA_boolean_get(op->ptr, "generate_mdl") :
                                                      false;

  const bool convert_to_cm = RNA_boolean_get(op->ptr, "convert_to_cm");

  const bool convert_light_to_nits = RNA_boolean_get(op->ptr, "convert_light_to_nits");

  const bool scale_light_radius = RNA_boolean_get(op->ptr, "scale_light_radius");

  const bool convert_world_material = RNA_boolean_get(op->ptr, "convert_world_material");

  const bool generate_cycles_shaders = RNA_boolean_get(op->ptr, "generate_cycles_shaders");

  const bool export_armatures = RNA_boolean_get(op->ptr, "export_armatures");

  const eUSDXformOpMode xform_op_mode = RNA_enum_get(op->ptr, "xform_op_mode");

  const bool fix_skel_root = RNA_boolean_get(op->ptr, "fix_skel_root");

  const bool overwrite_textures = RNA_boolean_get(op->ptr, "overwrite_textures");

  const bool relative_paths = RNA_boolean_get(op->ptr, "relative_paths");

  const bool export_blendshapes = RNA_boolean_get(op->ptr, "export_blendshapes");

  const eUSDZTextureDownscaleSize usdz_downscale_size = RNA_enum_get(op->ptr, "usdz_downscale_size");

  const int usdz_downscale_custom_size = RNA_int_get(op->ptr, "usdz_downscale_custom_size");

  const bool usdz_is_arkit = RNA_boolean_get(op->ptr, "usdz_is_arkit");

  const bool triangulate_meshes = RNA_boolean_get(op->ptr, "triangulate_meshes");

  const int quad_method = RNA_enum_get(op->ptr, "quad_method");
  const int ngon_method = RNA_enum_get(op->ptr, "ngon_method");

  const bool export_blender_metadata = RNA_boolean_get(op->ptr, "export_blender_metadata");

  /* USDKind support. */
  const bool export_usd_kind = RNA_boolean_get(op->ptr, "export_usd_kind");
  const int default_prim_kind = RNA_enum_get(op->ptr, "default_prim_kind");
  char *default_prim_custom_kind = RNA_string_get_alloc(op->ptr, "default_prim_custom_kind", NULL, 0, NULL);

  struct USDExportParams params = {RNA_int_get(op->ptr, "start"),
                                   RNA_int_get(op->ptr, "end"),
                                   export_animation,
                                   export_hair,
                                   export_vertices,
                                   export_vertex_colors,
                                   export_vertex_groups,
                                   export_face_maps,
                                   export_uvmaps,
                                   export_normals,
                                   export_transforms,
                                   export_materials,
                                   export_meshes,
                                   export_lights,
                                   export_cameras,
                                   export_curves,
                                   export_particles,
                                   selected_objects_only,
                                   visible_objects_only,
                                   use_instancing,
                                   evaluation_mode,
                                   default_prim_path,
                                   root_prim_path,
                                   material_prim_path,
                                   generate_preview_surface,
                                   convert_uv_to_st,
                                   convert_orientation,
                                   global_forward,
                                   global_up,
                                   export_child_particles,
                                   export_as_overs,
                                   merge_transform_and_shape,
                                   export_custom_properties,
                                   add_properties_namespace,
                                   export_identity_transforms,
                                   apply_subdiv,
                                   author_blender_name,
                                   vertex_data_as_face_varying,
                                   frame_step,
                                   override_shutter,
                                   shutter_open,
                                   shutter_close,
                                   export_textures,
                                   relative_paths,
                                   backward_compatible,
                                   light_intensity_scale,
                                   generate_mdl,
                                   convert_to_cm,
                                   convert_light_to_nits,
                                   scale_light_radius,
                                   convert_world_material,
                                   generate_cycles_shaders,
                                   export_armatures,
                                   xform_op_mode,
                                   fix_skel_root,
                                   overwrite_textures,
                                   export_blendshapes,
                                   usdz_downscale_size,
                                   usdz_downscale_custom_size,
                                   usdz_is_arkit,
                                   export_blender_metadata,
                                   triangulate_meshes,
                                   quad_method,
                                   ngon_method,
                                   .export_usd_kind = export_usd_kind,
                                   .default_prim_kind = default_prim_kind,
                                   .default_prim_custom_kind = default_prim_custom_kind
                                   };

  /* Take some defaults from the scene, if not specified explicitly. */
  Scene *scene = CTX_data_scene(C);

  if (scene) {
    if (params.frame_start == INT_MIN) {
      params.frame_start = scene->r.sfra;
    }
    if (params.frame_end == INT_MIN) {
      params.frame_end = scene->r.efra;
    }
  }

  bool ok = USD_export(C, filename, &params, as_background_job);

  return as_background_job || ok ? OPERATOR_FINISHED : OPERATOR_CANCELLED;
}

static void wm_usd_export_draw(bContext *C, wmOperator *op)
{
  uiLayout *layout = op->layout;
  struct PointerRNA *ptr = op->ptr;

  /* Conveniently set start and end frame to match the scene's frame range. */
  Scene *scene = CTX_data_scene(C);

  if (scene != NULL && RNA_boolean_get(ptr, "init_scene_frame_range")) {
    RNA_int_set(ptr, "start", scene->r.sfra);
    RNA_int_set(ptr, "end", scene->r.efra);

    RNA_boolean_set(ptr, "init_scene_frame_range", false);
  }

  uiItemR(layout, ptr, "evaluation_mode", 0, NULL, ICON_NONE);

  /* Note: all other pertinent settings are shown through the panels below! */
}

static void free_operator_customdata(wmOperator *op)
{
  if (op->customdata) {
    MEM_freeN(op->customdata);
    op->customdata = NULL;
  }
}

static void wm_usd_export_cancel(bContext *UNUSED(C), wmOperator *op)
{
  free_operator_customdata(op);
}

static bool wm_usd_export_check(bContext *UNUSED(C), wmOperator *op)
{
  char filepath[FILE_MAX];
  RNA_string_get(op->ptr, "filepath", filepath);

  if (!BLI_path_extension_check_n(filepath, ".usd", ".usda", ".usdc", ".usdz", NULL)) {
<<<<<<< HEAD
    BLI_path_extension_ensure(filepath, FILE_MAX, ".usd");
=======
    BLI_path_extension_ensure(filepath, FILE_MAX, ".usdc");
>>>>>>> e858aa71
    RNA_string_set(op->ptr, "filepath", filepath);
    return true;
  }

  return false;
}

static void forward_axis_update(struct Main *UNUSED(main),
                                struct Scene *UNUSED(scene),
                                struct PointerRNA *ptr)
{
  int forward = RNA_enum_get(ptr, "forward_axis");
  int up = RNA_enum_get(ptr, "up_axis");
  if ((forward % 3) == (up % 3)) {
    RNA_enum_set(ptr, "up_axis", (up + 1) % 6);
  }
}

static void up_axis_update(struct Main *UNUSED(main),
                           struct Scene *UNUSED(scene),
                           struct PointerRNA *ptr)
{
  int forward = RNA_enum_get(ptr, "forward_axis");
  int up = RNA_enum_get(ptr, "up_axis");
  if ((forward % 3) == (up % 3)) {
    RNA_enum_set(ptr, "forward_axis", (forward + 1) % 6);
  }
}

void WM_OT_usd_export(struct wmOperatorType *ot)
{
  PropertyRNA *prop;

  ot->name = "Export USD";
  ot->description = "Export current scene in a USD archive";
  ot->idname = WM_OT_USD_EXPORT_IDNAME;

  ot->invoke = wm_usd_export_invoke;
  ot->exec = wm_usd_export_exec;
  ot->poll = WM_operator_winactive;
  ot->ui = wm_usd_export_draw;
  ot->cancel = wm_usd_export_cancel;
  ot->check = wm_usd_export_check;

  ot->flag = OPTYPE_REGISTER | OPTYPE_PRESET; /* No UNDO possible. */

  WM_operator_properties_filesel(ot,
                                 FILE_TYPE_FOLDER | FILE_TYPE_USD,
                                 FILE_BLENDER,
                                 FILE_SAVE,
                                 WM_FILESEL_FILEPATH | WM_FILESEL_SHOW_PROPS,
                                 FILE_DEFAULTDISPLAY,
                                 FILE_SORT_DEFAULT);

<<<<<<< HEAD
  RNA_def_int(ot->srna,
              "start",
              INT_MIN,
              INT_MIN,
              INT_MAX,
              "Start Frame",
              "Start frame of the export, use the default value to "
              "take the start frame of the current scene",
              INT_MIN,
              INT_MAX);
  RNA_def_int(ot->srna,
              "end",
              INT_MIN,
              INT_MIN,
              INT_MAX,
              "End Frame",
              "End frame of the export, use the default value to "
              "take the end frame of the current scene",
              INT_MIN,
              INT_MAX);
=======
  PropertyRNA *prop = RNA_def_string(ot->srna, "filter_glob", "*.usd", 0, "", "");
  RNA_def_property_flag(prop, PROP_HIDDEN);
>>>>>>> e858aa71

  RNA_def_boolean(ot->srna,
                  "selected_objects_only",
                  false,
                  "Selection Only",
                  "Only export selected objects. Unselected parents of selected objects are "
                  "exported as empty transform");

  RNA_def_boolean(ot->srna,
                  "visible_objects_only",
                  true,
                  "Visible Only",
                  "Only export visible objects. Invisible parents of exported objects are "
                  "exported as empty transforms");

  RNA_def_boolean(
      ot->srna,
      "export_animation",
      false,
      "Animation",
      "Export all frames in the render frame range, rather than only the current frame");

  RNA_def_boolean(
      ot->srna, "export_hair", true, "Hair", "Export hair particle systems as USD curves");
  RNA_def_boolean(ot->srna,
                  "export_vertices",
                  true,
                  "Vertices",
                  "When checked, vertex and point data are included in the export");
  RNA_def_boolean(ot->srna,
                  "export_vertex_colors",
                  true,
                  "Vertex Colors",
                  "When checked, all vertex colors are included in the export");
  RNA_def_boolean(ot->srna,
                  "export_vertex_groups",
                  false,
                  "Vertex Groups",
                  "When checked, all vertex groups are included in the export");
  RNA_def_boolean(ot->srna,
                  "export_face_maps",
                  false,
                  "Face Maps",
                  "When checked, all face maps are included in the export");
  RNA_def_boolean(ot->srna,
                  "export_uvmaps",
                  true,
                  "UV Maps", "Include all mesh UV maps in the export");

  RNA_def_boolean(ot->srna,
                  "export_normals",
                  true,
                  "Normals",
                  "Include normals of exported meshes in the export");
  RNA_def_boolean(
      ot->srna,
      "export_transforms",
      true,
      "Transforms",
      "When checked, transform data/operations will be exported for all applicable prims");
  RNA_def_boolean(ot->srna,
                  "export_materials",
                  true,
                  "Materials",
                  "Export viewport settings of materials as USD preview materials, and export "
                  "material assignments as geometry subsets");
  RNA_def_boolean(
      ot->srna, "export_meshes", true, "Meshes", "When checked, all meshes will be exported");
  RNA_def_boolean(
      ot->srna, "export_lights", true, "Lights", "When checked, all lights will be exported");
  RNA_def_boolean(
      ot->srna, "export_cameras", true, "Cameras", "When checked, all cameras will be exported");
  RNA_def_boolean(
      ot->srna, "export_curves", true, "Curves", "When checked, all curves will be exported");
  RNA_def_boolean(ot->srna,
                  "export_particles",
                  true,
                  "Particles",
                  "When checked, all particle systems will be exported");

  RNA_def_boolean(ot->srna,
                  "export_armatures",
                  false,
                  "Armatures",
                  "Export armatures and skinned meshes");

  RNA_def_boolean(ot->srna,
                  "export_blendshapes",
                  false,
                  "Blend Shapes",
                  "Export shape keys as USD blend shapes");

  RNA_def_boolean(ot->srna,
                  "use_instancing",
                  false,
                  "Instancing",
                  "Export instanced objects as references in USD rather than real objects");

  RNA_def_boolean(ot->srna,
    "fix_skel_root",
    true,
    "Fix Skel Root",
    "If exporting armatures, attempt to automatically "
    "correct invalid USD Skel Root hierarchies");

  RNA_def_enum(ot->srna,
               "evaluation_mode",
               rna_enum_usd_export_evaluation_mode_items,
               DAG_EVAL_VIEWPORT,
               "Use Settings for",
               "Determines visibility of objects, modifier settings, and other areas where there "
               "are different settings for viewport and rendering");

  RNA_def_string(ot->srna,
                 "default_prim_path",
                 "/root",
                 1024,
                 "Default Prim Path",
                 "If set, this will set the default prim path in the usd document");
  RNA_def_string(ot->srna,
                 "root_prim_path",
                 "/root",
                 1024,
                 "Root Prim Path",
                 "If set, all primitives will live under this path");
  RNA_def_string(ot->srna,
                 "material_prim_path",
                 "/Materials",
                 1024,
                 "Material Prim Path",
                 "This specifies where all generated USD Shade Materials and Shaders get placed");

  RNA_def_boolean(ot->srna,
                  "generate_cycles_shaders",
                  false,
                  "Export Cycles Shaders",
                  "Export Cycles shader nodes to USD");
  RNA_def_boolean(
      ot->srna,
      "generate_preview_surface",
      true,
      "Convert to USD Preview Surface",
      "When checked, the USD exporter will generate an approximate USD Preview Surface. "
      "(Experimental, only works on simple material graphs)");
  RNA_def_boolean(ot->srna,
                  "generate_mdl",
                  true,
                  "Convert to MDL",
                  "When checked, the USD exporter will generate an MDL material");
  RNA_def_boolean(
      ot->srna,
      "convert_uv_to_st",
      true,
      "Convert uv to st",
      "Export the active uv map as USD primvar named 'st'");

  RNA_def_boolean(ot->srna,
                  "convert_orientation",
                  false,
                  "Convert Orientation",
                  "When checked, the USD exporter will convert orientation axis");

  prop = RNA_def_enum(
      ot->srna, "export_global_forward_selection", io_transform_axis, IO_AXIS_NEGATIVE_Z, "Forward Axis", "Global Forward axis for export");
  RNA_def_property_update_runtime(prop, (void *)forward_axis_update);
  prop = RNA_def_enum(ot->srna, "export_global_up_selection", io_transform_axis, IO_AXIS_Y, "Up Axis", "Global Up axis for export");
  RNA_def_property_update_runtime(prop, (void *)up_axis_update);

  RNA_def_boolean(ot->srna,
                  "convert_to_cm",
                  true,
                  "Convert to Centimeters",
                  "Set the USD units to centimeters and scale the scene to convert from meters");

  RNA_def_enum(ot->srna,
               "forward_axis",
               prop_usd_export_global_forward,
               USD_DEFAULT_FORWARD,
               "Forward Axis",
               "Global Forward axis for export");

  RNA_def_enum(ot->srna,
               "up_axis",
               prop_usd_export_global_up,
               USD_DEFAULT_UP,
               "Up Axis",
               "Global Up axis for export");

  RNA_def_boolean(ot->srna,
                  "export_child_particles",
                  false,
                  "Export Child Particles",
                  "When checked, the USD exporter will export child particles");

  RNA_def_boolean(ot->srna,
                  "export_as_overs",
                  false,
                  "Export As Overs",
                  "When checked, the USD exporter will create all prims as overrides");

  RNA_def_boolean(ot->srna,
                  "merge_transform_and_shape",
                  false,
                  "Merge Transform and Shape",
                  "When checked, transforms and shapes will be merged into the one prim path");
  RNA_def_boolean(ot->srna,
                  "export_custom_properties",
                  true,
                  "Export Custom Properties",
                  "When checked, custom properties will be exported as USD User Properties");
  RNA_def_boolean(
      ot->srna,
      "add_properties_namespace",
      true,
      "Add Properties Namespace",
      "Add exported custom properties to the 'userProperties' USD attribute namespace");
  RNA_def_boolean(ot->srna,
                  "export_identity_transforms",
                  true,
                  "Export Identity Transforms",
                  "If enabled, transforms (xforms) will always author a transform operation, "
                  "even if transform is identity/unit/zeroed.");

  RNA_def_boolean(ot->srna,
                  "apply_subdiv",
                  true,
                  "Apply Subdiv",
                  "When checked, subdivision modifiers will be used mesh evaluation.");

  RNA_def_boolean(ot->srna,
                  "author_blender_name",
                  true,
                  "Author Blender Name",
                  "When checked, custom userProperties will be authored to allow a round trip.");

  RNA_def_boolean(ot->srna,
                  "vertex_data_as_face_varying",
                  false,
                  "Vertex Groups As faceVarying",
                  "When enabled, vertex groups will be exported as faceVarying primvars. "
                  "This takes up more disk space, and is somewhat redundant with Blender's "
                  "current authoring tools.");

  RNA_def_float(
      ot->srna,
      "frame_step",
      1.0f,
      0.00001f,
      10000.0f,
      "Frame Step",
      "The length of one frame step, less than 1 will export subframes, greater will skip frames.",
      0.00001f,
      10000.0f);

  RNA_def_boolean(ot->srna,
                  "override_shutter",
                  false,
                  "Override Shutter",
                  "Allows the ability to override the explicit shutter open and close attributes."
                  "When disabled, the shutter is used from cycles render settings");

  RNA_def_float(
      ot->srna,
      "shutter_open",
      -0.25f,
      -FLT_MAX,
      FLT_MAX,
      "Shutter Open",
      "Allows the ability to set the frame relative shutter open time in UsdTimeCode units",
      -FLT_MAX,
      FLT_MAX);

  RNA_def_float(
      ot->srna,
      "shutter_close",
      0.25f,
      -FLT_MAX,
      FLT_MAX,
      "Shutter Close",
      "Allows the ability to set the frame relative shutter close time in UsdTimeCode units",
      -FLT_MAX,
      FLT_MAX);

  /* This dummy prop is used to check whether we need to init the start and
   * end frame values to that of the scene's, otherwise they are reset at
   * every change, draw update. */
  RNA_def_boolean(ot->srna, "init_scene_frame_range", false, "", "");

  RNA_def_boolean(ot->srna,
                  "export_textures",
                  true,
                  "Export Textures",
                  "If exporting materials, export textures referenced by material nodes "
                  "to a 'textures' directory in the same directory as the USD file");

  RNA_def_boolean(ot->srna,
                  "overwrite_textures",
                  false,
                  "Overwrite Textures",
                  "Overwrite existing files when exporting textures");

  RNA_def_float(ot->srna,
                "light_intensity_scale",
                1.0f,
                0.0001f,
                10000.0f,
                "Light Intensity Scale",
                "Value by which to scale the intensity of exported lights",
                0.0001f,
                1000.0f);

  RNA_def_boolean(ot->srna,
                  "convert_light_to_nits",
                  true,
                  "Convert Light Units to Nits",
                  "Convert light energy units to nits");

  RNA_def_boolean(ot->srna,
                  "scale_light_radius",
                  true,
                  "Scale Light Radius",
                  "Apply the scene scale factor (from unit conversion or manual scaling) "
                  "to the radius size of spot and sphere lights");

  RNA_def_boolean(
      ot->srna,
      "convert_world_material",
      true,
      "Convert World Material",
      "Convert the world material to a USD dome light. "
      "Currently works for simple materials, consisting of an environment texture "
      "connected to a background shader, with an optional vector multiply of the texture color.");

  RNA_def_enum(ot->srna,
               "xform_op_mode",
               rna_enum_usd_xform_op_mode_items,
               USD_XFORM_OP_SRT,
               "Xform Ops",
               "The type of transform operators to write");

  RNA_def_boolean(ot->srna,
                  "relative_paths",
                  true,
                  "Relative Paths",
                  "Use relative paths to reference external files (i.e. textures, volumes) in "
                  "USD, otherwise use absolute paths");

  RNA_def_enum(ot->srna,
               "usdz_downscale_size",
               prop_usdz_downscale_size,
               DAG_EVAL_VIEWPORT,
               "USDZ Texture Downsampling",
               "Choose a maximum size for all exported textures");

  RNA_def_int(ot->srna,
              "usdz_downscale_custom_size",
              128,
              128, 16384,
              "USDZ Custom Downscale Size",
              "Custom size for downscaling exported textures",
              128,
              8192
              );

  RNA_def_boolean(ot->srna,
                  "usdz_is_arkit",
                  false,
                  "Create ARKit Asset",
                  "Export USDZ files as ARKit Assets");

  RNA_def_boolean(ot->srna,
                  "export_blender_metadata",
                  true,
                  "Export Blender Metadata",
                  "Write Blender-specific information to the Stage's customLayerData");

  RNA_def_boolean(ot->srna,
                  "triangulate_meshes",
                  false,
                  "Triangulate Meshes",
                  "Triangulate meshes during export");

  RNA_def_enum(ot->srna,
               "quad_method",
               rna_enum_modifier_triangulate_quad_method_items,
               MOD_TRIANGULATE_QUAD_SHORTEDGE,
               "Quad Method",
               "Method for splitting the quads into triangles");

  RNA_def_enum(ot->srna,
               "ngon_method",
               rna_enum_modifier_triangulate_ngon_method_items,
               MOD_TRIANGULATE_NGON_BEAUTY,
               "N-gon Method",
               "Method for splitting the n-gons into triangles");

  RNA_def_boolean(ot->srna,
                  "export_usd_kind",
                  true,
                  "Export USD Kind",
                  "Export Kind per-prim when specified through 'usdkind' custom property.");

  RNA_def_enum(ot->srna,
               "default_prim_kind",
               prop_default_prim_kind_items,
               USD_KIND_NONE,
               "Default Prim Kind",
               "Kind to author on the Default Prim");

  RNA_def_string(ot->srna,
                 "default_prim_custom_kind",
                 NULL,
                 128,
                 "Default Prim Custom Kind",
                 "If default_prim_kind is True, author this value as the Default Prim's Kind");
}

/* ====== USD Import ====== */

static int wm_usd_import_invoke(bContext *C, wmOperator *op, const wmEvent *event)
{
  eUSDOperatorOptions *options = MEM_callocN(sizeof(eUSDOperatorOptions), "eUSDOperatorOptions");
  options->as_background_job = true;
  op->customdata = options;

  return WM_operator_filesel(C, op, event);
}

static int wm_usd_import_exec(bContext *C, wmOperator *op)
{
  if (!RNA_struct_property_is_set_ex(op->ptr, "filepath", false)) {
    BKE_report(op->reports, RPT_ERROR, "No filename given");
    return OPERATOR_CANCELLED;
  }

  char filename[FILE_MAX];
  RNA_string_get(op->ptr, "filepath", filename);

  eUSDOperatorOptions *options = (eUSDOperatorOptions *)op->customdata;
  const bool as_background_job = (options != NULL && options->as_background_job);
  MEM_SAFE_FREE(op->customdata);

  const float scale = RNA_float_get(op->ptr, "scale");
  const bool apply_unit_conversion_scale = RNA_boolean_get(op->ptr, "apply_unit_conversion_scale");

  const bool set_frame_range = RNA_boolean_get(op->ptr, "set_frame_range");

  const bool read_mesh_uvs = RNA_boolean_get(op->ptr, "read_mesh_uvs");
  const bool read_mesh_colors = RNA_boolean_get(op->ptr, "read_mesh_colors");

  char mesh_read_flag = MOD_MESHSEQ_READ_VERT | MOD_MESHSEQ_READ_POLY;
  if (read_mesh_uvs) {
    mesh_read_flag |= MOD_MESHSEQ_READ_UV;
  }
  if (read_mesh_colors) {
    mesh_read_flag |= MOD_MESHSEQ_READ_COLOR;
  }

  const bool import_cameras = RNA_boolean_get(op->ptr, "import_cameras");
  const bool import_curves = RNA_boolean_get(op->ptr, "import_curves");
  const bool import_lights = RNA_boolean_get(op->ptr, "import_lights");
  const bool import_materials = RNA_boolean_get(op->ptr, "import_materials");
  const bool import_meshes = RNA_boolean_get(op->ptr, "import_meshes");
  const bool import_blendshapes = RNA_boolean_get(op->ptr, "import_blendshapes");
  const bool import_volumes = RNA_boolean_get(op->ptr, "import_volumes");
  const bool import_skeletons = RNA_boolean_get(op->ptr, "import_skeletons");
  const bool import_shapes = RNA_boolean_get(op->ptr, "import_shapes");

  const bool import_subdiv = RNA_boolean_get(op->ptr, "import_subdiv");

  const bool import_instance_proxies = RNA_boolean_get(op->ptr, "import_instance_proxies");

  const bool import_visible_only = RNA_boolean_get(op->ptr, "import_visible_only");

  const bool import_defined_only = RNA_boolean_get(op->ptr, "import_defined_only");

  const bool create_collection = RNA_boolean_get(op->ptr, "create_collection");

  char *prim_path_mask = RNA_string_get_alloc(op->ptr, "prim_path_mask", NULL, 0, NULL);

  const bool import_guide = RNA_boolean_get(op->ptr, "import_guide");
  const bool import_proxy = RNA_boolean_get(op->ptr, "import_proxy");
  const bool import_render = RNA_boolean_get(op->ptr, "import_render");

  const bool use_instancing = RNA_boolean_get(op->ptr, "use_instancing");

  const char *import_shaders_mode_prop_name = USD_umm_module_loaded() ?
                                                  "import_shaders_mode" :
                                                  "import_shaders_mode_no_umm";

  const eUSDImportShadersMode import_shaders_mode = RNA_enum_get(op->ptr,
                                                                 import_shaders_mode_prop_name);
  const bool import_all_materials = RNA_boolean_get(op->ptr, "import_all_materials");

  const bool set_material_blend = RNA_boolean_get(op->ptr, "set_material_blend");

  const float light_intensity_scale = RNA_float_get(op->ptr, "light_intensity_scale");

  const bool convert_light_from_nits = RNA_boolean_get(op->ptr, "convert_light_from_nits");

  const bool scale_light_radius = RNA_boolean_get(op->ptr, "scale_light_radius");

  const bool create_background_shader = RNA_boolean_get(op->ptr, "create_background_shader");

  const eUSDMtlNameCollisionMode mtl_name_collision_mode = RNA_enum_get(op->ptr,
                                                                        "mtl_name_collision_mode");

  const eUSDAttrImportMode attr_import_mode = RNA_enum_get(op->ptr, "attr_import_mode");

  const bool validate_meshes = RNA_boolean_get(op->ptr, "validate_meshes");

  /* TODO(makowalski): Add support for sequences. */
  const bool is_sequence = false;
  int offset = 0;
  int sequence_len = 1;

  /* Switch out of edit mode to avoid being stuck in it (#54326). */
  Object *obedit = CTX_data_edit_object(C);
  if (obedit) {
    ED_object_mode_set(C, OB_MODE_EDIT);
  }

  const eUSDTexImportMode import_textures_mode = RNA_enum_get(op->ptr, "import_textures_mode");

  char import_textures_dir[FILE_MAXDIR];
  RNA_string_get(op->ptr, "import_textures_dir", import_textures_dir);

  const eUSDTexNameCollisionMode tex_name_collision_mode = RNA_enum_get(op->ptr,
                                                                        "tex_name_collision_mode");

  struct USDImportParams params = {.scale = scale,
                                   .is_sequence = is_sequence,
                                   .set_frame_range = set_frame_range,
                                   .sequence_len = sequence_len,
                                   .offset = offset,
                                   .validate_meshes = validate_meshes,
                                   .mesh_read_flag = mesh_read_flag,
                                   .import_cameras = import_cameras,
                                   .import_curves = import_curves,
                                   .import_lights = import_lights,
                                   .import_materials = import_materials,
                                   .import_meshes = import_meshes,
                                   .import_blendshapes = import_blendshapes,
                                   .import_volumes = import_volumes,
                                   .import_skeletons = import_skeletons,
                                   .prim_path_mask = prim_path_mask,
                                   .import_shapes = import_shapes,
                                   .prim_path_mask = prim_path_mask,
                                   .import_subdiv = import_subdiv,
                                   .import_instance_proxies = import_instance_proxies,
                                   .create_collection = create_collection,
                                   .import_guide = import_guide,
                                   .import_proxy = import_proxy,
                                   .import_render = import_render,
                                   .import_visible_only = import_visible_only,
                                   .use_instancing = use_instancing,
                                   .import_shaders_mode = import_shaders_mode,
                                   .set_material_blend = set_material_blend,
                                   .light_intensity_scale = light_intensity_scale,
                                   .apply_unit_conversion_scale = apply_unit_conversion_scale,
                                   .convert_light_from_nits = convert_light_from_nits,
                                   .scale_light_radius = scale_light_radius,
                                   .create_background_shader = create_background_shader,
                                   .mtl_name_collision_mode = mtl_name_collision_mode,
                                   .attr_import_mode = attr_import_mode,
                                   .import_defined_only = import_defined_only,
                                   .mtl_name_collision_mode = mtl_name_collision_mode,
                                   .import_textures_mode = import_textures_mode,
                                   .tex_name_collision_mode = tex_name_collision_mode,
                                   .import_all_materials = import_all_materials};

  STRNCPY(params.import_textures_dir, import_textures_dir);

  const bool ok = USD_import(C, filename, &params, as_background_job);

  return as_background_job || ok ? OPERATOR_FINISHED : OPERATOR_CANCELLED;
}

static void wm_usd_import_cancel(bContext *UNUSED(C), wmOperator *op)
{
  free_operator_customdata(op);
}

static void wm_usd_import_draw(bContext *UNUSED(C), wmOperator *op)
{
  uiLayout *layout = op->layout;

  uiLayoutSetPropSep(layout, true);
  uiLayoutSetPropDecorate(layout, false);
}

void WM_OT_usd_import(struct wmOperatorType *ot)
{
  ot->name = "Import USD";
  ot->description = "Import USD stage into current scene";
  ot->idname = WM_OT_USD_IMPORT_IDNAME;

  ot->invoke = wm_usd_import_invoke;
  ot->exec = wm_usd_import_exec;
  ot->cancel = wm_usd_import_cancel;
  ot->poll = WM_operator_winactive;
  ot->ui = wm_usd_import_draw;

  ot->flag = OPTYPE_REGISTER | OPTYPE_UNDO | OPTYPE_PRESET;

  WM_operator_properties_filesel(ot,
                                 FILE_TYPE_FOLDER | FILE_TYPE_USD,
                                 FILE_BLENDER,
                                 FILE_OPENFILE,
                                 WM_FILESEL_FILEPATH | WM_FILESEL_RELPATH | WM_FILESEL_SHOW_PROPS,
                                 FILE_DEFAULTDISPLAY,
                                 FILE_SORT_DEFAULT);

  PropertyRNA *prop = RNA_def_string(ot->srna, "filter_glob", "*.usd", 0, "", "");
  RNA_def_property_flag(prop, PROP_HIDDEN);

  RNA_def_float(
      ot->srna,
      "scale",
      1.0f,
      0.0001f,
      1000.0f,
      "Scale",
      "Value by which to enlarge or shrink the objects with respect to the world's origin. "
      "This scaling is applied in addition to the Stage's meters-per-unit scaling value if "
      "the Apply Unit Conversion Scale option is enabled",
      0.0001f,
      1000.0f);

  RNA_def_boolean(
      ot->srna,
      "apply_unit_conversion_scale",
      true,
      "Apply Unit Conversion Scale",
      "Scale the scene objects by the USD stage's meters-per-unit value. "
      "This scaling is applied in addition to the value specified in the Scale option");

  RNA_def_boolean(ot->srna,
                  "set_frame_range",
                  true,
                  "Set Frame Range",
                  "Update the scene's start and end frame to match those of the USD archive");

  RNA_def_boolean(ot->srna, "import_cameras", true, "Cameras", "");
  RNA_def_boolean(ot->srna, "import_curves", true, "Curves", "");
  RNA_def_boolean(ot->srna, "import_lights", true, "Lights", "");
  RNA_def_boolean(ot->srna, "import_materials", true, "Materials", "");
  RNA_def_boolean(ot->srna, "import_meshes", true, "Meshes", "");
  RNA_def_boolean(ot->srna, "import_blendshapes", true, "Blend Shapes", "");
  RNA_def_boolean(ot->srna, "import_volumes", true, "Volumes", "");
  RNA_def_boolean(ot->srna, "import_skeletons", true, "Skeletons", "");
  RNA_def_boolean(ot->srna, "import_shapes", true, "USD Shapes", "");

  RNA_def_boolean(ot->srna,
                  "import_subdiv",
                  false,
                  "Import Subdivision Scheme",
                  "Create subdivision surface modifiers based on the USD "
                  "SubdivisionScheme attribute");

  RNA_def_boolean(ot->srna,
                  "import_instance_proxies",
                  true,
                  "Import Instance Proxies",
                  "Create unique Blender objects for USD instances");

  RNA_def_boolean(ot->srna,
                  "import_visible_only",
                  true,
                  "Visible Primitives Only",
                  "Do not import invisible USD primitives. "
                  "Only applies to primitives with a non-animated visibility attribute. "
                  "Primitives with animated visibility will always be imported");

   RNA_def_boolean(ot->srna,
                  "import_defined_only",
                  true,
                  "Defined Primitives Only",
                  "Turn this off to allow importing USD primitives which are not defined, "
                  "for example, to load overrides with the Path Mask");

  RNA_def_boolean(ot->srna,
                  "create_collection",
                  false,
                  "Create Collection",
                  "Add all imported objects to a new collection");

  RNA_def_boolean(ot->srna, "read_mesh_uvs", true, "UV Coordinates", "Read mesh UV coordinates");

  RNA_def_boolean(
      ot->srna, "read_mesh_colors", true, "Color Attributes", "Read mesh color attributes");

  RNA_def_string(ot->srna,
                 "prim_path_mask",
                 NULL,
                 0,
                 "Path Mask",
                 "Import only the primitive at the given path and its descendents.  "
<<<<<<< HEAD
                 "Multiple paths may be specified in a list delimited by spaces, commas or somicolons");
=======
                 "Multiple paths may be specified in a list delimited by commas or semicolons");
>>>>>>> e858aa71

  RNA_def_boolean(ot->srna, "import_guide", false, "Guide", "Import guide geometry");

  RNA_def_boolean(ot->srna, "import_proxy", false, "Proxy", "Import proxy geometry");

  RNA_def_boolean(ot->srna, "import_render", true, "Render", "Import final render geometry");

  RNA_def_boolean(ot->srna,
                  "use_instancing",
                  false,
                  "Instancing",
                  "Import USD scenegraph instances as Blender collection instances. "
                  "Note that point instancers are not yet handled by this option");

  RNA_def_enum(ot->srna,
               "import_shaders_mode",
               rna_enum_usd_import_shaders_mode_items,
               USD_IMPORT_MDL,
               "Import Shaders ",
               "Determines which type of USD shaders to convert to Blender Principled BSDF shader "
               "networks");

  RNA_def_enum(ot->srna,
               "import_shaders_mode_no_umm",
               rna_enum_usd_import_shaders_mode_items_no_umm,
               USD_IMPORT_USD_PREVIEW_SURFACE,
               "Import Shaders ",
               "Determines which type of USD shaders to convert to Blender Principled BSDF shader "
               "networks");

  RNA_def_boolean(ot->srna,
                  "import_all_materials",
                  false,
                  "Import All Materials",
                  "Also import materials that are not used by any geometry.  "
                  "Note that when this option is false, materials referenced "
                  "by geometry will still be imported");

  RNA_def_boolean(ot->srna,
                  "set_material_blend",
                  true,
                  "Set Material Blend",
                  "If the Import Shaders option is set to a valid type, "
                  "the material blend method will automatically be set based on the "
                  "shader opacity");

  RNA_def_float(ot->srna,
                "light_intensity_scale",
                1.0f,
                0.0001f,
                10000.0f,
                "Light Intensity Scale",
                "Scale for the intensity of imported lights",
                0.0001f,
                1000.0f);

  RNA_def_boolean(ot->srna,
                  "convert_light_from_nits",
                  true,
                  "Convert Light Units from Nits",
                  "Convert light intensity units from nits");

  RNA_def_boolean(ot->srna,
                  "scale_light_radius",
                  true,
                  "Scale Light Radius",
                  "Apply the scene scale factor (from unit conversion or manual scaling) "
                  "to the radius size of spot and local lights");

  RNA_def_boolean(ot->srna,
                  "create_background_shader",
                  true,
                  "Create Background Shader",
                  "Convert USD dome lights to world background shaders");

  RNA_def_enum(
      ot->srna,
      "mtl_name_collision_mode",
      rna_enum_usd_mtl_name_collision_mode_items,
      USD_MTL_NAME_COLLISION_MAKE_UNIQUE,
      "Material Name Collision",
      "Behavior when the name of an imported material conflicts with an existing material");

  RNA_def_enum(ot->srna,
               "attr_import_mode",
               rna_enum_usd_attr_import_mode_items,
               USD_ATTR_IMPORT_ALL,
               "Import Attributes",
               "Behavior when importing USD attributes as Blender custom properties");

  RNA_def_boolean(ot->srna,
                  "validate_meshes",
                  false,
                  "Validate Meshes",
                  "Validate meshes for degenerate geometry on import");

  RNA_def_enum(ot->srna,
               "import_textures_mode",
               rna_enum_usd_tex_import_mode_items,
               USD_TEX_IMPORT_PACK,
               "Import Textures",
               "Behavior when importing textures from a USDZ archive or URI");

  RNA_def_string(ot->srna,
                 "import_textures_dir",
                 "//textures/",
                 FILE_MAXDIR,
                 "Textures Directory",
                 "Path to the directory where imported textures will be copied");

  RNA_def_enum(
      ot->srna,
      "tex_name_collision_mode",
      rna_enum_usd_tex_name_collision_mode_items,
      USD_TEX_NAME_COLLISION_USE_EXISTING,
      "File Name Collision",
      "Behavior when the name of an imported texture file conflicts with an existing file");
}


/* Panel Types */
static wmOperator *get_named_operator(const bContext *C, const char *idname) {
  SpaceFile *space = CTX_wm_space_file(C);
  if (!space) {
    return NULL;
  }

  wmOperator *op = space->op;
  if (!op) {
    return NULL;
  }

  if (strcasecmp(op->idname, idname) != 0) {
    return NULL;
  }

    return op;
}


/* Export Panels and related functions. */

static bool usd_export_panel_poll(const bContext *C, PanelType *UNUSED(pt))
{
  return (bool)get_named_operator(C, WM_OT_USD_EXPORT_IDNAME);
}


/* export panel - general */
static void usd_export_panel_general_draw(const bContext *C, Panel *panel)
{
  wmOperator *op   = get_named_operator(C, WM_OT_USD_EXPORT_IDNAME);
  PointerRNA *ptr  = op->ptr;

  uiLayout *col = uiLayoutColumn(panel->layout, false);
  uiLayoutSetPropSep(col, true);

  uiItemFullR(col, ptr, RNA_struct_find_property(ptr, "selected_objects_only"), 0, 0, 0, NULL, ICON_NONE);
  uiItemR(col, ptr, "visible_objects_only", 0, NULL, ICON_NONE);
  uiItemR(col, ptr, "convert_orientation", 0, NULL, ICON_NONE);
  if (RNA_boolean_get(ptr, "convert_orientation")) {
    uiItemR(col, ptr, "export_global_forward_selection", 0, NULL, ICON_NONE);
    uiItemR(col, ptr, "export_global_up_selection", 0, NULL, ICON_NONE);
  }
  uiItemR(col, ptr, "usdz_is_arkit", 0, NULL, ICON_NONE);
  uiItemR(col, ptr, "convert_to_cm", 0, NULL, ICON_NONE);

  col = uiLayoutColumnWithHeading(panel->layout, true, "External Files");
  uiLayoutSetPropSep(col, true);
  uiItemFullR(col, ptr, RNA_struct_find_property(ptr, "relative_paths"), 0, 0, 0, NULL, ICON_NONE);
  uiItemR(col, ptr, "export_as_overs", 0, NULL, ICON_NONE);
  uiItemR(col, ptr, "merge_transform_and_shape", 0, NULL, ICON_NONE);

  col = uiLayoutColumn(panel->layout, false);
  uiLayoutSetPropSep(col, true);
  uiItemR(col, ptr, "xform_op_mode", 0, NULL, ICON_NONE);
}


static void usd_export_panel_geometry_draw(const bContext *C, Panel *panel) {
  wmOperator *op   = get_named_operator(C, WM_OT_USD_EXPORT_IDNAME);
  PointerRNA *ptr  = op->ptr;

  uiLayout *col = uiLayoutColumn(panel->layout, false);

  uiLayoutSetPropSep(col, true);
  uiItemR(col, ptr, "apply_subdiv", 0, NULL, ICON_NONE);
  uiItemR(col, ptr, "export_vertex_colors", 0, NULL, ICON_NONE);
  uiItemR(col, ptr, "export_vertex_groups", 0, NULL, ICON_NONE);
  uiItemR(col, ptr, "export_normals", 0, NULL, ICON_NONE);
  uiItemR(col, ptr, "export_uvmaps", 0, NULL, ICON_NONE);
  if (RNA_boolean_get(ptr, "export_uvmaps")) {
    uiItemR(col, ptr, "convert_uv_to_st", 0, NULL, ICON_NONE);
  }
  uiItemR(col, ptr, "triangulate_meshes", 0, NULL, ICON_NONE);

  uiLayout *sub = uiLayoutColumn(col, false);
  uiLayoutSetActive(sub, RNA_boolean_get(ptr, "triangulate_meshes"));
  uiItemR(sub, ptr, "quad_method", 0, IFACE_("Method Quads"), ICON_NONE);
  uiItemR(sub, ptr, "ngon_method", 0, IFACE_("Polygons"), ICON_NONE);
}


static void usd_export_panel_materials_draw(const bContext *C, Panel *panel)
{
  wmOperator *op = get_named_operator(C, WM_OT_USD_EXPORT_IDNAME);
  PointerRNA *ptr = op->ptr;

  const bool is_enabled = RNA_boolean_get(ptr, "export_materials");

  uiLayout *col = uiLayoutColumn(panel->layout, false);
  uiLayoutSetPropSep(col, true);

  uiItemFullR(col,
              ptr,
              RNA_struct_find_property(ptr, "generate_preview_surface"),
              0,
              0,
              0,
              NULL,
              ICON_NONE);
  uiItemR(col, ptr, "generate_cycles_shaders", 0, NULL, ICON_NONE);
  if (USD_umm_module_loaded()) {
    uiItemR(col, ptr, "generate_mdl", 0, NULL, ICON_NONE);
  }

  col = uiLayoutColumnWithHeading(panel->layout, true, IFACE_("Textures: "));
  uiLayoutSetEnabled(col, is_enabled);
  uiLayoutSetPropSep(col, true);

  uiItemFullR(
      col, ptr, RNA_struct_find_property(ptr, "export_textures"), 0, 0, 0, NULL, ICON_NONE);
  if (RNA_boolean_get(ptr, "export_textures")) {
    uiItemR(col, ptr, "overwrite_textures", 0, NULL, ICON_NONE);
  }

  /* Without this column the spacing is off by a pixel or two */
  col = uiLayoutColumn(panel->layout, false);
  uiLayoutSetPropSep(col, true);
  uiLayoutSetEnabled(col, is_enabled);

  uiItemR(col, ptr, "usdz_downscale_size", 0, NULL, ICON_NONE);
  if (RNA_enum_get(ptr, "usdz_downscale_size") == USD_TEXTURE_SIZE_CUSTOM) {
    uiItemR(col, ptr, "usdz_downscale_custom_size", 0, NULL, ICON_NONE);
  }
}


static void usd_export_panel_lights_draw(const bContext *C, Panel *panel)
{
  wmOperator *op = get_named_operator(C, WM_OT_USD_EXPORT_IDNAME);
  PointerRNA *ptr = op->ptr;

  uiLayout *col = uiLayoutColumn(panel->layout, false);
  uiLayoutSetPropSep(col, true);
  uiLayoutSetEnabled(col, RNA_boolean_get(ptr, "export_lights"));

  uiItemR(col, ptr, "light_intensity_scale", 0, NULL, ICON_NONE);
  uiItemR(col, ptr, "convert_light_to_nits", 0, NULL, ICON_NONE);
  uiItemR(col, ptr, "scale_light_radius", 0, NULL, ICON_NONE);
  uiItemR(col, ptr, "convert_world_material", 0, NULL, ICON_NONE);
}


static void usd_export_panel_stage_draw(const bContext *C, Panel *panel)
{
  wmOperator *op = get_named_operator(C, WM_OT_USD_EXPORT_IDNAME);
  PointerRNA *ptr = op->ptr;

  uiLayout *col = uiLayoutColumn(panel->layout, false);
  uiLayoutSetPropSep(col, true);

  uiItemR(col, ptr, "default_prim_path", 0, NULL, ICON_NONE);
  uiItemR(col, ptr, "root_prim_path", 0, NULL, ICON_NONE);
  uiItemR(col, ptr, "material_prim_path", 0, NULL, ICON_NONE);
  uiItemR(col, ptr, "default_prim_kind", 0, NULL, ICON_NONE);
  if (RNA_enum_get(ptr, "default_prim_kind") == USD_KIND_CUSTOM) {
    uiItemR(col, ptr, "default_prim_custom_kind", 0, NULL, ICON_NONE);
  }
}


static void usd_export_panel_animation_draw_header(const bContext *C, Panel *panel)
{
  wmOperator *op = get_named_operator(C, WM_OT_USD_EXPORT_IDNAME);
  PointerRNA *ptr = op->ptr;

  uiItemR(panel->layout, ptr, "export_animation", 0, NULL, ICON_NONE);
}


static void usd_export_panel_animation_draw(const bContext *C, Panel *panel)
{
  wmOperator *op = get_named_operator(C, WM_OT_USD_EXPORT_IDNAME);
  PointerRNA *ptr = op->ptr;

  const bool is_enabled = RNA_boolean_get(ptr, "export_animation");

  uiLayout *col = uiLayoutColumn(panel->layout, false);
  uiLayoutSetPropSep(col, true);
  uiLayoutSetEnabled(col, is_enabled);

  col = uiLayoutColumn(col, true);
  uiItemR(col, ptr, "start", 0, IFACE_("Frame Start"), ICON_NONE);
  uiItemR(col, ptr, "end", 0, IFACE_("End"), ICON_NONE);
  uiItemR(col, ptr, "frame_step", 0, IFACE_("Frame Step"), ICON_NONE);

  uiLayout *sub = uiLayoutColumn(panel->layout, false);
  uiLayoutSetPropSep(sub, true);
  uiLayoutSetEnabled(sub, is_enabled);
}


static void usd_export_panel_export_types_draw(const bContext *C, Panel *panel)
{
  wmOperator *op = get_named_operator(C, WM_OT_USD_EXPORT_IDNAME);
  PointerRNA *ptr = op->ptr;

  uiLayout *col = uiLayoutColumn(panel->layout, false);
  uiLayoutSetPropSep(col, true);

  uiItemR(col, ptr, "export_transforms", 0, NULL, ICON_NONE);
  uiItemR(col, ptr, "export_meshes", 0, NULL, ICON_NONE);
  uiItemR(col, ptr, "export_materials", 0, NULL, ICON_NONE);
  uiItemR(col, ptr, "export_lights", 0, NULL, ICON_NONE);
  uiItemR(col, ptr, "export_cameras", 0, NULL, ICON_NONE);
  uiItemR(col, ptr, "export_curves", 0, NULL, ICON_NONE);
}


static void usd_export_panel_particles_draw(const bContext *C, Panel *panel)
{
  wmOperator *op = get_named_operator(C, WM_OT_USD_EXPORT_IDNAME);
  PointerRNA *ptr = op->ptr;

  uiLayout *col = uiLayoutColumnWithHeading(panel->layout, true, IFACE_("Particles: "));
  uiLayoutSetPropSep(col, true);

  uiItemR(col, ptr, "export_particles", 0, "Export Particles", ICON_NONE);
  uiItemR(col, ptr, "export_hair", 0, "Export Hair as Curves", ICON_NONE);
  if (RNA_boolean_get(ptr, "export_hair") || RNA_boolean_get(ptr, "export_particles")) {
    uiItemR(col, ptr, "export_child_particles", 0, NULL, ICON_NONE);
  }

  uiItemSpacer(col);

  col = uiLayoutColumnWithHeading(panel->layout, true, IFACE_("Instances: "));
  uiLayoutSetPropSep(col, true);
  uiItemR(col, ptr, "use_instancing", 0, "Export As Instances", ICON_NONE);
}


static void usd_export_panel_rigging_draw(const bContext *C, Panel *panel)
{
  wmOperator *op = get_named_operator(C, WM_OT_USD_EXPORT_IDNAME);
  PointerRNA *ptr = op->ptr;

  uiLayout *col = uiLayoutColumnWithHeading(panel->layout, true, IFACE_("Armatures: "));
  uiLayoutSetPropSep(col, true);

  uiItemR(col, ptr, "export_armatures", 0, NULL, ICON_NONE);

  col = uiLayoutColumn(panel->layout, false);
  uiLayoutSetPropSep(col, true);
  uiLayoutSetEnabled(col, RNA_boolean_get(ptr, "export_armatures"));
  uiItemR(col, ptr, "fix_skel_root", 0, NULL, ICON_NONE);

  col = uiLayoutColumnWithHeading(panel->layout, true, IFACE_("Shapes: "));
  uiLayoutSetPropSep(col, true);
  uiItemR(col, ptr, "export_blendshapes", 0, "Export Shape Keys", ICON_NONE);
}


void usd_panel_register(const char* idname,
                               const char* label,
                               int flag,
                               bool (*poll)(const struct bContext *C, struct PanelType *pt),
                               void (*draw)(const struct bContext *C, struct Panel *panel),
                               void (*draw_header)(const struct bContext *C, struct Panel *panel)
                               )
{
  PanelType *pt = MEM_callocN(sizeof(PanelType), idname);
  BLI_strncpy(pt->idname, idname, BKE_ST_MAXNAME);
  if (label) {
    BLI_strncpy(pt->label, N_(label), BKE_ST_MAXNAME);
  }
  BLI_strncpy(pt->category, "View", BKE_ST_MAXNAME);
  pt->region_type = RGN_TYPE_TOOL_PROPS;
  pt->space_type = SPACE_FILE;
  pt->flag = flag;
  BLI_strncpy(pt->parent_id, "FILE_PT_operator", BKE_ST_MAXNAME);
  BLI_strncpy(pt->translation_context, BLT_I18NCONTEXT_DEFAULT_BPYRNA, BKE_ST_MAXNAME);
  pt->draw = draw;
  pt->draw_header = draw_header;
  pt->poll = poll;

  IO_paneltype_set_parent(pt);
  WM_paneltype_add(pt);
}


void usd_export_panel_register_general() {
  usd_panel_register("FILE_PT_usd_export_general",
                     "General",
                     0,
                     usd_export_panel_poll,
                     usd_export_panel_general_draw,
                     NULL);
}


void usd_export_panel_register_geometry() {
  usd_panel_register("FILE_PT_usd_export_geometry",
                     "Geometry",
                     0,
                     usd_export_panel_poll,
                     usd_export_panel_geometry_draw,
                     NULL);
}


void usd_export_panel_register_materials() {
  usd_panel_register("FILE_PT_usd_export_materials",
                     "Materials",
                     PANEL_TYPE_DEFAULT_CLOSED,
                     usd_export_panel_poll,
                     usd_export_panel_materials_draw,
                     NULL);
}


void usd_export_panel_register_lights() {
  usd_panel_register("FILE_PT_usd_export_lights",
                     "Lights",
                     PANEL_TYPE_DEFAULT_CLOSED,
                     usd_export_panel_poll,
                     usd_export_panel_lights_draw,
                     NULL);
}


void usd_export_panel_register_stage() {
  usd_panel_register("FILE_PT_usd_export_stage",
                     "Stage",
                     PANEL_TYPE_DEFAULT_CLOSED,
                     usd_export_panel_poll,
                     usd_export_panel_stage_draw,
                     NULL);
}


void usd_export_panel_register_animation() {
  usd_panel_register("FILE_PT_usd_export_animation",
                     NULL,
                     PANEL_TYPE_DEFAULT_CLOSED,
                     usd_export_panel_poll,
                     usd_export_panel_animation_draw,
                     usd_export_panel_animation_draw_header);
}


void usd_export_panel_register_types() {
  usd_panel_register("FILE_PT_usd_export_types",
                     "Export Types",
                     PANEL_TYPE_DEFAULT_CLOSED,
                     usd_export_panel_poll,
                     usd_export_panel_export_types_draw,
                     NULL);
}


void usd_export_panel_register_particles() {
  usd_panel_register("FILE_PT_usd_export_particles",
                     "Particles and Instancing",
                     PANEL_TYPE_DEFAULT_CLOSED,
                     usd_export_panel_poll,
                     usd_export_panel_particles_draw,
                     NULL);
}


void usd_export_panel_register_rigging() {
  usd_panel_register("FILE_PT_usd_export_rigging",
                     "Rigging",
                     PANEL_TYPE_DEFAULT_CLOSED,
                     usd_export_panel_poll,
                     usd_export_panel_rigging_draw,
                     NULL);
}


void WM_PT_USDExportPanelsRegister()
{
  usd_export_panel_register_general();
  usd_export_panel_register_stage();
  usd_export_panel_register_types();
  usd_export_panel_register_geometry();
  usd_export_panel_register_materials();
  usd_export_panel_register_lights();
  usd_export_panel_register_rigging();
  usd_export_panel_register_animation();
  usd_export_panel_register_particles();
}

/* Import Panels and related functions. */

static bool usd_import_panel_poll(const bContext *C, PanelType *UNUSED(pt))
{
  return (bool)get_named_operator(C, WM_OT_USD_IMPORT_IDNAME);
}

static void usd_import_panel_general_draw(const bContext *C, Panel *panel)
{
  wmOperator *op   = get_named_operator(C, WM_OT_USD_IMPORT_IDNAME);
  PointerRNA *ptr  = op->ptr;

  uiLayout *col = uiLayoutColumn(panel->layout, false);
  uiLayoutSetPropSep(col, true);

  uiItemFullR(col, ptr, RNA_struct_find_property(ptr, "prim_path_mask"), 0, 0, 0, NULL, ICON_NONE);
  uiItemR(col, ptr, "import_visible_only", 0, NULL, ICON_NONE);
  uiItemR(col, ptr, "import_defined_only", 0, NULL, ICON_NONE);

  uiItemR(col, ptr, "create_collection", 0, NULL, ICON_NONE);
  uiItemR(col, ptr, "relative_path", 0, NULL, ICON_NONE);

  uiItemR(col, ptr, "apply_unit_conversion_scale", 0, NULL, ICON_NONE);
  uiItemR(col, ptr, "scale", 0, NULL, ICON_NONE);

  uiItemR(col, ptr, "attr_import_mode", 0, NULL, ICON_NONE);
}

static void usd_import_panel_types_draw(const bContext *C, Panel *panel)
{
  wmOperator *op   = get_named_operator(C, WM_OT_USD_IMPORT_IDNAME);
  PointerRNA *ptr  = op->ptr;

  uiLayout *col = uiLayoutColumn(panel->layout, false);
  uiLayoutSetPropSep(col, true);

  uiItemR(col, ptr, "import_meshes", 0, NULL, ICON_NONE);
  uiItemR(col, ptr, "import_curves", 0, NULL, ICON_NONE);
  uiItemR(col, ptr, "import_volumes", 0, NULL, ICON_NONE);
  uiItemR(col, ptr, "import_shapes", 0, NULL, ICON_NONE);
  uiItemR(col, ptr, "import_cameras", 0, NULL, ICON_NONE);
  uiItemR(col, ptr, "import_lights", 0, NULL, ICON_NONE);
  uiItemR(col, ptr, "import_materials", 0, NULL, ICON_NONE);

  uiItemSpacer(panel->layout);

  col = uiLayoutColumnWithHeading(panel->layout, true, "USD Purpose");
  uiLayoutSetPropSep(col, true);
  uiItemR(col, ptr, "import_render", 0, NULL, ICON_NONE);
  uiItemR(col, ptr, "import_proxy", 0, NULL, ICON_NONE);
  uiItemR(col, ptr, "import_guide", 0, NULL, ICON_NONE);
}

static void usd_import_panel_geometry_draw(const bContext *C, Panel *panel)
{
  wmOperator *op   = get_named_operator(C, WM_OT_USD_IMPORT_IDNAME);
  PointerRNA *ptr  = op->ptr;

  uiLayout *col = uiLayoutColumn(panel->layout, false);
  uiLayoutSetPropSep(col, true);

  uiItemR(col, ptr, "read_mesh_uvs", 0, NULL, ICON_NONE);
  uiItemR(col, ptr, "read_mesh_colors", 0, NULL, ICON_NONE);
  uiItemR(col, ptr, "validate_meshes", 0, NULL, ICON_NONE);
  uiItemR(col, ptr, "import_subdiv", 0, NULL, ICON_NONE);
}

static void usd_import_panel_materials_draw(const bContext *C, Panel *panel)
{
  wmOperator *op   = get_named_operator(C, WM_OT_USD_IMPORT_IDNAME);
  PointerRNA *ptr  = op->ptr;

  const bool is_enabled = RNA_boolean_get(ptr, "import_materials");
  uiLayout *col = uiLayoutColumn(panel->layout, false);
  uiLayoutSetPropSep(col, true);
  uiLayoutSetEnabled(col, is_enabled);

  uiItemR(col, ptr, "import_all_materials", 0, NULL, ICON_NONE);

  const char *import_shaders_mode_prop_name = USD_umm_module_loaded() ?
                                                  "import_shaders_mode" :
                                                  "import_shaders_mode_no_umm";
  uiItemR(col, ptr, import_shaders_mode_prop_name, 0, NULL, ICON_NONE);

  uiLayout *sub = uiLayoutColumn(col, false);
  uiItemR(sub, ptr, "set_material_blend", 0, NULL, ICON_NONE);
  uiLayoutSetEnabled(sub, RNA_enum_get(ptr, import_shaders_mode_prop_name) == USD_IMPORT_USD_PREVIEW_SURFACE);

  uiItemR(col, ptr, "mtl_name_collision_mode", 0, NULL, ICON_NONE);
}

static void usd_import_panel_textures_draw(const bContext *C, Panel *panel)
{
  wmOperator *op = get_named_operator(C, WM_OT_USD_IMPORT_IDNAME);
  PointerRNA *ptr = op->ptr;

  uiLayout *col = uiLayoutColumn(panel->layout, false);
  uiLayoutSetPropSep(col, false);

  uiItemR(col, ptr, "import_textures_mode", 0, NULL, ICON_NONE);

  const bool is_enabled = RNA_enum_get(ptr, "import_textures_mode") == USD_TEX_IMPORT_COPY;

  col = uiLayoutColumn(panel->layout, false);
  uiLayoutSetEnabled(col, is_enabled);

  uiItemR(col, ptr, "import_textures_dir", 0, NULL, ICON_NONE);
  uiItemR(col, ptr, "tex_name_collision_mode", 0, NULL, ICON_NONE);
}

static void usd_import_panel_lights_draw(const bContext *C, Panel *panel)
{
  wmOperator *op   = get_named_operator(C, WM_OT_USD_IMPORT_IDNAME);
  PointerRNA *ptr  = op->ptr;

  const bool is_enabled = RNA_boolean_get(ptr, "import_lights");
  uiLayout *col = uiLayoutColumn(panel->layout, false);
  uiLayoutSetPropSep(col, true);
  uiLayoutSetEnabled(col, is_enabled);

  uiItemR(col, ptr, "convert_light_from_nits", 0, NULL, ICON_NONE);
  uiItemR(col, ptr, "scale_light_radius", 0, NULL, ICON_NONE);
  uiItemR(col, ptr, "create_background_shader", 0, NULL, ICON_NONE);
  uiItemR(col, ptr, "light_intensity_scale", 0  , NULL, ICON_NONE);
}

static void usd_import_panel_rigging_draw(const bContext *C, Panel *panel)
{
  wmOperator *op   = get_named_operator(C, WM_OT_USD_IMPORT_IDNAME);
  PointerRNA *ptr  = op->ptr;

  uiLayout *col = uiLayoutColumn(panel->layout, false);
  uiLayoutSetPropSep(col, true);

  uiItemR(col, ptr, "import_skeletons", 0, "Import Armatures", ICON_NONE);
  uiItemR(col, ptr, "import_blendshapes", 0, NULL, ICON_NONE);
}

static void usd_import_panel_animation_draw(const bContext *C, Panel *panel)
{
  wmOperator *op   = get_named_operator(C, WM_OT_USD_IMPORT_IDNAME);
  PointerRNA *ptr  = op->ptr;

  uiLayout *col = uiLayoutColumn(panel->layout, false);
  uiLayoutSetPropSep(col, true);

  uiItemR(col, ptr, "set_frame_range", 0, NULL, ICON_NONE);
}

static void usd_import_panel_particles_draw(const bContext *C, Panel *panel)
{
  wmOperator *op   = get_named_operator(C, WM_OT_USD_IMPORT_IDNAME);
  PointerRNA *ptr  = op->ptr;

  uiLayout *col = uiLayoutColumn(panel->layout, false);
  uiLayoutSetPropSep(col, true);

  uiItemR(col, ptr, "use_instancing", 0, NULL, ICON_NONE);

  uiLayout *sub = uiLayoutColumn(panel->layout, false);
  uiLayoutSetPropSep(sub, true);

  uiItemR(sub, ptr, "import_instance_proxies", 0, NULL, ICON_NONE);
  const bool is_enabled = !RNA_boolean_get(ptr, "use_instancing");
  uiLayoutSetEnabled(sub, is_enabled);
}

void usd_import_panel_register_general() {
  usd_panel_register("FILE_PT_usd_import_general",
                            "General",
                            0,
                            usd_import_panel_poll,
                            usd_import_panel_general_draw,
                            NULL
  );
}

void usd_import_panel_register_types() {
  usd_panel_register("FILE_PT_usd_import_types",
                            "Import Types",
                            0,
                            usd_import_panel_poll,
                            usd_import_panel_types_draw,
                            NULL
  );
}

void usd_import_panel_register_geometry() {
  usd_panel_register("FILE_PT_usd_import_geometry",
                            "Geometry",
                     PANEL_TYPE_DEFAULT_CLOSED,
                            usd_import_panel_poll,
                            usd_import_panel_geometry_draw,
                            NULL
  );
}

void usd_import_panel_register_materials() {
  usd_panel_register("FILE_PT_usd_import_materials",
                            "Materials",
                     PANEL_TYPE_DEFAULT_CLOSED,
                            usd_import_panel_poll,
                            usd_import_panel_materials_draw,
                            NULL
  );
}

void usd_import_panel_register_textures() {
  usd_panel_register("FILE_PT_usd_import_textures",
                            "Textures",
                     PANEL_TYPE_DEFAULT_CLOSED,
                            usd_import_panel_poll,
                            usd_import_panel_textures_draw,
                            NULL
  );
}

void usd_import_panel_register_lights() {
  usd_panel_register("FILE_PT_usd_import_lights",
                            "Lights",
                     PANEL_TYPE_DEFAULT_CLOSED,
                            usd_import_panel_poll,
                            usd_import_panel_lights_draw,
                            NULL
  );
}

void usd_import_panel_register_rigging() {
  usd_panel_register("FILE_PT_usd_import_rigging",
                            "Rigging",
                     PANEL_TYPE_DEFAULT_CLOSED,
                            usd_import_panel_poll,
                            usd_import_panel_rigging_draw,
                            NULL
  );
}

void usd_import_panel_register_animation() {
  usd_panel_register("FILE_PT_usd_import_animation",
                            "Animation",
                            PANEL_TYPE_DEFAULT_CLOSED,
                            usd_import_panel_poll,
                            usd_import_panel_animation_draw,
                            NULL
  );
}

void usd_import_panel_register_particles() {
  usd_panel_register("FILE_PT_usd_import_particles",
                            "Particles and Instancing",
                            PANEL_TYPE_DEFAULT_CLOSED,
                            usd_import_panel_poll,
                            usd_import_panel_particles_draw,
                            NULL
  );
}

void WM_PT_USDImportPanelsRegister()
{
  usd_import_panel_register_general();
  usd_import_panel_register_types();
  usd_import_panel_register_geometry();
  usd_import_panel_register_materials();
  usd_import_panel_register_textures();
  usd_import_panel_register_lights();
  usd_import_panel_register_rigging();
  usd_import_panel_register_animation();
  usd_import_panel_register_particles();
}

#endif /* WITH_USD */<|MERGE_RESOLUTION|>--- conflicted
+++ resolved
@@ -497,11 +497,7 @@
   RNA_string_get(op->ptr, "filepath", filepath);
 
   if (!BLI_path_extension_check_n(filepath, ".usd", ".usda", ".usdc", ".usdz", NULL)) {
-<<<<<<< HEAD
     BLI_path_extension_ensure(filepath, FILE_MAX, ".usd");
-=======
-    BLI_path_extension_ensure(filepath, FILE_MAX, ".usdc");
->>>>>>> e858aa71
     RNA_string_set(op->ptr, "filepath", filepath);
     return true;
   }
@@ -533,8 +529,6 @@
 
 void WM_OT_usd_export(struct wmOperatorType *ot)
 {
-  PropertyRNA *prop;
-
   ot->name = "Export USD";
   ot->description = "Export current scene in a USD archive";
   ot->idname = WM_OT_USD_EXPORT_IDNAME;
@@ -556,7 +550,6 @@
                                  FILE_DEFAULTDISPLAY,
                                  FILE_SORT_DEFAULT);
 
-<<<<<<< HEAD
   RNA_def_int(ot->srna,
               "start",
               INT_MIN,
@@ -577,10 +570,9 @@
               "take the end frame of the current scene",
               INT_MIN,
               INT_MAX);
-=======
+
   PropertyRNA *prop = RNA_def_string(ot->srna, "filter_glob", "*.usd", 0, "", "");
   RNA_def_property_flag(prop, PROP_HIDDEN);
->>>>>>> e858aa71
 
   RNA_def_boolean(ot->srna,
                   "selected_objects_only",
@@ -1279,11 +1271,7 @@
                  0,
                  "Path Mask",
                  "Import only the primitive at the given path and its descendents.  "
-<<<<<<< HEAD
-                 "Multiple paths may be specified in a list delimited by spaces, commas or somicolons");
-=======
                  "Multiple paths may be specified in a list delimited by commas or semicolons");
->>>>>>> e858aa71
 
   RNA_def_boolean(ot->srna, "import_guide", false, "Guide", "Import guide geometry");
 
