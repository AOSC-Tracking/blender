/* SPDX-FileCopyrightText: 2023 Blender Authors
 *
 * SPDX-License-Identifier: GPL-2.0-or-later */

/** \file
 * \ingroup edasset
 */

#include "AS_asset_library.h"
#include "AS_asset_library.hh"
#include "AS_asset_representation.hh"

#include "BKE_bpath.h"
#include "BKE_context.h"
#include "BKE_lib_id.h"
#include "BKE_main.h"
#include "BKE_preferences.h"
#include "BKE_report.h"

#include "BLI_fileops.h" /* MSVC needs this for `PATH_MAX` */
#include "BLI_fnmatch.h"
#include "BLI_path_util.h"
#include "BLI_set.hh"

#include "ED_asset.hh"
#include "ED_asset_catalog.hh"
#include "ED_screen.hh"
#include "ED_util.hh"
/* XXX needs access to the file list, should all be done via the asset system in future. */
#include "ED_fileselect.hh"

#include "BLT_translation.h"

#include "RNA_access.hh"
#include "RNA_define.hh"
#include "RNA_prototypes.h"

#include "WM_api.hh"

#include "DNA_space_types.h"

using namespace blender;

/* -------------------------------------------------------------------- */

using PointerRNAVec = blender::Vector<PointerRNA>;

/**
 * Return the IDs to operate on as PointerRNA vector. Prioritizes multiple selected ones
 * ("selected_ids" context member) over a single active one ("id" context member), since usually
 * batch operations are more useful.
 */
static PointerRNAVec asset_operation_get_ids_from_context(const bContext *C)
{
  PointerRNAVec ids;

  /* "selected_ids" context member. */
  {
    ListBase list;
    CTX_data_selected_ids(C, &list);
    LISTBASE_FOREACH (CollectionPointerLink *, link, &list) {
      ids.append(link->ptr);
    }
    BLI_freelistN(&list);

    if (!ids.is_empty()) {
      return ids;
    }
  }

  /* "id" context member. */
  PointerRNA idptr = CTX_data_pointer_get_type(C, "id", &RNA_ID);
  if (idptr.data) {
    ids.append(idptr);
  }

  return ids;
}

/**
 * Information about what's contained in a #PointerRNAVec, returned by
 * #asset_operation_get_id_vec_stats_from_context().
 */
struct IDVecStats {
  bool has_asset = false;
  bool has_supported_type = false;
  bool is_single = false;
};

/**
 * Helper to report stats about the IDs in context. Operator polls use this, also to report a
 * helpful disabled hint to the user.
 */
static IDVecStats asset_operation_get_id_vec_stats_from_context(const bContext *C)
{
  PointerRNAVec pointers = asset_operation_get_ids_from_context(C);
  IDVecStats stats;

  stats.is_single = pointers.size() == 1;

  for (PointerRNA &ptr : pointers) {
    BLI_assert(RNA_struct_is_ID(ptr.type));

    ID *id = static_cast<ID *>(ptr.data);
    if (ED_asset_type_is_supported(id)) {
      stats.has_supported_type = true;
    }
    if (ID_IS_ASSET(id)) {
      stats.has_asset = true;
    }
  }

  return stats;
}

static const char *asset_operation_unsupported_type_msg(const bool is_single)
{
  const char *msg_single =
      "Data-block does not support asset operations - must be "
      "a " ED_ASSET_TYPE_IDS_NON_EXPERIMENTAL_UI_STRING;
  const char *msg_multiple =
      "No data-block selected that supports asset operations - select at least "
      "one " ED_ASSET_TYPE_IDS_NON_EXPERIMENTAL_UI_STRING;
  return is_single ? msg_single : msg_multiple;
}

/* -------------------------------------------------------------------- */

class AssetMarkHelper {
 public:
  void operator()(const bContext &C, PointerRNAVec &ids);

  void reportResults(ReportList &reports) const;
  bool wasSuccessful() const;

 private:
  struct Stats {
    int tot_created = 0;
    int tot_already_asset = 0;
    ID *last_id = nullptr;
  };

  Stats stats;
};

void AssetMarkHelper::operator()(const bContext &C, PointerRNAVec &ids)
{
  for (PointerRNA &ptr : ids) {
    BLI_assert(RNA_struct_is_ID(ptr.type));

    ID *id = static_cast<ID *>(ptr.data);
    if (id->asset_data) {
      stats.tot_already_asset++;
      continue;
    }

    if (ED_asset_mark_id(id)) {
      ED_asset_generate_preview(&C, id);

      stats.last_id = id;
      stats.tot_created++;
    }
  }
}

bool AssetMarkHelper::wasSuccessful() const
{
  return stats.tot_created > 0;
}

void AssetMarkHelper::reportResults(ReportList &reports) const
{
  /* User feedback on failure. */
  if (!wasSuccessful()) {
    if (stats.tot_already_asset > 0) {
      BKE_report(&reports,
                 RPT_ERROR,
                 "Selected data-blocks are already assets (or do not support use as assets)");
    }
    else {
      BKE_report(&reports,
                 RPT_ERROR,
                 "No data-blocks to create assets for found (or do not support use as assets)");
    }
  }
  /* User feedback on success. */
  else if (stats.tot_created == 1) {
    /* If only one data-block: Give more useful message by printing asset name. */
    BKE_reportf(&reports, RPT_INFO, "Data-block '%s' is now an asset", stats.last_id->name + 2);
  }
  else {
    BKE_reportf(&reports, RPT_INFO, "%i data-blocks are now assets", stats.tot_created);
  }
}

static int asset_mark_exec(bContext *C, wmOperator *op)
{
  PointerRNAVec ids = asset_operation_get_ids_from_context(C);

  AssetMarkHelper mark_helper;
  mark_helper(*C, ids);
  mark_helper.reportResults(*op->reports);

  if (!mark_helper.wasSuccessful()) {
    return OPERATOR_CANCELLED;
  }

  WM_main_add_notifier(NC_ID | NA_EDITED, nullptr);
  WM_main_add_notifier(NC_ASSET | NA_ADDED, nullptr);

  return OPERATOR_FINISHED;
}

static bool asset_mark_poll(bContext *C)
{
  IDVecStats ctx_stats = asset_operation_get_id_vec_stats_from_context(C);

  if (!ctx_stats.has_supported_type) {
    CTX_wm_operator_poll_msg_set(C, asset_operation_unsupported_type_msg(ctx_stats.is_single));
    return false;
  }

  return true;
}

static void ASSET_OT_mark(wmOperatorType *ot)
{
  ot->name = "Mark as Asset";
  ot->description =
      "Enable easier reuse of selected data-blocks through the Asset Browser, with the help of "
      "customizable metadata (like previews, descriptions and tags)";
  ot->idname = "ASSET_OT_mark";

  ot->exec = asset_mark_exec;
  ot->poll = asset_mark_poll;

  ot->flag = OPTYPE_REGISTER | OPTYPE_UNDO;
}

/* -------------------------------------------------------------------- */

class AssetClearHelper {
  const bool set_fake_user_;

 public:
  AssetClearHelper(const bool set_fake_user) : set_fake_user_(set_fake_user) {}

  void operator()(PointerRNAVec &ids);

  void reportResults(const bContext *C, ReportList &reports) const;
  bool wasSuccessful() const;

 private:
  struct Stats {
    int tot_cleared = 0;
    ID *last_id = nullptr;
  };

  Stats stats;
};

void AssetClearHelper::operator()(PointerRNAVec &ids)
{
  for (PointerRNA &ptr : ids) {
    BLI_assert(RNA_struct_is_ID(ptr.type));

    ID *id = static_cast<ID *>(ptr.data);
    if (!id->asset_data) {
      continue;
    }

    if (!ED_asset_clear_id(id)) {
      continue;
    }

    if (set_fake_user_) {
      id_fake_user_set(id);
    }

    stats.tot_cleared++;
    stats.last_id = id;
  }
}

void AssetClearHelper::reportResults(const bContext *C, ReportList &reports) const
{
  if (!wasSuccessful()) {
    bool is_valid;
    /* Dedicated error message for when there is an active asset detected, but it's not an ID local
     * to this file. Helps users better understanding what's going on. */
    if (AssetHandle active_asset = CTX_wm_asset_handle(C, &is_valid);
        is_valid && !ED_asset_handle_get_representation(&active_asset)->local_id())
    {
      BKE_report(&reports,
                 RPT_ERROR,
                 "No asset data-blocks from the current file selected (assets must be stored in "
                 "the current file to be able to edit or clear them)");
    }
    else {
      BKE_report(&reports, RPT_ERROR, "No asset data-blocks selected/focused");
    }
  }
  else if (stats.tot_cleared == 1) {
    /* If only one data-block: Give more useful message by printing asset name. */
    BKE_reportf(
        &reports, RPT_INFO, "Data-block '%s' is not an asset anymore", stats.last_id->name + 2);
  }
  else {
    BKE_reportf(&reports, RPT_INFO, "%i data-blocks are no assets anymore", stats.tot_cleared);
  }
}

bool AssetClearHelper::wasSuccessful() const
{
  return stats.tot_cleared > 0;
}

static int asset_clear_exec(bContext *C, wmOperator *op)
{
  PointerRNAVec ids = asset_operation_get_ids_from_context(C);

  const bool set_fake_user = RNA_boolean_get(op->ptr, "set_fake_user");
  AssetClearHelper clear_helper(set_fake_user);
  clear_helper(ids);
  clear_helper.reportResults(C, *op->reports);

  if (!clear_helper.wasSuccessful()) {
    return OPERATOR_CANCELLED;
  }

  WM_main_add_notifier(NC_ID | NA_EDITED, nullptr);
  WM_main_add_notifier(NC_ASSET | NA_REMOVED, nullptr);

  return OPERATOR_FINISHED;
}

static bool asset_clear_poll(bContext *C)
{
  IDVecStats ctx_stats = asset_operation_get_id_vec_stats_from_context(C);

  if (!ctx_stats.has_asset) {
    const char *msg_single = TIP_("Data-block is not marked as asset");
    const char *msg_multiple = TIP_("No data-block selected that is marked as asset");
    CTX_wm_operator_poll_msg_set(C, ctx_stats.is_single ? msg_single : msg_multiple);
    return false;
  }
  if (!ctx_stats.has_supported_type) {
    CTX_wm_operator_poll_msg_set(C, asset_operation_unsupported_type_msg(ctx_stats.is_single));
    return false;
  }

  return true;
}

static std::string asset_clear_get_description(bContext * /*C*/,
                                               wmOperatorType * /*op*/,
                                               PointerRNA *values)
{
  const bool set_fake_user = RNA_boolean_get(values, "set_fake_user");
  if (!set_fake_user) {
    return "";
  }
  return TIP_(
      "Delete all asset metadata, turning the selected asset data-blocks back into normal "
      "data-blocks, and set Fake User to ensure the data-blocks will still be saved");
}

static void ASSET_OT_clear(wmOperatorType *ot)
{
  ot->name = "Clear Asset";
  ot->description =
      "Delete all asset metadata and turn the selected asset data-blocks back into normal "
      "data-blocks";
  ot->get_description = asset_clear_get_description;
  ot->idname = "ASSET_OT_clear";

  ot->exec = asset_clear_exec;
  ot->poll = asset_clear_poll;

  ot->flag = OPTYPE_REGISTER | OPTYPE_UNDO;

  RNA_def_boolean(ot->srna,
                  "set_fake_user",
                  false,
                  "Set Fake User",
                  "Ensure the data-block is saved, even when it is no longer marked as asset");
}

/* -------------------------------------------------------------------- */

static bool asset_library_refresh_poll(bContext *C)
{
  if (ED_operator_asset_browsing_active(C)) {
    return true;
  }

  /* While not inside an Asset Browser, check if there's a asset list stored for the active asset
   * library (stored in the workspace, obtained via context). */
  const AssetLibraryReference *library = CTX_wm_asset_library_ref(C);
  if (!library) {
    return false;
  }

  return ED_assetlist_storage_has_list_for_library(library);
}

static int asset_library_refresh_exec(bContext *C, wmOperator * /*unused*/)
{
  /* Execution mode #1: Inside the Asset Browser. */
  if (ED_operator_asset_browsing_active(C)) {
    SpaceFile *sfile = CTX_wm_space_file(C);
    ED_fileselect_clear(CTX_wm_manager(C), sfile);
    WM_event_add_notifier(C, NC_SPACE | ND_SPACE_FILE_LIST, nullptr);
  }
  else {
    /* Execution mode #2: Outside the Asset Browser, use the asset list. */
    const AssetLibraryReference *library = CTX_wm_asset_library_ref(C);
    ED_assetlist_clear(library, C);
  }

  return OPERATOR_FINISHED;
}

/**
 * This operator currently covers both cases, the File/Asset Browser file list and the asset list
 * used for the asset-view template. Once the asset list design is used by the Asset Browser, this
 * can be simplified to just that case.
 */
static void ASSET_OT_library_refresh(wmOperatorType *ot)
{
  /* identifiers */
  ot->name = "Refresh Asset Library";
  ot->description = "Reread assets and asset catalogs from the asset library on disk";
  ot->idname = "ASSET_OT_library_refresh";

  /* api callbacks */
  ot->exec = asset_library_refresh_exec;
  ot->poll = asset_library_refresh_poll;
}

/* -------------------------------------------------------------------- */

static AssetLibrary *get_asset_library(const bContext *C)
{
  if (const SpaceFile *sfile = CTX_wm_space_file(C)) {
    return ED_fileselect_active_asset_library_get(sfile);
  }
  if (const AssetLibraryReference *library_ref = CTX_wm_asset_library_ref(C)) {
    return ED_assetlist_library_get(library_ref);
  }
  return nullptr;
}

static bool asset_catalog_operator_poll(bContext *C)
{
  const SpaceFile *sfile = CTX_wm_space_file(C);
  if (!sfile) {
    return false;
  }
  const AssetLibrary *asset_library = get_asset_library(C);
  if (!asset_library) {
    return false;
  }
  if (ED_asset_catalogs_read_only(*asset_library)) {
    CTX_wm_operator_poll_msg_set(C, "Asset catalogs cannot be edited in this asset library");
    return false;
  }
  return true;
}

static int asset_catalog_new_exec(bContext *C, wmOperator *op)
{
<<<<<<< HEAD
  AssetLibrary *asset_library = get_asset_library(C);
=======
  SpaceFile *sfile = CTX_wm_space_file(C);
  AssetLibrary *asset_library = ED_fileselect_active_asset_library_get(sfile);
>>>>>>> 7fb58a33
  char *parent_path = RNA_string_get_alloc(op->ptr, "parent_path", nullptr, 0, nullptr);

  blender::asset_system::AssetCatalog *new_catalog = ED_asset_catalog_add(
      asset_library, DATA_("Catalog"), parent_path);

  if (SpaceFile *sfile = CTX_wm_space_file(C)) {
    ED_fileselect_activate_asset_catalog(sfile, new_catalog->catalog_id);
  }
  else if (SpaceAssets *sassets = CTX_wm_space_assets(C)) {
    /* TODO how can we select the catalog here in a nice way, without being space dependent? Idea:
     * use an operator macro instead? */
    UNUSED_VARS(sassets);
  }

  MEM_freeN(parent_path);

  WM_event_add_notifier_ex(
      CTX_wm_manager(C), CTX_wm_window(C), NC_ASSET | ND_ASSET_CATALOGS, nullptr);

  return OPERATOR_FINISHED;
}

static void ASSET_OT_catalog_new(wmOperatorType *ot)
{
  /* identifiers */
  ot->name = "New Asset Catalog";
  ot->description = "Create a new catalog to put assets in";
  ot->idname = "ASSET_OT_catalog_new";

  /* api callbacks */
  ot->exec = asset_catalog_new_exec;
  ot->poll = asset_catalog_operator_poll;

  RNA_def_string(ot->srna,
                 "parent_path",
                 nullptr,
                 0,
                 "Parent Path",
                 "Optional path defining the location to put the new catalog under");
}

static int asset_catalog_delete_exec(bContext *C, wmOperator *op)
{
<<<<<<< HEAD
  AssetLibrary *asset_library = get_asset_library(C);
=======
  SpaceFile *sfile = CTX_wm_space_file(C);
  AssetLibrary *asset_library = ED_fileselect_active_asset_library_get(sfile);
>>>>>>> 7fb58a33
  char *catalog_id_str = RNA_string_get_alloc(op->ptr, "catalog_id", nullptr, 0, nullptr);
  asset_system::CatalogID catalog_id;
  if (!BLI_uuid_parse_string(&catalog_id, catalog_id_str)) {
    return OPERATOR_CANCELLED;
  }

  ED_asset_catalog_remove(asset_library, catalog_id);

  MEM_freeN(catalog_id_str);

  WM_event_add_notifier_ex(
      CTX_wm_manager(C), CTX_wm_window(C), NC_ASSET | ND_ASSET_CATALOGS, nullptr);

  return OPERATOR_FINISHED;
}

static void ASSET_OT_catalog_delete(wmOperatorType *ot)
{
  /* identifiers */
  ot->name = "Delete Asset Catalog";
  ot->description =
      "Remove an asset catalog from the asset library (contained assets will not be affected and "
      "show up as unassigned)";
  ot->idname = "ASSET_OT_catalog_delete";

  /* api callbacks */
  ot->exec = asset_catalog_delete_exec;
  ot->poll = asset_catalog_operator_poll;

  RNA_def_string(ot->srna, "catalog_id", nullptr, 0, "Catalog ID", "ID of the catalog to delete");
}

static asset_system::AssetCatalogService *get_catalog_service(bContext *C)
{
  if (const SpaceFile *sfile = CTX_wm_space_file(C)) {
    AssetLibrary *asset_lib = ED_fileselect_active_asset_library_get(sfile);
    return AS_asset_library_get_catalog_service(asset_lib);
  }
  if (const AssetLibraryReference *library_ref = CTX_wm_asset_library_ref(C)) {
    AssetLibrary *asset_lib = ED_assetlist_library_get(library_ref);
    return AS_asset_library_get_catalog_service(asset_lib);
  }

  return nullptr;
}

static int asset_catalog_undo_exec(bContext *C, wmOperator * /*op*/)
{
  asset_system::AssetCatalogService *catalog_service = get_catalog_service(C);
  if (!catalog_service) {
    return OPERATOR_CANCELLED;
  }

  catalog_service->undo();
  WM_event_add_notifier(C, NC_ASSET | ND_ASSET_CATALOGS, nullptr);
  return OPERATOR_FINISHED;
}

static bool asset_catalog_undo_poll(bContext *C)
{
  const asset_system::AssetCatalogService *catalog_service = get_catalog_service(C);
  return catalog_service && catalog_service->is_undo_possbile();
}

static void ASSET_OT_catalog_undo(wmOperatorType *ot)
{
  /* identifiers */
  ot->name = "Undo Catalog Edits";
  ot->description = "Undo the last edit to the asset catalogs";
  ot->idname = "ASSET_OT_catalog_undo";

  /* api callbacks */
  ot->exec = asset_catalog_undo_exec;
  ot->poll = asset_catalog_undo_poll;
}

static int asset_catalog_redo_exec(bContext *C, wmOperator * /*op*/)
{
  asset_system::AssetCatalogService *catalog_service = get_catalog_service(C);
  if (!catalog_service) {
    return OPERATOR_CANCELLED;
  }

  catalog_service->redo();
  WM_event_add_notifier(C, NC_ASSET | ND_ASSET_CATALOGS, nullptr);
  return OPERATOR_FINISHED;
}

static bool asset_catalog_redo_poll(bContext *C)
{
  const asset_system::AssetCatalogService *catalog_service = get_catalog_service(C);
  return catalog_service && catalog_service->is_redo_possbile();
}

static void ASSET_OT_catalog_redo(wmOperatorType *ot)
{
  /* identifiers */
  ot->name = "Redo Catalog Edits";
  ot->description = "Redo the last undone edit to the asset catalogs";
  ot->idname = "ASSET_OT_catalog_redo";

  /* api callbacks */
  ot->exec = asset_catalog_redo_exec;
  ot->poll = asset_catalog_redo_poll;
}

static int asset_catalog_undo_push_exec(bContext *C, wmOperator * /*op*/)
{
  asset_system::AssetCatalogService *catalog_service = get_catalog_service(C);
  if (!catalog_service) {
    return OPERATOR_CANCELLED;
  }

  catalog_service->undo_push();
  return OPERATOR_FINISHED;
}

static bool asset_catalog_undo_push_poll(bContext *C)
{
  return get_catalog_service(C) != nullptr;
}

static void ASSET_OT_catalog_undo_push(wmOperatorType *ot)
{
  /* identifiers */
  ot->name = "Store undo snapshot for asset catalog edits";
  ot->description = "Store the current state of the asset catalogs in the undo buffer";
  ot->idname = "ASSET_OT_catalog_undo_push";

  /* api callbacks */
  ot->exec = asset_catalog_undo_push_exec;
  ot->poll = asset_catalog_undo_push_poll;

  /* Generally artists don't need to find & use this operator, it's meant for scripts only. */
  ot->flag = OPTYPE_INTERNAL;
}

/* -------------------------------------------------------------------- */

static bool asset_catalogs_save_poll(bContext *C)
{
  if (!asset_catalog_operator_poll(C)) {
    return false;
  }

  const Main *bmain = CTX_data_main(C);
  if (!bmain->filepath[0]) {
    CTX_wm_operator_poll_msg_set(C, "Cannot save asset catalogs before the Blender file is saved");
    return false;
  }

  if (!AS_asset_library_has_any_unsaved_catalogs()) {
    CTX_wm_operator_poll_msg_set(C, "No changes to be saved");
    return false;
  }

  return true;
}

static int asset_catalogs_save_exec(bContext *C, wmOperator * /*op*/)
{
  ::AssetLibrary *asset_library = get_asset_library(C);

  ED_asset_catalogs_save_from_main_path(asset_library, CTX_data_main(C));

  WM_event_add_notifier_ex(
      CTX_wm_manager(C), CTX_wm_window(C), NC_ASSET | ND_ASSET_CATALOGS, nullptr);

  return OPERATOR_FINISHED;
}

static void ASSET_OT_catalogs_save(wmOperatorType *ot)
{
  /* identifiers */
  ot->name = "Save Asset Catalogs";
  ot->description =
      "Make any edits to any catalogs permanent by writing the current set up to the asset "
      "library";
  ot->idname = "ASSET_OT_catalogs_save";

  /* api callbacks */
  ot->exec = asset_catalogs_save_exec;
  ot->poll = asset_catalogs_save_poll;
}

/* -------------------------------------------------------------------- */

static bool could_be_asset_bundle(const Main *bmain);
static const bUserAssetLibrary *selected_asset_library(wmOperator *op);
static bool is_contained_in_selected_asset_library(wmOperator *op, const char *filepath);
static bool set_filepath_for_asset_lib(const Main *bmain, wmOperator *op);
static bool has_external_files(Main *bmain, ReportList *reports);

static bool asset_bundle_install_poll(bContext *C)
{
  /* This operator only works when the asset browser is set to Current File. */
  const AssetLibraryReference *asset_library_ref = CTX_wm_asset_library_ref(C);
  if (asset_library_ref == nullptr) {
    return false;
  }

  if (asset_library_ref->type == ASSET_LIBRARY_LOCAL) {
    return false;
  }

  const Main *bmain = CTX_data_main(C);
  if (!could_be_asset_bundle(bmain)) {
    return false;
  }

  /* Check whether this file is already located inside any asset library. */
  const bUserAssetLibrary *asset_lib = BKE_preferences_asset_library_containing_path(
      &U, bmain->filepath);
  if (asset_lib) {
    return false;
  }

  return true;
}

static int asset_bundle_install_invoke(bContext *C, wmOperator *op, const wmEvent * /*event*/)
{
  Main *bmain = CTX_data_main(C);
  if (has_external_files(bmain, op->reports)) {
    return OPERATOR_CANCELLED;
  }

  WM_event_add_fileselect(C, op);

  /* Make the "Save As" dialog box default to "${ASSET_LIB_ROOT}/${CURRENT_FILE}.blend". */
  if (!set_filepath_for_asset_lib(bmain, op)) {
    return OPERATOR_CANCELLED;
  }

  return OPERATOR_RUNNING_MODAL;
}

static int asset_bundle_install_exec(bContext *C, wmOperator *op)
{
  Main *bmain = CTX_data_main(C);
  if (has_external_files(bmain, op->reports)) {
    return OPERATOR_CANCELLED;
  }

  /* Check file path, copied from #wm_file_write(). */
  char filepath[PATH_MAX];
  RNA_string_get(op->ptr, "filepath", filepath);
  const size_t len = strlen(filepath);

  if (len == 0) {
    BKE_report(op->reports, RPT_ERROR, "Path is empty, cannot save");
    return OPERATOR_CANCELLED;
  }

  if (len >= FILE_MAX) {
    BKE_report(op->reports, RPT_ERROR, "Path too long, cannot save");
    return OPERATOR_CANCELLED;
  }

  /* Check that the destination is actually contained in the selected asset library. */
  if (!is_contained_in_selected_asset_library(op, filepath)) {
    BKE_reportf(op->reports, RPT_ERROR, "Selected path is outside of the selected asset library");
    return OPERATOR_CANCELLED;
  }

  WM_cursor_wait(true);
  asset_system::AssetCatalogService *cat_service = get_catalog_service(C);
  /* Store undo step, such that on a failed save the 'prepare_to_merge_on_write' call can be
   * un-done. */
  cat_service->undo_push();
  cat_service->prepare_to_merge_on_write();

  const int operator_result = WM_operator_name_call(
      C, "WM_OT_save_mainfile", WM_OP_EXEC_DEFAULT, op->ptr, nullptr);
  WM_cursor_wait(false);

  if (operator_result != OPERATOR_FINISHED) {
    cat_service->undo();
    return operator_result;
  }

  const bUserAssetLibrary *lib = selected_asset_library(op);
  BLI_assert_msg(lib, "If the asset library is not known, how did we get here?");
  BKE_reportf(op->reports,
              RPT_INFO,
              R"(Saved "%s" to asset library "%s")",
              BLI_path_basename(bmain->filepath),
              lib->name);
  return OPERATOR_FINISHED;
}

static const EnumPropertyItem *rna_asset_library_reference_itemf(bContext * /*C*/,
                                                                 PointerRNA * /*ptr*/,
                                                                 PropertyRNA * /*prop*/,
                                                                 bool *r_free)
{
  const EnumPropertyItem *items = ED_asset_library_reference_to_rna_enum_itemf(false);
  if (!items) {
    *r_free = false;
    return nullptr;
  }

  *r_free = true;
  return items;
}

static void ASSET_OT_bundle_install(wmOperatorType *ot)
{
  /* identifiers */
  ot->name = "Copy to Asset Library";
  ot->description =
      "Copy the current .blend file into an Asset Library. Only works on standalone .blend files "
      "(i.e. when no other files are referenced)";
  ot->idname = "ASSET_OT_bundle_install";

  /* api callbacks */
  ot->exec = asset_bundle_install_exec;
  ot->invoke = asset_bundle_install_invoke;
  ot->poll = asset_bundle_install_poll;

  ot->prop = RNA_def_property(ot->srna, "asset_library_ref", PROP_ENUM, PROP_NONE);
  RNA_def_property_flag(ot->prop, PROP_HIDDEN);
  RNA_def_enum_funcs(ot->prop, rna_asset_library_reference_itemf);

  WM_operator_properties_filesel(ot,
                                 FILE_TYPE_FOLDER | FILE_TYPE_BLENDER,
                                 FILE_BLENDER,
                                 FILE_SAVE,
                                 WM_FILESEL_FILEPATH,
                                 FILE_DEFAULTDISPLAY,
                                 FILE_SORT_DEFAULT);
}

/* Cheap check to see if this is an "asset bundle" just by checking main file name.
 * A proper check will be done in the exec function, to ensure that no external files will be
 * referenced. */
static bool could_be_asset_bundle(const Main *bmain)
{
  return fnmatch("*_bundle.blend", bmain->filepath, FNM_CASEFOLD) == 0;
}

static const bUserAssetLibrary *selected_asset_library(wmOperator *op)
{
  const int enum_value = RNA_enum_get(op->ptr, "asset_library_ref");
  const AssetLibraryReference lib_ref = ED_asset_library_reference_from_enum_value(enum_value);
  const bUserAssetLibrary *lib = BKE_preferences_asset_library_find_index(
      &U, lib_ref.custom_library_index);
  return lib;
}

static bool is_contained_in_selected_asset_library(wmOperator *op, const char *filepath)
{
  const bUserAssetLibrary *lib = selected_asset_library(op);
  if (!lib) {
    return false;
  }
  return BLI_path_contains(lib->dirpath, filepath);
}

/**
 * Set the "filepath" RNA property based on selected "asset_library_ref".
 * \return true if ok, false if error.
 */
static bool set_filepath_for_asset_lib(const Main *bmain, wmOperator *op)
{
  /* Find the directory path of the selected asset library. */
  const bUserAssetLibrary *lib = selected_asset_library(op);
  if (lib == nullptr) {
    return false;
  }

  /* Concatenate the filename of the current blend file. */
  const char *blend_filename = BLI_path_basename(bmain->filepath);
  if (blend_filename == nullptr || blend_filename[0] == '\0') {
    return false;
  }

  char file_path[PATH_MAX];
  BLI_path_join(file_path, sizeof(file_path), lib->dirpath, blend_filename);
  RNA_string_set(op->ptr, "filepath", file_path);

  return true;
}

struct FileCheckCallbackInfo {
  ReportList *reports;
  Set<std::string> external_files;
};

static bool external_file_check_callback(BPathForeachPathData *bpath_data,
                                         char * /*path_dst*/,
                                         size_t /*path_dst_maxncpy*/,
                                         const char *path_src)
{
  FileCheckCallbackInfo *callback_info = static_cast<FileCheckCallbackInfo *>(
      bpath_data->user_data);
  callback_info->external_files.add(std::string(path_src));
  return false;
}

/**
 * Do a check on any external files (.blend, textures, etc.) being used.
 * The ASSET_OT_bundle_install operator only works on standalone .blend files
 * (catalog definition files are fine, though).
 *
 * \return true when there are external files, false otherwise.
 */
static bool has_external_files(Main *bmain, ReportList *reports)
{
  FileCheckCallbackInfo callback_info = {reports, Set<std::string>()};

  eBPathForeachFlag flag = static_cast<eBPathForeachFlag>(
      BKE_BPATH_FOREACH_PATH_SKIP_PACKED          /* Packed files are fine. */
      | BKE_BPATH_FOREACH_PATH_SKIP_MULTIFILE     /* Only report multi-files once, it's enough. */
      | BKE_BPATH_TRAVERSE_SKIP_WEAK_REFERENCES); /* Only care about actually used files. */

  BPathForeachPathData bpath_data = {
      /*bmain*/ bmain,
      /*callback_function*/ &external_file_check_callback,
      /*flag*/ flag,
      /*user_data*/ &callback_info,
      /*absolute_base_path*/ nullptr,
  };
  BKE_bpath_foreach_path_main(&bpath_data);

  if (callback_info.external_files.is_empty()) {
    /* No external dependencies. */
    return false;
  }

  if (callback_info.external_files.size() == 1) {
    /* Only one external dependency, report it directly. */
    BKE_reportf(callback_info.reports,
                RPT_ERROR,
                "Unable to copy bundle due to external dependency: \"%s\"",
                callback_info.external_files.begin()->c_str());
    return true;
  }

  /* Multiple external dependencies, report the aggregate and put details on console. */
  BKE_reportf(
      callback_info.reports,
      RPT_ERROR,
      "Unable to copy bundle due to %zu external dependencies; more details on the console",
      size_t(callback_info.external_files.size()));
  printf("Unable to copy bundle due to %zu external dependencies:\n",
         size_t(callback_info.external_files.size()));
  for (const std::string &path : callback_info.external_files) {
    printf("   \"%s\"\n", path.c_str());
  }
  return true;
}

/* -------------------------------------------------------------------- */

void ED_operatortypes_asset()
{
  WM_operatortype_append(ASSET_OT_mark);
  WM_operatortype_append(ASSET_OT_clear);

  WM_operatortype_append(ASSET_OT_catalog_new);
  WM_operatortype_append(ASSET_OT_catalog_delete);
  WM_operatortype_append(ASSET_OT_catalogs_save);
  WM_operatortype_append(ASSET_OT_catalog_undo);
  WM_operatortype_append(ASSET_OT_catalog_redo);
  WM_operatortype_append(ASSET_OT_catalog_undo_push);
  WM_operatortype_append(ASSET_OT_bundle_install);

  WM_operatortype_append(ASSET_OT_library_refresh);
}<|MERGE_RESOLUTION|>--- conflicted
+++ resolved
@@ -470,12 +470,7 @@
 
 static int asset_catalog_new_exec(bContext *C, wmOperator *op)
 {
-<<<<<<< HEAD
   AssetLibrary *asset_library = get_asset_library(C);
-=======
-  SpaceFile *sfile = CTX_wm_space_file(C);
-  AssetLibrary *asset_library = ED_fileselect_active_asset_library_get(sfile);
->>>>>>> 7fb58a33
   char *parent_path = RNA_string_get_alloc(op->ptr, "parent_path", nullptr, 0, nullptr);
 
   blender::asset_system::AssetCatalog *new_catalog = ED_asset_catalog_add(
@@ -519,12 +514,7 @@
 
 static int asset_catalog_delete_exec(bContext *C, wmOperator *op)
 {
-<<<<<<< HEAD
   AssetLibrary *asset_library = get_asset_library(C);
-=======
-  SpaceFile *sfile = CTX_wm_space_file(C);
-  AssetLibrary *asset_library = ED_fileselect_active_asset_library_get(sfile);
->>>>>>> 7fb58a33
   char *catalog_id_str = RNA_string_get_alloc(op->ptr, "catalog_id", nullptr, 0, nullptr);
   asset_system::CatalogID catalog_id;
   if (!BLI_uuid_parse_string(&catalog_id, catalog_id_str)) {
