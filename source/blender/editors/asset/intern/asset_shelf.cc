--- conflicted
+++ resolved
@@ -69,7 +69,6 @@
   return !shelf_type->poll || shelf_type->poll(&C, shelf_type);
 }
 
-<<<<<<< HEAD
 AssetShelfType *type_find_from_idname(const SpaceType &space_type, StringRefNull idname)
 {
   for (const std::unique_ptr<AssetShelfType> &shelf_type : space_type.asset_shelf_types) {
@@ -80,8 +79,6 @@
   return nullptr;
 }
 
-=======
->>>>>>> 4dbdd925
 AssetShelfType *type_ensure(const SpaceType &space_type, AssetShelf &shelf)
 {
   if (shelf.type) {
@@ -753,11 +750,7 @@
 
   PointerRNA shelf_ptr = active_shelf_ptr_from_context(C);
   if (AssetShelf *shelf = static_cast<AssetShelf *>(shelf_ptr.data)) {
-<<<<<<< HEAD
     add_catalog_tabs(*shelf, *layout);
-=======
-    add_catalog_tabs(shelf->settings, *layout);
->>>>>>> 4dbdd925
   }
 
   uiItemSpacer(layout);
