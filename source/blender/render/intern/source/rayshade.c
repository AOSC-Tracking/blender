--- conflicted
+++ resolved
@@ -118,22 +118,8 @@
 RayCounter re_rc_counter[BLENDER_MAX_THREADS] = {};
 #endif
 
-<<<<<<< HEAD
+
 void freeraytree(Render *re)
-=======
-static int vlr_check_intersect_solid(Isect *is, int ob, RayFace *face)
-{
-	VlakRen *vlr = (VlakRen*)face;
-
-	/* solid material types only */
-	if (vlr->mat->material_type == MA_TYPE_SURFACE)
-		return 1;
-	else
-		return 0;
-}
-
-static float *vlr_get_transform(void *userdata, int i)
->>>>>>> 0338b05a
 {
 	ObjectInstanceRen *obi;
 	
@@ -375,13 +361,7 @@
 	re->i.infostr= "Raytree finished";
 }
 
-<<<<<<< HEAD
-
-
-static void shade_ray(Isect *is, ShadeInput *shi, ShadeResult *shr)
-=======
 void shade_ray(Isect *is, ShadeInput *shi, ShadeResult *shr)
->>>>>>> 0338b05a
 {
 	ObjectInstanceRen *obi= (ObjectInstanceRen*)is->hit.ob;
 	VlakRen *vlr= (VlakRen*)is->hit.face;
@@ -1758,7 +1738,7 @@
 	RE_RC_INIT(isec, *shi);
 	isec.orig.ob   = shi->obi;
 	isec.orig.face = shi->vlr;
-	isec.skip = RE_SKIP_VLR_NEIGHBOUR | RE_SKIP_VLR_RENDER_CHECK;
+	isec.skip = RE_SKIP_VLR_NEIGHBOUR | RE_SKIP_VLR_RENDER_CHECK | RE_SKIP_VLR_NON_SOLID_MATERIAL;
 	isec.hint = 0;
 
 	isec.hit.ob   = 0;
@@ -1830,11 +1810,7 @@
 		
 		prev = fac;
 		
-<<<<<<< HEAD
 		if(RE_rayobject_raycast(R.raytree, &isec)) {
-=======
-		if(RE_ray_tree_intersect_check(R.raytree, &isec, vlr_check_intersect_solid)) {
->>>>>>> 0338b05a
 			if (R.wrld.aomode & WO_AODIST) fac+= exp(-isec.labda*R.wrld.aodistfac); 
 			else fac+= 1.0f;
 		}
@@ -1970,11 +1946,7 @@
 			isec.labda = maxdist;
 			
 			/* do the trace */
-<<<<<<< HEAD
 			if(RE_rayobject_raycast(R.raytree, &isec)) {
-=======
-			if(RE_ray_tree_intersect_check(R.raytree, &isec, vlr_check_intersect_solid)) {
->>>>>>> 0338b05a
 				if (R.wrld.aomode & WO_AODIST) sh+= exp(-isec.labda*R.wrld.aodistfac); 
 				else sh+= 1.0f;
 			}
