/* SPDX-License-Identifier: GPL-2.0-or-later
 * Copyright 2004 Blender Foundation. All rights reserved. */

#pragma once

/** \file
 * \ingroup bmesh
 */

#include "bmesh.h"

struct CustomData_MeshMasks;
struct Main;
struct Mesh;

void BM_mesh_cd_flag_ensure(BMesh *bm, struct Mesh *mesh, char cd_flag);
void BM_mesh_cd_flag_apply(BMesh *bm, char cd_flag);
char BM_mesh_cd_flag_from_bmesh(BMesh *bm);

struct BMeshFromMeshParams {
<<<<<<< HEAD
  /* automatically create shapekey layers */
  uint create_shapekey_layers : 1;

  uint calc_face_normal : 1;
=======
  bool calc_face_normal : true;
  bool calc_vert_normal : true;
>>>>>>> 42853bac
  /* add a vertex CD_SHAPE_KEYINDEX layer */
  bool add_key_index : true;
  /* set vertex coordinates from the shapekey */
  bool use_shapekey : true;
  /* define the active shape key (index + 1) */
  int active_shapekey;
  struct CustomData_MeshMasks cd_mask_extra;
  uint copy_temp_cdlayers : 1;
  uint ignore_id_layers : 1;
};

struct Object;
/**
 * \brief Mesh -> BMesh
 * \param bm: The mesh to write into, while this is typically a newly created BMesh,
 * merging into existing data is supported.
 * Note the custom-data layout isn't used.
 * If more comprehensive merging is needed we should move this into a separate function
 * since this should be kept fast for edit-mode switching and storing undo steps.
 *
 * \warning This function doesn't calculate face normals.
 */
void BM_mesh_bm_from_me(struct Object *ob,
                        BMesh *bm,
                        const struct Mesh *me,
                        const struct BMeshFromMeshParams *params) ATTR_NONNULL(2, 4);

struct BMeshToMeshParams {
  /** Update object hook indices & vertex parents. */
  bool calc_object_remap : true;
  /**
   * This re-assigns shape-key indices. Only do if the BMesh will have continued use
   * to update the mesh & shape key in the future.
   * In the case the BMesh is freed immediately, this can be left false.
   *
   * This is needed when flushing changes from edit-mode into object mode,
   * so a second flush or edit-mode exit doesn't run with indices
   * that have become invalid from updating the shape-key, see T71865.
   */
  bool update_shapekey_indices : true;
  /**
   * Instead of copying the basis shape-key into the #MVert array,
   * copy the #BMVert.co directly to #MVert.co (used for reading undo data).
   */
  bool active_shapekey_to_mvert : true;
  struct CustomData_MeshMasks cd_mask_extra;
  uint copy_temp_cdlayers : 1;
  uint ignore_mesh_id_layers : 1;
};

void BM_enter_multires_space(struct Object *ob, struct BMesh *bm, int space);

/**
 *
 * \param bmain: May be NULL in case \a calc_object_remap parameter option is not set.
 */
void BM_mesh_bm_to_me(struct Main *bmain,
                      struct Object *ob,
                      BMesh *bm,
                      struct Mesh *me,
                      const struct BMeshToMeshParams *params) ATTR_NONNULL(3, 4, 5);

/**
 * A version of #BM_mesh_bm_to_me intended for getting the mesh
 * to pass to the modifier stack for evaluation,
 * instead of mode switching (where we make sure all data is kept
 * and do expensive lookups to maintain shape keys).
 *
 * Key differences:
 *
 * - Don't support merging with existing mesh.
 * - Ignore shape-keys.
 * - Ignore vertex-parents.
 * - Ignore selection history.
 * - Uses simpler method to calculate #ME_EDGEDRAW
 * - Uses #CD_MASK_DERIVEDMESH instead of #CD_MASK_MESH.
 *
 * \note Was `cddm_from_bmesh_ex` in 2.7x, removed `MFace` support.
 */
void BM_mesh_bm_to_me_for_eval(BMesh *bm,
                               struct Mesh *me,
                               const struct CustomData_MeshMasks *cd_mask_extra)
    ATTR_NONNULL(1, 2);<|MERGE_RESOLUTION|>--- conflicted
+++ resolved
@@ -18,15 +18,11 @@
 char BM_mesh_cd_flag_from_bmesh(BMesh *bm);
 
 struct BMeshFromMeshParams {
-<<<<<<< HEAD
   /* automatically create shapekey layers */
   uint create_shapekey_layers : 1;
 
-  uint calc_face_normal : 1;
-=======
   bool calc_face_normal : true;
   bool calc_vert_normal : true;
->>>>>>> 42853bac
   /* add a vertex CD_SHAPE_KEYINDEX layer */
   bool add_key_index : true;
   /* set vertex coordinates from the shapekey */
