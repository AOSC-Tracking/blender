--- conflicted
+++ resolved
@@ -41,13 +41,6 @@
 #include "IMB_indexer.h"
 #include "imbuf.h"
 
-<<<<<<< HEAD
-#include "BKE_global.h"
-
-#  include "BLI_threads.h"
-
-=======
->>>>>>> 7bc52461
 #ifdef WITH_AVI
 #  include "AVI_avi.h"
 #endif
