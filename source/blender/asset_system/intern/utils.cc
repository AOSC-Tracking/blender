/* SPDX-License-Identifier: GPL-2.0-or-later */

/** \file
 * \ingroup asset_system
 */

#include "BLI_fileops.h"
#include "BLI_path_util.h"
#include "BLI_string.h"

#include "utils.hh"

namespace blender::asset_system::utils {

std::string normalize_directory_path(StringRef directory)
{
  if (directory.is_empty()) {
    return "";
  }

  char dir_normalized[PATH_MAX];
  BLI_strncpy(dir_normalized,
              directory.data(),
              /* + 1 for null terminator. */
              std::min(directory.size() + 1, int64_t(sizeof(dir_normalized))));
  BLI_path_normalize_dir(nullptr, dir_normalized, sizeof(dir_normalized));
  return std::string(dir_normalized);
}

<<<<<<< HEAD
/**
 * Normalize the given `path` (remove 'parent directory' and double-slashes element etc., and
 * convert to native path separators).
 *
 * If `max_len` is not default `std::string::npos` value, only the first part of the given string
 * up to `max_len` is processed, the rest remains unchanged. Needed to avoid modifying ID name part
 * of linked data paths. */
std::string normalize_path(std::string path, size_t max_len)
{
  max_len = (max_len == std::string::npos) ? size_t(path.size()) :
                                             std::min(max_len, size_t(path.size()));
  char *buf = BLI_strdupn(path.c_str(), max_len);
=======
std::string normalize_path(StringRefNull path, int64_t max_len)
{
  const int64_t len = (max_len == StringRef::not_found) ? path.size() :
                                                          std::min(max_len, path.size());

  char *buf = BLI_strdupn(path.c_str(), len);
>>>>>>> d90795bc
  BLI_path_slash_native(buf);
  BLI_path_normalize(nullptr, buf);

  std::string normalized_path = buf;
  MEM_freeN(buf);

<<<<<<< HEAD
  if (max_len != size_t(path.size())) {
    normalized_path = normalized_path + path.substr(int64_t(max_len));
=======
  if (len != path.size()) {
    normalized_path = normalized_path + path.substr(len);
>>>>>>> d90795bc
  }

  return normalized_path;
}

}  // namespace blender::asset_system::utils<|MERGE_RESOLUTION|>--- conflicted
+++ resolved
@@ -27,40 +27,20 @@
   return std::string(dir_normalized);
 }
 
-<<<<<<< HEAD
-/**
- * Normalize the given `path` (remove 'parent directory' and double-slashes element etc., and
- * convert to native path separators).
- *
- * If `max_len` is not default `std::string::npos` value, only the first part of the given string
- * up to `max_len` is processed, the rest remains unchanged. Needed to avoid modifying ID name part
- * of linked data paths. */
-std::string normalize_path(std::string path, size_t max_len)
-{
-  max_len = (max_len == std::string::npos) ? size_t(path.size()) :
-                                             std::min(max_len, size_t(path.size()));
-  char *buf = BLI_strdupn(path.c_str(), max_len);
-=======
 std::string normalize_path(StringRefNull path, int64_t max_len)
 {
   const int64_t len = (max_len == StringRef::not_found) ? path.size() :
                                                           std::min(max_len, path.size());
 
   char *buf = BLI_strdupn(path.c_str(), len);
->>>>>>> d90795bc
   BLI_path_slash_native(buf);
   BLI_path_normalize(nullptr, buf);
 
   std::string normalized_path = buf;
   MEM_freeN(buf);
 
-<<<<<<< HEAD
-  if (max_len != size_t(path.size())) {
-    normalized_path = normalized_path + path.substr(int64_t(max_len));
-=======
   if (len != path.size()) {
     normalized_path = normalized_path + path.substr(len);
->>>>>>> d90795bc
   }
 
   return normalized_path;
