--- conflicted
+++ resolved
@@ -752,16 +752,16 @@
  * Compute the selection for the given curve type. Tracks indices for splitting the selection if
  * there are curves reduced to a single point.
  */
-static void compute_curve_trim_parameters(const bke::CurvesGeometry &curves,
-                                          const IndexMask selection,
-                                          const VArray<float> &starts,
-                                          const VArray<float> &ends,
-                                          const GeometryNodeCurveSampleMode mode,
-                                          MutableSpan<int> dst_curve_size,
-                                          MutableSpan<int8_t> dst_curve_types,
-                                          MutableSpan<bke::curves::CurvePoint> start_points,
-                                          MutableSpan<bke::curves::CurvePoint> end_points,
-                                          MutableSpan<bke::curves::IndexRangeCyclic> src_ranges)
+void compute_curve_trim_parameters(const bke::CurvesGeometry &curves,
+                                   const IndexMask selection,
+                                   const VArray<float> &starts,
+                                   const VArray<float> &ends,
+                                   const GeometryNodeCurveSampleMode mode,
+                                   MutableSpan<int> dst_curve_size,
+                                   MutableSpan<int8_t> dst_curve_types,
+                                   MutableSpan<bke::curves::CurvePoint> start_points,
+                                   MutableSpan<bke::curves::CurvePoint> end_points,
+                                   MutableSpan<bke::curves::IndexRangeCyclic> src_ranges)
 {
   const VArray<bool> src_cyclic = curves.cyclic();
   const VArray<int> resolution = curves.resolution();
@@ -785,13 +785,8 @@
         /* Single point. */
         dst_curve_size[curve_i] = 1;
         src_ranges[curve_i] = bke::curves::IndexRangeCyclic(0, 0, 1, 1);
-<<<<<<< HEAD
-        start_points[curve_i] = {{0, 0}, 0.0f};
-        end_points[curve_i] = {{0, 0}, 0.0f};
-=======
         start_points[curve_i] = {0, 0, 0.0f};
         end_points[curve_i] = {0, 0, 0.0f};
->>>>>>> 81ca6308
         continue;
       }
 
