/*
 * $Id$
 *
 * ***** BEGIN GPL LICENSE BLOCK *****
 *
 * This program is free software; you can redistribute it and/or
 * modify it under the terms of the GNU General Public License
 * as published by the Free Software Foundation; either version 2
 * of the License, or (at your option) any later version.
 *
 * This program is distributed in the hope that it will be useful,
 * but WITHOUT ANY WARRANTY; without even the implied warranty of
 * MERCHANTABILITY or FITNESS FOR A PARTICULAR PURPOSE.  See the
 * GNU General Public License for more details.
 *
 * You should have received a copy of the GNU General Public License
 * along with this program; if not, write to the Free Software Foundation,
 * Inc., 51 Franklin Street, Fifth Floor, Boston, MA 02110-1301, USA.
 *
 * Contributor(s): Blender Foundation (2008).
 *
 * ***** END GPL LICENSE BLOCK *****
 */

/** \file blender/makesrna/intern/rna_wm.c
 *  \ingroup RNA
 */


#include <stdlib.h>

#include "RNA_access.h"
#include "RNA_define.h"
#include "RNA_enum_types.h"

#include "BLF_api.h"

#include "rna_internal.h"

#include "DNA_screen_types.h"
#include "DNA_space_types.h"
#include "DNA_userdef_types.h"
#include "DNA_windowmanager_types.h"

#include "WM_types.h"

EnumPropertyItem event_keymouse_value_items[] = {
	{KM_ANY, "ANY", 0, N_("Any"), ""},
	{KM_PRESS, "PRESS", 0, N_("Press"), ""},
	{KM_RELEASE, "RELEASE", 0, N_("Release"), ""},
	{KM_CLICK, "CLICK", 0, N_("Click"), ""},
	{KM_DBL_CLICK, "DOUBLE_CLICK", 0, N_("Double Click"), ""},
	{0, NULL, 0, NULL, NULL}};

EnumPropertyItem event_tweak_value_items[]= {
	{KM_ANY, "ANY", 0, N_("Any"), ""},
	{EVT_GESTURE_N, "NORTH", 0, N_("North"), ""},
	{EVT_GESTURE_NE, "NORTH_EAST", 0, N_("North-East"), ""},
	{EVT_GESTURE_E, "EAST", 0, N_("East"), ""},
	{EVT_GESTURE_SE, "SOUTH_EAST", 0, N_("South-East"), ""},
	{EVT_GESTURE_S, "SOUTH", 0, N_("South"), ""},
	{EVT_GESTURE_SW, "SOUTH_WEST", 0, N_("South-West"), ""},
	{EVT_GESTURE_W, "WEST", 0, N_("West"), ""},
	{EVT_GESTURE_NW, "NORTH_WEST", 0, N_("North-West"), ""},
	{0, NULL, 0, NULL, NULL}};

EnumPropertyItem event_value_items[] = {
	{KM_ANY, "ANY", 0, N_("Any"), ""},
	{KM_NOTHING, "NOTHING", 0, N_("Nothing"), ""},
	{KM_PRESS, "PRESS", 0, N_("Press"), ""},
	{KM_RELEASE, "RELEASE", 0, N_("Release"), ""},
	{KM_CLICK, "CLICK", 0, N_("Click"), ""},
	{KM_DBL_CLICK, "DOUBLE_CLICK", 0, N_("Double Click"), ""},
	{0, NULL, 0, NULL, NULL}};

EnumPropertyItem event_tweak_type_items[]= {
	{EVT_TWEAK_L, "EVT_TWEAK_L", 0, N_("Left"), ""},
	{EVT_TWEAK_M, "EVT_TWEAK_M", 0, N_("Middle"), ""},
	{EVT_TWEAK_R, "EVT_TWEAK_R", 0, N_("Right"), ""},
	{EVT_TWEAK_A, "EVT_TWEAK_A", 0, N_("Action"), ""},
	{EVT_TWEAK_S, "EVT_TWEAK_S", 0, N_("Select"), ""},
	{0, NULL, 0, NULL, NULL}};

EnumPropertyItem event_mouse_type_items[]= {
	{LEFTMOUSE, "LEFTMOUSE", 0, N_("Left"), ""},
	{MIDDLEMOUSE, "MIDDLEMOUSE", 0, N_("Middle"), ""},
	{RIGHTMOUSE, "RIGHTMOUSE", 0, N_("Right"), ""},
	{BUTTON4MOUSE, "BUTTON4MOUSE", 0, N_("Button4"), ""},
	{BUTTON5MOUSE, "BUTTON5MOUSE", 0, N_("Button5"), ""},
	{ACTIONMOUSE, "ACTIONMOUSE", 0, N_("Action"), ""},
	{SELECTMOUSE, "SELECTMOUSE", 0, N_("Select"), ""},
	{0, "", 0, NULL, NULL},
	{MOUSEMOVE, "MOUSEMOVE", 0, N_("Move"), ""},
	{MOUSEPAN, "TRACKPADPAN", 0, N_("Mouse/Trackpad Pan"), ""},
	{MOUSEZOOM, "TRACKPADZOOM", 0, N_("Mouse/Trackpad Zoom"), ""},
	{MOUSEROTATE, "MOUSEROTATE", 0, N_("Mouse/Trackpad Rotate"), ""},
	{0, "", 0, NULL, NULL},
	{WHEELUPMOUSE, "WHEELUPMOUSE", 0, N_("Wheel Up"), ""},
	{WHEELDOWNMOUSE, "WHEELDOWNMOUSE", 0, N_("Wheel Down"), ""},
	{WHEELINMOUSE, "WHEELINMOUSE", 0, N_("Wheel In"), ""},
	{WHEELOUTMOUSE, "WHEELOUTMOUSE", 0, N_("Wheel Out"), ""},
	{0, NULL, 0, NULL, NULL}};

EnumPropertyItem event_timer_type_items[]= {
	{TIMER, "TIMER", 0, N_("Timer"), ""},
	{TIMER0, "TIMER0", 0, N_("Timer 0"), ""},
	{TIMER1, "TIMER1", 0, N_("Timer 1"), ""},
	{TIMER2, "TIMER2", 0, N_("Timer 2"), ""},
	{0, NULL, 0, NULL, NULL}};

EnumPropertyItem event_ndof_type_items[]= {
	/* buttons on all 3dconnexion devices */
	{NDOF_BUTTON_MENU, "NDOF_BUTTON_MENU", 0, "Menu", ""},
	{NDOF_BUTTON_FIT, "NDOF_BUTTON_FIT", 0, "Fit", ""},
	/* view buttons */
	{NDOF_BUTTON_TOP, "NDOF_BUTTON_TOP", 0, "Top", ""},
	{NDOF_BUTTON_BOTTOM, "NDOF_BUTTON_BOTTOM", 0, "Bottom", ""},
	{NDOF_BUTTON_LEFT, "NDOF_BUTTON_LEFT", 0, "Left", ""},
	{NDOF_BUTTON_RIGHT, "NDOF_BUTTON_RIGHT", 0, "Right", ""},
	{NDOF_BUTTON_FRONT, "NDOF_BUTTON_FRONT", 0, "Front", ""},
	{NDOF_BUTTON_BACK, "NDOF_BUTTON_BACK", 0, "Back", ""},
	/* more views */
	{NDOF_BUTTON_ISO1, "NDOF_BUTTON_ISO1", 0, "ISO 1", ""},
	{NDOF_BUTTON_ISO2, "NDOF_BUTTON_ISO2", 0, "ISO 2", ""},
	/* 90 degree rotations */
	{NDOF_BUTTON_ROLL_CW, "NDOF_BUTTON_ROLL_CW", 0, "Roll CW", ""},
	{NDOF_BUTTON_ROLL_CCW, "NDOF_BUTTON_ROLL_CCW", 0, "Roll CCW", ""},
	{NDOF_BUTTON_SPIN_CW, "NDOF_BUTTON_SPIN_CW", 0, "Spin CW", ""},
	{NDOF_BUTTON_SPIN_CCW, "NDOF_BUTTON_SPIN_CCW", 0, "Spin CCW", ""},
	{NDOF_BUTTON_TILT_CW, "NDOF_BUTTON_TILT_CW", 0, "Tilt CW", ""},
	{NDOF_BUTTON_TILT_CCW, "NDOF_BUTTON_TILT_CCW", 0, "Tilt CCW", ""},
	/* device control */
	{NDOF_BUTTON_ROTATE, "NDOF_BUTTON_ROTATE", 0, "Rotate", ""},
	{NDOF_BUTTON_PANZOOM, "NDOF_BUTTON_PANZOOM", 0, "Pan/Zoom", ""},
	{NDOF_BUTTON_DOMINANT, "NDOF_BUTTON_DOMINANT", 0, "Dominant", ""},
	{NDOF_BUTTON_PLUS, "NDOF_BUTTON_PLUS", 0, "Plus", ""},
	{NDOF_BUTTON_MINUS, "NDOF_BUTTON_MINUS", 0, "Minus", ""},
	/* general-purpose buttons */
	{NDOF_BUTTON_1, "NDOF_BUTTON_1", 0, "Button 1", ""},
	{NDOF_BUTTON_2, "NDOF_BUTTON_2", 0, "Button 2", ""},
	{NDOF_BUTTON_3, "NDOF_BUTTON_3", 0, "Button 3", ""},
	{NDOF_BUTTON_4, "NDOF_BUTTON_4", 0, "Button 4", ""},
	{NDOF_BUTTON_5, "NDOF_BUTTON_5", 0, "Button 5", ""},
	{NDOF_BUTTON_6, "NDOF_BUTTON_6", 0, "Button 6", ""},
	{NDOF_BUTTON_7, "NDOF_BUTTON_7", 0, "Button 7", ""},
	{NDOF_BUTTON_8, "NDOF_BUTTON_8", 0, "Button 8", ""},
	{NDOF_BUTTON_9, "NDOF_BUTTON_9", 0, "Button 9", ""},
	{NDOF_BUTTON_10, "NDOF_BUTTON_10", 0, "Button 10", ""},
	{0, NULL, 0, NULL, NULL}};

/* not returned: CAPSLOCKKEY, UNKNOWNKEY */
EnumPropertyItem event_type_items[] = {

	{0, "NONE", 0, "", ""},
	{LEFTMOUSE, "LEFTMOUSE", 0, N_("Left Mouse"), ""},
	{MIDDLEMOUSE, "MIDDLEMOUSE", 0, N_("Middle Mouse"), ""},
	{RIGHTMOUSE, "RIGHTMOUSE", 0, N_("Right Mouse"), ""},
	{BUTTON4MOUSE, "BUTTON4MOUSE", 0, N_("Button4 Mouse"), ""},
	{BUTTON5MOUSE, "BUTTON5MOUSE", 0, N_("Button5 Mouse"), ""},
	{ACTIONMOUSE, "ACTIONMOUSE", 0, N_("Action Mouse"), ""},
	{SELECTMOUSE, "SELECTMOUSE", 0, N_("Select Mouse"), ""},
	{0, "", 0, NULL, NULL},
	{MOUSEMOVE, "MOUSEMOVE", 0, N_("Mouse Move"), ""},
	{INBETWEEN_MOUSEMOVE, "INBETWEEN_MOUSEMOVE", 0, N_("Inbetween Move"), ""},
	{MOUSEPAN, "TRACKPADPAN", 0, N_("Mouse/Trackpad Pan"), ""},
	{MOUSEZOOM, "TRACKPADZOOM", 0, N_("Mouse/Trackpad Zoom"), ""},
	{MOUSEROTATE, "MOUSEROTATE", 0, N_("Mouse/Trackpad Rotate"), ""},
	{0, "", 0, NULL, NULL},
	{WHEELUPMOUSE, "WHEELUPMOUSE", 0, N_("Wheel Up"), ""},
	{WHEELDOWNMOUSE, "WHEELDOWNMOUSE", 0, N_("Wheel Down"), ""},
	{WHEELINMOUSE, "WHEELINMOUSE", 0, N_("Wheel In"), ""},
	{WHEELOUTMOUSE, "WHEELOUTMOUSE", 0, N_("Wheel Out"), ""},
	{0, "", 0, NULL, NULL},
	{EVT_TWEAK_L, "EVT_TWEAK_L", 0, N_("Tweak Left"), ""},
	{EVT_TWEAK_M, "EVT_TWEAK_M", 0, N_("Tweak Middle"), ""},
	{EVT_TWEAK_R, "EVT_TWEAK_R", 0, N_("Tweak Right"), ""},
	{EVT_TWEAK_A, "EVT_TWEAK_A", 0, N_("Tweak Action"), ""},
	{EVT_TWEAK_S, "EVT_TWEAK_S", 0, N_("Tweak Select"), ""},
	{0, "", 0, NULL, NULL},
	{AKEY, "A", 0, "A", ""},
	{BKEY, "B", 0, "B", ""},
	{CKEY, "C", 0, "C", ""},
	{DKEY, "D", 0, "D", ""},
	{EKEY, "E", 0, "E", ""},
	{FKEY, "F", 0, "F", ""},
	{GKEY, "G", 0, "G", ""},
	{HKEY, "H", 0, "H", ""},
	{IKEY, "I", 0, "I", ""},
	{JKEY, "J", 0, "J", ""},
	{KKEY, "K", 0, "K", ""},
	{LKEY, "L", 0, "L", ""},
	{MKEY, "M", 0, "M", ""},
	{NKEY, "N", 0, "N", ""},
	{OKEY, "O", 0, "O", ""},
	{PKEY, "P", 0, "P", ""},
	{QKEY, "Q", 0, "Q", ""},
	{RKEY, "R", 0, "R", ""},
	{SKEY, "S", 0, "S", ""},
	{TKEY, "T", 0, "T", ""},
	{UKEY, "U", 0, "U", ""},
	{VKEY, "V", 0, "V", ""},
	{WKEY, "W", 0, "W", ""},
	{XKEY, "X", 0, "X", ""},
	{YKEY, "Y", 0, "Y", ""},
	{ZKEY, "Z", 0, "Z", ""},
	{0, "", 0, NULL, NULL},
	{ZEROKEY, "ZERO",	0, "0", ""},
	{ONEKEY, "ONE",		0, "1", ""},
	{TWOKEY, "TWO",		0, "2", ""},
	{THREEKEY, "THREE",	0, "3", ""},
	{FOURKEY, "FOUR",	0, "4", ""},
	{FIVEKEY, "FIVE",	0, "5", ""},
	{SIXKEY, "SIX",		0, "6", ""},
	{SEVENKEY, "SEVEN",	0, "7", ""},
	{EIGHTKEY, "EIGHT",	0, "8", ""},
	{NINEKEY, "NINE",	0, "9", ""},
	{0, "", 0, NULL, NULL},
	{LEFTCTRLKEY,	"LEFT_CTRL",	0, N_("Left Ctrl"), ""},
	{LEFTALTKEY,	"LEFT_ALT",		0, N_("Left Alt"), ""},
	{LEFTSHIFTKEY,	"LEFT_SHIFT",	0, N_("Left Shift"), ""},
	{RIGHTALTKEY,	"RIGHT_ALT",	0, N_("Right Alt"), ""},
	{RIGHTCTRLKEY,	"RIGHT_CTRL",	0, N_("Right Ctrl"), ""},
	{RIGHTSHIFTKEY,	"RIGHT_SHIFT",	0, N_("Right Shift"), ""},
	{0, "", 0, NULL, NULL},
	{OSKEY,	"OSKEY",	0, N_("OS Key"), ""},
	{GRLESSKEY,	"GRLESS",	0, N_("Grless"), ""},
	{ESCKEY, "ESC", 0, "Esc", ""},
	{TABKEY, "TAB", 0, "Tab", ""},
	{RETKEY, "RET", 0, N_("Return"), ""},
	{SPACEKEY, "SPACE", 0, N_("Spacebar"), ""},
	{LINEFEEDKEY, "LINE_FEED", 0, N_("Line Feed"), ""},
	{BACKSPACEKEY, "BACK_SPACE", 0, N_("Back Space"), ""},
	{DELKEY, "DEL", 0, N_("Delete"), ""},
	{SEMICOLONKEY, "SEMI_COLON", 0, ";", ""},
	{PERIODKEY, "PERIOD", 0, ".", ""},
	{COMMAKEY, "COMMA", 0, ",", ""},
	{QUOTEKEY, "QUOTE", 0, "\"", ""},
	{ACCENTGRAVEKEY, "ACCENT_GRAVE", 0, "`", ""},
	{MINUSKEY, "MINUS", 0, "-", ""},
	{SLASHKEY, "SLASH", 0, "/", ""},
	{BACKSLASHKEY, "BACK_SLASH", 0, "\\", ""},
	{EQUALKEY, "EQUAL", 0, "=", ""},
	{LEFTBRACKETKEY, "LEFT_BRACKET", 0, "[", ""},
	{RIGHTBRACKETKEY, "RIGHT_BRACKET", 0, "]", ""},
	{LEFTARROWKEY, "LEFT_ARROW", 0, N_("Left Arrow"), ""},
	{DOWNARROWKEY, "DOWN_ARROW", 0, N_("Down Arrow"), ""},
	{RIGHTARROWKEY, "RIGHT_ARROW", 0, N_("Right Arrow"), ""},
	{UPARROWKEY, "UP_ARROW", 0, N_("Up Arrow"), ""},
	{PAD2, "NUMPAD_2", 0, N_("Numpad 2"), ""},
	{PAD4, "NUMPAD_4", 0, N_("Numpad 4"), ""},
	{PAD6, "NUMPAD_6", 0, N_("Numpad 6"), ""},
	{PAD8, "NUMPAD_8", 0, N_("Numpad 8"), ""},
	{PAD1, "NUMPAD_1", 0, N_("Numpad 1"), ""},
	{PAD3, "NUMPAD_3", 0, N_("Numpad 3"), ""},
	{PAD5, "NUMPAD_5", 0, N_("Numpad 5"), ""},
	{PAD7, "NUMPAD_7", 0, N_("Numpad 7"), ""},
	{PAD9, "NUMPAD_9", 0, N_("Numpad 9"), ""},
	{PADPERIOD, "NUMPAD_PERIOD", 0, N_("Numpad ."), ""},
	{PADSLASHKEY, "NUMPAD_SLASH", 0, N_("Numpad /"), ""},
	{PADASTERKEY, "NUMPAD_ASTERIX", 0, N_("Numpad *"), ""},
	{PAD0, "NUMPAD_0", 0, N_("Numpad 0"), ""},
	{PADMINUS, "NUMPAD_MINUS", 0, N_("Numpad -"), ""},
	{PADENTER, "NUMPAD_ENTER", 0, N_("Numpad Enter"), ""},
	{PADPLUSKEY, "NUMPAD_PLUS", 0, N_("Numpad +"), ""},
	{F1KEY, "F1", 0, "F1", ""},
	{F2KEY, "F2", 0, "F2", ""},
	{F3KEY, "F3", 0, "F3", ""},
	{F4KEY, "F4", 0, "F4", ""},
	{F5KEY, "F5", 0, "F5", ""},
	{F6KEY, "F6", 0, "F6", ""},
	{F7KEY, "F7", 0, "F7", ""},
	{F8KEY, "F8", 0, "F8", ""},
	{F9KEY, "F9", 0, "F9", ""},
	{F10KEY, "F10", 0, "F10", ""},
	{F11KEY, "F11", 0, "F11", ""},
	{F12KEY, "F12", 0, "F12", ""},
	{F13KEY, "F13", 0, "F13", ""},
	{F14KEY, "F14", 0, "F14", ""},
	{F15KEY, "F15", 0, "F15", ""},
	{F16KEY, "F16", 0, "F16", ""},
	{F17KEY, "F17", 0, "F17", ""},
	{F18KEY, "F18", 0, "F18", ""},
	{F19KEY, "F19", 0, "F19", ""},
	{PAUSEKEY, "PAUSE", 0, N_("Pause"), ""},
	{INSERTKEY, "INSERT", 0, N_("Insert"), ""},
	{HOMEKEY, "HOME", 0, "Home", ""},
	{PAGEUPKEY, "PAGE_UP", 0, N_("Page Up"), ""},
	{PAGEDOWNKEY, "PAGE_DOWN", 0, N_("Page Down"), ""},
	{ENDKEY, "END", 0, "End", ""},
	{0, "", 0, NULL, NULL},
	{MEDIAPLAY, "MEDIA_PLAY", 0, N_("Media Play/Pause"), ""},
	{MEDIASTOP, "MEDIA_STOP", 0, N_("Media Stop"), ""},
	{MEDIAFIRST, "MEDIA_FIRST", 0, N_("Media First"), ""},
	{MEDIALAST, "MEDIA_LAST", 0, N_("Media Last"), ""},
	{0, "", 0, NULL, NULL},
<<<<<<< HEAD
	{WINDEACTIVATE, "WINDOW_DEACTIVATE", 0, N_("Window Deactivate"), ""},
	{TIMER, "TIMER", 0, N_("Timer"), ""},
	{TIMER0, "TIMER0", 0, N_("Timer 0"), ""},
	{TIMER1, "TIMER1", 0, N_("Timer 1"), ""},
	{TIMER2, "TIMER2", 0, N_("Timer 2"), ""},
=======
	{WINDEACTIVATE, "WINDOW_DEACTIVATE", 0, "Window Deactivate", ""},
	{TIMER, "TIMER", 0, "Timer", ""},
	{TIMER0, "TIMER0", 0, "Timer 0", ""},
	{TIMER1, "TIMER1", 0, "Timer 1", ""},
	{TIMER2, "TIMER2", 0, "Timer 2", ""},
	{0, "", 0, NULL, NULL},
	/* buttons on all 3dconnexion devices */
	{NDOF_BUTTON_MENU, "NDOF_BUTTON_MENU", 0, "Menu", ""},
	{NDOF_BUTTON_FIT, "NDOF_BUTTON_FIT", 0, "Fit", ""},
	/* view buttons */
	{NDOF_BUTTON_TOP, "NDOF_BUTTON_TOP", 0, "Top", ""},
	{NDOF_BUTTON_BOTTOM, "NDOF_BUTTON_BOTTOM", 0, "Bottom", ""},
	{NDOF_BUTTON_LEFT, "NDOF_BUTTON_LEFT", 0, "Left", ""},
	{NDOF_BUTTON_RIGHT, "NDOF_BUTTON_RIGHT", 0, "Right", ""},
	{NDOF_BUTTON_FRONT, "NDOF_BUTTON_FRONT", 0, "Front", ""},
	{NDOF_BUTTON_BACK, "NDOF_BUTTON_BACK", 0, "Back", ""},
	/* more views */
	{NDOF_BUTTON_ISO1, "NDOF_BUTTON_ISO1", 0, "ISO 1", ""},
	{NDOF_BUTTON_ISO2, "NDOF_BUTTON_ISO2", 0, "ISO 2", ""},
	/* 90 degree rotations */
	{NDOF_BUTTON_ROLL_CW, "NDOF_BUTTON_ROLL_CW", 0, "Roll CW", ""},
	{NDOF_BUTTON_ROLL_CCW, "NDOF_BUTTON_ROLL_CCW", 0, "Roll CCW", ""},
	{NDOF_BUTTON_SPIN_CW, "NDOF_BUTTON_SPIN_CW", 0, "Spin CW", ""},
	{NDOF_BUTTON_SPIN_CCW, "NDOF_BUTTON_SPIN_CCW", 0, "Spin CCW", ""},
	{NDOF_BUTTON_TILT_CW, "NDOF_BUTTON_TILT_CW", 0, "Tilt CW", ""},
	{NDOF_BUTTON_TILT_CCW, "NDOF_BUTTON_TILT_CCW", 0, "Tilt CCW", ""},
	/* device control */
	{NDOF_BUTTON_ROTATE, "NDOF_BUTTON_ROTATE", 0, "Rotate", ""},
	{NDOF_BUTTON_PANZOOM, "NDOF_BUTTON_PANZOOM", 0, "Pan/Zoom", ""},
	{NDOF_BUTTON_DOMINANT, "NDOF_BUTTON_DOMINANT", 0, "Dominant", ""},
	{NDOF_BUTTON_PLUS, "NDOF_BUTTON_PLUS", 0, "Plus", ""},
	{NDOF_BUTTON_MINUS, "NDOF_BUTTON_MINUS", 0, "Minus", ""},
	/* general-purpose buttons */
	{NDOF_BUTTON_1, "NDOF_BUTTON_1", 0, "Button 1", ""},
	{NDOF_BUTTON_2, "NDOF_BUTTON_2", 0, "Button 2", ""},
	{NDOF_BUTTON_3, "NDOF_BUTTON_3", 0, "Button 3", ""},
	{NDOF_BUTTON_4, "NDOF_BUTTON_4", 0, "Button 4", ""},
	{NDOF_BUTTON_5, "NDOF_BUTTON_5", 0, "Button 5", ""},
	{NDOF_BUTTON_6, "NDOF_BUTTON_6", 0, "Button 6", ""},
	{NDOF_BUTTON_7, "NDOF_BUTTON_7", 0, "Button 7", ""},
	{NDOF_BUTTON_8, "NDOF_BUTTON_8", 0, "Button 8", ""},
	{NDOF_BUTTON_9, "NDOF_BUTTON_9", 0, "Button 9", ""},
	{NDOF_BUTTON_10, "NDOF_BUTTON_10", 0, "Button 10", ""},
>>>>>>> 22694c99
	{0, NULL, 0, NULL, NULL}};	

EnumPropertyItem keymap_propvalue_items[] = {
		{0, "NONE", 0, "", ""},
		{0, NULL, 0, NULL, NULL}};

EnumPropertyItem keymap_modifiers_items[] = {
		{KM_ANY, "ANY", 0, N_("Any"), ""},
		{0, "NONE", 0, N_("None"), ""},
		{1, "FIRST", 0, N_("First"), ""},
		{2, "SECOND", 0, N_("Second"), ""},
		{0, NULL, 0, NULL, NULL}};

EnumPropertyItem operator_flag_items[] = {
		{OPTYPE_REGISTER, "REGISTER", 0, N_("Register"), ""},
		{OPTYPE_UNDO, "UNDO", 0, N_("Undo"), ""},
		{OPTYPE_BLOCKING, "BLOCKING", 0, N_("Blocking"), ""},
		{OPTYPE_MACRO, "MACRO", 0, N_("Macro"), ""},
		{OPTYPE_GRAB_POINTER, "GRAB_POINTER", 0, N_("Grab Pointer"), ""},
		{OPTYPE_PRESET, "PRESET", 0, N_("Preset"), ""},
		{OPTYPE_INTERNAL, "INTERNAL", 0, N_("Internal"), ""},
		{0, NULL, 0, NULL, NULL}};

EnumPropertyItem operator_return_items[] = {
		{OPERATOR_RUNNING_MODAL, "RUNNING_MODAL", 0, N_("Running Modal"), ""},
		{OPERATOR_CANCELLED, "CANCELLED", 0, N_("Cancelled"), ""},
		{OPERATOR_FINISHED, "FINISHED", 0, N_("Finished"), ""},
		{OPERATOR_PASS_THROUGH, "PASS_THROUGH", 0, N_("Pass Through"), ""}, // used as a flag
		{0, NULL, 0, NULL, NULL}};

/* flag/enum */
EnumPropertyItem wm_report_items[] = {
		{RPT_DEBUG, "DEBUG", 0, N_("Debug"), ""},
		{RPT_INFO, "INFO", 0, N_("Info"), ""},
		{RPT_OPERATOR, "OPERATOR", 0, N_("Operator"), ""},
		{RPT_WARNING, "WARNING", 0, N_("Warning"), ""},
		{RPT_ERROR, "ERROR", 0, N_("Error"), ""},
		{RPT_ERROR_INVALID_INPUT, "ERROR_INVALID_INPUT", 0, N_("Invalid Input"), ""},\
		{RPT_ERROR_INVALID_CONTEXT, "ERROR_INVALID_CONTEXT", 0, N_("Invalid Context"), ""},
		{RPT_ERROR_OUT_OF_MEMORY, "ERROR_OUT_OF_MEMORY", 0, N_("Out of Memory"), ""},
		{0, NULL, 0, NULL, NULL}};

#define KMI_TYPE_KEYBOARD	0
#define KMI_TYPE_MOUSE		1
#define KMI_TYPE_TWEAK		2
#define KMI_TYPE_TEXTINPUT	3
#define KMI_TYPE_TIMER		4
#define KMI_TYPE_NDOF		5

#ifdef RNA_RUNTIME

#include <assert.h>

#include "WM_api.h"

#include "BKE_idprop.h"

#include "MEM_guardedalloc.h"

static wmOperator *rna_OperatorProperties_find_operator(PointerRNA *ptr)
{
	wmWindowManager *wm= ptr->id.data;
	IDProperty *properties= (IDProperty*)ptr->data;
	wmOperator *op;

	if(wm)
		for(op=wm->operators.first; op; op=op->next)
			if(op->properties == properties)
				return op;
	
	return NULL;
}

static StructRNA *rna_OperatorProperties_refine(PointerRNA *ptr)
{
	wmOperator *op= rna_OperatorProperties_find_operator(ptr);

	if(op)
		return op->type->srna;
	else
		return ptr->type;
}

static IDProperty *rna_OperatorProperties_idprops(PointerRNA *ptr, int create)
{
	if(create && !ptr->data) {
		IDPropertyTemplate val = {0};
		ptr->data= IDP_New(IDP_GROUP, val, "RNA_OperatorProperties group");
	}

	return ptr->data;
}

static void rna_Operator_name_get(PointerRNA *ptr, char *value)
{
	wmOperator *op= (wmOperator*)ptr->data;
	strcpy(value, op->type->name);
}

static int rna_Operator_name_length(PointerRNA *ptr)
{
	wmOperator *op= (wmOperator*)ptr->data;
	return strlen(op->type->name);
}

static int rna_Operator_has_reports_get(PointerRNA *ptr)
{
	wmOperator *op= (wmOperator*)ptr->data;
	return (op->reports && op->reports->list.first);
}

static PointerRNA rna_Operator_properties_get(PointerRNA *ptr)
{
	wmOperator *op= (wmOperator*)ptr->data;
	return rna_pointer_inherit_refine(ptr, op->type->srna, op->properties);
}

static PointerRNA rna_OperatorTypeMacro_properties_get(PointerRNA *ptr)
{
	wmOperatorTypeMacro *otmacro= (wmOperatorTypeMacro*)ptr->data;
	wmOperatorType *ot = WM_operatortype_find(otmacro->idname, TRUE);
	return rna_pointer_inherit_refine(ptr, ot->srna, otmacro->properties);
}

static void rna_Event_ascii_get(PointerRNA *ptr, char *value)
{
	wmEvent *event= (wmEvent*)ptr->id.data;
	value[0]= event->ascii;
	value[1]= '\0';
}

static int rna_Event_ascii_length(PointerRNA *ptr)
{
	wmEvent *event= (wmEvent*)ptr->id.data;
	return (event->ascii)? 1 : 0;
}

static void rna_Window_screen_set(PointerRNA *ptr, PointerRNA value)
{
	wmWindow *win= (wmWindow*)ptr->data;

	if(value.data == NULL)
		return;

	/* exception: can't set screens inside of area/region handers */
	win->newscreen= value.data;
}

static void rna_Window_screen_update(bContext *C, PointerRNA *ptr)
{
	wmWindow *win= (wmWindow*)ptr->data;

	/* exception: can't set screens inside of area/region handers */
	if(win->newscreen) {
		WM_event_add_notifier(C, NC_SCREEN|ND_SCREENBROWSE, win->newscreen);
		win->newscreen= NULL;
	}
}

static PointerRNA rna_KeyMapItem_properties_get(PointerRNA *ptr)
{
	wmKeyMapItem *kmi= ptr->data;

	if(kmi->ptr)
		return *(kmi->ptr);
	
	//return rna_pointer_inherit_refine(ptr, &RNA_OperatorProperties, op->properties);
	return PointerRNA_NULL;
}

static int rna_wmKeyMapItem_map_type_get(PointerRNA *ptr)
{
	wmKeyMapItem *kmi= ptr->data;

	if(ISTIMER(kmi->type)) return KMI_TYPE_TIMER;
	if(ISKEYBOARD(kmi->type)) return KMI_TYPE_KEYBOARD;
	if(ISTWEAK(kmi->type)) return KMI_TYPE_TWEAK;
	if(ISMOUSE(kmi->type)) return KMI_TYPE_MOUSE;
	if(ISNDOF(kmi->type)) return KMI_TYPE_NDOF;
	if(kmi->type == KM_TEXTINPUT) return KMI_TYPE_TEXTINPUT;
	return KMI_TYPE_KEYBOARD;
}

static void rna_wmKeyMapItem_map_type_set(PointerRNA *ptr, int value)
{
	wmKeyMapItem *kmi= ptr->data;
	int map_type= rna_wmKeyMapItem_map_type_get(ptr);

	if(value != map_type) {
		switch(value) {
		case KMI_TYPE_KEYBOARD:
			kmi->type= AKEY;
			kmi->val= KM_PRESS;
			break;
		case KMI_TYPE_TWEAK:
			kmi->type= EVT_TWEAK_L;
			kmi->val= KM_ANY;
			break;
		case KMI_TYPE_MOUSE:
			kmi->type= LEFTMOUSE;
			kmi->val= KM_PRESS;
			break;
		case KMI_TYPE_TEXTINPUT:
			kmi->type= KM_TEXTINPUT;
			kmi->val= KM_NOTHING;
			break;
		case KMI_TYPE_TIMER:
			kmi->type= TIMER;
			kmi->val= KM_NOTHING;
			break;
		case KMI_TYPE_NDOF:
			kmi->type = NDOF_BUTTON_MENU;
			kmi->val = KM_NOTHING;
			break;
		}
	}
}

static EnumPropertyItem *rna_KeyMapItem_type_itemf(bContext *UNUSED(C), PointerRNA *ptr, PropertyRNA *UNUSED(prop), int *UNUSED(free))
{
	int map_type= rna_wmKeyMapItem_map_type_get(ptr);

	if(map_type == KMI_TYPE_MOUSE) return event_mouse_type_items;
	if(map_type == KMI_TYPE_TWEAK) return event_tweak_type_items;
	if(map_type == KMI_TYPE_TIMER) return event_timer_type_items;
	if(map_type == KMI_TYPE_NDOF) return event_ndof_type_items;
	else return event_type_items;
}

static EnumPropertyItem *rna_KeyMapItem_value_itemf(bContext *UNUSED(C), PointerRNA *ptr, PropertyRNA *UNUSED(prop), int *UNUSED(free))
{
	int map_type= rna_wmKeyMapItem_map_type_get(ptr);

	if(map_type == KMI_TYPE_MOUSE || map_type == KMI_TYPE_KEYBOARD || map_type == KMI_TYPE_NDOF) return event_keymouse_value_items;
	if(map_type == KMI_TYPE_TWEAK) return event_tweak_value_items;
	else return event_value_items;
}

static EnumPropertyItem *rna_KeyMapItem_propvalue_itemf(bContext *C, PointerRNA *ptr, PropertyRNA *UNUSED(prop), int *UNUSED(free))
{
	wmWindowManager *wm = CTX_wm_manager(C);
	wmKeyConfig *kc;
	wmKeyMap *km;

	for(kc=wm->keyconfigs.first; kc; kc=kc->next) {
		for(km=kc->keymaps.first; km; km=km->next) {
			/* only check if it's a modal keymap */
			if (km->modal_items) {
				wmKeyMapItem *kmi;
				for (kmi=km->items.first; kmi; kmi=kmi->next) {
					if (kmi == ptr->data) {
						return km->modal_items;
					}
				}
			}
		}
	}


	return keymap_propvalue_items; /* ERROR */
}

static int rna_KeyMapItem_any_getf(PointerRNA *ptr)
{
	wmKeyMapItem *kmi = (wmKeyMapItem*)ptr->data;

	if (kmi->shift == KM_ANY &&
		kmi->ctrl == KM_ANY &&
		kmi->alt == KM_ANY &&
		kmi->oskey == KM_ANY)

		return 1;
	else
		return 0;
}

static void rna_KeyMapItem_any_setf(PointerRNA *ptr, int value)
{
	wmKeyMapItem *kmi = (wmKeyMapItem*)ptr->data;

	if(value) {
		kmi->shift= kmi->ctrl= kmi->alt= kmi->oskey= KM_ANY;
	}
	else {
		kmi->shift= kmi->ctrl= kmi->alt= kmi->oskey= 0;
	}
}


static PointerRNA rna_WindowManager_active_keyconfig_get(PointerRNA *ptr)
{
	wmWindowManager *wm= ptr->data;
	wmKeyConfig *kc;

	for(kc=wm->keyconfigs.first; kc; kc=kc->next)
		if(strcmp(kc->idname, U.keyconfigstr) == 0)
			break;
	
	if(!kc)
		kc= wm->defaultconf;
	
	return rna_pointer_inherit_refine(ptr, &RNA_KeyConfig, kc);
}

static void rna_WindowManager_active_keyconfig_set(PointerRNA *ptr, PointerRNA value)
{
	wmWindowManager *wm= ptr->data;
	wmKeyConfig *kc= value.data;

	if(kc)
		WM_keyconfig_set_active(wm, kc->idname);
}

static void rna_wmKeyMapItem_idname_get(PointerRNA *ptr, char *value)
{
	wmKeyMapItem *kmi= ptr->data;
	WM_operator_py_idname(value, kmi->idname);
}

static int rna_wmKeyMapItem_idname_length(PointerRNA *ptr)
{
	wmKeyMapItem *kmi= ptr->data;
	char pyname[OP_MAX_TYPENAME];

	WM_operator_py_idname(pyname, kmi->idname);
	return strlen(pyname);
}

static void rna_wmKeyMapItem_idname_set(PointerRNA *ptr, const char *value)
{
	wmKeyMapItem *kmi= ptr->data;
	char idname[OP_MAX_TYPENAME];

	WM_operator_bl_idname(idname, value);

	if(strcmp(idname, kmi->idname) != 0) {
		BLI_strncpy(kmi->idname, idname, sizeof(kmi->idname));

		WM_keymap_properties_reset(kmi, NULL);
	}
}

static void rna_wmKeyMapItem_name_get(PointerRNA *ptr, char *value)
{
	wmKeyMapItem *kmi= ptr->data;
	wmOperatorType *ot= WM_operatortype_find(kmi->idname, 1);
	
	if (ot)
		strcpy(value, ot->name);
}

static int rna_wmKeyMapItem_name_length(PointerRNA *ptr)
{
	wmKeyMapItem *kmi= ptr->data;
	wmOperatorType *ot= WM_operatortype_find(kmi->idname, 1);
	
	if (ot)
		return strlen(ot->name);
	else
		return 0;
}

static int rna_KeyMapItem_userdefined_get(PointerRNA *ptr)
{
	wmKeyMapItem *kmi= ptr->data;
	return kmi->id < 0;
}

static void rna_wmClipboard_get(PointerRNA *UNUSED(ptr), char *value)
{
	char *pbuf;

	pbuf= WM_clipboard_text_get(FALSE);
	if(pbuf) {
		strcpy(value, pbuf);
		MEM_freeN(pbuf);
	}
	else {
		value[0]= '\0';
	}
}

static int rna_wmClipboard_length(PointerRNA *UNUSED(ptr))
{
	char *pbuf;
	int length;

	pbuf = WM_clipboard_text_get(FALSE);
	if(pbuf) {
		length = strlen(pbuf);
		MEM_freeN(pbuf);
	}
	else {
		length= 0;
	}
	

	return length;
}

static void rna_wmClipboard_set(PointerRNA *UNUSED(ptr), const char *value)
{
	WM_clipboard_text_set((void *) value, FALSE);
}

#ifdef WITH_PYTHON
static void rna_Operator_unregister(struct Main *bmain, StructRNA *type)
{
	const char *idname;
	wmOperatorType *ot= RNA_struct_blender_type_get(type);
	wmWindowManager *wm;

	if(!ot)
		return;

	/* update while blender is running */
	wm= bmain->wm.first;
	if(wm)
		WM_operator_stack_clear(wm);
	WM_main_add_notifier(NC_SCREEN|NA_EDITED, NULL);

	RNA_struct_free_extension(type, &ot->ext);

	idname= ot->idname;
	WM_operatortype_remove(ot->idname);
	MEM_freeN((void *)idname);

	/* not to be confused with the RNA_struct_free that WM_operatortype_remove calls, they are 2 different srna's */
	RNA_struct_free(&BLENDER_RNA, type);
}

static int operator_poll(bContext *C, wmOperatorType *ot)
{
	PointerRNA ptr;
	ParameterList list;
	FunctionRNA *func;
	void *ret;
	int visible;

	RNA_pointer_create(NULL, ot->ext.srna, NULL, &ptr); /* dummy */
	func= RNA_struct_find_function(&ptr, "poll");

	RNA_parameter_list_create(&list, &ptr, func);
	RNA_parameter_set_lookup(&list, "context", &C);
	ot->ext.call(C, &ptr, func, &list);

	RNA_parameter_get_lookup(&list, "visible", &ret);
	visible= *(int*)ret;

	RNA_parameter_list_free(&list);

	return visible;
}

static int operator_execute(bContext *C, wmOperator *op)
{
	PointerRNA opr;
	ParameterList list;
	FunctionRNA *func;
	void *ret;
	int result;

	RNA_pointer_create(&CTX_wm_screen(C)->id, op->type->ext.srna, op, &opr);
	func= RNA_struct_find_function(&opr, "execute");

	RNA_parameter_list_create(&list, &opr, func);
	RNA_parameter_set_lookup(&list, "context", &C);
	op->type->ext.call(C, &opr, func, &list);

	RNA_parameter_get_lookup(&list, "result", &ret);
	result= *(int*)ret;

	RNA_parameter_list_free(&list);

	return result;
}

/* same as execute() but no return value */
static int operator_check(bContext *C, wmOperator *op)
{
	PointerRNA opr;
	ParameterList list;
	FunctionRNA *func;
	void *ret;
	int result;

	RNA_pointer_create(&CTX_wm_screen(C)->id, op->type->ext.srna, op, &opr);
	func= RNA_struct_find_function(&opr, "check");

	RNA_parameter_list_create(&list, &opr, func);
	RNA_parameter_set_lookup(&list, "context", &C);
	op->type->ext.call(C, &opr, func, &list);

	RNA_parameter_get_lookup(&list, "result", &ret);
	result= *(int*)ret;

	RNA_parameter_list_free(&list);

	return result;
}

static int operator_invoke(bContext *C, wmOperator *op, wmEvent *event)
{
	PointerRNA opr;
	ParameterList list;
	FunctionRNA *func;
	void *ret;
	int result;

	RNA_pointer_create(&CTX_wm_screen(C)->id, op->type->ext.srna, op, &opr);
	func= RNA_struct_find_function(&opr, "invoke");

	RNA_parameter_list_create(&list, &opr, func);
	RNA_parameter_set_lookup(&list, "context", &C);
	RNA_parameter_set_lookup(&list, "event", &event);
	op->type->ext.call(C, &opr, func, &list);

	RNA_parameter_get_lookup(&list, "result", &ret);
	result= *(int*)ret;

	RNA_parameter_list_free(&list);

	return result;
}

/* same as invoke */
static int operator_modal(bContext *C, wmOperator *op, wmEvent *event)
{
	PointerRNA opr;
	ParameterList list;
	FunctionRNA *func;
	void *ret;
	int result;

	RNA_pointer_create(&CTX_wm_screen(C)->id, op->type->ext.srna, op, &opr);
	func= RNA_struct_find_function(&opr, "modal");

	RNA_parameter_list_create(&list, &opr, func);
	RNA_parameter_set_lookup(&list, "context", &C);
	RNA_parameter_set_lookup(&list, "event", &event);
	op->type->ext.call(C, &opr, func, &list);

	RNA_parameter_get_lookup(&list, "result", &ret);
	result= *(int*)ret;

	RNA_parameter_list_free(&list);

	return result;
}

static void operator_draw(bContext *C, wmOperator *op)
{
	PointerRNA opr;
	ParameterList list;
	FunctionRNA *func;

	RNA_pointer_create(&CTX_wm_screen(C)->id, op->type->ext.srna, op, &opr);
	func= RNA_struct_find_function(&opr, "draw");

	RNA_parameter_list_create(&list, &opr, func);
	RNA_parameter_set_lookup(&list, "context", &C);
	op->type->ext.call(C, &opr, func, &list);

	RNA_parameter_list_free(&list);
}

/* same as exec(), but call cancel */
static int operator_cancel(bContext *C, wmOperator *op)
{
	PointerRNA opr;
	ParameterList list;
	FunctionRNA *func;
	void *ret;
	int result;

	RNA_pointer_create(&CTX_wm_screen(C)->id, op->type->ext.srna, op, &opr);
	func= RNA_struct_find_function(&opr, "cancel");

	RNA_parameter_list_create(&list, &opr, func);
	RNA_parameter_set_lookup(&list, "context", &C);
	op->type->ext.call(C, &opr, func, &list);

	RNA_parameter_get_lookup(&list, "result", &ret);
	result= *(int*)ret;

	RNA_parameter_list_free(&list);

	return result;
}

void operator_wrapper(wmOperatorType *ot, void *userdata);
void macro_wrapper(wmOperatorType *ot, void *userdata);

static char _operator_idname[OP_MAX_TYPENAME];
static char _operator_name[OP_MAX_TYPENAME];
static char _operator_descr[1024];
static StructRNA *rna_Operator_register(Main *bmain, ReportList *reports, void *data, const char *identifier, StructValidateFunc validate, StructCallbackFunc call, StructFreeFunc free)
{
	wmOperatorType dummyot = {NULL};
	wmOperator dummyop= {NULL};
	PointerRNA dummyotr;
	int have_function[7];

	/* setup dummy operator & operator type to store static properties in */
	dummyop.type= &dummyot;
	dummyot.idname= _operator_idname; /* only assigne the pointer, string is NULL'd */
	dummyot.name= _operator_name; /* only assigne the pointer, string is NULL'd */
	dummyot.description= _operator_descr; /* only assigne the pointer, string is NULL'd */
	RNA_pointer_create(NULL, &RNA_Operator, &dummyop, &dummyotr);

	/* clear incase they are left unset */
	_operator_idname[0]= _operator_name[0]= _operator_descr[0]= '\0';

	/* validate the python class */
	if(validate(&dummyotr, data, have_function) != 0)
		return NULL;

	{	/* convert foo.bar to FOO_OT_bar
		 * allocate the description and the idname in 1 go */

		/* inconveniently long name sanity check */
		{
			char *ch= _operator_idname;
			int i;
			int dot= 0;
			for(i=0; *ch; i++) {
				if((*ch >= 'a' && *ch <= 'z') || (*ch >= '0' && *ch <= '9') || *ch == '_') {
					/* pass */
				}
				else if(*ch == '.') {
					dot++;
				}
				else {
					BKE_reportf(reports, RPT_ERROR, "registering operator class: '%s', invalid bl_idname '%s', at position %d", identifier, _operator_idname, i);
					return NULL;
				}

				ch++;
			}

			if(i > ((int)sizeof(dummyop.idname)) - 3) {
				BKE_reportf(reports, RPT_ERROR, "registering operator class: '%s', invalid bl_idname '%s', is too long, maximum length is %d.", identifier, _operator_idname, (int)sizeof(dummyop.idname) - 3);
				return NULL;
			}

			if(dot != 1) {
				BKE_reportf(reports, RPT_ERROR, "registering operator class: '%s', invalid bl_idname '%s', must contain 1 '.' character", identifier, _operator_idname);
				return NULL;
			}
		}
		/* end sanity check */

		{
			int idlen = strlen(_operator_idname) + 4;
			int namelen = strlen(_operator_name) + 1;
			int desclen = strlen(_operator_descr) + 1;
			char *ch;
			ch= MEM_callocN(sizeof(char) * (idlen + namelen + desclen), "_operator_idname"); /* 2 terminators and 3 to convert a.b -> A_OT_b */
			WM_operator_bl_idname(ch, _operator_idname); /* convert the idname from python */
			dummyot.idname= ch;
			ch += idlen;
			strcpy(ch, _operator_name);
			dummyot.name = ch;
			ch += namelen;
			strcpy(ch, _operator_descr);
			dummyot.description = ch;
		}
	}

	/* check if we have registered this operator type before, and remove it */
	{
		wmOperatorType *ot= WM_operatortype_find(dummyot.idname, TRUE);
		if(ot && ot->ext.srna)
			rna_Operator_unregister(bmain, ot->ext.srna);
	}

	/* create a new operator type */
	dummyot.ext.srna= RNA_def_struct(&BLENDER_RNA, dummyot.idname, "Operator");
	RNA_def_struct_flag(dummyot.ext.srna, STRUCT_NO_IDPROPERTIES); /* operator properties are registered separately */
	dummyot.ext.data= data;
	dummyot.ext.call= call;
	dummyot.ext.free= free;

	dummyot.pyop_poll=	(have_function[0])? operator_poll: NULL;
	dummyot.exec=		(have_function[1])? operator_execute: NULL;
	dummyot.check=		(have_function[2])? operator_check: NULL;
	dummyot.invoke=		(have_function[3])? operator_invoke: NULL;
	dummyot.modal=		(have_function[4])? operator_modal: NULL;
	dummyot.ui=			(have_function[5])? operator_draw: NULL;
	dummyot.cancel=		(have_function[6])? operator_cancel: NULL;
	WM_operatortype_append_ptr(operator_wrapper, (void *)&dummyot);

	/* update while blender is running */
	WM_main_add_notifier(NC_SCREEN|NA_EDITED, NULL);

	return dummyot.ext.srna;
}

void **rna_Operator_instance(PointerRNA *ptr)
{
	wmOperator *op = ptr->data;
	return &op->py_instance;
}

static StructRNA *rna_MacroOperator_register(Main *bmain, ReportList *reports, void *data, const char *identifier, StructValidateFunc validate, StructCallbackFunc call, StructFreeFunc free)
{
	wmOperatorType dummyot = {NULL};
	wmOperator dummyop= {NULL};
	PointerRNA dummyotr;
	int have_function[4];

	/* setup dummy operator & operator type to store static properties in */
	dummyop.type= &dummyot;
	dummyot.idname= _operator_idname; /* only assigne the pointer, string is NULL'd */
	dummyot.name= _operator_name; /* only assigne the pointer, string is NULL'd */
	dummyot.description= _operator_descr; /* only assigne the pointer, string is NULL'd */
	RNA_pointer_create(NULL, &RNA_Macro, &dummyop, &dummyotr);

	/* validate the python class */
	if(validate(&dummyotr, data, have_function) != 0)
		return NULL;

	{	/* convert foo.bar to FOO_OT_bar
		 * allocate the description and the idname in 1 go */
		int idlen = strlen(_operator_idname) + 4;
		int namelen = strlen(_operator_name) + 1;
		int desclen = strlen(_operator_descr) + 1;
		char *ch;
		ch= MEM_callocN(sizeof(char) * (idlen + namelen + desclen), "_operator_idname"); /* 2 terminators and 3 to convert a.b -> A_OT_b */
		WM_operator_bl_idname(ch, _operator_idname); /* convert the idname from python */
		dummyot.idname= ch;
		ch += idlen;
		strcpy(ch, _operator_name);
		dummyot.name = ch;
		ch += namelen;
		strcpy(ch, _operator_descr);
		dummyot.description = ch;
	}

	if(strlen(identifier) >= sizeof(dummyop.idname)) {
		BKE_reportf(reports, RPT_ERROR, "registering operator class: '%s' is too long, maximum length is %d.", identifier, (int)sizeof(dummyop.idname));
		return NULL;
	}

	/* check if we have registered this operator type before, and remove it */
	{
		wmOperatorType *ot= WM_operatortype_find(dummyot.idname, TRUE);
		if(ot && ot->ext.srna)
			rna_Operator_unregister(bmain, ot->ext.srna);
	}

	/* create a new menu type */
	dummyot.ext.srna= RNA_def_struct(&BLENDER_RNA, dummyot.idname, "Operator");
	dummyot.ext.data= data;
	dummyot.ext.call= call;
	dummyot.ext.free= free;

	dummyot.pyop_poll=	(have_function[0])? operator_poll: NULL;
	dummyot.ui=			(have_function[3])? operator_draw: NULL;

	WM_operatortype_append_macro_ptr(macro_wrapper, (void *)&dummyot);

	/* update while blender is running */
	WM_main_add_notifier(NC_SCREEN|NA_EDITED, NULL);

	return dummyot.ext.srna;
}
#endif /* WITH_PYTHON */

static StructRNA* rna_Operator_refine(PointerRNA *opr)
{
	wmOperator *op= (wmOperator*)opr->data;
	return (op->type && op->type->ext.srna)? op->type->ext.srna: &RNA_Operator;
}

static StructRNA* rna_MacroOperator_refine(PointerRNA *opr)
{
	wmOperator *op= (wmOperator*)opr->data;
	return (op->type && op->type->ext.srna)? op->type->ext.srna: &RNA_Macro;
}

/* just to work around 'const char *' warning and to ensure this is a python op */
static void rna_Operator_bl_idname_set(PointerRNA *ptr, const char *value)
{
	wmOperator *data= (wmOperator*)(ptr->data);
	char *str= (char *)data->type->idname;
	if(!str[0])	strcpy(str, value);
	else		assert(!"setting the bl_idname on a non-builtin operator");
}

static void rna_Operator_bl_label_set(PointerRNA *ptr, const char *value)
{
	wmOperator *data= (wmOperator*)(ptr->data);
	char *str= (char *)data->type->name;
	if(!str[0])	strcpy(str, value);
	else		assert(!"setting the bl_label on a non-builtin operator");
}

static void rna_Operator_bl_description_set(PointerRNA *ptr, const char *value)
{
	wmOperator *data= (wmOperator*)(ptr->data);
	char *str= (char *)data->type->description;
	if(!str[0])	strcpy(str, value);
	else		assert(!"setting the bl_description on a non-builtin operator");
}

static void rna_KeyMapItem_update(Main *bmain, Scene *scene, PointerRNA *ptr)
{
	wmKeyMapItem *kmi= ptr->data;
	WM_keyconfig_update_tag(NULL, kmi);
}

#else /* RNA_RUNTIME */

static void rna_def_operator(BlenderRNA *brna)
{
	StructRNA *srna;
	PropertyRNA *prop;

	srna= RNA_def_struct(brna, "Operator", NULL);
	RNA_def_struct_ui_text(srna, "Operator", "Storage of an operator being executed, or registered after execution");
	RNA_def_struct_sdna(srna, "wmOperator");
	RNA_def_struct_refine_func(srna, "rna_Operator_refine");
#ifdef WITH_PYTHON
	RNA_def_struct_register_funcs(srna, "rna_Operator_register", "rna_Operator_unregister", "rna_Operator_instance");
#endif

	prop= RNA_def_property(srna, "name", PROP_STRING, PROP_NONE);
	RNA_def_property_clear_flag(prop, PROP_EDITABLE);
	RNA_def_property_string_funcs(prop, "rna_Operator_name_get", "rna_Operator_name_length", NULL);
	RNA_def_property_ui_text(prop, "Name", "");

	prop= RNA_def_property(srna, "properties", PROP_POINTER, PROP_NONE);
	RNA_def_property_flag(prop, PROP_NEVER_NULL);
	RNA_def_property_struct_type(prop, "OperatorProperties");
	RNA_def_property_ui_text(prop, "Properties", "");
	RNA_def_property_pointer_funcs(prop, "rna_Operator_properties_get", NULL, NULL, NULL);
	
	prop= RNA_def_property(srna, "has_reports", PROP_BOOLEAN, PROP_NONE);
	RNA_def_property_clear_flag(prop, PROP_EDITABLE); /* this is 'virtual' property */
	RNA_def_property_boolean_funcs(prop, "rna_Operator_has_reports_get", NULL);
	RNA_def_property_ui_text(prop, "Has Reports", "Operator has a set of reports (warnings and errors) from last execution");
	
	prop= RNA_def_property(srna, "layout", PROP_POINTER, PROP_NONE);
	RNA_def_property_struct_type(prop, "UILayout");

	/* Registration */
	prop= RNA_def_property(srna, "bl_idname", PROP_STRING, PROP_NONE);
	RNA_def_property_string_sdna(prop, NULL, "type->idname");
	RNA_def_property_string_maxlength(prop, OP_MAX_TYPENAME-3); /* else it uses the pointer size!. -3 because '.' -> '_OT_' */
	RNA_def_property_string_funcs(prop, NULL, NULL, "rna_Operator_bl_idname_set");
	// RNA_def_property_clear_flag(prop, PROP_EDITABLE);
	RNA_def_property_flag(prop, PROP_REGISTER|PROP_NEVER_CLAMP);
	RNA_def_struct_name_property(srna, prop);

	prop= RNA_def_property(srna, "bl_label", PROP_STRING, PROP_NONE);
	RNA_def_property_string_sdna(prop, NULL, "type->name");
	RNA_def_property_string_maxlength(prop, 1024); /* else it uses the pointer size! */
	RNA_def_property_string_funcs(prop, NULL, NULL, "rna_Operator_bl_label_set");
	// RNA_def_property_clear_flag(prop, PROP_EDITABLE);
	RNA_def_property_flag(prop, PROP_REGISTER);

	prop= RNA_def_property(srna, "bl_description", PROP_STRING, PROP_NONE);
	RNA_def_property_string_sdna(prop, NULL, "type->description");
	RNA_def_property_string_maxlength(prop, 1024); /* else it uses the pointer size! */
	RNA_def_property_string_funcs(prop, NULL, NULL, "rna_Operator_bl_description_set");
	// RNA_def_property_clear_flag(prop, PROP_EDITABLE);
	RNA_def_property_flag(prop, PROP_REGISTER_OPTIONAL);

	prop= RNA_def_property(srna, "bl_options", PROP_ENUM, PROP_NONE);
	RNA_def_property_enum_sdna(prop, NULL, "type->flag");
	RNA_def_property_enum_items(prop, operator_flag_items);
	RNA_def_property_flag(prop, PROP_REGISTER_OPTIONAL|PROP_ENUM_FLAG);
	RNA_def_property_ui_text(prop, "Options",  "Options for this operator type");

	RNA_api_operator(srna);

	srna= RNA_def_struct(brna, "OperatorProperties", NULL);
	RNA_def_struct_ui_text(srna, "Operator Properties", "Input properties of an Operator");
	RNA_def_struct_refine_func(srna, "rna_OperatorProperties_refine");
	RNA_def_struct_idprops_func(srna, "rna_OperatorProperties_idprops");
}

static void rna_def_macro_operator(BlenderRNA *brna)
{
	StructRNA *srna;
	PropertyRNA *prop;

	srna= RNA_def_struct(brna, "Macro", NULL);
	RNA_def_struct_ui_text(srna, "Macro Operator", "Storage of a macro operator being executed, or registered after execution");
	RNA_def_struct_sdna(srna, "wmOperator");
	RNA_def_struct_refine_func(srna, "rna_MacroOperator_refine");
#ifdef WITH_PYTHON
	RNA_def_struct_register_funcs(srna, "rna_MacroOperator_register", "rna_Operator_unregister", "rna_Operator_instance");
#endif

	prop= RNA_def_property(srna, "name", PROP_STRING, PROP_NONE);
	RNA_def_property_clear_flag(prop, PROP_EDITABLE);
	RNA_def_property_string_funcs(prop, "rna_Operator_name_get", "rna_Operator_name_length", NULL);
	RNA_def_property_ui_text(prop, "Name", "");

	prop= RNA_def_property(srna, "properties", PROP_POINTER, PROP_NONE);
	RNA_def_property_flag(prop, PROP_NEVER_NULL);
	RNA_def_property_struct_type(prop, "OperatorProperties");
	RNA_def_property_ui_text(prop, "Properties", "");
	RNA_def_property_pointer_funcs(prop, "rna_Operator_properties_get", NULL, NULL, NULL);

	/* Registration */
	prop= RNA_def_property(srna, "bl_idname", PROP_STRING, PROP_NONE);
	RNA_def_property_string_sdna(prop, NULL, "type->idname");
	RNA_def_property_string_maxlength(prop, OP_MAX_TYPENAME); /* else it uses the pointer size! */
	RNA_def_property_string_funcs(prop, NULL, NULL, "rna_Operator_bl_idname_set");
	// RNA_def_property_clear_flag(prop, PROP_EDITABLE);
	RNA_def_property_flag(prop, PROP_REGISTER|PROP_NEVER_CLAMP);
	RNA_def_struct_name_property(srna, prop);

	prop= RNA_def_property(srna, "bl_label", PROP_STRING, PROP_NONE);
	RNA_def_property_string_sdna(prop, NULL, "type->name");
	RNA_def_property_string_maxlength(prop, 1024); /* else it uses the pointer size! */
	RNA_def_property_string_funcs(prop, NULL, NULL, "rna_Operator_bl_label_set");
	// RNA_def_property_clear_flag(prop, PROP_EDITABLE);
	RNA_def_property_flag(prop, PROP_REGISTER);

	prop= RNA_def_property(srna, "bl_description", PROP_STRING, PROP_NONE);
	RNA_def_property_string_sdna(prop, NULL, "type->description");
	RNA_def_property_string_maxlength(prop, 1024); /* else it uses the pointer size! */
	RNA_def_property_string_funcs(prop, NULL, NULL, "rna_Operator_bl_description_set");
	// RNA_def_property_clear_flag(prop, PROP_EDITABLE);
	RNA_def_property_flag(prop, PROP_REGISTER_OPTIONAL);

	prop= RNA_def_property(srna, "bl_options", PROP_ENUM, PROP_NONE);
	RNA_def_property_enum_sdna(prop, NULL, "type->flag");
	RNA_def_property_enum_items(prop, operator_flag_items);
	RNA_def_property_flag(prop, PROP_REGISTER_OPTIONAL|PROP_ENUM_FLAG);
	RNA_def_property_ui_text(prop, "Options",  "Options for this operator type");

	RNA_api_macro(srna);
}

static void rna_def_operator_type_macro(BlenderRNA *brna)
{
	StructRNA *srna;
	PropertyRNA *prop;

	srna= RNA_def_struct(brna, "OperatorTypeMacro", NULL);
	RNA_def_struct_ui_text(srna, "OperatorTypeMacro", "Storage of a sub operator in a macro after it has been added");
	RNA_def_struct_sdna(srna, "wmOperatorTypeMacro");

//	prop= RNA_def_property(srna, "name", PROP_STRING, PROP_NONE);
//	RNA_def_property_clear_flag(prop, PROP_EDITABLE);
//	RNA_def_property_string_sdna(prop, NULL, "idname");
//	RNA_def_property_ui_text(prop, "Name", "Name of the sub operator");
//	RNA_def_struct_name_property(srna, prop);

	prop= RNA_def_property(srna, "properties", PROP_POINTER, PROP_NONE);
	RNA_def_property_flag(prop, PROP_NEVER_NULL);
	RNA_def_property_struct_type(prop, "OperatorProperties");
	RNA_def_property_ui_text(prop, "Properties", "");
	RNA_def_property_pointer_funcs(prop, "rna_OperatorTypeMacro_properties_get", NULL, NULL, NULL);
}

static void rna_def_operator_utils(BlenderRNA *brna)
{
	StructRNA *srna;
	PropertyRNA *prop;

	srna= RNA_def_struct(brna, "OperatorMousePath", "PropertyGroup");
	RNA_def_struct_ui_text(srna, "Operator Mouse Path", "Mouse path values for operators that record such paths");

	prop= RNA_def_property(srna, "loc", PROP_FLOAT, PROP_XYZ);
	RNA_def_property_flag(prop, PROP_IDPROPERTY);
	RNA_def_property_array(prop, 2);
	RNA_def_property_ui_text(prop, "Location", "Mouse location");

	prop= RNA_def_property(srna, "time", PROP_FLOAT, PROP_NONE);
	RNA_def_property_flag(prop, PROP_IDPROPERTY);
	RNA_def_property_ui_text(prop, "Time", "Time of mouse location");
}

static void rna_def_operator_filelist_element(BlenderRNA *brna)
{
	StructRNA *srna;
	PropertyRNA *prop;

	srna= RNA_def_struct(brna, "OperatorFileListElement", "PropertyGroup");
	RNA_def_struct_ui_text(srna, "Operator File List Element", "");


	prop= RNA_def_property(srna, "name", PROP_STRING, PROP_FILENAME);
	RNA_def_property_flag(prop, PROP_IDPROPERTY);
	RNA_def_property_ui_text(prop, "Name", "the name of a file or directory within a file list");
}
	
static void rna_def_event(BlenderRNA *brna)
{
	StructRNA *srna;
	PropertyRNA *prop;
	
	srna= RNA_def_struct(brna, "Event", NULL);
	RNA_def_struct_ui_text(srna, "Event", "Window Manager Event");
	RNA_def_struct_sdna(srna, "wmEvent");

	RNA_define_verify_sdna(0); // not in sdna

	/* strings */
	prop= RNA_def_property(srna, "ascii", PROP_STRING, PROP_NONE);
	RNA_def_property_clear_flag(prop, PROP_EDITABLE);
	RNA_def_property_string_funcs(prop, "rna_Event_ascii_get", "rna_Event_ascii_length", NULL);
	RNA_def_property_ui_text(prop, "ASCII", "Single ASCII character for this event");


	/* enums */
	prop= RNA_def_property(srna, "value", PROP_ENUM, PROP_NONE);
	RNA_def_property_enum_sdna(prop, NULL, "val");
	RNA_def_property_enum_items(prop, event_value_items);
	RNA_def_property_clear_flag(prop, PROP_EDITABLE);
	RNA_def_property_ui_text(prop, "Value",  "The type of event, only applies to some");
	
	prop= RNA_def_property(srna, "type", PROP_ENUM, PROP_NONE);
	RNA_def_property_enum_sdna(prop, NULL, "type");
	RNA_def_property_enum_items(prop, event_type_items);
	RNA_def_property_clear_flag(prop, PROP_EDITABLE);
	RNA_def_property_ui_text(prop, "Type",  "");


	/* mouse */
	prop= RNA_def_property(srna, "mouse_x", PROP_INT, PROP_NONE);
	RNA_def_property_int_sdna(prop, NULL, "x");
	RNA_def_property_clear_flag(prop, PROP_EDITABLE);
	RNA_def_property_ui_text(prop, "Mouse X Position", "The window relative vertical location of the mouse");
	
	prop= RNA_def_property(srna, "mouse_y", PROP_INT, PROP_NONE);
	RNA_def_property_int_sdna(prop, NULL, "y");
	RNA_def_property_clear_flag(prop, PROP_EDITABLE);
	RNA_def_property_ui_text(prop, "Mouse Y Position", "The window relative horizontal location of the mouse");

	prop= RNA_def_property(srna, "mouse_region_x", PROP_INT, PROP_NONE);
	RNA_def_property_int_sdna(prop, NULL, "mval[0]");
	RNA_def_property_clear_flag(prop, PROP_EDITABLE);
	RNA_def_property_ui_text(prop, "Mouse X Position", "The region relative vertical location of the mouse");

	prop= RNA_def_property(srna, "mouse_region_y", PROP_INT, PROP_NONE);
	RNA_def_property_int_sdna(prop, NULL, "mval[1]");
	RNA_def_property_clear_flag(prop, PROP_EDITABLE);
	RNA_def_property_ui_text(prop, "Mouse Y Position", "The region relative horizontal location of the mouse");
	
	prop= RNA_def_property(srna, "mouse_prev_x", PROP_INT, PROP_NONE);
	RNA_def_property_int_sdna(prop, NULL, "prevx");
	RNA_def_property_clear_flag(prop, PROP_EDITABLE);
	RNA_def_property_ui_text(prop, "Mouse Previous X Position", "The window relative vertical location of the mouse");
	
	prop= RNA_def_property(srna, "mouse_prev_y", PROP_INT, PROP_NONE);
	RNA_def_property_int_sdna(prop, NULL, "prevy");
	RNA_def_property_clear_flag(prop, PROP_EDITABLE);
	RNA_def_property_ui_text(prop, "Mouse Previous Y Position", "The window relative horizontal location of the mouse");	


	/* modifiers */
	prop= RNA_def_property(srna, "shift", PROP_BOOLEAN, PROP_NONE);
	RNA_def_property_boolean_sdna(prop, NULL, "shift", 1);
	RNA_def_property_clear_flag(prop, PROP_EDITABLE);
	RNA_def_property_ui_text(prop, "Shift", "True when the Shift key is held");
	
	prop= RNA_def_property(srna, "ctrl", PROP_BOOLEAN, PROP_NONE);
	RNA_def_property_boolean_sdna(prop, NULL, "ctrl", 1);
	RNA_def_property_clear_flag(prop, PROP_EDITABLE);
	RNA_def_property_ui_text(prop, "Ctrl", "True when the Ctrl key is held");
	
	prop= RNA_def_property(srna, "alt", PROP_BOOLEAN, PROP_NONE);
	RNA_def_property_boolean_sdna(prop, NULL, "alt", 1);
	RNA_def_property_clear_flag(prop, PROP_EDITABLE);
	RNA_def_property_ui_text(prop, "Alt", "True when the Alt/Option key is held");
	
	prop= RNA_def_property(srna, "oskey", PROP_BOOLEAN, PROP_NONE);
	RNA_def_property_boolean_sdna(prop, NULL, "oskey", 1);
	RNA_def_property_clear_flag(prop, PROP_EDITABLE);
	RNA_def_property_ui_text(prop, "OS Key", "True when the Cmd key is held");

	RNA_define_verify_sdna(1); // not in sdna
}

static void rna_def_timer(BlenderRNA *brna)
{
	StructRNA *srna;
	PropertyRNA *prop;

	srna= RNA_def_struct(brna, "Timer", NULL);
	RNA_def_struct_ui_text(srna, "Timer", "Window event timer");
	RNA_def_struct_sdna(srna, "wmTimer");

	RNA_define_verify_sdna(0); // not in sdna

	/* could wrap more, for now this is enough */
	prop= RNA_def_property(srna, "time_step", PROP_FLOAT, PROP_NONE);
	RNA_def_property_float_sdna(prop, NULL, "timestep");
	RNA_def_property_clear_flag(prop, PROP_EDITABLE);
	RNA_def_property_ui_text(prop, "Time Step", "");

	prop= RNA_def_property(srna, "time_delta", PROP_FLOAT, PROP_NONE);
	RNA_def_property_float_sdna(prop, NULL, "delta");
	RNA_def_property_clear_flag(prop, PROP_EDITABLE);
	RNA_def_property_ui_text(prop, "Delta", "Time since last step in seconds");

	prop= RNA_def_property(srna, "time_duration", PROP_FLOAT, PROP_NONE);
	RNA_def_property_float_sdna(prop, NULL, "duration");
	RNA_def_property_clear_flag(prop, PROP_EDITABLE);
	RNA_def_property_ui_text(prop, "Delta", "Time since last step in seconds");

	RNA_define_verify_sdna(1); // not in sdna
}

static void rna_def_window(BlenderRNA *brna)
{
	StructRNA *srna;
	PropertyRNA *prop;

	srna= RNA_def_struct(brna, "Window", NULL);
	RNA_def_struct_ui_text(srna, "Window", "Open window");
	RNA_def_struct_sdna(srna, "wmWindow");

	prop= RNA_def_property(srna, "screen", PROP_POINTER, PROP_NONE);
	RNA_def_property_flag(prop, PROP_NEVER_NULL);
	RNA_def_property_struct_type(prop, "Screen");
	RNA_def_property_ui_text(prop, "Screen", "Active screen showing in the window");
	RNA_def_property_flag(prop, PROP_EDITABLE);
	RNA_def_property_pointer_funcs(prop, NULL, "rna_Window_screen_set", NULL, NULL);
	RNA_def_property_flag(prop, PROP_CONTEXT_UPDATE);
	RNA_def_property_update(prop, 0, "rna_Window_screen_update");
}

/* curve.splines */
static void rna_def_wm_keyconfigs(BlenderRNA *brna, PropertyRNA *cprop)
{
	StructRNA *srna;
	PropertyRNA *prop;

	RNA_def_property_srna(cprop, "KeyConfigurations");
	srna= RNA_def_struct(brna, "KeyConfigurations", NULL);
	RNA_def_struct_sdna(srna, "wmWindowManager");
	RNA_def_struct_ui_text(srna, "KeyConfigs", "Collection of KeyConfigs");

	prop= RNA_def_property(srna, "active", PROP_POINTER, PROP_NONE);
	RNA_def_property_struct_type(prop, "KeyConfig");
	RNA_def_property_pointer_funcs(prop, "rna_WindowManager_active_keyconfig_get", "rna_WindowManager_active_keyconfig_set", NULL, NULL);
	RNA_def_property_flag(prop, PROP_EDITABLE);
	RNA_def_property_ui_text(prop, "Active KeyConfig", "Active key configuration (preset)");
	
	prop= RNA_def_property(srna, "default", PROP_POINTER, PROP_NEVER_NULL);
	RNA_def_property_pointer_sdna(prop, NULL, "defaultconf");
	RNA_def_property_struct_type(prop, "KeyConfig");
	RNA_def_property_ui_text(prop, "Default Key Configuration", "Default builtin key configuration");

	prop= RNA_def_property(srna, "addon", PROP_POINTER, PROP_NEVER_NULL);
	RNA_def_property_pointer_sdna(prop, NULL, "addonconf");
	RNA_def_property_struct_type(prop, "KeyConfig");
	RNA_def_property_ui_text(prop, "Addon Key Configuration", "Key configuration that can be extended by addons, and is added to the active configuration when handling events");

	prop= RNA_def_property(srna, "user", PROP_POINTER, PROP_NEVER_NULL);
	RNA_def_property_pointer_sdna(prop, NULL, "userconf");
	RNA_def_property_struct_type(prop, "KeyConfig");
	RNA_def_property_ui_text(prop, "User Key Configuration", "Final key configuration that combines keymaps from the active and addon configurations, and can be edited by the user");
	
	RNA_api_keyconfigs(srna);
}

static void rna_def_windowmanager(BlenderRNA *brna)
{
	StructRNA *srna;
	PropertyRNA *prop;

	srna= RNA_def_struct(brna, "WindowManager", "ID");
	RNA_def_struct_ui_text(srna, "Window Manager", "Window manager datablock defining open windows and other user interface data");
	RNA_def_struct_clear_flag(srna, STRUCT_ID_REFCOUNT);
	RNA_def_struct_sdna(srna, "wmWindowManager");

	prop= RNA_def_property(srna, "operators", PROP_COLLECTION, PROP_NONE);
	RNA_def_property_struct_type(prop, "Operator");
	RNA_def_property_ui_text(prop, "Operators", "Operator registry");

	prop= RNA_def_property(srna, "windows", PROP_COLLECTION, PROP_NONE);
	RNA_def_property_struct_type(prop, "Window");
	RNA_def_property_ui_text(prop, "Windows", "Open windows");

	prop= RNA_def_property(srna, "keyconfigs", PROP_COLLECTION, PROP_NONE);
	RNA_def_property_struct_type(prop, "KeyConfig");
	RNA_def_property_ui_text(prop, "Key Configurations", "Registered key configurations");
	rna_def_wm_keyconfigs(brna, prop);

	prop= RNA_def_property(srna, "clipboard", PROP_STRING, PROP_NONE);
	RNA_def_property_string_funcs(prop, "rna_wmClipboard_get", "rna_wmClipboard_length", "rna_wmClipboard_set");
	RNA_def_property_ui_text(prop, "Text Clipboard", "");

	RNA_api_wm(srna);
}

/* keyconfig.items */
static void rna_def_keymap_items(BlenderRNA *brna, PropertyRNA *cprop)
{
	StructRNA *srna;
	
	RNA_def_property_srna(cprop, "KeyMapItems");
	srna= RNA_def_struct(brna, "KeyMapItems", NULL);
	RNA_def_struct_sdna(srna, "wmKeyMap");
	RNA_def_struct_ui_text(srna, "KeyMap Items", "Collection of keymap items");

	RNA_api_keymapitems(srna);
}

static void rna_def_wm_keymaps(BlenderRNA *brna, PropertyRNA *cprop)
{
	StructRNA *srna;

	RNA_def_property_srna(cprop, "KeyMaps");
	srna= RNA_def_struct(brna, "KeyMaps", NULL);
	RNA_def_struct_sdna(srna, "wmKeyConfig");
	RNA_def_struct_ui_text(srna, "Key Maps", "Collection of keymaps");

	RNA_api_keymaps(srna);
}

static void rna_def_keyconfig(BlenderRNA *brna)
{
	StructRNA *srna;
	PropertyRNA *prop;

	static EnumPropertyItem map_type_items[] = {
<<<<<<< HEAD
		{KMI_TYPE_KEYBOARD, "KEYBOARD", 0, N_("Keyboard"), ""},
		{KMI_TYPE_TWEAK, "TWEAK", 0, N_("Tweak"), ""},
		{KMI_TYPE_MOUSE, "MOUSE", 0, N_("Mouse"), ""},
		{KMI_TYPE_TEXTINPUT, "TEXTINPUT", 0, N_("Text Input"), ""},
		{KMI_TYPE_TIMER, "TIMER", 0, N_("Timer"), ""},
=======
		{KMI_TYPE_KEYBOARD, "KEYBOARD", 0, "Keyboard", ""},
		{KMI_TYPE_TWEAK, "TWEAK", 0, "Tweak", ""},
		{KMI_TYPE_MOUSE, "MOUSE", 0, "Mouse", ""},
		{KMI_TYPE_NDOF, "NDOF", 0, "NDOF", ""},
		{KMI_TYPE_TEXTINPUT, "TEXTINPUT", 0, "Text Input", ""},
		{KMI_TYPE_TIMER, "TIMER", 0, "Timer", ""},
>>>>>>> 22694c99
		{0, NULL, 0, NULL, NULL}};

	/* KeyConfig */
	srna= RNA_def_struct(brna, "KeyConfig", NULL);
	RNA_def_struct_sdna(srna, "wmKeyConfig");
	RNA_def_struct_ui_text(srna, N_("Key Configuration"), N_("Input configuration, including keymaps"));

	prop= RNA_def_property(srna, "name", PROP_STRING, PROP_NONE);
	RNA_def_property_string_sdna(prop, NULL, "idname");
	RNA_def_property_ui_text(prop, N_("Name"), N_("Name of the key configuration"));
	RNA_def_struct_name_property(srna, prop);

	prop= RNA_def_property(srna, "keymaps", PROP_COLLECTION, PROP_NONE);
	RNA_def_property_struct_type(prop, "KeyMap");
	RNA_def_property_ui_text(prop, N_("Key Maps"), N_("Key maps configured as part of this configuration"));
	rna_def_wm_keymaps(brna, prop);

	prop= RNA_def_property(srna, "is_user_defined", PROP_BOOLEAN, PROP_NONE);
	RNA_def_property_boolean_sdna(prop, NULL, "flag", KEYCONF_USER);
	RNA_def_property_clear_flag(prop, PROP_EDITABLE);
	RNA_def_property_ui_text(prop, N_("User Defined"), N_("Indicates that a keyconfig was defined by the user"));

	RNA_api_keyconfig(srna);

	/* KeyMap */
	srna= RNA_def_struct(brna, "KeyMap", NULL);
	RNA_def_struct_sdna(srna, "wmKeyMap");
	RNA_def_struct_ui_text(srna, N_("Key Map"), N_("Input configuration, including keymaps"));

	prop= RNA_def_property(srna, "name", PROP_STRING, PROP_NONE);
	RNA_def_property_string_sdna(prop, NULL, "idname");
	RNA_def_property_clear_flag(prop, PROP_EDITABLE);
	RNA_def_property_ui_text(prop, N_("Name"), N_("Name of the key map"));
	RNA_def_struct_name_property(srna, prop);

	prop= RNA_def_property(srna, "space_type", PROP_ENUM, PROP_NONE);
	RNA_def_property_enum_sdna(prop, NULL, "spaceid");
	RNA_def_property_clear_flag(prop, PROP_EDITABLE);
	RNA_def_property_enum_items(prop, space_type_items);
	RNA_def_property_ui_text(prop, N_("Space Type"), N_("Optional space type keymap is associated with"));

	prop= RNA_def_property(srna, "region_type", PROP_ENUM, PROP_NONE);
	RNA_def_property_enum_sdna(prop, NULL, "regionid");
	RNA_def_property_clear_flag(prop, PROP_EDITABLE);
	RNA_def_property_enum_items(prop, region_type_items);
	RNA_def_property_ui_text(prop, N_("Region Type"), N_("Optional region type keymap is associated with"));

	prop= RNA_def_property(srna, "keymap_items", PROP_COLLECTION, PROP_NONE);
	RNA_def_property_collection_sdna(prop, NULL, "items", NULL);
	RNA_def_property_struct_type(prop, "KeyMapItem");
	RNA_def_property_ui_text(prop, N_("Items"), N_("Items in the keymap, linking an operator to an input event"));
	rna_def_keymap_items(brna, prop);

<<<<<<< HEAD
	prop= RNA_def_property(srna, "is_user_defined", PROP_BOOLEAN, PROP_NEVER_NULL);
	RNA_def_property_boolean_sdna(prop, NULL, "flag", KEYMAP_USER);
	RNA_def_property_ui_text(prop, N_("User Defined"), N_("Keymap is defined by the user"));
=======
	prop= RNA_def_property(srna, "is_user_modified", PROP_BOOLEAN, PROP_NEVER_NULL);
	RNA_def_property_boolean_sdna(prop, NULL, "flag", KEYMAP_USER_MODIFIED);
	RNA_def_property_ui_text(prop, "User Defined", "Keymap is defined by the user");
>>>>>>> 22694c99

	prop= RNA_def_property(srna, "is_modal", PROP_BOOLEAN, PROP_NONE);
	RNA_def_property_boolean_sdna(prop, NULL, "flag", KEYMAP_MODAL);
	RNA_def_property_clear_flag(prop, PROP_EDITABLE);
	RNA_def_property_ui_text(prop, N_("Modal Keymap"), N_("Indicates that a keymap is used for translate modal events for an operator"));

	prop= RNA_def_property(srna, "show_expanded_items", PROP_BOOLEAN, PROP_NONE);
	RNA_def_property_boolean_sdna(prop, NULL, "flag", KEYMAP_EXPANDED);
	RNA_def_property_ui_text(prop, N_("Items Expanded"), N_("Expanded in the user interface"));
	RNA_def_property_ui_icon(prop, ICON_TRIA_RIGHT, 1);
	
	prop= RNA_def_property(srna, "show_expanded_children", PROP_BOOLEAN, PROP_NONE);
	RNA_def_property_boolean_sdna(prop, NULL, "flag", KEYMAP_CHILDREN_EXPANDED);
	RNA_def_property_ui_text(prop, N_("Children Expanded"), N_("Children expanded in the user interface"));
	RNA_def_property_ui_icon(prop, ICON_TRIA_RIGHT, 1);


	RNA_api_keymap(srna);

	/* KeyMapItem */
	srna= RNA_def_struct(brna, "KeyMapItem", NULL);
	RNA_def_struct_sdna(srna, "wmKeyMapItem");
	RNA_def_struct_ui_text(srna, N_("Key Map Item"), N_("Item in a Key Map"));

	prop= RNA_def_property(srna, "idname", PROP_STRING, PROP_NONE);
	RNA_def_property_string_sdna(prop, NULL, "idname");
	RNA_def_property_ui_text(prop, N_("Identifier"), N_("Identifier of operator to call on input event"));
	RNA_def_property_string_funcs(prop, "rna_wmKeyMapItem_idname_get", "rna_wmKeyMapItem_idname_length", "rna_wmKeyMapItem_idname_set");
	RNA_def_struct_name_property(srna, prop);
	RNA_def_property_update(prop, 0, "rna_KeyMapItem_update");
	
	prop= RNA_def_property(srna, "name", PROP_STRING, PROP_NONE);
	RNA_def_property_clear_flag(prop, PROP_EDITABLE);
	RNA_def_property_ui_text(prop, N_("Name"), N_("Name of operator to call on input event"));
	RNA_def_property_string_funcs(prop, "rna_wmKeyMapItem_name_get", "rna_wmKeyMapItem_name_length", NULL);
	
	prop= RNA_def_property(srna, "properties", PROP_POINTER, PROP_NONE);
	RNA_def_property_struct_type(prop, "OperatorProperties");
	RNA_def_property_pointer_funcs(prop, "rna_KeyMapItem_properties_get", NULL, NULL, NULL);
<<<<<<< HEAD
	RNA_def_property_ui_text(prop, N_("Properties"), N_("Properties to set when the operator is called"));
=======
	RNA_def_property_ui_text(prop, "Properties", "Properties to set when the operator is called");
	RNA_def_property_update(prop, 0, "rna_KeyMapItem_update");
>>>>>>> 22694c99

	prop= RNA_def_property(srna, "map_type", PROP_ENUM, PROP_NONE);
	RNA_def_property_enum_sdna(prop, NULL, "maptype");
	RNA_def_property_enum_items(prop, map_type_items);
	RNA_def_property_enum_funcs(prop, "rna_wmKeyMapItem_map_type_get", "rna_wmKeyMapItem_map_type_set", NULL);
<<<<<<< HEAD
	RNA_def_property_ui_text(prop, N_("Map Type"), N_("Type of event mapping"));
=======
	RNA_def_property_ui_text(prop, "Map Type", "Type of event mapping");
	RNA_def_property_update(prop, 0, "rna_KeyMapItem_update");
>>>>>>> 22694c99

	prop= RNA_def_property(srna, "type", PROP_ENUM, PROP_NONE);
	RNA_def_property_enum_sdna(prop, NULL, "type");
	RNA_def_property_enum_items(prop, event_type_items);
	RNA_def_property_enum_funcs(prop, NULL, NULL, "rna_KeyMapItem_type_itemf");
<<<<<<< HEAD
	RNA_def_property_ui_text(prop, N_("Type"), N_("Type of event"));
=======
	RNA_def_property_ui_text(prop, "Type", "Type of event");
	RNA_def_property_update(prop, 0, "rna_KeyMapItem_update");
>>>>>>> 22694c99

	prop= RNA_def_property(srna, "value", PROP_ENUM, PROP_NONE);
	RNA_def_property_enum_sdna(prop, NULL, "val");
	RNA_def_property_enum_items(prop, event_value_items);
	RNA_def_property_enum_funcs(prop, NULL, NULL, "rna_KeyMapItem_value_itemf");
<<<<<<< HEAD
	RNA_def_property_ui_text(prop, N_("Value"), "");
=======
	RNA_def_property_ui_text(prop, "Value", "");
	RNA_def_property_update(prop, 0, "rna_KeyMapItem_update");
>>>>>>> 22694c99

	prop= RNA_def_property(srna, "id", PROP_INT, PROP_NONE);
	RNA_def_property_int_sdna(prop, NULL, "id");
	RNA_def_property_clear_flag(prop, PROP_EDITABLE);
<<<<<<< HEAD
	RNA_def_property_ui_text(prop, "id", N_("ID of the item"));

	prop= RNA_def_property(srna, "any", PROP_BOOLEAN, PROP_NONE);
	RNA_def_property_boolean_funcs(prop, "rna_KeyMapItem_any_getf", "rna_KeyMapItem_any_setf");
	RNA_def_property_ui_text(prop, N_("Any"), N_("Any modifier keys pressed"));
=======
	RNA_def_property_ui_text(prop, "id", "ID of the item");
	RNA_def_property_update(prop, 0, "rna_KeyMapItem_update");

	prop= RNA_def_property(srna, "any", PROP_BOOLEAN, PROP_NONE);
	RNA_def_property_boolean_funcs(prop, "rna_KeyMapItem_any_getf", "rna_KeyMapItem_any_setf");
	RNA_def_property_ui_text(prop, "Any", "Any modifier keys pressed");
	RNA_def_property_update(prop, 0, "rna_KeyMapItem_update");
>>>>>>> 22694c99

	prop= RNA_def_property(srna, "shift", PROP_BOOLEAN, PROP_NONE);
	RNA_def_property_boolean_sdna(prop, NULL, "shift", 0);
//	RNA_def_property_enum_sdna(prop, NULL, "shift");
//	RNA_def_property_enum_items(prop, keymap_modifiers_items);
<<<<<<< HEAD
	RNA_def_property_ui_text(prop, "Shift", N_("Shift key pressed"));
=======
	RNA_def_property_ui_text(prop, "Shift", "Shift key pressed");
	RNA_def_property_update(prop, 0, "rna_KeyMapItem_update");
>>>>>>> 22694c99

	prop= RNA_def_property(srna, "ctrl", PROP_BOOLEAN, PROP_NONE);
	RNA_def_property_boolean_sdna(prop, NULL, "ctrl", 0);
//	RNA_def_property_enum_sdna(prop, NULL, "ctrl");
//	RNA_def_property_enum_items(prop, keymap_modifiers_items);
<<<<<<< HEAD
	RNA_def_property_ui_text(prop, "Ctrl", N_("Control key pressed"));
=======
	RNA_def_property_ui_text(prop, "Ctrl", "Control key pressed");
	RNA_def_property_update(prop, 0, "rna_KeyMapItem_update");
>>>>>>> 22694c99

	prop= RNA_def_property(srna, "alt", PROP_BOOLEAN, PROP_NONE);
	RNA_def_property_boolean_sdna(prop, NULL, "alt", 0);
//	RNA_def_property_enum_sdna(prop, NULL, "alt");
//	RNA_def_property_enum_items(prop, keymap_modifiers_items);
<<<<<<< HEAD
	RNA_def_property_ui_text(prop, "Alt", N_("Alt key pressed"));
=======
	RNA_def_property_ui_text(prop, "Alt", "Alt key pressed");
	RNA_def_property_update(prop, 0, "rna_KeyMapItem_update");
>>>>>>> 22694c99

	prop= RNA_def_property(srna, "oskey", PROP_BOOLEAN, PROP_NONE);
	RNA_def_property_boolean_sdna(prop, NULL, "oskey", 0);
//	RNA_def_property_enum_sdna(prop, NULL, "oskey");
//	RNA_def_property_enum_items(prop, keymap_modifiers_items);
<<<<<<< HEAD
	RNA_def_property_ui_text(prop, N_("OS Key"), N_("Operating system key pressed"));
=======
	RNA_def_property_ui_text(prop, "OS Key", "Operating system key pressed");
	RNA_def_property_update(prop, 0, "rna_KeyMapItem_update");
>>>>>>> 22694c99

	prop= RNA_def_property(srna, "key_modifier", PROP_ENUM, PROP_NONE);
	RNA_def_property_enum_sdna(prop, NULL, "keymodifier");
	RNA_def_property_enum_items(prop, event_type_items);
<<<<<<< HEAD
	RNA_def_property_ui_text(prop, N_("Key Modifier"), N_("Regular key pressed as a modifier"));
=======
	RNA_def_property_ui_text(prop, "Key Modifier", "Regular key pressed as a modifier");
	RNA_def_property_update(prop, 0, "rna_KeyMapItem_update");
>>>>>>> 22694c99

	prop= RNA_def_property(srna, "show_expanded", PROP_BOOLEAN, PROP_NONE);
	RNA_def_property_boolean_sdna(prop, NULL, "flag", KMI_EXPANDED);
	RNA_def_property_ui_text(prop, N_("Expanded"), N_("Show key map event and property details in the user interface"));
	RNA_def_property_ui_icon(prop, ICON_TRIA_RIGHT, 1);

	prop= RNA_def_property(srna, "propvalue", PROP_ENUM, PROP_NONE);
	RNA_def_property_enum_sdna(prop, NULL, "propvalue");
	RNA_def_property_enum_items(prop, keymap_propvalue_items);
	RNA_def_property_enum_funcs(prop, NULL, NULL, "rna_KeyMapItem_propvalue_itemf");
<<<<<<< HEAD
	RNA_def_property_ui_text(prop, N_("Property Value"), N_("The value this event translates to in a modal keymap"));
=======
	RNA_def_property_ui_text(prop, "Property Value", "The value this event translates to in a modal keymap");
	RNA_def_property_update(prop, 0, "rna_KeyMapItem_update");
>>>>>>> 22694c99

	prop= RNA_def_property(srna, "active", PROP_BOOLEAN, PROP_NONE);
	RNA_def_property_boolean_negative_sdna(prop, NULL, "flag", KMI_INACTIVE);
	RNA_def_property_ui_text(prop, N_("Active"), N_("Activate or deactivate item"));
	RNA_def_property_ui_icon(prop, ICON_CHECKBOX_DEHLT, 1);

	prop= RNA_def_property(srna, "is_user_modified", PROP_BOOLEAN, PROP_NONE);
	RNA_def_property_boolean_sdna(prop, NULL, "flag", KMI_USER_MODIFIED);
	RNA_def_property_clear_flag(prop, PROP_EDITABLE);
	RNA_def_property_ui_text(prop, "User Modified", "Is this keymap item modified by the user");

	prop= RNA_def_property(srna, "is_user_defined", PROP_BOOLEAN, PROP_NONE);
	RNA_def_property_clear_flag(prop, PROP_EDITABLE);
<<<<<<< HEAD
	RNA_def_property_ui_text(prop, N_("User Defined"), N_("Is this keymap item user defined (doesn't just override a builtin item)"));
=======
	RNA_def_property_ui_text(prop, "User Defined", "Is this keymap item user defined (doesn't just replace a builtin item)");
>>>>>>> 22694c99
	RNA_def_property_boolean_funcs(prop, "rna_KeyMapItem_userdefined_get", NULL);

	RNA_api_keymapitem(srna);
}

void RNA_def_wm(BlenderRNA *brna)
{
	rna_def_operator(brna);
	rna_def_operator_utils(brna);
	rna_def_operator_filelist_element(brna);
	rna_def_macro_operator(brna);
	rna_def_operator_type_macro(brna);
	rna_def_event(brna);
	rna_def_timer(brna);
	rna_def_window(brna);
	rna_def_windowmanager(brna);
	rna_def_keyconfig(brna);
}

#endif /* RNA_RUNTIME */<|MERGE_RESOLUTION|>--- conflicted
+++ resolved
@@ -293,57 +293,49 @@
 	{MEDIAFIRST, "MEDIA_FIRST", 0, N_("Media First"), ""},
 	{MEDIALAST, "MEDIA_LAST", 0, N_("Media Last"), ""},
 	{0, "", 0, NULL, NULL},
-<<<<<<< HEAD
 	{WINDEACTIVATE, "WINDOW_DEACTIVATE", 0, N_("Window Deactivate"), ""},
 	{TIMER, "TIMER", 0, N_("Timer"), ""},
 	{TIMER0, "TIMER0", 0, N_("Timer 0"), ""},
 	{TIMER1, "TIMER1", 0, N_("Timer 1"), ""},
 	{TIMER2, "TIMER2", 0, N_("Timer 2"), ""},
-=======
-	{WINDEACTIVATE, "WINDOW_DEACTIVATE", 0, "Window Deactivate", ""},
-	{TIMER, "TIMER", 0, "Timer", ""},
-	{TIMER0, "TIMER0", 0, "Timer 0", ""},
-	{TIMER1, "TIMER1", 0, "Timer 1", ""},
-	{TIMER2, "TIMER2", 0, "Timer 2", ""},
 	{0, "", 0, NULL, NULL},
 	/* buttons on all 3dconnexion devices */
-	{NDOF_BUTTON_MENU, "NDOF_BUTTON_MENU", 0, "Menu", ""},
-	{NDOF_BUTTON_FIT, "NDOF_BUTTON_FIT", 0, "Fit", ""},
+	{NDOF_BUTTON_MENU, "NDOF_BUTTON_MENU", 0, N_("Menu"), ""},
+	{NDOF_BUTTON_FIT, "NDOF_BUTTON_FIT", 0, N_("Fit"), ""},
 	/* view buttons */
-	{NDOF_BUTTON_TOP, "NDOF_BUTTON_TOP", 0, "Top", ""},
-	{NDOF_BUTTON_BOTTOM, "NDOF_BUTTON_BOTTOM", 0, "Bottom", ""},
-	{NDOF_BUTTON_LEFT, "NDOF_BUTTON_LEFT", 0, "Left", ""},
-	{NDOF_BUTTON_RIGHT, "NDOF_BUTTON_RIGHT", 0, "Right", ""},
-	{NDOF_BUTTON_FRONT, "NDOF_BUTTON_FRONT", 0, "Front", ""},
-	{NDOF_BUTTON_BACK, "NDOF_BUTTON_BACK", 0, "Back", ""},
+	{NDOF_BUTTON_TOP, "NDOF_BUTTON_TOP", 0, N_("Top"), ""},
+	{NDOF_BUTTON_BOTTOM, "NDOF_BUTTON_BOTTOM", 0, N_("Bottom"), ""},
+	{NDOF_BUTTON_LEFT, "NDOF_BUTTON_LEFT", 0, N_("Left"), ""},
+	{NDOF_BUTTON_RIGHT, "NDOF_BUTTON_RIGHT", 0, N_("Right"), ""},
+	{NDOF_BUTTON_FRONT, "NDOF_BUTTON_FRONT", 0, N_("Front"), ""},
+	{NDOF_BUTTON_BACK, "NDOF_BUTTON_BACK", 0, N_("Back"), ""},
 	/* more views */
 	{NDOF_BUTTON_ISO1, "NDOF_BUTTON_ISO1", 0, "ISO 1", ""},
 	{NDOF_BUTTON_ISO2, "NDOF_BUTTON_ISO2", 0, "ISO 2", ""},
 	/* 90 degree rotations */
-	{NDOF_BUTTON_ROLL_CW, "NDOF_BUTTON_ROLL_CW", 0, "Roll CW", ""},
-	{NDOF_BUTTON_ROLL_CCW, "NDOF_BUTTON_ROLL_CCW", 0, "Roll CCW", ""},
-	{NDOF_BUTTON_SPIN_CW, "NDOF_BUTTON_SPIN_CW", 0, "Spin CW", ""},
-	{NDOF_BUTTON_SPIN_CCW, "NDOF_BUTTON_SPIN_CCW", 0, "Spin CCW", ""},
-	{NDOF_BUTTON_TILT_CW, "NDOF_BUTTON_TILT_CW", 0, "Tilt CW", ""},
-	{NDOF_BUTTON_TILT_CCW, "NDOF_BUTTON_TILT_CCW", 0, "Tilt CCW", ""},
+	{NDOF_BUTTON_ROLL_CW, "NDOF_BUTTON_ROLL_CW", 0, N_("Roll CW"), ""},
+	{NDOF_BUTTON_ROLL_CCW, "NDOF_BUTTON_ROLL_CCW", 0, N_("Roll CCW"), ""},
+	{NDOF_BUTTON_SPIN_CW, "NDOF_BUTTON_SPIN_CW", 0, N_("Spin CW"), ""},
+	{NDOF_BUTTON_SPIN_CCW, "NDOF_BUTTON_SPIN_CCW", 0, N_("Spin CCW"), ""},
+	{NDOF_BUTTON_TILT_CW, "NDOF_BUTTON_TILT_CW", 0, N_("Tilt CW"), ""},
+	{NDOF_BUTTON_TILT_CCW, "NDOF_BUTTON_TILT_CCW", 0, N_("Tilt CCW"), ""},
 	/* device control */
-	{NDOF_BUTTON_ROTATE, "NDOF_BUTTON_ROTATE", 0, "Rotate", ""},
-	{NDOF_BUTTON_PANZOOM, "NDOF_BUTTON_PANZOOM", 0, "Pan/Zoom", ""},
-	{NDOF_BUTTON_DOMINANT, "NDOF_BUTTON_DOMINANT", 0, "Dominant", ""},
-	{NDOF_BUTTON_PLUS, "NDOF_BUTTON_PLUS", 0, "Plus", ""},
-	{NDOF_BUTTON_MINUS, "NDOF_BUTTON_MINUS", 0, "Minus", ""},
+	{NDOF_BUTTON_ROTATE, "NDOF_BUTTON_ROTATE", 0, N_("Rotate"), ""},
+	{NDOF_BUTTON_PANZOOM, "NDOF_BUTTON_PANZOOM", 0, N_("Pan/Zoom"), ""},
+	{NDOF_BUTTON_DOMINANT, "NDOF_BUTTON_DOMINANT", 0, N_("Dominant"), ""},
+	{NDOF_BUTTON_PLUS, "NDOF_BUTTON_PLUS", 0, N_("Plus"), ""},
+	{NDOF_BUTTON_MINUS, "NDOF_BUTTON_MINUS", 0, N_("Minus"), ""},
 	/* general-purpose buttons */
-	{NDOF_BUTTON_1, "NDOF_BUTTON_1", 0, "Button 1", ""},
-	{NDOF_BUTTON_2, "NDOF_BUTTON_2", 0, "Button 2", ""},
-	{NDOF_BUTTON_3, "NDOF_BUTTON_3", 0, "Button 3", ""},
-	{NDOF_BUTTON_4, "NDOF_BUTTON_4", 0, "Button 4", ""},
-	{NDOF_BUTTON_5, "NDOF_BUTTON_5", 0, "Button 5", ""},
-	{NDOF_BUTTON_6, "NDOF_BUTTON_6", 0, "Button 6", ""},
-	{NDOF_BUTTON_7, "NDOF_BUTTON_7", 0, "Button 7", ""},
-	{NDOF_BUTTON_8, "NDOF_BUTTON_8", 0, "Button 8", ""},
-	{NDOF_BUTTON_9, "NDOF_BUTTON_9", 0, "Button 9", ""},
-	{NDOF_BUTTON_10, "NDOF_BUTTON_10", 0, "Button 10", ""},
->>>>>>> 22694c99
+	{NDOF_BUTTON_1, "NDOF_BUTTON_1", 0, N_("Button 1"), ""},
+	{NDOF_BUTTON_2, "NDOF_BUTTON_2", 0, N_("Button 2"), ""},
+	{NDOF_BUTTON_3, "NDOF_BUTTON_3", 0, N_("Button 3"), ""},
+	{NDOF_BUTTON_4, "NDOF_BUTTON_4", 0, N_("Button 4"), ""},
+	{NDOF_BUTTON_5, "NDOF_BUTTON_5", 0, N_("Button 5"), ""},
+	{NDOF_BUTTON_6, "NDOF_BUTTON_6", 0, N_("Button 6"), ""},
+	{NDOF_BUTTON_7, "NDOF_BUTTON_7", 0, N_("Button 7"), ""},
+	{NDOF_BUTTON_8, "NDOF_BUTTON_8", 0, N_("Button 8"), ""},
+	{NDOF_BUTTON_9, "NDOF_BUTTON_9", 0, N_("Button 9"), ""},
+	{NDOF_BUTTON_10, "NDOF_BUTTON_10", 0, N_("Button 10"), ""},
 	{0, NULL, 0, NULL, NULL}};	
 
 EnumPropertyItem keymap_propvalue_items[] = {
@@ -1570,20 +1562,12 @@
 	PropertyRNA *prop;
 
 	static EnumPropertyItem map_type_items[] = {
-<<<<<<< HEAD
 		{KMI_TYPE_KEYBOARD, "KEYBOARD", 0, N_("Keyboard"), ""},
 		{KMI_TYPE_TWEAK, "TWEAK", 0, N_("Tweak"), ""},
 		{KMI_TYPE_MOUSE, "MOUSE", 0, N_("Mouse"), ""},
+		{KMI_TYPE_NDOF, "NDOF", 0, N_("NDOF"), ""},
 		{KMI_TYPE_TEXTINPUT, "TEXTINPUT", 0, N_("Text Input"), ""},
 		{KMI_TYPE_TIMER, "TIMER", 0, N_("Timer"), ""},
-=======
-		{KMI_TYPE_KEYBOARD, "KEYBOARD", 0, "Keyboard", ""},
-		{KMI_TYPE_TWEAK, "TWEAK", 0, "Tweak", ""},
-		{KMI_TYPE_MOUSE, "MOUSE", 0, "Mouse", ""},
-		{KMI_TYPE_NDOF, "NDOF", 0, "NDOF", ""},
-		{KMI_TYPE_TEXTINPUT, "TEXTINPUT", 0, "Text Input", ""},
-		{KMI_TYPE_TIMER, "TIMER", 0, "Timer", ""},
->>>>>>> 22694c99
 		{0, NULL, 0, NULL, NULL}};
 
 	/* KeyConfig */
@@ -1637,15 +1621,9 @@
 	RNA_def_property_ui_text(prop, N_("Items"), N_("Items in the keymap, linking an operator to an input event"));
 	rna_def_keymap_items(brna, prop);
 
-<<<<<<< HEAD
-	prop= RNA_def_property(srna, "is_user_defined", PROP_BOOLEAN, PROP_NEVER_NULL);
-	RNA_def_property_boolean_sdna(prop, NULL, "flag", KEYMAP_USER);
-	RNA_def_property_ui_text(prop, N_("User Defined"), N_("Keymap is defined by the user"));
-=======
 	prop= RNA_def_property(srna, "is_user_modified", PROP_BOOLEAN, PROP_NEVER_NULL);
 	RNA_def_property_boolean_sdna(prop, NULL, "flag", KEYMAP_USER_MODIFIED);
-	RNA_def_property_ui_text(prop, "User Defined", "Keymap is defined by the user");
->>>>>>> 22694c99
+	RNA_def_property_ui_text(prop, N_("User Defined"), N_("Keymap is defined by the user"));
 
 	prop= RNA_def_property(srna, "is_modal", PROP_BOOLEAN, PROP_NONE);
 	RNA_def_property_boolean_sdna(prop, NULL, "flag", KEYMAP_MODAL);
@@ -1685,118 +1663,74 @@
 	prop= RNA_def_property(srna, "properties", PROP_POINTER, PROP_NONE);
 	RNA_def_property_struct_type(prop, "OperatorProperties");
 	RNA_def_property_pointer_funcs(prop, "rna_KeyMapItem_properties_get", NULL, NULL, NULL);
-<<<<<<< HEAD
 	RNA_def_property_ui_text(prop, N_("Properties"), N_("Properties to set when the operator is called"));
-=======
-	RNA_def_property_ui_text(prop, "Properties", "Properties to set when the operator is called");
 	RNA_def_property_update(prop, 0, "rna_KeyMapItem_update");
->>>>>>> 22694c99
 
 	prop= RNA_def_property(srna, "map_type", PROP_ENUM, PROP_NONE);
 	RNA_def_property_enum_sdna(prop, NULL, "maptype");
 	RNA_def_property_enum_items(prop, map_type_items);
 	RNA_def_property_enum_funcs(prop, "rna_wmKeyMapItem_map_type_get", "rna_wmKeyMapItem_map_type_set", NULL);
-<<<<<<< HEAD
 	RNA_def_property_ui_text(prop, N_("Map Type"), N_("Type of event mapping"));
-=======
-	RNA_def_property_ui_text(prop, "Map Type", "Type of event mapping");
 	RNA_def_property_update(prop, 0, "rna_KeyMapItem_update");
->>>>>>> 22694c99
 
 	prop= RNA_def_property(srna, "type", PROP_ENUM, PROP_NONE);
 	RNA_def_property_enum_sdna(prop, NULL, "type");
 	RNA_def_property_enum_items(prop, event_type_items);
 	RNA_def_property_enum_funcs(prop, NULL, NULL, "rna_KeyMapItem_type_itemf");
-<<<<<<< HEAD
 	RNA_def_property_ui_text(prop, N_("Type"), N_("Type of event"));
-=======
-	RNA_def_property_ui_text(prop, "Type", "Type of event");
 	RNA_def_property_update(prop, 0, "rna_KeyMapItem_update");
->>>>>>> 22694c99
 
 	prop= RNA_def_property(srna, "value", PROP_ENUM, PROP_NONE);
 	RNA_def_property_enum_sdna(prop, NULL, "val");
 	RNA_def_property_enum_items(prop, event_value_items);
 	RNA_def_property_enum_funcs(prop, NULL, NULL, "rna_KeyMapItem_value_itemf");
-<<<<<<< HEAD
 	RNA_def_property_ui_text(prop, N_("Value"), "");
-=======
-	RNA_def_property_ui_text(prop, "Value", "");
 	RNA_def_property_update(prop, 0, "rna_KeyMapItem_update");
->>>>>>> 22694c99
 
 	prop= RNA_def_property(srna, "id", PROP_INT, PROP_NONE);
 	RNA_def_property_int_sdna(prop, NULL, "id");
 	RNA_def_property_clear_flag(prop, PROP_EDITABLE);
-<<<<<<< HEAD
 	RNA_def_property_ui_text(prop, "id", N_("ID of the item"));
+	RNA_def_property_update(prop, 0, "rna_KeyMapItem_update");
 
 	prop= RNA_def_property(srna, "any", PROP_BOOLEAN, PROP_NONE);
 	RNA_def_property_boolean_funcs(prop, "rna_KeyMapItem_any_getf", "rna_KeyMapItem_any_setf");
 	RNA_def_property_ui_text(prop, N_("Any"), N_("Any modifier keys pressed"));
-=======
-	RNA_def_property_ui_text(prop, "id", "ID of the item");
 	RNA_def_property_update(prop, 0, "rna_KeyMapItem_update");
-
-	prop= RNA_def_property(srna, "any", PROP_BOOLEAN, PROP_NONE);
-	RNA_def_property_boolean_funcs(prop, "rna_KeyMapItem_any_getf", "rna_KeyMapItem_any_setf");
-	RNA_def_property_ui_text(prop, "Any", "Any modifier keys pressed");
-	RNA_def_property_update(prop, 0, "rna_KeyMapItem_update");
->>>>>>> 22694c99
 
 	prop= RNA_def_property(srna, "shift", PROP_BOOLEAN, PROP_NONE);
 	RNA_def_property_boolean_sdna(prop, NULL, "shift", 0);
 //	RNA_def_property_enum_sdna(prop, NULL, "shift");
 //	RNA_def_property_enum_items(prop, keymap_modifiers_items);
-<<<<<<< HEAD
 	RNA_def_property_ui_text(prop, "Shift", N_("Shift key pressed"));
-=======
-	RNA_def_property_ui_text(prop, "Shift", "Shift key pressed");
 	RNA_def_property_update(prop, 0, "rna_KeyMapItem_update");
->>>>>>> 22694c99
 
 	prop= RNA_def_property(srna, "ctrl", PROP_BOOLEAN, PROP_NONE);
 	RNA_def_property_boolean_sdna(prop, NULL, "ctrl", 0);
 //	RNA_def_property_enum_sdna(prop, NULL, "ctrl");
 //	RNA_def_property_enum_items(prop, keymap_modifiers_items);
-<<<<<<< HEAD
 	RNA_def_property_ui_text(prop, "Ctrl", N_("Control key pressed"));
-=======
-	RNA_def_property_ui_text(prop, "Ctrl", "Control key pressed");
 	RNA_def_property_update(prop, 0, "rna_KeyMapItem_update");
->>>>>>> 22694c99
 
 	prop= RNA_def_property(srna, "alt", PROP_BOOLEAN, PROP_NONE);
 	RNA_def_property_boolean_sdna(prop, NULL, "alt", 0);
 //	RNA_def_property_enum_sdna(prop, NULL, "alt");
 //	RNA_def_property_enum_items(prop, keymap_modifiers_items);
-<<<<<<< HEAD
 	RNA_def_property_ui_text(prop, "Alt", N_("Alt key pressed"));
-=======
-	RNA_def_property_ui_text(prop, "Alt", "Alt key pressed");
 	RNA_def_property_update(prop, 0, "rna_KeyMapItem_update");
->>>>>>> 22694c99
 
 	prop= RNA_def_property(srna, "oskey", PROP_BOOLEAN, PROP_NONE);
 	RNA_def_property_boolean_sdna(prop, NULL, "oskey", 0);
 //	RNA_def_property_enum_sdna(prop, NULL, "oskey");
 //	RNA_def_property_enum_items(prop, keymap_modifiers_items);
-<<<<<<< HEAD
 	RNA_def_property_ui_text(prop, N_("OS Key"), N_("Operating system key pressed"));
-=======
-	RNA_def_property_ui_text(prop, "OS Key", "Operating system key pressed");
 	RNA_def_property_update(prop, 0, "rna_KeyMapItem_update");
->>>>>>> 22694c99
 
 	prop= RNA_def_property(srna, "key_modifier", PROP_ENUM, PROP_NONE);
 	RNA_def_property_enum_sdna(prop, NULL, "keymodifier");
 	RNA_def_property_enum_items(prop, event_type_items);
-<<<<<<< HEAD
 	RNA_def_property_ui_text(prop, N_("Key Modifier"), N_("Regular key pressed as a modifier"));
-=======
-	RNA_def_property_ui_text(prop, "Key Modifier", "Regular key pressed as a modifier");
 	RNA_def_property_update(prop, 0, "rna_KeyMapItem_update");
->>>>>>> 22694c99
 
 	prop= RNA_def_property(srna, "show_expanded", PROP_BOOLEAN, PROP_NONE);
 	RNA_def_property_boolean_sdna(prop, NULL, "flag", KMI_EXPANDED);
@@ -1807,12 +1741,8 @@
 	RNA_def_property_enum_sdna(prop, NULL, "propvalue");
 	RNA_def_property_enum_items(prop, keymap_propvalue_items);
 	RNA_def_property_enum_funcs(prop, NULL, NULL, "rna_KeyMapItem_propvalue_itemf");
-<<<<<<< HEAD
 	RNA_def_property_ui_text(prop, N_("Property Value"), N_("The value this event translates to in a modal keymap"));
-=======
-	RNA_def_property_ui_text(prop, "Property Value", "The value this event translates to in a modal keymap");
 	RNA_def_property_update(prop, 0, "rna_KeyMapItem_update");
->>>>>>> 22694c99
 
 	prop= RNA_def_property(srna, "active", PROP_BOOLEAN, PROP_NONE);
 	RNA_def_property_boolean_negative_sdna(prop, NULL, "flag", KMI_INACTIVE);
@@ -1822,15 +1752,11 @@
 	prop= RNA_def_property(srna, "is_user_modified", PROP_BOOLEAN, PROP_NONE);
 	RNA_def_property_boolean_sdna(prop, NULL, "flag", KMI_USER_MODIFIED);
 	RNA_def_property_clear_flag(prop, PROP_EDITABLE);
-	RNA_def_property_ui_text(prop, "User Modified", "Is this keymap item modified by the user");
+	RNA_def_property_ui_text(prop, N_("User Modified"), N_("Is this keymap item modified by the user"));
 
 	prop= RNA_def_property(srna, "is_user_defined", PROP_BOOLEAN, PROP_NONE);
 	RNA_def_property_clear_flag(prop, PROP_EDITABLE);
-<<<<<<< HEAD
-	RNA_def_property_ui_text(prop, N_("User Defined"), N_("Is this keymap item user defined (doesn't just override a builtin item)"));
-=======
-	RNA_def_property_ui_text(prop, "User Defined", "Is this keymap item user defined (doesn't just replace a builtin item)");
->>>>>>> 22694c99
+	RNA_def_property_ui_text(prop, N_("User Defined"), N_("Is this keymap item user defined (doesn't just replace a builtin item)"));
 	RNA_def_property_boolean_funcs(prop, "rna_KeyMapItem_userdefined_get", NULL);
 
 	RNA_api_keymapitem(srna);
