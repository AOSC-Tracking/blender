--- conflicted
+++ resolved
@@ -192,32 +192,7 @@
 void RNA_api_mesh(struct StructRNA *srna);
 void RNA_api_object(struct StructRNA *srna);
 void RNA_api_ui_layout(struct StructRNA *srna);
-<<<<<<< HEAD
-void RNA_api_mesh(struct StructRNA *srna);
 void RNA_api_wm(struct StructRNA *srna);
-void RNA_api_main(StructRNA *srna);
-
-#ifdef RNA_RUNTIME
-
-struct wmWindowManager;
-struct bContext;
-struct wmOperator;
-struct Main;
-struct Mesh;
-struct Scene;
-struct Object;
-
-void RNA_api_wm_add_fileselect(struct wmWindowManager *self, struct bContext *C, struct wmOperator *op);
-
-struct Mesh *RNA_api_main_add_mesh(struct Main *main, char *name);
-void RNA_api_main_remove_mesh(struct Main *main, struct Mesh *me);
-
-void RNA_api_mesh_make_rendermesh(struct Mesh *me, struct Scene *sce, struct Object *ob);
-
-#endif
-=======
-void RNA_api_wm(struct StructRNA *srna);
->>>>>>> 94dbb3bb
 
 /* ID Properties */
 
@@ -258,9 +233,6 @@
 void *rna_iterator_listbase_get(struct CollectionPropertyIterator *iter);
 void rna_iterator_listbase_end(struct CollectionPropertyIterator *iter);
 
-/* experimental */
-void *rna_iterator_listbase_add(ListBase *lb, void *item);
-
 typedef struct ArrayIterator {
 	char *ptr;
 	char *endptr;
@@ -274,9 +246,6 @@
 void *rna_iterator_array_dereference_get(struct CollectionPropertyIterator *iter);
 void rna_iterator_array_end(struct CollectionPropertyIterator *iter);
 
-/* experimental */
-void *rna_iterator_array_add(void *ptr, int itemsize, int length, void *item);
-
 /* Duplicated code since we can't link in blenlib */
 
 void rna_addtail(struct ListBase *listbase, void *vlink);
