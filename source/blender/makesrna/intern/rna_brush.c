/*
 * This program is free software; you can redistribute it and/or
 * modify it under the terms of the GNU General Public License
 * as published by the Free Software Foundation; either version 2
 * of the License, or (at your option) any later version.
 *
 * This program is distributed in the hope that it will be useful,
 * but WITHOUT ANY WARRANTY; without even the implied warranty of
 * MERCHANTABILITY or FITNESS FOR A PARTICULAR PURPOSE.  See the
 * GNU General Public License for more details.
 *
 * You should have received a copy of the GNU General Public License
 * along with this program; if not, write to the Free Software Foundation,
 * Inc., 51 Franklin Street, Fifth Floor, Boston, MA 02110-1301, USA.
 */

/** \file
 * \ingroup RNA
 */

#include <stdlib.h>

#include "DNA_brush_types.h"
#include "DNA_gpencil_types.h"
#include "DNA_material_types.h"
#include "DNA_object_types.h"
#include "DNA_scene_types.h"
#include "DNA_texture_types.h"
#include "DNA_workspace_types.h"

#include "BLI_math.h"

#include "RNA_define.h"
#include "RNA_enum_types.h"

#include "rna_internal.h"

#include "IMB_imbuf.h"

#include "WM_types.h"

static const EnumPropertyItem prop_direction_items[] = {
    {0, "ADD", ICON_ADD, "Add", "Add effect of brush"},
    {BRUSH_DIR_IN, "SUBTRACT", ICON_REMOVE, "Subtract", "Subtract effect of brush"},
    {0, NULL, 0, NULL, NULL},
};

#ifdef RNA_RUNTIME
static const EnumPropertyItem prop_smooth_direction_items[] = {
    {0, "SMOOTH", ICON_ADD, "Smooth", "Smooth the surfae"},
    {BRUSH_DIR_IN,
     "ENHANCE_DETAILS",
     ICON_REMOVE,
     "Enhance Details",
     "Enhance the surface detail"},
    {0, NULL, 0, NULL, NULL},
};
#endif

static const EnumPropertyItem sculpt_stroke_method_items[] = {
    {0, "DOTS", 0, "Dots", "Apply paint on each mouse move step"},
    {BRUSH_DRAG_DOT, "DRAG_DOT", 0, "Drag Dot", "Allows a single dot to be carefully positioned"},
    {BRUSH_SPACE,
     "SPACE",
     0,
     "Space",
     "Limit brush application to the distance specified by spacing"},
    {BRUSH_AIRBRUSH,
     "AIRBRUSH",
     0,
     "Airbrush",
     "Keep applying paint effect while holding mouse (spray)"},
    {BRUSH_ANCHORED, "ANCHORED", 0, "Anchored", "Keep the brush anchored to the initial location"},
    {BRUSH_LINE, "LINE", 0, "Line", "Draw a line with dabs separated according to spacing"},
    {BRUSH_CURVE,
     "CURVE",
     0,
     "Curve",
     "Define the stroke curve with a bezier curve (dabs are separated according to spacing)"},
    {0, NULL, 0, NULL, NULL},
};

static const EnumPropertyItem rna_enum_brush_texture_slot_map_all_mode_items[] = {
    {MTEX_MAP_MODE_VIEW, "VIEW_PLANE", 0, "View Plane", ""},
    {MTEX_MAP_MODE_AREA, "AREA_PLANE", 0, "Area Plane", ""},
    {MTEX_MAP_MODE_TILED, "TILED", 0, "Tiled", ""},
    {MTEX_MAP_MODE_3D, "3D", 0, "3D", ""},
    {MTEX_MAP_MODE_RANDOM, "RANDOM", 0, "Random", ""},
    {MTEX_MAP_MODE_STENCIL, "STENCIL", 0, "Stencil", ""},
    {0, NULL, 0, NULL, NULL},
};

#ifdef RNA_RUNTIME
static const EnumPropertyItem rna_enum_brush_texture_slot_map_texture_mode_items[] = {
    {MTEX_MAP_MODE_VIEW, "VIEW_PLANE", 0, "View Plane", ""},
    {MTEX_MAP_MODE_TILED, "TILED", 0, "Tiled", ""},
    {MTEX_MAP_MODE_3D, "3D", 0, "3D", ""},
    {MTEX_MAP_MODE_RANDOM, "RANDOM", 0, "Random", ""},
    {MTEX_MAP_MODE_STENCIL, "STENCIL", 0, "Stencil", ""},
    {0, NULL, 0, NULL, NULL},
};
#endif

/* clang-format off */
const EnumPropertyItem rna_enum_brush_sculpt_tool_items[] = {
    {SCULPT_TOOL_DRAW, "DRAW", ICON_BRUSH_SCULPT_DRAW, "Draw", ""},
    {SCULPT_TOOL_DRAW_SHARP, "DRAW_SHARP", ICON_BRUSH_SCULPT_DRAW, "Draw Sharp", ""},
    {SCULPT_TOOL_CLAY, "CLAY", ICON_BRUSH_CLAY, "Clay", ""},
    {SCULPT_TOOL_CLAY_STRIPS, "CLAY_STRIPS", ICON_BRUSH_CLAY_STRIPS, "Clay Strips", ""},
    {SCULPT_TOOL_CLAY_THUMB, "CLAY_THUMB", ICON_BRUSH_CLAY_STRIPS, "Clay Thumb", ""},
    {SCULPT_TOOL_LAYER, "LAYER", ICON_BRUSH_LAYER, "Layer", ""},
    {SCULPT_TOOL_INFLATE, "INFLATE", ICON_BRUSH_INFLATE, "Inflate", ""},
    {SCULPT_TOOL_BLOB, "BLOB", ICON_BRUSH_BLOB, "Blob", ""},
    {SCULPT_TOOL_CREASE, "CREASE", ICON_BRUSH_CREASE, "Crease", ""},
    {0, "", 0, NULL, NULL},
    {SCULPT_TOOL_SMOOTH, "SMOOTH", ICON_BRUSH_SMOOTH, "Smooth", ""},
    {SCULPT_TOOL_FLATTEN, "FLATTEN", ICON_BRUSH_FLATTEN, "Flatten", ""},
    {SCULPT_TOOL_FILL, "FILL", ICON_BRUSH_FILL, "Fill", ""},
    {SCULPT_TOOL_SCRAPE, "SCRAPE", ICON_BRUSH_SCRAPE, "Scrape", ""},
    {SCULPT_TOOL_MULTIPLANE_SCRAPE, "MULTIPLANE_SCRAPE", ICON_BRUSH_SCRAPE, "Multi-plane Scrape", ""},
    {SCULPT_TOOL_PINCH, "PINCH", ICON_BRUSH_PINCH, "Pinch", ""},
    {0, "", 0, NULL, NULL},
    {SCULPT_TOOL_GRAB, "GRAB", ICON_BRUSH_GRAB, "Grab", ""},
    {SCULPT_TOOL_ELASTIC_DEFORM, "ELASTIC_DEFORM", ICON_BRUSH_GRAB, "Elastic Deform", ""},
    {SCULPT_TOOL_SNAKE_HOOK, "SNAKE_HOOK", ICON_BRUSH_SNAKE_HOOK, "Snake Hook", ""},
    {SCULPT_TOOL_THUMB, "THUMB", ICON_BRUSH_THUMB, "Thumb", ""},
    {SCULPT_TOOL_POSE, "POSE", ICON_BRUSH_GRAB, "Pose", ""},
    {SCULPT_TOOL_NUDGE, "NUDGE", ICON_BRUSH_NUDGE, "Nudge", ""},
    {SCULPT_TOOL_ROTATE, "ROTATE", ICON_BRUSH_ROTATE, "Rotate", ""},
    {SCULPT_TOOL_SLIDE_RELAX, "TOPOLOGY", ICON_BRUSH_GRAB, "Slide Relax", ""},
    {SCULPT_TOOL_BOUNDARY, "BOUNDARY", ICON_BRUSH_GRAB, "Boundary", ""},
    {SCULPT_TOOL_TWIST, "TWIST", ICON_BRUSH_GRAB, "Twist", ""},
    {0, "", 0, NULL, NULL},
    {SCULPT_TOOL_CLOTH, "CLOTH", ICON_BRUSH_SCULPT_DRAW, "Cloth", ""},
    {SCULPT_TOOL_SIMPLIFY, "SIMPLIFY", ICON_BRUSH_DATA, "Simplify", ""},
    {SCULPT_TOOL_MASK, "MASK", ICON_BRUSH_MASK, "Mask", ""},
    {SCULPT_TOOL_DISPLACEMENT_ERASER, "DISPLACEMENT_ERASER", ICON_BRUSH_SCULPT_DRAW, "Multires Displacement Eraser", ""},
    {SCULPT_TOOL_DISPLACEMENT_SMEAR, "DISPLACEMENT_SMEAR", ICON_BRUSH_SCULPT_DRAW, "Multires Displacement Smear", ""},
<<<<<<< HEAD
    {SCULPT_TOOL_PAINT, "PAINT", ICON_BRUSH_SCULPT_DRAW, "Paint", ""},
    {SCULPT_TOOL_SMEAR, "SMEAR", ICON_BRUSH_SCULPT_DRAW, "Smear", ""},
    {SCULPT_TOOL_FAIRING, "FAIRING", ICON_BRUSH_MASK, "Fairing", ""},
    {SCULPT_TOOL_SCENE_PROJECT, "SCENE_PROJECT", ICON_BRUSH_MASK, "Scene Project", ""},
    {SCULPT_TOOL_DRAW_FACE_SETS, "DRAW_FACE_SETS", ICON_BRUSH_MASK, "Draw Face Sets", ""},
    {SCULPT_TOOL_SYMMETRIZE, "SYMMETRIZE", ICON_BRUSH_SCULPT_DRAW, "Symmetrize", ""},
    {SCULPT_TOOL_ARRAY, "ARRAY", ICON_BRUSH_SCULPT_DRAW, "Array", ""},
    {0, NULL, 0, NULL, NULL},
=======
    {SCULPT_TOOL_PAINT, "PAINT", ICON_BRUSH_PAINT, "Paint", ""},
    {SCULPT_TOOL_SMEAR, "SMEAR", ICON_BRUSH_SCULPT_SMEAR, "Smear", ""},
    {SCULPT_TOOL_DRAW_FACE_SETS, "DRAW_FACE_SETS", ICON_BRUSH_MASK, "Draw Face Sets", ""},
    {SCULPT_TOOL_VCOL_BOUNDARY, "VCOL_BOUNDARY", ICON_BRUSH_VCOL_BOUNDARY, "Sharpen Color Boundary", ""},
    {SCULPT_TOOL_UV_SMOOTH, "UV_SMOOTH", ICON_BRUSH_GRAB, "UV Smooth", ""},
        {0, NULL, 0, NULL, NULL},
>>>>>>> f0c35d16
};
/* clang-format on */

const EnumPropertyItem rna_enum_brush_uv_sculpt_tool_items[] = {
    {UV_SCULPT_TOOL_GRAB, "GRAB", 0, "Grab", "Grab UVs"},
    {UV_SCULPT_TOOL_RELAX, "RELAX", 0, "Relax", "Relax UVs"},
    {UV_SCULPT_TOOL_PINCH, "PINCH", 0, "Pinch", "Pinch UVs"},
    {0, NULL, 0, NULL, NULL},
};

const EnumPropertyItem rna_enum_brush_vertex_tool_items[] = {
    {VPAINT_TOOL_DRAW, "DRAW", ICON_BRUSH_MIX, "Draw", ""},
    {VPAINT_TOOL_BLUR, "BLUR", ICON_BRUSH_BLUR, "Blur", ""},
    {VPAINT_TOOL_AVERAGE, "AVERAGE", ICON_BRUSH_BLUR, "Average", ""},
    {VPAINT_TOOL_SMEAR, "SMEAR", ICON_BRUSH_BLUR, "Smear", ""},
    {0, NULL, 0, NULL, NULL},
};

const EnumPropertyItem rna_enum_brush_weight_tool_items[] = {
    {WPAINT_TOOL_DRAW, "DRAW", ICON_BRUSH_MIX, "Draw", ""},
    {WPAINT_TOOL_BLUR, "BLUR", ICON_BRUSH_BLUR, "Blur", ""},
    {WPAINT_TOOL_AVERAGE, "AVERAGE", ICON_BRUSH_BLUR, "Average", ""},
    {WPAINT_TOOL_SMEAR, "SMEAR", ICON_BRUSH_BLUR, "Smear", ""},
    {0, NULL, 0, NULL, NULL},
};

const EnumPropertyItem rna_enum_brush_image_tool_items[] = {
    {PAINT_TOOL_DRAW, "DRAW", ICON_BRUSH_TEXDRAW, "Draw", ""},
    {PAINT_TOOL_SOFTEN, "SOFTEN", ICON_BRUSH_SOFTEN, "Soften", ""},
    {PAINT_TOOL_SMEAR, "SMEAR", ICON_BRUSH_SMEAR, "Smear", ""},
    {PAINT_TOOL_CLONE, "CLONE", ICON_BRUSH_CLONE, "Clone", ""},
    {PAINT_TOOL_FILL, "FILL", ICON_BRUSH_TEXFILL, "Fill", ""},
    {PAINT_TOOL_MASK, "MASK", ICON_BRUSH_TEXMASK, "Mask", ""},
    {0, NULL, 0, NULL, NULL},
};

const EnumPropertyItem rna_enum_brush_gpencil_types_items[] = {
    {GPAINT_TOOL_DRAW,
     "DRAW",
     ICON_STROKE,
     "Draw",
     "The brush is of type used for drawing strokes"},
    {GPAINT_TOOL_FILL, "FILL", ICON_COLOR, "Fill", "The brush is of type used for filling areas"},
    {GPAINT_TOOL_ERASE,
     "ERASE",
     ICON_PANEL_CLOSE,
     "Erase",
     "The brush is used for erasing strokes"},
    {GPAINT_TOOL_TINT,
     "TINT",
     ICON_BRUSH_TEXDRAW,
     "Tint",
     "The brush is of type used for tinting strokes"},
    {0, NULL, 0, NULL, NULL},
};

const EnumPropertyItem rna_enum_brush_gpencil_vertex_types_items[] = {
    {GPVERTEX_TOOL_DRAW, "DRAW", ICON_BRUSH_MIX, "Draw", ""},
    {GPVERTEX_TOOL_BLUR, "BLUR", ICON_BRUSH_BLUR, "Blur", ""},
    {GPVERTEX_TOOL_AVERAGE, "AVERAGE", ICON_BRUSH_BLUR, "Average", ""},
    {GPVERTEX_TOOL_SMEAR, "SMEAR", ICON_BRUSH_BLUR, "Smear", ""},
    {GPVERTEX_TOOL_REPLACE, "REPLACE", ICON_BRUSH_BLUR, "Replace", ""},
    {0, NULL, 0, NULL, NULL},
};

const EnumPropertyItem rna_enum_brush_gpencil_sculpt_types_items[] = {
    {GPSCULPT_TOOL_SMOOTH, "SMOOTH", ICON_GPBRUSH_SMOOTH, "Smooth", "Smooth stroke points"},
    {GPSCULPT_TOOL_THICKNESS,
     "THICKNESS",
     ICON_GPBRUSH_THICKNESS,
     "Thickness",
     "Adjust thickness of strokes"},
    {GPSCULPT_TOOL_STRENGTH,
     "STRENGTH",
     ICON_GPBRUSH_STRENGTH,
     "Strength",
     "Adjust color strength of strokes"},
    {GPSCULPT_TOOL_RANDOMIZE,
     "RANDOMIZE",
     ICON_GPBRUSH_RANDOMIZE,
     "Randomize",
     "Introduce jitter/randomness into strokes"},
    {GPSCULPT_TOOL_GRAB,
     "GRAB",
     ICON_GPBRUSH_GRAB,
     "Grab",
     "Translate the set of points initially within the brush circle"},
    {GPSCULPT_TOOL_PUSH,
     "PUSH",
     ICON_GPBRUSH_PUSH,
     "Push",
     "Move points out of the way, as if combing them"},
    {GPSCULPT_TOOL_TWIST,
     "TWIST",
     ICON_GPBRUSH_TWIST,
     "Twist",
     "Rotate points around the midpoint of the brush"},
    {GPSCULPT_TOOL_PINCH,
     "PINCH",
     ICON_GPBRUSH_PINCH,
     "Pinch",
     "Pull points towards the midpoint of the brush"},
    {GPSCULPT_TOOL_CLONE,
     "CLONE",
     ICON_GPBRUSH_CLONE,
     "Clone",
     "Paste copies of the strokes stored on the clipboard"},
    {0, NULL, 0, NULL, NULL}};

const EnumPropertyItem rna_enum_brush_gpencil_weight_types_items[] = {
    {GPWEIGHT_TOOL_DRAW,
     "WEIGHT",
     ICON_GPBRUSH_WEIGHT,
     "Weight",
     "Weight Paint for Vertex Groups"},
    {0, NULL, 0, NULL, NULL},
};

#ifndef RNA_RUNTIME
static EnumPropertyItem rna_enum_gpencil_brush_eraser_modes_items[] = {
    {GP_BRUSH_ERASER_SOFT,
     "SOFT",
     0,
     "Dissolve",
     "Erase strokes, fading their points strength and thickness"},
    {GP_BRUSH_ERASER_HARD, "HARD", 0, "Point", "Erase stroke points"},
    {GP_BRUSH_ERASER_STROKE, "STROKE", 0, "Stroke", "Erase entire strokes"},
    {0, NULL, 0, NULL, NULL},
};

static EnumPropertyItem rna_enum_gpencil_fill_draw_modes_items[] = {
    {GP_FILL_DMODE_BOTH,
     "BOTH",
     0,
     "All",
     "Use both visible strokes and edit lines as fill boundary limits"},
    {GP_FILL_DMODE_STROKE, "STROKE", 0, "Strokes", "Use visible strokes as fill boundary limits"},
    {GP_FILL_DMODE_CONTROL, "CONTROL", 0, "Edit Lines", "Use edit lines as fill boundary limits"},
    {0, NULL, 0, NULL, NULL}};

static EnumPropertyItem rna_enum_gpencil_fill_layers_modes_items[] = {
    {GP_FILL_GPLMODE_VISIBLE, "VISIBLE", 0, "Visible", "Visible layers"},
    {GP_FILL_GPLMODE_ACTIVE, "ACTIVE", 0, "Active", "Only active layer"},
    {GP_FILL_GPLMODE_ABOVE, "ABOVE", 0, "Layer Above", "Layer above active"},
    {GP_FILL_GPLMODE_BELOW, "BELOW", 0, "Layer Below", "Layer below active"},
    {GP_FILL_GPLMODE_ALL_ABOVE, "ALL_ABOVE", 0, "All Above", "All layers above active"},
    {GP_FILL_GPLMODE_ALL_BELOW, "ALL_BELOW", 0, "All Below", "All layers below active"},
    {0, NULL, 0, NULL, NULL}};

static EnumPropertyItem rna_enum_gpencil_fill_direction_items[] = {
    {0, "NORMAL", ICON_ADD, "Normal", "Fill internal area"},
    {BRUSH_DIR_IN, "INVERT", ICON_REMOVE, "Inverted", "Fill inverted area"},
    {0, NULL, 0, NULL, NULL},
};

static EnumPropertyItem rna_enum_gpencil_brush_modes_items[] = {
    {GP_BRUSH_MODE_ACTIVE, "ACTIVE", 0, "Active", "Use current mode"},
    {GP_BRUSH_MODE_MATERIAL, "MATERIAL", 0, "Material", "Use always material mode"},
    {GP_BRUSH_MODE_VERTEXCOLOR, "VERTEXCOLOR", 0, "Vertex Color", "Use always Vertex Color mode"},
    {0, NULL, 0, NULL, NULL}};

static EnumPropertyItem rna_enum_gpencil_brush_paint_icons_items[] = {
    {GP_BRUSH_ICON_PENCIL, "PENCIL", ICON_GPBRUSH_PENCIL, "Pencil", ""},
    {GP_BRUSH_ICON_PEN, "PEN", ICON_GPBRUSH_PEN, "Pen", ""},
    {GP_BRUSH_ICON_INK, "INK", ICON_GPBRUSH_INK, "Ink", ""},
    {GP_BRUSH_ICON_INKNOISE, "INKNOISE", ICON_GPBRUSH_INKNOISE, "Ink Noise", ""},
    {GP_BRUSH_ICON_BLOCK, "BLOCK", ICON_GPBRUSH_BLOCK, "Block", ""},
    {GP_BRUSH_ICON_MARKER, "MARKER", ICON_GPBRUSH_MARKER, "Marker", ""},
    {GP_BRUSH_ICON_AIRBRUSH, "AIRBRUSH", ICON_GPBRUSH_AIRBRUSH, "Airbrush", ""},
    {GP_BRUSH_ICON_CHISEL, "CHISEL", ICON_GPBRUSH_CHISEL, "Chisel", ""},
    {GP_BRUSH_ICON_FILL, "FILL", ICON_GPBRUSH_FILL, "Fill", ""},
    {GP_BRUSH_ICON_ERASE_SOFT, "SOFT", ICON_GPBRUSH_ERASE_SOFT, "Eraser Soft", ""},
    {GP_BRUSH_ICON_ERASE_HARD, "HARD", ICON_GPBRUSH_ERASE_HARD, "Eraser Hard", ""},
    {GP_BRUSH_ICON_ERASE_STROKE, "STROKE", ICON_GPBRUSH_ERASE_STROKE, "Eraser Stroke", ""},
    {0, NULL, 0, NULL, NULL},
};

static EnumPropertyItem rna_enum_gpencil_brush_sculpt_icons_items[] = {
    {GP_BRUSH_ICON_GPBRUSH_SMOOTH, "SMOOTH", ICON_GPBRUSH_SMOOTH, "Smooth", ""},
    {GP_BRUSH_ICON_GPBRUSH_THICKNESS, "THICKNESS", ICON_GPBRUSH_THICKNESS, "Thickness", ""},
    {GP_BRUSH_ICON_GPBRUSH_STRENGTH, "STRENGTH", ICON_GPBRUSH_STRENGTH, "Strength", ""},
    {GP_BRUSH_ICON_GPBRUSH_RANDOMIZE, "RANDOMIZE", ICON_GPBRUSH_RANDOMIZE, "Randomize", ""},
    {GP_BRUSH_ICON_GPBRUSH_GRAB, "GRAB", ICON_GPBRUSH_GRAB, "Grab", ""},
    {GP_BRUSH_ICON_GPBRUSH_PUSH, "PUSH", ICON_GPBRUSH_PUSH, "Push", ""},
    {GP_BRUSH_ICON_GPBRUSH_TWIST, "TWIST", ICON_GPBRUSH_TWIST, "Twist", ""},
    {GP_BRUSH_ICON_GPBRUSH_PINCH, "PINCH", ICON_GPBRUSH_PINCH, "Pinch", ""},
    {GP_BRUSH_ICON_GPBRUSH_CLONE, "CLONE", ICON_GPBRUSH_CLONE, "Clone", ""},
    {0, NULL, 0, NULL, NULL},
};

static EnumPropertyItem rna_enum_gpencil_brush_weight_icons_items[] = {
    {GP_BRUSH_ICON_GPBRUSH_WEIGHT, "DRAW", ICON_GPBRUSH_WEIGHT, "Draw", ""},
    {0, NULL, 0, NULL, NULL},
};
static EnumPropertyItem rna_enum_gpencil_brush_vertex_icons_items[] = {
    {GP_BRUSH_ICON_VERTEX_DRAW, "DRAW", ICON_BRUSH_MIX, "Draw", ""},
    {GP_BRUSH_ICON_VERTEX_BLUR, "BLUR", ICON_BRUSH_BLUR, "Blur", ""},
    {GP_BRUSH_ICON_VERTEX_AVERAGE, "AVERAGE", ICON_BRUSH_BLUR, "Average", ""},
    {GP_BRUSH_ICON_VERTEX_SMEAR, "SMEAR", ICON_BRUSH_BLUR, "Smear", ""},
    {GP_BRUSH_ICON_VERTEX_REPLACE, "REPLACE", ICON_BRUSH_MIX, "Replace", ""},
    {0, NULL, 0, NULL, NULL},
};

static EnumPropertyItem rna_enum_brush_dyntopo_mode[] = {
    {DYNTOPO_DETAIL_RELATIVE, "RELATIVE", ICON_NONE, "Relative", ""},
    {DYNTOPO_DETAIL_CONSTANT, "CONSTANT", ICON_NONE, "Constant", ""},
    {DYNTOPO_DETAIL_MANUAL, "MANUAL", ICON_NONE, "Manual", ""},
    {DYNTOPO_DETAIL_BRUSH, "BRUSH", ICON_NONE, "Brush", ""},
    {0, NULL, 0, NULL, NULL},
};

static EnumPropertyItem rna_enum_brush_dyntopo_flag[] = {
    {DYNTOPO_SUBDIVIDE, "SUBDIVIDE", ICON_NONE, "Subdivide", ""},
    {DYNTOPO_COLLAPSE, "COLLAPSE", ICON_NONE, "Collapse", ""},
    {DYNTOPO_DISABLED, "DISABLED", ICON_NONE, "Disable", ""},
    {DYNTOPO_LOCAL_COLLAPSE, "LOCAL_COLLAPSE", ICON_NONE, "Local Collapse", ""},
    {DYNTOPO_LOCAL_SUBDIVIDE, "LOCAL_SUBDIVIDE", ICON_NONE, "Local Subdivide", ""},
    {0, NULL, 0, NULL, NULL},
};

static EnumPropertyItem rna_enum_brush_dyntopo_inherit[] = {
    {DYNTOPO_SUBDIVIDE, "SUBDIVIDE", ICON_NONE, "Subdivide", ""},
    {DYNTOPO_COLLAPSE, "COLLAPSE", ICON_NONE, "Collapse", ""},
    {DYNTOPO_DISABLED, "DISABLED", ICON_NONE, "Disable", ""},
    {DYNTOPO_LOCAL_COLLAPSE, "LOCAL_COLLAPSE", ICON_NONE, "Local Collapse", ""},
    {DYNTOPO_LOCAL_SUBDIVIDE, "LOCAL_SUBDIVIDE", ICON_NONE, "Local Subdivide", ""},
    {DYNTOPO_INHERIT_ALL, "ALL", ICON_NONE, "All", "Inherit All"},
    {DYNTOPO_INHERIT_DETAIL_RANGE, "DETAIL_RANGE", ICON_NONE, "All", ""},
    {DYNTOPO_INHERIT_DETAIL_PERCENT, "DETAIL_PERCENT", ICON_NONE, "Percent", ""},
    {DYNTOPO_INHERIT_MODE, "MODE", ICON_NONE, "Mode", ""},
    {DYNTOPO_INHERIT_CONSTANT_DETAIL, "CONSTANT_DETAIL", ICON_NONE, "Constant Detail", ""},
    {DYNTOPO_INHERIT_SPACING, "SPACING", ICON_NONE, "Spacing", ""},
    {DYNTOPO_CLEANUP, "CLEANUP", ICON_NONE, "Cleanup", ""},
    {DYNTOPO_INHERIT_DETAIL_SIZE, "DETAIL_SIZE", ICON_NONE, "Detail Size", ""},
    {DYNTOPO_INHERIT_RADIUS_SCALE, "RADIUS_SCALE", ICON_NONE, "Radius Scale", ""},
    {0, NULL, 0, NULL, NULL},
};

#endif

#ifdef RNA_RUNTIME

#  include "MEM_guardedalloc.h"

#  include "RNA_access.h"

#  include "BKE_brush.h"
#  include "BKE_colorband.h"
#  include "BKE_gpencil.h"
#  include "BKE_icons.h"
#  include "BKE_material.h"
#  include "BKE_paint.h"

#  include "WM_api.h"

static bool rna_BrushCapabilitiesSculpt_has_accumulate_get(PointerRNA *ptr)
{
  Brush *br = (Brush *)ptr->data;
  return SCULPT_TOOL_HAS_ACCUMULATE(br->sculpt_tool);
}

static bool rna_BrushCapabilitiesSculpt_has_topology_rake_get(PointerRNA *ptr)
{
  Brush *br = (Brush *)ptr->data;
  return SCULPT_TOOL_HAS_TOPOLOGY_RAKE(br->sculpt_tool);
}

static bool rna_BrushCapabilitiesSculpt_has_vcol_boundary_smooth_get(PointerRNA *ptr)
{
  Brush *br = (Brush *)ptr->data;
  return SCULPT_TOOL_HAS_VCOL_BOUNDARY_SMOOTH(br->sculpt_tool);
}

static bool rna_BrushCapabilitiesSculpt_has_auto_smooth_get(PointerRNA *ptr)
{
  Brush *br = (Brush *)ptr->data;
  return !ELEM(
      br->sculpt_tool, SCULPT_TOOL_MASK, SCULPT_TOOL_SMOOTH, SCULPT_TOOL_PAINT, SCULPT_TOOL_SMEAR);
}

static bool rna_BrushCapabilitiesSculpt_has_height_get(PointerRNA *ptr)
{
  Brush *br = (Brush *)ptr->data;
  return br->sculpt_tool == SCULPT_TOOL_LAYER;
}

static bool rna_BrushCapabilitiesSculpt_has_jitter_get(PointerRNA *ptr)
{
  Brush *br = (Brush *)ptr->data;
  return (!(br->flag & BRUSH_ANCHORED) && !(br->flag & BRUSH_DRAG_DOT) &&
          !ELEM(br->sculpt_tool,
                SCULPT_TOOL_GRAB,
                SCULPT_TOOL_ROTATE,
                SCULPT_TOOL_SNAKE_HOOK,
                SCULPT_TOOL_THUMB));
}

static bool rna_BrushCapabilitiesSculpt_has_normal_weight_get(PointerRNA *ptr)
{
  Brush *br = (Brush *)ptr->data;
  return SCULPT_TOOL_HAS_NORMAL_WEIGHT(br->sculpt_tool);
}

static bool rna_BrushCapabilitiesSculpt_has_rake_factor_get(PointerRNA *ptr)
{
  Brush *br = (Brush *)ptr->data;
  return SCULPT_TOOL_HAS_RAKE(br->sculpt_tool);
}

static bool rna_BrushCapabilities_has_overlay_get(PointerRNA *ptr)
{
  Brush *br = (Brush *)ptr->data;
  return ELEM(
      br->mtex.brush_map_mode, MTEX_MAP_MODE_VIEW, MTEX_MAP_MODE_TILED, MTEX_MAP_MODE_STENCIL);
}

static bool rna_BrushCapabilitiesSculpt_has_persistence_get(PointerRNA *ptr)
{
  Brush *br = (Brush *)ptr->data;
  return ELEM(br->sculpt_tool, SCULPT_TOOL_LAYER, SCULPT_TOOL_CLOTH);
}

static bool rna_BrushCapabilitiesSculpt_has_pinch_factor_get(PointerRNA *ptr)
{
  Brush *br = (Brush *)ptr->data;
  return ELEM(br->sculpt_tool, SCULPT_TOOL_BLOB, SCULPT_TOOL_CREASE, SCULPT_TOOL_SNAKE_HOOK);
}

static bool rna_BrushCapabilitiesSculpt_has_plane_offset_get(PointerRNA *ptr)
{
  Brush *br = (Brush *)ptr->data;
  return ELEM(br->sculpt_tool,
              SCULPT_TOOL_CLAY,
              SCULPT_TOOL_CLAY_STRIPS,
              SCULPT_TOOL_CLAY_THUMB,
              SCULPT_TOOL_FILL,
              SCULPT_TOOL_FLATTEN,
              SCULPT_TOOL_SCRAPE);
}

static bool rna_BrushCapabilitiesSculpt_has_random_texture_angle_get(PointerRNA *ptr)
{
  Brush *br = (Brush *)ptr->data;
  return (!ELEM(br->sculpt_tool,
                SCULPT_TOOL_GRAB,
                SCULPT_TOOL_ROTATE,
                SCULPT_TOOL_SNAKE_HOOK,
                SCULPT_TOOL_THUMB));
}

static bool rna_TextureCapabilities_has_random_texture_angle_get(PointerRNA *ptr)
{
  MTex *mtex = (MTex *)ptr->data;
  return ELEM(mtex->brush_map_mode, MTEX_MAP_MODE_VIEW, MTEX_MAP_MODE_AREA, MTEX_MAP_MODE_RANDOM);
}

static bool rna_BrushCapabilities_has_random_texture_angle_get(PointerRNA *ptr)
{
  Brush *br = (Brush *)ptr->data;
  return !(br->flag & BRUSH_ANCHORED);
}

static bool rna_BrushCapabilitiesSculpt_has_sculpt_plane_get(PointerRNA *ptr)
{
  Brush *br = (Brush *)ptr->data;
  return !ELEM(br->sculpt_tool,
               SCULPT_TOOL_INFLATE,
               SCULPT_TOOL_MASK,
               SCULPT_TOOL_PINCH,
               SCULPT_TOOL_SMOOTH);
}

static bool rna_BrushCapabilitiesSculpt_has_color_get(PointerRNA *ptr)
{
  Brush *br = (Brush *)ptr->data;
  return ELEM(br->sculpt_tool, SCULPT_TOOL_PAINT);
}

static bool rna_BrushCapabilitiesSculpt_has_secondary_color_get(PointerRNA *ptr)
{
  Brush *br = (Brush *)ptr->data;
  return BKE_brush_sculpt_has_secondary_color(br);
}

static bool rna_BrushCapabilitiesSculpt_has_smooth_stroke_get(PointerRNA *ptr)
{
  Brush *br = (Brush *)ptr->data;
  return (!(br->flag & BRUSH_ANCHORED) && !(br->flag & BRUSH_DRAG_DOT) &&
          !(br->flag & BRUSH_LINE) && !(br->flag & BRUSH_CURVE) &&
          !ELEM(br->sculpt_tool,
                SCULPT_TOOL_GRAB,
                SCULPT_TOOL_ROTATE,
                SCULPT_TOOL_SNAKE_HOOK,
                SCULPT_TOOL_THUMB));
}

static bool rna_BrushCapabilities_has_smooth_stroke_get(PointerRNA *ptr)
{
  Brush *br = (Brush *)ptr->data;
  return (!(br->flag & BRUSH_ANCHORED) && !(br->flag & BRUSH_DRAG_DOT) &&
          !(br->flag & BRUSH_LINE) && !(br->flag & BRUSH_CURVE));
}

static bool rna_BrushCapabilitiesSculpt_has_space_attenuation_get(PointerRNA *ptr)
{
  Brush *br = (Brush *)ptr->data;
  return ((br->flag & (BRUSH_SPACE | BRUSH_LINE | BRUSH_CURVE)) && !ELEM(br->sculpt_tool,
                                                                         SCULPT_TOOL_GRAB,
                                                                         SCULPT_TOOL_ROTATE,
                                                                         SCULPT_TOOL_SMOOTH,
                                                                         SCULPT_TOOL_SNAKE_HOOK));
}

static bool rna_BrushCapabilitiesImagePaint_has_space_attenuation_get(PointerRNA *ptr)
{
  Brush *br = (Brush *)ptr->data;
  return (br->flag & (BRUSH_SPACE | BRUSH_LINE | BRUSH_CURVE)) &&
         br->imagepaint_tool != PAINT_TOOL_FILL;
}

static bool rna_BrushCapabilitiesImagePaint_has_color_get(PointerRNA *ptr)
{
  Brush *br = (Brush *)ptr->data;
  return ELEM(br->imagepaint_tool, PAINT_TOOL_DRAW, PAINT_TOOL_FILL);
}

static bool rna_BrushCapabilitiesVertexPaint_has_color_get(PointerRNA *ptr)
{
  Brush *br = (Brush *)ptr->data;
  return ELEM(br->vertexpaint_tool, VPAINT_TOOL_DRAW);
}

static bool rna_BrushCapabilitiesWeightPaint_has_weight_get(PointerRNA *ptr)
{
  Brush *br = (Brush *)ptr->data;
  return ELEM(br->weightpaint_tool, WPAINT_TOOL_DRAW);
}

static bool rna_BrushCapabilities_has_spacing_get(PointerRNA *ptr)
{
  Brush *br = (Brush *)ptr->data;
  return (!(br->flag & BRUSH_ANCHORED));
}

static bool rna_BrushCapabilitiesSculpt_has_strength_pressure_get(PointerRNA *ptr)
{
  Brush *br = (Brush *)ptr->data;
  return !ELEM(br->sculpt_tool, SCULPT_TOOL_GRAB, SCULPT_TOOL_SNAKE_HOOK);
}

static bool rna_TextureCapabilities_has_texture_angle_get(PointerRNA *ptr)
{
  MTex *mtex = (MTex *)ptr->data;
  return mtex->brush_map_mode != MTEX_MAP_MODE_3D;
}

static bool rna_BrushCapabilitiesSculpt_has_direction_get(PointerRNA *ptr)
{
  Brush *br = (Brush *)ptr->data;
  return !ELEM(br->sculpt_tool,
               SCULPT_TOOL_DRAW,
               SCULPT_TOOL_DRAW_SHARP,
               SCULPT_TOOL_CLAY,
               SCULPT_TOOL_CLAY_STRIPS,
               SCULPT_TOOL_TWIST,
               SCULPT_TOOL_SMOOTH,
               SCULPT_TOOL_LAYER,
               SCULPT_TOOL_INFLATE,
               SCULPT_TOOL_BLOB,
               SCULPT_TOOL_CREASE,
               SCULPT_TOOL_FLATTEN,
               SCULPT_TOOL_FILL,
               SCULPT_TOOL_SCRAPE,
               SCULPT_TOOL_CLAY,
               SCULPT_TOOL_PINCH,
               SCULPT_TOOL_MASK);
}

static bool rna_BrushCapabilitiesSculpt_has_gravity_get(PointerRNA *ptr)
{
  Brush *br = (Brush *)ptr->data;
  return !ELEM(br->sculpt_tool, SCULPT_TOOL_MASK, SCULPT_TOOL_SMOOTH);
}

static bool rna_BrushCapabilitiesSculpt_has_tilt_get(PointerRNA *ptr)
{
  Brush *br = (Brush *)ptr->data;
  return ELEM(br->sculpt_tool,
              SCULPT_TOOL_DRAW,
              SCULPT_TOOL_DRAW_SHARP,
              SCULPT_TOOL_FLATTEN,
              SCULPT_TOOL_FILL,
              SCULPT_TOOL_SCRAPE,
              SCULPT_TOOL_CLAY_STRIPS,
              SCULPT_TOOL_CLAY_THUMB);
}

static bool rna_TextureCapabilities_has_texture_angle_source_get(PointerRNA *ptr)
{
  MTex *mtex = (MTex *)ptr->data;
  return ELEM(mtex->brush_map_mode, MTEX_MAP_MODE_VIEW, MTEX_MAP_MODE_AREA, MTEX_MAP_MODE_RANDOM);
}

static bool rna_BrushCapabilitiesImagePaint_has_accumulate_get(PointerRNA *ptr)
{
  /* only support for draw tool */
  Brush *br = (Brush *)ptr->data;

  return ((br->flag & BRUSH_AIRBRUSH) || (br->flag & BRUSH_DRAG_DOT) ||
          (br->flag & BRUSH_ANCHORED) || (br->imagepaint_tool == PAINT_TOOL_SOFTEN) ||
          (br->imagepaint_tool == PAINT_TOOL_SMEAR) || (br->imagepaint_tool == PAINT_TOOL_FILL) ||
          (br->mtex.tex && !ELEM(br->mtex.brush_map_mode,
                                 MTEX_MAP_MODE_TILED,
                                 MTEX_MAP_MODE_STENCIL,
                                 MTEX_MAP_MODE_3D))) ?
             false :
             true;
}

static bool rna_BrushCapabilitiesImagePaint_has_radius_get(PointerRNA *ptr)
{
  /* only support for draw tool */
  Brush *br = (Brush *)ptr->data;

  return (br->imagepaint_tool != PAINT_TOOL_FILL);
}

static PointerRNA rna_Sculpt_tool_capabilities_get(PointerRNA *ptr)
{
  return rna_pointer_inherit_refine(ptr, &RNA_BrushCapabilitiesSculpt, ptr->owner_id);
}

static PointerRNA rna_Imapaint_tool_capabilities_get(PointerRNA *ptr)
{
  return rna_pointer_inherit_refine(ptr, &RNA_BrushCapabilitiesImagePaint, ptr->owner_id);
}

static PointerRNA rna_Vertexpaint_tool_capabilities_get(PointerRNA *ptr)
{
  return rna_pointer_inherit_refine(ptr, &RNA_BrushCapabilitiesVertexPaint, ptr->owner_id);
}

static PointerRNA rna_Weightpaint_tool_capabilities_get(PointerRNA *ptr)
{
  return rna_pointer_inherit_refine(ptr, &RNA_BrushCapabilitiesWeightPaint, ptr->owner_id);
}

static PointerRNA rna_Brush_capabilities_get(PointerRNA *ptr)
{
  return rna_pointer_inherit_refine(ptr, &RNA_BrushCapabilities, ptr->owner_id);
}

static void rna_Brush_reset_icon(Brush *br)
{
  ID *id = &br->id;

  if (br->flag & BRUSH_CUSTOM_ICON) {
    return;
  }

  if (id->icon_id >= BIFICONID_LAST) {
    BKE_icon_id_delete(id);
    BKE_previewimg_id_free(id);
  }

  id->icon_id = 0;
}

static void rna_Brush_update(Main *UNUSED(bmain), Scene *UNUSED(scene), PointerRNA *ptr)
{
  Brush *br = (Brush *)ptr->data;
  WM_main_add_notifier(NC_BRUSH | NA_EDITED, br);
  /*WM_main_add_notifier(NC_SPACE|ND_SPACE_VIEW3D, NULL); */
}

static void rna_Brush_dyntopo_update(Main *UNUSED(bmain), Scene *UNUSED(scene), PointerRNA *ptr)
{
  Brush *br = (Brush *)ptr->data;
}

static void rna_Brush_material_update(bContext *UNUSED(C), PointerRNA *UNUSED(ptr))
{
  /* number of material users changed */
  WM_main_add_notifier(NC_SPACE | ND_SPACE_PROPERTIES, NULL);
}

static void rna_Brush_main_tex_update(bContext *C, PointerRNA *ptr)
{
  Main *bmain = CTX_data_main(C);
  Scene *scene = CTX_data_scene(C);
  ViewLayer *view_layer = CTX_data_view_layer(C);
  Brush *br = (Brush *)ptr->data;
  BKE_paint_invalidate_overlay_tex(scene, view_layer, br->mtex.tex);
  rna_Brush_update(bmain, scene, ptr);
}

static void rna_Brush_secondary_tex_update(bContext *C, PointerRNA *ptr)
{
  Main *bmain = CTX_data_main(C);
  Scene *scene = CTX_data_scene(C);
  ViewLayer *view_layer = CTX_data_view_layer(C);
  Brush *br = (Brush *)ptr->data;
  BKE_paint_invalidate_overlay_tex(scene, view_layer, br->mask_mtex.tex);
  rna_Brush_update(bmain, scene, ptr);
}

static void rna_Brush_size_update(Main *bmain, Scene *scene, PointerRNA *ptr)
{
  BKE_paint_invalidate_overlay_all();
  rna_Brush_update(bmain, scene, ptr);
}

static void rna_Brush_update_and_reset_icon(Main *bmain, Scene *scene, PointerRNA *ptr)
{
  Brush *br = ptr->data;
  rna_Brush_reset_icon(br);
  rna_Brush_update(bmain, scene, ptr);
}

static void rna_Brush_stroke_update(Main *bmain, Scene *scene, PointerRNA *ptr)
{
  WM_main_add_notifier(NC_SCENE | ND_TOOLSETTINGS, scene);
  rna_Brush_update(bmain, scene, ptr);
}

static void rna_Brush_icon_update(Main *UNUSED(bmain), Scene *UNUSED(scene), PointerRNA *ptr)
{
  Brush *br = (Brush *)ptr->data;

  if (br->icon_imbuf) {
    IMB_freeImBuf(br->icon_imbuf);
    br->icon_imbuf = NULL;
  }

  br->id.icon_id = 0;

  if (br->flag & BRUSH_CUSTOM_ICON) {
    BKE_icon_changed(BKE_icon_id_ensure(&br->id));
  }

  WM_main_add_notifier(NC_BRUSH | NA_EDITED, br);
}

static void rna_TextureSlot_brush_angle_update(bContext *C, PointerRNA *ptr)
{
  Scene *scene = CTX_data_scene(C);
  MTex *mtex = ptr->data;
  /* skip invalidation of overlay for stencil mode */
  if (mtex->mapping != MTEX_MAP_MODE_STENCIL) {
    ViewLayer *view_layer = CTX_data_view_layer(C);
    BKE_paint_invalidate_overlay_tex(scene, view_layer, mtex->tex);
  }

  rna_TextureSlot_update(C, ptr);
}

static void rna_Brush_set_size(PointerRNA *ptr, int value)
{
  Brush *brush = ptr->data;

  /* scale unprojected radius so it stays consistent with brush size */
  BKE_brush_scale_unprojected_radius(&brush->unprojected_radius, value, brush->size);
  brush->size = value;
}

static void rna_Brush_use_gradient_set(PointerRNA *ptr, bool value)
{
  Brush *br = (Brush *)ptr->data;

  if (value) {
    br->flag |= BRUSH_USE_GRADIENT;
  }
  else {
    br->flag &= ~BRUSH_USE_GRADIENT;
  }

  if ((br->flag & BRUSH_USE_GRADIENT) && br->gradient == NULL) {
    br->gradient = BKE_colorband_add(true);
  }
}

static void rna_Brush_set_unprojected_radius(PointerRNA *ptr, float value)
{
  Brush *brush = ptr->data;

  /* scale brush size so it stays consistent with unprojected_radius */
  BKE_brush_scale_size(&brush->size, value, brush->unprojected_radius);
  brush->unprojected_radius = value;
}

static const EnumPropertyItem *rna_Brush_direction_itemf(bContext *C,
                                                         PointerRNA *ptr,
                                                         PropertyRNA *UNUSED(prop),
                                                         bool *UNUSED(r_free))
{
  ePaintMode mode = BKE_paintmode_get_active_from_context(C);

  /* sculpt mode */
  static const EnumPropertyItem prop_flatten_contrast_items[] = {
      {BRUSH_DIR_IN, "CONTRAST", ICON_ADD, "Contrast", "Subtract effect of brush"},
      {0, "FLATTEN", ICON_REMOVE, "Flatten", "Add effect of brush"},
      {0, NULL, 0, NULL, NULL},
  };

  static const EnumPropertyItem prop_fill_deepen_items[] = {
      {0, "FILL", ICON_ADD, "Fill", "Add effect of brush"},
      {BRUSH_DIR_IN, "DEEPEN", ICON_REMOVE, "Deepen", "Subtract effect of brush"},
      {0, NULL, 0, NULL, NULL},
  };

  static const EnumPropertyItem prop_scrape_peaks_items[] = {
      {0, "SCRAPE", ICON_ADD, "Scrape", "Add effect of brush"},
      {BRUSH_DIR_IN, "PEAKS", ICON_REMOVE, "Peaks", "Subtract effect of brush"},
      {0, NULL, 0, NULL, NULL},
  };

  static const EnumPropertyItem prop_pinch_magnify_items[] = {
      {BRUSH_DIR_IN, "MAGNIFY", ICON_ADD, "Magnify", "Subtract effect of brush"},
      {0, "PINCH", ICON_REMOVE, "Pinch", "Add effect of brush"},
      {0, NULL, 0, NULL, NULL},
  };

  static const EnumPropertyItem prop_inflate_deflate_items[] = {
      {0, "INFLATE", ICON_ADD, "Inflate", "Add effect of brush"},
      {BRUSH_DIR_IN, "DEFLATE", ICON_REMOVE, "Deflate", "Subtract effect of brush"},
      {0, NULL, 0, NULL, NULL},
  };

  /* texture paint mode */
  static const EnumPropertyItem prop_soften_sharpen_items[] = {
      {BRUSH_DIR_IN, "SHARPEN", ICON_ADD, "Sharpen", "Sharpen effect of brush"},
      {0, "SOFTEN", ICON_REMOVE, "Soften", "Blur effect of brush"},
      {0, NULL, 0, NULL, NULL},
  };

  Brush *me = (Brush *)(ptr->data);

  switch (mode) {
    case PAINT_MODE_SCULPT:
      switch (me->sculpt_tool) {
        case SCULPT_TOOL_DRAW:
        case SCULPT_TOOL_DRAW_SHARP:
        case SCULPT_TOOL_CREASE:
        case SCULPT_TOOL_BLOB:
        case SCULPT_TOOL_LAYER:
        case SCULPT_TOOL_CLAY:
        case SCULPT_TOOL_CLAY_STRIPS:
        case SCULPT_TOOL_TWIST:
          return prop_direction_items;
        case SCULPT_TOOL_SMOOTH:
          return prop_smooth_direction_items;
        case SCULPT_TOOL_MASK:
          switch ((BrushMaskTool)me->mask_tool) {
            case BRUSH_MASK_DRAW:
              return prop_direction_items;

            case BRUSH_MASK_SMOOTH:
              return DummyRNA_DEFAULT_items;

            default:
              return DummyRNA_DEFAULT_items;
          }

        case SCULPT_TOOL_FLATTEN:
          return prop_flatten_contrast_items;

        case SCULPT_TOOL_FILL:
          return prop_fill_deepen_items;

        case SCULPT_TOOL_SCRAPE:
          return prop_scrape_peaks_items;

        case SCULPT_TOOL_PINCH:
          return prop_pinch_magnify_items;

        case SCULPT_TOOL_INFLATE:
          return prop_inflate_deflate_items;

        default:
          return DummyRNA_DEFAULT_items;
      }

    case PAINT_MODE_TEXTURE_2D:
    case PAINT_MODE_TEXTURE_3D:
      switch (me->imagepaint_tool) {
        case PAINT_TOOL_SOFTEN:
          return prop_soften_sharpen_items;

        default:
          return DummyRNA_DEFAULT_items;
      }

    default:
      return DummyRNA_DEFAULT_items;
  }
}

static const EnumPropertyItem *rna_Brush_stroke_itemf(bContext *C,
                                                      PointerRNA *UNUSED(ptr),
                                                      PropertyRNA *UNUSED(prop),
                                                      bool *UNUSED(r_free))
{
  ePaintMode mode = BKE_paintmode_get_active_from_context(C);

  static const EnumPropertyItem brush_stroke_method_items[] = {
      {0, "DOTS", 0, "Dots", "Apply paint on each mouse move step"},
      {BRUSH_SPACE,
       "SPACE",
       0,
       "Space",
       "Limit brush application to the distance specified by spacing"},
      {BRUSH_AIRBRUSH,
       "AIRBRUSH",
       0,
       "Airbrush",
       "Keep applying paint effect while holding mouse (spray)"},
      {BRUSH_LINE, "LINE", 0, "Line", "Drag a line with dabs separated according to spacing"},
      {BRUSH_CURVE,
       "CURVE",
       0,
       "Curve",
       "Define the stroke curve with a bezier curve. Dabs are separated according to spacing"},
      {0, NULL, 0, NULL, NULL},
  };

  switch (mode) {
    case PAINT_MODE_SCULPT:
    case PAINT_MODE_TEXTURE_2D:
    case PAINT_MODE_TEXTURE_3D:
      return sculpt_stroke_method_items;

    default:
      return brush_stroke_method_items;
  }
}

/* Grease Pencil Drawing Brushes Settings */
static char *rna_BrushGpencilSettings_path(PointerRNA *UNUSED(ptr))
{
  return BLI_strdup("tool_settings.gpencil_paint.brush.gpencil_settings");
}

static void rna_BrushGpencilSettings_default_eraser_update(Main *bmain,
                                                           Scene *scene,
                                                           PointerRNA *UNUSED(ptr))
{
  ToolSettings *ts = scene->toolsettings;
  Paint *paint = &ts->gp_paint->paint;
  Brush *brush_cur = paint->brush;

  /* disable default eraser in all brushes */
  for (Brush *brush = bmain->brushes.first; brush; brush = brush->id.next) {
    if ((brush != brush_cur) && (brush->ob_mode == OB_MODE_PAINT_GPENCIL) &&
        (brush->gpencil_tool == GPAINT_TOOL_ERASE)) {
      brush->gpencil_settings->flag &= ~GP_BRUSH_DEFAULT_ERASER;
    }
  }
}

static void rna_BrushGpencilSettings_use_material_pin_update(bContext *C, PointerRNA *ptr)
{
  ViewLayer *view_layer = CTX_data_view_layer(C);
  Object *ob = OBACT(view_layer);
  Brush *brush = (Brush *)ptr->owner_id;

  if (brush->gpencil_settings->flag & GP_BRUSH_MATERIAL_PINNED) {
    Material *material = BKE_object_material_get(ob, ob->actcol);
    BKE_gpencil_brush_material_set(brush, material);
  }
  else {
    BKE_gpencil_brush_material_set(brush, NULL);
  }

  /* number of material users changed */
  WM_event_add_notifier(C, NC_SPACE | ND_SPACE_PROPERTIES, NULL);
}

static void rna_BrushGpencilSettings_eraser_mode_update(Main *UNUSED(bmain),
                                                        Scene *scene,
                                                        PointerRNA *UNUSED(ptr))
{
  ToolSettings *ts = scene->toolsettings;
  Paint *paint = &ts->gp_paint->paint;
  Brush *brush = paint->brush;

  /* set eraser icon */
  if ((brush) && (brush->gpencil_tool == GPAINT_TOOL_ERASE)) {
    switch (brush->gpencil_settings->eraser_mode) {
      case GP_BRUSH_ERASER_SOFT:
        brush->gpencil_settings->icon_id = GP_BRUSH_ICON_ERASE_SOFT;
        break;
      case GP_BRUSH_ERASER_HARD:
        brush->gpencil_settings->icon_id = GP_BRUSH_ICON_ERASE_HARD;
        break;
      case GP_BRUSH_ERASER_STROKE:
        brush->gpencil_settings->icon_id = GP_BRUSH_ICON_ERASE_STROKE;
        break;
      default:
        brush->gpencil_settings->icon_id = GP_BRUSH_ICON_ERASE_SOFT;
        break;
    }
  }
}

static bool rna_BrushGpencilSettings_material_poll(PointerRNA *UNUSED(ptr), PointerRNA value)
{
  Material *ma = (Material *)value.data;

  /* GP materials only */
  return (ma->gp_style != NULL);
}

static bool rna_GPencilBrush_pin_mode_get(PointerRNA *ptr)
{
  Brush *brush = (Brush *)ptr->owner_id;
  if ((brush != NULL) && (brush->gpencil_settings != NULL)) {
    return (brush->gpencil_settings->brush_draw_mode != GP_BRUSH_MODE_ACTIVE);
  }
  return false;
}

static void rna_GPencilBrush_pin_mode_set(PointerRNA *UNUSED(ptr), bool UNUSED(value))
{
  /* All data is set in update. Keep this function only to avoid RNA compilation errors. */
  return;
}

static void rna_GPencilBrush_pin_mode_update(bContext *C, PointerRNA *ptr)
{
  Brush *brush = (Brush *)ptr->owner_id;
  if ((brush != NULL) && (brush->gpencil_settings != NULL)) {
    if (brush->gpencil_settings->brush_draw_mode != GP_BRUSH_MODE_ACTIVE) {
      /* If not active, means that must be set to off. */
      brush->gpencil_settings->brush_draw_mode = GP_BRUSH_MODE_ACTIVE;
    }
    else {
      ToolSettings *ts = CTX_data_tool_settings(C);
      brush->gpencil_settings->brush_draw_mode = GPENCIL_USE_VERTEX_COLOR(ts) ?
                                                     GP_BRUSH_MODE_VERTEXCOLOR :
                                                     GP_BRUSH_MODE_MATERIAL;
    }
  }
}

static const EnumPropertyItem *rna_BrushTextureSlot_map_mode_itemf(bContext *C,
                                                                   PointerRNA *UNUSED(ptr),
                                                                   PropertyRNA *UNUSED(prop),
                                                                   bool *UNUSED(r_free))
{

  if (C == NULL) {
    return rna_enum_brush_texture_slot_map_all_mode_items;
  }

#  define rna_enum_brush_texture_slot_map_sculpt_mode_items \
    rna_enum_brush_texture_slot_map_all_mode_items;

  const ePaintMode mode = BKE_paintmode_get_active_from_context(C);
  if (mode == PAINT_MODE_SCULPT) {
    return rna_enum_brush_texture_slot_map_sculpt_mode_items;
  }
  return rna_enum_brush_texture_slot_map_texture_mode_items;

#  undef rna_enum_brush_texture_slot_map_sculpt_mode_items
}

#else

static void rna_def_brush_texture_slot(BlenderRNA *brna)
{
  StructRNA *srna;
  PropertyRNA *prop;

  static const EnumPropertyItem prop_mask_paint_map_mode_items[] = {
      {MTEX_MAP_MODE_VIEW, "VIEW_PLANE", 0, "View Plane", ""},
      {MTEX_MAP_MODE_TILED, "TILED", 0, "Tiled", ""},
      {MTEX_MAP_MODE_RANDOM, "RANDOM", 0, "Random", ""},
      {MTEX_MAP_MODE_STENCIL, "STENCIL", 0, "Stencil", ""},
      {0, NULL, 0, NULL, NULL},
  };

#  define TEXTURE_CAPABILITY(prop_name_, ui_name_) \
    prop = RNA_def_property(srna, #prop_name_, PROP_BOOLEAN, PROP_NONE); \
    RNA_def_property_clear_flag(prop, PROP_EDITABLE); \
    RNA_def_property_boolean_funcs(prop, "rna_TextureCapabilities_" #prop_name_ "_get", NULL); \
    RNA_def_property_ui_text(prop, ui_name_, NULL)

  srna = RNA_def_struct(brna, "BrushTextureSlot", "TextureSlot");
  RNA_def_struct_sdna(srna, "MTex");
  RNA_def_struct_ui_text(
      srna, "Brush Texture Slot", "Texture slot for textures in a Brush data-block");

  prop = RNA_def_property(srna, "angle", PROP_FLOAT, PROP_ANGLE);
  RNA_def_property_float_sdna(prop, NULL, "rot");
  RNA_def_property_range(prop, 0, M_PI * 2);
  RNA_def_property_ui_text(prop, "Angle", "Brush texture rotation");
  RNA_def_property_flag(prop, PROP_CONTEXT_UPDATE);
  RNA_def_property_update(prop, 0, "rna_TextureSlot_brush_angle_update");

  prop = RNA_def_property(srna, "map_mode", PROP_ENUM, PROP_NONE);
  RNA_def_property_enum_sdna(prop, NULL, "brush_map_mode");
  RNA_def_property_enum_items(prop, rna_enum_brush_texture_slot_map_all_mode_items);
  RNA_def_property_enum_funcs(prop, NULL, NULL, "rna_BrushTextureSlot_map_mode_itemf");
  RNA_def_property_ui_text(prop, "Mode", "");
  RNA_def_property_flag(prop, PROP_CONTEXT_UPDATE);
  RNA_def_property_update(prop, 0, "rna_TextureSlot_update");

  prop = RNA_def_property(srna, "mask_map_mode", PROP_ENUM, PROP_NONE);
  RNA_def_property_enum_sdna(prop, NULL, "brush_map_mode");
  RNA_def_property_enum_items(prop, prop_mask_paint_map_mode_items);
  RNA_def_property_ui_text(prop, "Mode", "");
  RNA_def_property_flag(prop, PROP_CONTEXT_UPDATE);
  RNA_def_property_update(prop, 0, "rna_TextureSlot_update");

  prop = RNA_def_property(srna, "use_rake", PROP_BOOLEAN, PROP_NONE);
  RNA_def_property_boolean_sdna(prop, NULL, "brush_angle_mode", MTEX_ANGLE_RAKE);
  RNA_def_property_ui_text(prop, "Rake", "");
  RNA_def_property_flag(prop, PROP_CONTEXT_UPDATE);
  RNA_def_property_update(prop, 0, "rna_TextureSlot_update");

  prop = RNA_def_property(srna, "use_random", PROP_BOOLEAN, PROP_NONE);
  RNA_def_property_boolean_sdna(prop, NULL, "brush_angle_mode", MTEX_ANGLE_RANDOM);
  RNA_def_property_ui_text(prop, "Random", "");
  RNA_def_property_flag(prop, PROP_CONTEXT_UPDATE);
  RNA_def_property_update(prop, 0, "rna_TextureSlot_update");

  prop = RNA_def_property(srna, "random_angle", PROP_FLOAT, PROP_ANGLE);
  RNA_def_property_range(prop, 0, M_PI * 2);
  RNA_def_property_ui_text(prop, "Random Angle", "Brush texture random angle");
  RNA_def_property_flag(prop, PROP_CONTEXT_UPDATE);
  RNA_def_property_update(prop, 0, "rna_TextureSlot_update");

  TEXTURE_CAPABILITY(has_texture_angle_source, "Has Texture Angle Source");
  TEXTURE_CAPABILITY(has_random_texture_angle, "Has Random Texture Angle");
  TEXTURE_CAPABILITY(has_texture_angle, "Has Texture Angle Source");
}

static void rna_def_dyntopo_settings(BlenderRNA *brna)
{
  StructRNA *srna;
  PropertyRNA *prop;

  srna = RNA_def_struct(brna, "DynTopoSettings", NULL);
  RNA_def_struct_sdna(srna, "DynTopoSettings");
  RNA_def_struct_ui_text(srna, "Dyntopo Settings", "");

  prop = RNA_def_property(srna, "spacing", PROP_INT, PROP_PERCENTAGE);
  RNA_def_property_int_sdna(prop, NULL, "spacing");
  RNA_def_property_range(prop, 1, 1000);
  RNA_def_property_ui_range(prop, 1, 500, 5, -1);
  RNA_def_property_ui_text(
      prop, "Spacing", "Spacing between DynTopo daubs as a percentage of brush diameter");
  RNA_def_property_update(prop, 0, "rna_Brush_dyntopo_update");

  prop = RNA_def_property(srna, "detail_percent", PROP_FLOAT, PROP_PERCENTAGE);
  RNA_def_property_float_sdna(prop, NULL, "detail_percent");
  RNA_def_property_range(prop, 1, 1000);
  RNA_def_property_ui_range(prop, 1, 500, 5, -1);
  RNA_def_property_ui_text(prop, "Detail Percent", "");
  RNA_def_property_update(prop, 0, "rna_Brush_dyntopo_update");

  prop = RNA_def_property(srna, "detail_size", PROP_FLOAT, PROP_NONE);
  RNA_def_property_float_sdna(prop, NULL, "detail_size");
  RNA_def_property_range(prop, 0.0, 100.0);
  RNA_def_property_ui_range(prop, 0.0, 50.0, 0.1, 4);
  RNA_def_property_ui_text(prop, "Detail Size", "");
  RNA_def_property_update(prop, 0, "rna_Brush_dyntopo_update");

  prop = RNA_def_property(srna, "detail_range", PROP_FLOAT, PROP_NONE);
  RNA_def_property_float_sdna(prop, NULL, "detail_range");
  RNA_def_property_range(prop, 0.0, 1.0);
  RNA_def_property_ui_range(prop, 0.0, 1.0, 0.001, 4);
  RNA_def_property_ui_text(
      prop, "Detail Range", "Higher values are faster but produce lower quality topology");
  RNA_def_property_update(prop, 0, "rna_Brush_dyntopo_update");

  prop = RNA_def_property(srna, "constant_detail", PROP_FLOAT, PROP_NONE);
  RNA_def_property_float_sdna(prop, NULL, "constant_detail");
  RNA_def_property_range(prop, 0.0001, FLT_MAX);
  RNA_def_property_ui_range(prop, 0.001, 1000.0, 10, 2);
  RNA_def_property_ui_text(prop,
                           "Resolution",
                           "Maximum edge length for dynamic topology sculpting (as divisor "
                           "of blender unit - higher value means smaller edge length)");
  RNA_def_property_update(prop, 0, "rna_Brush_dyntopo_update");

  prop = RNA_def_property(srna, "subdivide", PROP_BOOLEAN, PROP_NONE);
  RNA_def_property_boolean_sdna(prop, NULL, "flag", DYNTOPO_SUBDIVIDE);
  RNA_def_property_ui_icon(prop, ICON_NONE, 0);
  RNA_def_property_ui_text(prop, "Subdivide", "Enable Dyntopo Subdivision");
  RNA_def_property_clear_flag(prop, PROP_ANIMATABLE);
  RNA_def_property_update(prop, 0, "rna_Brush_dyntopo_update");

  prop = RNA_def_property(srna, "disabled", PROP_BOOLEAN, PROP_NONE);
  RNA_def_property_boolean_sdna(prop, NULL, "flag", DYNTOPO_DISABLED);
  RNA_def_property_ui_icon(prop, ICON_NONE, 0);
  RNA_def_property_ui_text(prop, "Disable", "Disable Dyntopo for this brush");
  RNA_def_property_clear_flag(prop, PROP_ANIMATABLE);
  RNA_def_property_update(prop, 0, "rna_Brush_dyntopo_update");

  prop = RNA_def_property(srna, "cleanup", PROP_BOOLEAN, PROP_NONE);
  RNA_def_property_boolean_sdna(prop, NULL, "flag", DYNTOPO_CLEANUP);
  RNA_def_property_ui_icon(prop, ICON_NONE, 0);
  RNA_def_property_ui_text(prop, "Cleanup", "Dissolve Verts With Only 3 or 4 faces");
  RNA_def_property_clear_flag(prop, PROP_ANIMATABLE);
  RNA_def_property_update(prop, 0, "rna_Brush_dyntopo_update");

  prop = RNA_def_property(srna, "collapse", PROP_BOOLEAN, PROP_NONE);
  RNA_def_property_boolean_sdna(prop, NULL, "flag", DYNTOPO_COLLAPSE);
  RNA_def_property_ui_icon(prop, ICON_NONE, 0);
  RNA_def_property_ui_text(prop, "Collapse", "Enable Dyntopo Decimation");
  RNA_def_property_clear_flag(prop, PROP_ANIMATABLE);
  RNA_def_property_update(prop, 0, "rna_Brush_dyntopo_update");

  prop = RNA_def_property(srna, "local_collapse", PROP_BOOLEAN, PROP_NONE);
  RNA_def_property_boolean_sdna(prop, NULL, "flag", DYNTOPO_LOCAL_COLLAPSE);
  RNA_def_property_ui_icon(prop, ICON_NONE, 0);
  RNA_def_property_ui_text(
      prop,
      "Local Collapse",
      "When collapse is disabled, collapse anyway based on local edge lengths under brush");
  RNA_def_property_clear_flag(prop, PROP_ANIMATABLE);
  RNA_def_property_update(prop, 0, "rna_Brush_dyntopo_update");

  prop = RNA_def_property(srna, "local_subdivide", PROP_BOOLEAN, PROP_NONE);
  RNA_def_property_boolean_sdna(prop, NULL, "flag", DYNTOPO_LOCAL_SUBDIVIDE);
  RNA_def_property_ui_icon(prop, ICON_NONE, 0);
  RNA_def_property_ui_text(
      prop,
      "Local Subdivide",
      "When subdivide is disabled, subdivide anyway based on local edge lengths under brush");
  RNA_def_property_clear_flag(prop, PROP_ANIMATABLE);
  RNA_def_property_update(prop, 0, "rna_Brush_dyntopo_update");

  prop = RNA_def_property(srna, "mode", PROP_ENUM, 0);
  RNA_def_property_enum_sdna(prop, NULL, "mode");
  RNA_def_property_enum_items(prop, rna_enum_brush_dyntopo_mode);
  RNA_def_property_clear_flag(prop, PROP_ANIMATABLE);
  RNA_def_property_ui_text(prop, "Mode", "Detail Mode");

  prop = RNA_def_property(srna, "inherit", PROP_ENUM, 0);
  RNA_def_property_enum_sdna(prop, NULL, "inherit");
  RNA_def_property_enum_items(prop, rna_enum_brush_dyntopo_inherit);
  RNA_def_property_clear_flag(prop, PROP_ANIMATABLE);
  RNA_def_property_flag(prop, PROP_ENUM_FLAG);
  RNA_def_property_ui_text(prop, "Inherit", "Which default dyntopo settings to use");

  prop = RNA_def_property(srna, "radius_scale", PROP_FLOAT, PROP_PERCENTAGE);
  RNA_def_property_float_sdna(prop, NULL, "radius_scale");
  RNA_def_property_range(prop, 0.0f, 15.0f);
  RNA_def_property_ui_range(prop, 0.0f, 2.0f, 0.001, 4);
  RNA_def_property_ui_text(prop, "Scale dyntopo radius", "");
  RNA_def_property_update(prop, 0, "rna_Brush_dyntopo_update");
}

static void rna_def_sculpt_capabilities(BlenderRNA *brna)
{
  StructRNA *srna;
  PropertyRNA *prop;

  srna = RNA_def_struct(brna, "BrushCapabilitiesSculpt", NULL);
  RNA_def_struct_sdna(srna, "Brush");
  RNA_def_struct_nested(brna, srna, "Brush");
  RNA_def_struct_ui_text(srna,
                         "Sculpt Capabilities",
                         "Read-only indications of which brush operations "
                         "are supported by the current sculpt tool");

#  define SCULPT_TOOL_CAPABILITY(prop_name_, ui_name_) \
    prop = RNA_def_property(srna, #prop_name_, PROP_BOOLEAN, PROP_NONE); \
    RNA_def_property_clear_flag(prop, PROP_EDITABLE); \
    RNA_def_property_boolean_funcs( \
        prop, "rna_BrushCapabilitiesSculpt_" #prop_name_ "_get", NULL); \
    RNA_def_property_ui_text(prop, ui_name_, NULL)

  SCULPT_TOOL_CAPABILITY(has_accumulate, "Has Accumulate");
  SCULPT_TOOL_CAPABILITY(has_auto_smooth, "Has Auto Smooth");
  SCULPT_TOOL_CAPABILITY(has_topology_rake, "Has Topology Rake");
  SCULPT_TOOL_CAPABILITY(has_vcol_boundary_smooth, "Has VCol Boundary Smooth");
  SCULPT_TOOL_CAPABILITY(has_height, "Has Height");
  SCULPT_TOOL_CAPABILITY(has_jitter, "Has Jitter");
  SCULPT_TOOL_CAPABILITY(has_normal_weight, "Has Crease/Pinch Factor");
  SCULPT_TOOL_CAPABILITY(has_rake_factor, "Has Rake Factor");
  SCULPT_TOOL_CAPABILITY(has_persistence, "Has Persistence");
  SCULPT_TOOL_CAPABILITY(has_pinch_factor, "Has Pinch Factor");
  SCULPT_TOOL_CAPABILITY(has_plane_offset, "Has Plane Offset");
  SCULPT_TOOL_CAPABILITY(has_random_texture_angle, "Has Random Texture Angle");
  SCULPT_TOOL_CAPABILITY(has_sculpt_plane, "Has Sculpt Plane");
  SCULPT_TOOL_CAPABILITY(has_color, "Has Color");
  SCULPT_TOOL_CAPABILITY(has_secondary_color, "Has Secondary Color");
  SCULPT_TOOL_CAPABILITY(has_smooth_stroke, "Has Smooth Stroke");
  SCULPT_TOOL_CAPABILITY(has_space_attenuation, "Has Space Attenuation");
  SCULPT_TOOL_CAPABILITY(has_strength_pressure, "Has Strength Pressure");
  SCULPT_TOOL_CAPABILITY(has_direction, "Has Direction");
  SCULPT_TOOL_CAPABILITY(has_gravity, "Has Gravity");
  SCULPT_TOOL_CAPABILITY(has_tilt, "Has Tilt");

#  undef SCULPT_CAPABILITY
}

static void rna_def_brush_capabilities(BlenderRNA *brna)
{
  StructRNA *srna;
  PropertyRNA *prop;

  srna = RNA_def_struct(brna, "BrushCapabilities", NULL);
  RNA_def_struct_sdna(srna, "Brush");
  RNA_def_struct_nested(brna, srna, "Brush");
  RNA_def_struct_ui_text(
      srna, "Brush Capabilities", "Read-only indications of supported operations");

#  define BRUSH_CAPABILITY(prop_name_, ui_name_) \
    prop = RNA_def_property(srna, #prop_name_, PROP_BOOLEAN, PROP_NONE); \
    RNA_def_property_clear_flag(prop, PROP_EDITABLE); \
    RNA_def_property_boolean_funcs(prop, "rna_BrushCapabilities_" #prop_name_ "_get", NULL); \
    RNA_def_property_ui_text(prop, ui_name_, NULL)

  BRUSH_CAPABILITY(has_overlay, "Has Overlay");
  BRUSH_CAPABILITY(has_random_texture_angle, "Has Random Texture Angle");
  BRUSH_CAPABILITY(has_spacing, "Has Spacing");
  BRUSH_CAPABILITY(has_smooth_stroke, "Has Smooth Stroke");

#  undef BRUSH_CAPABILITY
}

static void rna_def_image_paint_capabilities(BlenderRNA *brna)
{
  StructRNA *srna;
  PropertyRNA *prop;

  srna = RNA_def_struct(brna, "BrushCapabilitiesImagePaint", NULL);
  RNA_def_struct_sdna(srna, "Brush");
  RNA_def_struct_nested(brna, srna, "Brush");
  RNA_def_struct_ui_text(
      srna, "Image Paint Capabilities", "Read-only indications of supported operations");

#  define IMAPAINT_TOOL_CAPABILITY(prop_name_, ui_name_) \
    prop = RNA_def_property(srna, #prop_name_, PROP_BOOLEAN, PROP_NONE); \
    RNA_def_property_clear_flag(prop, PROP_EDITABLE); \
    RNA_def_property_boolean_funcs( \
        prop, "rna_BrushCapabilitiesImagePaint_" #prop_name_ "_get", NULL); \
    RNA_def_property_ui_text(prop, ui_name_, NULL)

  IMAPAINT_TOOL_CAPABILITY(has_accumulate, "Has Accumulate");
  IMAPAINT_TOOL_CAPABILITY(has_space_attenuation, "Has Space Attenuation");
  IMAPAINT_TOOL_CAPABILITY(has_radius, "Has Radius");
  IMAPAINT_TOOL_CAPABILITY(has_color, "Has Color");

#  undef IMAPAINT_TOOL_CAPABILITY
}

static void rna_def_vertex_paint_capabilities(BlenderRNA *brna)
{
  StructRNA *srna;
  PropertyRNA *prop;

  srna = RNA_def_struct(brna, "BrushCapabilitiesVertexPaint", NULL);
  RNA_def_struct_sdna(srna, "Brush");
  RNA_def_struct_nested(brna, srna, "Brush");
  RNA_def_struct_ui_text(
      srna, "Vertex Paint Capabilities", "Read-only indications of supported operations");

#  define VPAINT_TOOL_CAPABILITY(prop_name_, ui_name_) \
    prop = RNA_def_property(srna, #prop_name_, PROP_BOOLEAN, PROP_NONE); \
    RNA_def_property_clear_flag(prop, PROP_EDITABLE); \
    RNA_def_property_boolean_funcs( \
        prop, "rna_BrushCapabilitiesVertexPaint_" #prop_name_ "_get", NULL); \
    RNA_def_property_ui_text(prop, ui_name_, NULL)

  VPAINT_TOOL_CAPABILITY(has_color, "Has Color");

#  undef VPAINT_TOOL_CAPABILITY
}

static void rna_def_weight_paint_capabilities(BlenderRNA *brna)
{
  StructRNA *srna;
  PropertyRNA *prop;

  srna = RNA_def_struct(brna, "BrushCapabilitiesWeightPaint", NULL);
  RNA_def_struct_sdna(srna, "Brush");
  RNA_def_struct_nested(brna, srna, "Brush");
  RNA_def_struct_ui_text(
      srna, "Weight Paint Capabilities", "Read-only indications of supported operations");

#  define WPAINT_TOOL_CAPABILITY(prop_name_, ui_name_) \
    prop = RNA_def_property(srna, #prop_name_, PROP_BOOLEAN, PROP_NONE); \
    RNA_def_property_clear_flag(prop, PROP_EDITABLE); \
    RNA_def_property_boolean_funcs( \
        prop, "rna_BrushCapabilitiesWeightPaint_" #prop_name_ "_get", NULL); \
    RNA_def_property_ui_text(prop, ui_name_, NULL)

  WPAINT_TOOL_CAPABILITY(has_weight, "Has Weight");

#  undef WPAINT_TOOL_CAPABILITY
}

static void rna_def_gpencil_options(BlenderRNA *brna)
{
  StructRNA *srna;
  PropertyRNA *prop;

  /* modes */
  static EnumPropertyItem gppaint_mode_types_items[] = {
      {GPPAINT_MODE_STROKE, "STROKE", 0, "Stroke", "Vertex Color affects to Stroke only"},
      {GPPAINT_MODE_FILL, "FILL", 0, "Fill", "Vertex Color affects to Fill only"},
      {GPPAINT_MODE_BOTH, "BOTH", 0, "Stroke and Fill", "Vertex Color affects to Stroke and Fill"},
      {0, NULL, 0, NULL, NULL},
  };

  static EnumPropertyItem rna_enum_gpencil_brush_caps_types_items[] = {
      {GP_STROKE_CAP_ROUND, "ROUND", ICON_GP_CAPS_ROUND, "Round", ""},
      {GP_STROKE_CAP_FLAT, "FLAT", ICON_GP_CAPS_FLAT, "Flat", ""},
      {0, NULL, 0, NULL, NULL},
  };

  srna = RNA_def_struct(brna, "BrushGpencilSettings", NULL);
  RNA_def_struct_sdna(srna, "BrushGpencilSettings");
  RNA_def_struct_path_func(srna, "rna_BrushGpencilSettings_path");
  RNA_def_struct_ui_text(srna, "Grease Pencil Brush Settings", "Settings for grease pencil brush");

  /* Strength factor for new strokes */
  prop = RNA_def_property(srna, "pen_strength", PROP_FLOAT, PROP_FACTOR);
  RNA_def_property_float_sdna(prop, NULL, "draw_strength");
  RNA_def_property_range(prop, 0.0f, 1.0f);
  RNA_def_property_ui_range(prop, 0.0f, 1.0f, 0.001, 3);
  RNA_def_property_ui_text(
      prop, "Strength", "Color strength for new strokes (affect alpha factor of color)");
  RNA_def_property_clear_flag(prop, PROP_ANIMATABLE);
  RNA_def_property_update(prop, NC_GPENCIL | ND_DATA, NULL);

  /* Jitter factor for new strokes */
  prop = RNA_def_property(srna, "pen_jitter", PROP_FLOAT, PROP_FACTOR);
  RNA_def_property_float_sdna(prop, NULL, "draw_jitter");
  RNA_def_property_range(prop, 0.0f, 1.0f);
  RNA_def_property_ui_text(prop, "Jitter", "Jitter factor for new strokes");
  RNA_def_property_clear_flag(prop, PROP_ANIMATABLE);
  RNA_def_property_update(prop, NC_GPENCIL | ND_DATA, NULL);

  /* Randomness factor for pressure */
  prop = RNA_def_property(srna, "random_pressure", PROP_FLOAT, PROP_FACTOR);
  RNA_def_property_float_sdna(prop, NULL, "draw_random_press");
  RNA_def_property_range(prop, 0.0f, 1.0f);
  RNA_def_property_ui_text(
      prop, "Pressure Randomness", "Randomness factor for pressure in new strokes");
  RNA_def_property_clear_flag(prop, PROP_ANIMATABLE);
  RNA_def_property_update(prop, NC_GPENCIL | ND_DATA, NULL);

  /* Randomness factor for strength */
  prop = RNA_def_property(srna, "random_strength", PROP_FLOAT, PROP_FACTOR);
  RNA_def_property_float_sdna(prop, NULL, "draw_random_strength");
  RNA_def_property_range(prop, 0.0f, 1.0f);
  RNA_def_property_ui_text(
      prop, "Strength Randomness", "Randomness factor strength in new strokes");
  RNA_def_property_clear_flag(prop, PROP_ANIMATABLE);
  RNA_def_property_update(prop, NC_GPENCIL | ND_DATA, NULL);

  /* Angle when brush is full size */
  prop = RNA_def_property(srna, "angle", PROP_FLOAT, PROP_ANGLE);
  RNA_def_property_float_sdna(prop, NULL, "draw_angle");
  RNA_def_property_range(prop, -M_PI_2, M_PI_2);
  RNA_def_property_ui_text(prop,
                           "Angle",
                           "Direction of the stroke at which brush gives maximal thickness "
                           "(0° for horizontal)");
  RNA_def_property_clear_flag(prop, PROP_ANIMATABLE);
  RNA_def_property_update(prop, NC_GPENCIL | ND_DATA, NULL);

  /* Factor to change brush size depending of angle */
  prop = RNA_def_property(srna, "angle_factor", PROP_FLOAT, PROP_FACTOR);
  RNA_def_property_float_sdna(prop, NULL, "draw_angle_factor");
  RNA_def_property_range(prop, 0.0f, 1.0f);
  RNA_def_property_ui_text(
      prop,
      "Angle Factor",
      "Reduce brush thickness by this factor when stroke is perpendicular to 'Angle' direction");
  RNA_def_property_clear_flag(prop, PROP_ANIMATABLE);
  RNA_def_property_update(prop, NC_GPENCIL | ND_DATA, NULL);

  /* Smoothing factor for new strokes */
  prop = RNA_def_property(srna, "pen_smooth_factor", PROP_FLOAT, PROP_NONE);
  RNA_def_property_float_sdna(prop, NULL, "draw_smoothfac");
  RNA_def_property_range(prop, 0.0, 2.0f);
  RNA_def_property_ui_text(
      prop,
      "Smooth",
      "Amount of smoothing to apply after finish newly created strokes, to reduce jitter/noise");
  RNA_def_property_clear_flag(prop, PROP_ANIMATABLE);
  RNA_def_property_update(prop, NC_GPENCIL | ND_DATA, NULL);

  /* Iterations of the Smoothing factor */
  prop = RNA_def_property(srna, "pen_smooth_steps", PROP_INT, PROP_NONE);
  RNA_def_property_int_sdna(prop, NULL, "draw_smoothlvl");
  RNA_def_property_range(prop, 1, 3);
  RNA_def_property_ui_text(prop, "Iterations", "Number of times to smooth newly created strokes");
  RNA_def_property_clear_flag(prop, PROP_ANIMATABLE);
  RNA_def_property_update(prop, NC_GPENCIL | ND_DATA, NULL);

  /* Subdivision level for new strokes */
  prop = RNA_def_property(srna, "pen_subdivision_steps", PROP_INT, PROP_NONE);
  RNA_def_property_int_sdna(prop, NULL, "draw_subdivide");
  RNA_def_property_range(prop, 0, 3);
  RNA_def_property_ui_text(
      prop,
      "Subdivision Steps",
      "Number of times to subdivide newly created strokes, for less jagged strokes");
  RNA_def_property_clear_flag(prop, PROP_ANIMATABLE);
  RNA_def_property_update(prop, NC_GPENCIL | ND_DATA, NULL);

  /* Simplify factor */
  prop = RNA_def_property(srna, "simplify_factor", PROP_FLOAT, PROP_NONE);
  RNA_def_property_float_sdna(prop, NULL, "simplify_f");
  RNA_def_property_range(prop, 0, 100.0);
  RNA_def_property_ui_range(prop, 0, 100.0, 1.0f, 3);
  RNA_def_property_ui_text(prop, "Simplify", "Factor of Simplify using adaptive algorithm");
  RNA_def_parameter_clear_flags(prop, PROP_ANIMATABLE, 0);

  /* Curves for pressure */
  prop = RNA_def_property(srna, "curve_sensitivity", PROP_POINTER, PROP_NONE);
  RNA_def_property_pointer_sdna(prop, NULL, "curve_sensitivity");
  RNA_def_property_struct_type(prop, "CurveMapping");
  RNA_def_property_ui_text(prop, "Curve Sensitivity", "Curve used for the sensitivity");
  RNA_def_property_clear_flag(prop, PROP_ANIMATABLE);
  RNA_def_property_update(prop, NC_GPENCIL | ND_DATA, NULL);

  prop = RNA_def_property(srna, "curve_strength", PROP_POINTER, PROP_NONE);
  RNA_def_property_pointer_sdna(prop, NULL, "curve_strength");
  RNA_def_property_struct_type(prop, "CurveMapping");
  RNA_def_property_ui_text(prop, "Curve Strength", "Curve used for the strength");
  RNA_def_property_clear_flag(prop, PROP_ANIMATABLE);
  RNA_def_property_update(prop, NC_GPENCIL | ND_DATA, NULL);

  prop = RNA_def_property(srna, "curve_jitter", PROP_POINTER, PROP_NONE);
  RNA_def_property_pointer_sdna(prop, NULL, "curve_jitter");
  RNA_def_property_struct_type(prop, "CurveMapping");
  RNA_def_property_ui_text(prop, "Curve Jitter", "Curve used for the jitter effect");
  RNA_def_property_clear_flag(prop, PROP_ANIMATABLE);
  RNA_def_property_update(prop, NC_GPENCIL | ND_DATA, NULL);

  prop = RNA_def_property(srna, "curve_random_pressure", PROP_POINTER, PROP_NONE);
  RNA_def_property_pointer_sdna(prop, NULL, "curve_rand_pressure");
  RNA_def_property_struct_type(prop, "CurveMapping");
  RNA_def_property_ui_text(prop, "Random Curve", "Curve used for modulating effect");
  RNA_def_property_clear_flag(prop, PROP_ANIMATABLE);
  RNA_def_property_update(prop, NC_GPENCIL | ND_DATA, NULL);

  prop = RNA_def_property(srna, "curve_random_strength", PROP_POINTER, PROP_NONE);
  RNA_def_property_pointer_sdna(prop, NULL, "curve_rand_strength");
  RNA_def_property_struct_type(prop, "CurveMapping");
  RNA_def_property_ui_text(prop, "Random Curve", "Curve used for modulating effect");
  RNA_def_property_clear_flag(prop, PROP_ANIMATABLE);
  RNA_def_property_update(prop, NC_GPENCIL | ND_DATA, NULL);

  prop = RNA_def_property(srna, "curve_random_uv", PROP_POINTER, PROP_NONE);
  RNA_def_property_pointer_sdna(prop, NULL, "curve_rand_uv");
  RNA_def_property_struct_type(prop, "CurveMapping");
  RNA_def_property_ui_text(prop, "Random Curve", "Curve used for modulating effect");
  RNA_def_property_clear_flag(prop, PROP_ANIMATABLE);
  RNA_def_property_update(prop, NC_GPENCIL | ND_DATA, NULL);

  prop = RNA_def_property(srna, "curve_random_hue", PROP_POINTER, PROP_NONE);
  RNA_def_property_pointer_sdna(prop, NULL, "curve_rand_hue");
  RNA_def_property_struct_type(prop, "CurveMapping");
  RNA_def_property_ui_text(prop, "Random Curve", "Curve used for modulating effect");
  RNA_def_property_clear_flag(prop, PROP_ANIMATABLE);
  RNA_def_property_update(prop, NC_GPENCIL | ND_DATA, NULL);

  prop = RNA_def_property(srna, "curve_random_saturation", PROP_POINTER, PROP_NONE);
  RNA_def_property_pointer_sdna(prop, NULL, "curve_rand_saturation");
  RNA_def_property_struct_type(prop, "CurveMapping");
  RNA_def_property_ui_text(prop, "Random Curve", "Curve used for modulating effect");
  RNA_def_property_clear_flag(prop, PROP_ANIMATABLE);
  RNA_def_property_update(prop, NC_GPENCIL | ND_DATA, NULL);

  prop = RNA_def_property(srna, "curve_random_value", PROP_POINTER, PROP_NONE);
  RNA_def_property_pointer_sdna(prop, NULL, "curve_rand_value");
  RNA_def_property_struct_type(prop, "CurveMapping");
  RNA_def_property_ui_text(prop, "Random Curve", "Curve used for modulating effect");
  RNA_def_property_clear_flag(prop, PROP_ANIMATABLE);
  RNA_def_property_update(prop, NC_GPENCIL | ND_DATA, NULL);

  /* Fill threshold for transparency. */
  prop = RNA_def_property(srna, "fill_threshold", PROP_FLOAT, PROP_FACTOR);
  RNA_def_property_float_sdna(prop, NULL, "fill_threshold");
  RNA_def_property_range(prop, 0.0f, 1.0f);
  RNA_def_property_ui_text(
      prop, "Threshold", "Threshold to consider color transparent for filling");
  RNA_def_property_clear_flag(prop, PROP_ANIMATABLE);
  RNA_def_property_update(prop, NC_GPENCIL | ND_DATA, NULL);

  /* fill leak size */
  prop = RNA_def_property(srna, "fill_leak", PROP_INT, PROP_PIXEL);
  RNA_def_property_int_sdna(prop, NULL, "fill_leak");
  RNA_def_property_range(prop, 0, 100);
  RNA_def_property_ui_text(prop, "Leak Size", "Size in pixels to consider the leak closed");
  RNA_def_property_clear_flag(prop, PROP_ANIMATABLE);
  RNA_def_property_update(prop, NC_GPENCIL | ND_DATA, NULL);

  /* fill factor size */
  prop = RNA_def_property(srna, "fill_factor", PROP_FLOAT, PROP_NONE);
  RNA_def_property_float_sdna(prop, NULL, "fill_factor");
  RNA_def_property_range(prop, GPENCIL_MIN_FILL_FAC, GPENCIL_MAX_FILL_FAC);
  RNA_def_property_ui_text(
      prop,
      "Precision",
      "Factor for fill boundary accuracy, higher values are more accurate but slower");
  RNA_def_property_clear_flag(prop, PROP_ANIMATABLE);
  RNA_def_property_update(prop, NC_GPENCIL | ND_DATA, NULL);

  /* fill simplify steps */
  prop = RNA_def_property(srna, "fill_simplify_level", PROP_INT, PROP_NONE);
  RNA_def_property_int_sdna(prop, NULL, "fill_simplylvl");
  RNA_def_property_range(prop, 0, 10);
  RNA_def_property_ui_text(
      prop, "Simplify", "Number of simplify steps (large values reduce fill accuracy)");
  RNA_def_property_clear_flag(prop, PROP_ANIMATABLE);
  RNA_def_property_update(prop, NC_GPENCIL | ND_DATA, NULL);

  prop = RNA_def_property(srna, "uv_random", PROP_FLOAT, PROP_FACTOR);
  RNA_def_property_float_sdna(prop, NULL, "uv_random");
  RNA_def_property_range(prop, 0.0, 1.0);
  RNA_def_property_ui_text(prop, "UV Random", "Random factor for auto-generated UV rotation");
  RNA_def_property_clear_flag(prop, PROP_ANIMATABLE);
  RNA_def_property_update(prop, NC_GPENCIL | ND_DATA, NULL);

  /* gradient control */
  prop = RNA_def_property(srna, "hardness", PROP_FLOAT, PROP_FACTOR);
  RNA_def_property_float_sdna(prop, NULL, "hardeness");
  RNA_def_property_range(prop, 0.001f, 1.0f);
  RNA_def_property_float_default(prop, 1.0f);
  RNA_def_property_ui_text(
      prop,
      "Hardness",
      "Gradient from the center of Dot and Box strokes (set to 1 for a solid stroke)");
  RNA_def_parameter_clear_flags(prop, PROP_ANIMATABLE, 0);

  /* gradient shape ratio */
  prop = RNA_def_property(srna, "aspect", PROP_FLOAT, PROP_XYZ);
  RNA_def_property_float_sdna(prop, NULL, "aspect_ratio");
  RNA_def_property_array(prop, 2);
  RNA_def_property_range(prop, 0.01f, 1.0f);
  RNA_def_property_float_default(prop, 1.0f);
  RNA_def_property_ui_text(prop, "Aspect", "");
  RNA_def_parameter_clear_flags(prop, PROP_ANIMATABLE, 0);

  prop = RNA_def_property(srna, "input_samples", PROP_INT, PROP_NONE);
  RNA_def_property_int_sdna(prop, NULL, "input_samples");
  RNA_def_property_range(prop, 0, GP_MAX_INPUT_SAMPLES);
  RNA_def_property_ui_text(
      prop,
      "Input Samples",
      "Generate intermediate points for very fast mouse movements. Set to 0 to disable");
  RNA_def_property_clear_flag(prop, PROP_ANIMATABLE);
  RNA_def_property_update(prop, NC_GPENCIL | ND_DATA, NULL);

  /* active smooth factor while drawing */
  prop = RNA_def_property(srna, "active_smooth_factor", PROP_FLOAT, PROP_FACTOR);
  RNA_def_property_float_sdna(prop, NULL, "active_smooth");
  RNA_def_property_range(prop, 0.0f, 1.0f);
  RNA_def_property_ui_text(prop, "Active Smooth", "Amount of smoothing while drawing");
  RNA_def_property_clear_flag(prop, PROP_ANIMATABLE);
  RNA_def_property_update(prop, NC_GPENCIL | ND_DATA, NULL);

  prop = RNA_def_property(srna, "eraser_strength_factor", PROP_FLOAT, PROP_PERCENTAGE);
  RNA_def_property_float_sdna(prop, NULL, "era_strength_f");
  RNA_def_property_range(prop, 0.0, 100.0);
  RNA_def_property_ui_range(prop, 0.0, 100.0, 10, 1);
  RNA_def_property_ui_text(prop, "Affect Stroke Strength", "Amount of erasing for strength");
  RNA_def_property_clear_flag(prop, PROP_ANIMATABLE);
  RNA_def_property_update(prop, NC_GPENCIL | ND_DATA, NULL);

  prop = RNA_def_property(srna, "eraser_thickness_factor", PROP_FLOAT, PROP_PERCENTAGE);
  RNA_def_property_float_sdna(prop, NULL, "era_thickness_f");
  RNA_def_property_range(prop, 0.0, 100.0);
  RNA_def_property_ui_range(prop, 0.0, 100.0, 10, 1);
  RNA_def_property_ui_text(prop, "Affect Stroke Thickness", "Amount of erasing for thickness");
  RNA_def_property_clear_flag(prop, PROP_ANIMATABLE);
  RNA_def_property_update(prop, NC_GPENCIL | ND_DATA, NULL);

  /* brush standard icon */
  prop = RNA_def_property(srna, "gpencil_paint_icon", PROP_ENUM, PROP_NONE);
  RNA_def_property_enum_sdna(prop, NULL, "icon_id");
  RNA_def_property_enum_items(prop, rna_enum_gpencil_brush_paint_icons_items);
  RNA_def_property_clear_flag(prop, PROP_ANIMATABLE);
  RNA_def_property_ui_text(prop, "Grease Pencil Icon", "");

  prop = RNA_def_property(srna, "gpencil_sculpt_icon", PROP_ENUM, PROP_NONE);
  RNA_def_property_enum_sdna(prop, NULL, "icon_id");
  RNA_def_property_enum_items(prop, rna_enum_gpencil_brush_sculpt_icons_items);
  RNA_def_property_clear_flag(prop, PROP_ANIMATABLE);
  RNA_def_property_ui_text(prop, "Grease Pencil Icon", "");

  prop = RNA_def_property(srna, "gpencil_weight_icon", PROP_ENUM, PROP_NONE);
  RNA_def_property_enum_sdna(prop, NULL, "icon_id");
  RNA_def_property_enum_items(prop, rna_enum_gpencil_brush_weight_icons_items);
  RNA_def_property_clear_flag(prop, PROP_ANIMATABLE);
  RNA_def_property_ui_text(prop, "Grease Pencil Icon", "");

  prop = RNA_def_property(srna, "gpencil_vertex_icon", PROP_ENUM, PROP_NONE);
  RNA_def_property_enum_sdna(prop, NULL, "icon_id");
  RNA_def_property_enum_items(prop, rna_enum_gpencil_brush_vertex_icons_items);
  RNA_def_property_clear_flag(prop, PROP_ANIMATABLE);
  RNA_def_property_ui_text(prop, "Grease Pencil Icon", "");

  /* Mode type. */
  prop = RNA_def_property(srna, "vertex_mode", PROP_ENUM, PROP_NONE);
  RNA_def_property_enum_bitflag_sdna(prop, NULL, "vertex_mode");
  RNA_def_property_enum_items(prop, gppaint_mode_types_items);
  RNA_def_property_ui_text(prop, "Mode Type", "Defines how vertex color affect to the strokes");
  RNA_def_property_clear_flag(prop, PROP_ANIMATABLE);

  /* Vertex Color mix factor. */
  prop = RNA_def_property(srna, "vertex_color_factor", PROP_FLOAT, PROP_FACTOR);
  RNA_def_property_float_sdna(prop, NULL, "vertex_factor");
  RNA_def_property_range(prop, 0.0f, 1.0f);
  RNA_def_property_clear_flag(prop, PROP_ANIMATABLE);
  RNA_def_property_ui_text(
      prop, "Vertex Color Factor", "Factor used to mix vertex color to get final color");

  /* Hue randomness. */
  prop = RNA_def_property(srna, "random_hue_factor", PROP_FLOAT, PROP_FACTOR);
  RNA_def_property_float_sdna(prop, NULL, "random_hue");
  RNA_def_property_range(prop, 0.0f, 1.0f);
  RNA_def_property_float_default(prop, 0.0f);
  RNA_def_property_ui_text(prop, "Hue", "Random factor to modify original hue");
  RNA_def_parameter_clear_flags(prop, PROP_ANIMATABLE, 0);

  /* Saturation randomness. */
  prop = RNA_def_property(srna, "random_saturation_factor", PROP_FLOAT, PROP_FACTOR);
  RNA_def_property_float_sdna(prop, NULL, "random_saturation");
  RNA_def_property_range(prop, 0.0f, 1.0f);
  RNA_def_property_float_default(prop, 0.0f);
  RNA_def_property_ui_text(prop, "Saturation", "Random factor to modify original saturation");
  RNA_def_parameter_clear_flags(prop, PROP_ANIMATABLE, 0);

  /* Value randomness. */
  prop = RNA_def_property(srna, "random_value_factor", PROP_FLOAT, PROP_FACTOR);
  RNA_def_property_float_sdna(prop, NULL, "random_value");
  RNA_def_property_range(prop, 0.0f, 1.0f);
  RNA_def_property_float_default(prop, 0.0f);
  RNA_def_property_ui_text(prop, "Value", "Random factor to modify original value");
  RNA_def_parameter_clear_flags(prop, PROP_ANIMATABLE, 0);

  /* Factor to extend stroke extremes in Fill tool. */
  prop = RNA_def_property(srna, "extend_stroke_factor", PROP_FLOAT, PROP_NONE);
  RNA_def_property_float_sdna(prop, NULL, "fill_extend_fac");
  RNA_def_property_range(prop, 0.0f, 10.0f);
  RNA_def_property_float_default(prop, 0.0f);
  RNA_def_property_ui_text(
      prop, "Stroke Extension", "Strokes end extension for closing gaps, use zero to disable");
  RNA_def_parameter_clear_flags(prop, PROP_ANIMATABLE, 0);

  /* Number of pixels to dilate fill area. */
  prop = RNA_def_property(srna, "dilate", PROP_INT, PROP_PIXEL);
  RNA_def_property_int_sdna(prop, NULL, "dilate_pixels");
  RNA_def_property_range(prop, 0, 20);
  RNA_def_property_int_default(prop, 1);
  RNA_def_property_ui_text(prop, "Dilate", "Number of pixels to dilate fill area");
  RNA_def_property_clear_flag(prop, PROP_ANIMATABLE);
  RNA_def_property_update(prop, NC_GPENCIL | ND_DATA, NULL);

  /* Flags */
  prop = RNA_def_property(srna, "use_pressure", PROP_BOOLEAN, PROP_NONE);
  RNA_def_property_boolean_sdna(prop, NULL, "flag", GP_BRUSH_USE_PRESSURE);
  RNA_def_property_ui_icon(prop, ICON_STYLUS_PRESSURE, 0);
  RNA_def_property_ui_text(prop, "Use Pressure", "Use tablet pressure");
  RNA_def_property_clear_flag(prop, PROP_ANIMATABLE);
  RNA_def_property_update(prop, NC_GPENCIL | ND_DATA, NULL);

  prop = RNA_def_property(srna, "use_strength_pressure", PROP_BOOLEAN, PROP_NONE);
  RNA_def_property_boolean_sdna(prop, NULL, "flag", GP_BRUSH_USE_STRENGTH_PRESSURE);
  RNA_def_property_ui_icon(prop, ICON_STYLUS_PRESSURE, 0);
  RNA_def_property_ui_text(
      prop, "Use Pressure Strength", "Use tablet pressure for color strength");
  RNA_def_property_clear_flag(prop, PROP_ANIMATABLE);
  RNA_def_property_update(prop, NC_GPENCIL | ND_DATA, NULL);

  prop = RNA_def_property(srna, "use_jitter_pressure", PROP_BOOLEAN, PROP_NONE);
  RNA_def_property_boolean_sdna(prop, NULL, "flag", GP_BRUSH_USE_JITTER_PRESSURE);
  RNA_def_property_ui_icon(prop, ICON_STYLUS_PRESSURE, 0);
  RNA_def_property_ui_text(prop, "Use Pressure Jitter", "Use tablet pressure for jitter");
  RNA_def_property_clear_flag(prop, PROP_ANIMATABLE);
  RNA_def_property_update(prop, NC_GPENCIL | ND_DATA, NULL);

  prop = RNA_def_property(srna, "use_stroke_random_hue", PROP_BOOLEAN, PROP_NONE);
  RNA_def_property_boolean_sdna(prop, NULL, "flag2", GP_BRUSH_USE_HUE_AT_STROKE);
  RNA_def_property_ui_icon(prop, ICON_GP_SELECT_STROKES, 0);
  RNA_def_property_ui_text(prop, "Stroke Random", "Use randomness at stroke level");
  RNA_def_property_clear_flag(prop, PROP_ANIMATABLE);
  RNA_def_property_update(prop, NC_GPENCIL | ND_DATA, NULL);

  prop = RNA_def_property(srna, "use_stroke_random_sat", PROP_BOOLEAN, PROP_NONE);
  RNA_def_property_boolean_sdna(prop, NULL, "flag2", GP_BRUSH_USE_SAT_AT_STROKE);
  RNA_def_property_ui_icon(prop, ICON_GP_SELECT_STROKES, 0);
  RNA_def_property_ui_text(prop, "Stroke Random", "Use randomness at stroke level");
  RNA_def_property_clear_flag(prop, PROP_ANIMATABLE);
  RNA_def_property_update(prop, NC_GPENCIL | ND_DATA, NULL);

  prop = RNA_def_property(srna, "use_stroke_random_val", PROP_BOOLEAN, PROP_NONE);
  RNA_def_property_boolean_sdna(prop, NULL, "flag2", GP_BRUSH_USE_VAL_AT_STROKE);
  RNA_def_property_ui_icon(prop, ICON_GP_SELECT_STROKES, 0);
  RNA_def_property_ui_text(prop, "Stroke Random", "Use randomness at stroke level");
  RNA_def_property_clear_flag(prop, PROP_ANIMATABLE);
  RNA_def_property_update(prop, NC_GPENCIL | ND_DATA, NULL);

  prop = RNA_def_property(srna, "use_stroke_random_radius", PROP_BOOLEAN, PROP_NONE);
  RNA_def_property_boolean_sdna(prop, NULL, "flag2", GP_BRUSH_USE_PRESS_AT_STROKE);
  RNA_def_property_ui_icon(prop, ICON_GP_SELECT_STROKES, 0);
  RNA_def_property_ui_text(prop, "Stroke Random", "Use randomness at stroke level");
  RNA_def_property_clear_flag(prop, PROP_ANIMATABLE);
  RNA_def_property_update(prop, NC_GPENCIL | ND_DATA, NULL);

  prop = RNA_def_property(srna, "use_stroke_random_strength", PROP_BOOLEAN, PROP_NONE);
  RNA_def_property_boolean_sdna(prop, NULL, "flag2", GP_BRUSH_USE_STRENGTH_AT_STROKE);
  RNA_def_property_ui_icon(prop, ICON_GP_SELECT_STROKES, 0);
  RNA_def_property_ui_text(prop, "Stroke Random", "Use randomness at stroke level");
  RNA_def_property_clear_flag(prop, PROP_ANIMATABLE);
  RNA_def_property_update(prop, NC_GPENCIL | ND_DATA, NULL);

  prop = RNA_def_property(srna, "use_stroke_random_uv", PROP_BOOLEAN, PROP_NONE);
  RNA_def_property_boolean_sdna(prop, NULL, "flag2", GP_BRUSH_USE_UV_AT_STROKE);
  RNA_def_property_ui_icon(prop, ICON_GP_SELECT_STROKES, 0);
  RNA_def_property_ui_text(prop, "Stroke Random", "Use randomness at stroke level");
  RNA_def_property_clear_flag(prop, PROP_ANIMATABLE);
  RNA_def_property_update(prop, NC_GPENCIL | ND_DATA, NULL);

  prop = RNA_def_property(srna, "use_random_press_hue", PROP_BOOLEAN, PROP_NONE);
  RNA_def_property_boolean_sdna(prop, NULL, "flag2", GP_BRUSH_USE_HUE_RAND_PRESS);
  RNA_def_property_ui_icon(prop, ICON_STYLUS_PRESSURE, 0);
  RNA_def_property_ui_text(prop, "Use Pressure", "Use pressure to modulate randomness");
  RNA_def_property_clear_flag(prop, PROP_ANIMATABLE);
  RNA_def_property_update(prop, NC_GPENCIL | ND_DATA, NULL);

  prop = RNA_def_property(srna, "use_random_press_sat", PROP_BOOLEAN, PROP_NONE);
  RNA_def_property_boolean_sdna(prop, NULL, "flag2", GP_BRUSH_USE_SAT_RAND_PRESS);
  RNA_def_property_ui_icon(prop, ICON_STYLUS_PRESSURE, 0);
  RNA_def_property_ui_text(prop, "Use Pressure", "Use pressure to modulate randomness");
  RNA_def_property_clear_flag(prop, PROP_ANIMATABLE);
  RNA_def_property_update(prop, NC_GPENCIL | ND_DATA, NULL);

  prop = RNA_def_property(srna, "use_random_press_val", PROP_BOOLEAN, PROP_NONE);
  RNA_def_property_boolean_sdna(prop, NULL, "flag2", GP_BRUSH_USE_VAL_RAND_PRESS);
  RNA_def_property_ui_icon(prop, ICON_STYLUS_PRESSURE, 0);
  RNA_def_property_ui_text(prop, "Use Pressure", "Use pressure to modulate randomness");
  RNA_def_property_clear_flag(prop, PROP_ANIMATABLE);
  RNA_def_property_update(prop, NC_GPENCIL | ND_DATA, NULL);

  prop = RNA_def_property(srna, "use_random_press_radius", PROP_BOOLEAN, PROP_NONE);
  RNA_def_property_boolean_sdna(prop, NULL, "flag2", GP_BRUSH_USE_PRESSURE_RAND_PRESS);
  RNA_def_property_ui_icon(prop, ICON_STYLUS_PRESSURE, 0);
  RNA_def_property_ui_text(prop, "Use Pressure", "Use pressure to modulate randomness");
  RNA_def_property_clear_flag(prop, PROP_ANIMATABLE);
  RNA_def_property_update(prop, NC_GPENCIL | ND_DATA, NULL);

  prop = RNA_def_property(srna, "use_random_press_strength", PROP_BOOLEAN, PROP_NONE);
  RNA_def_property_boolean_sdna(prop, NULL, "flag2", GP_BRUSH_USE_STRENGTH_RAND_PRESS);
  RNA_def_property_ui_icon(prop, ICON_STYLUS_PRESSURE, 0);
  RNA_def_property_ui_text(prop, "Use Pressure", "Use pressure to modulate randomness");
  RNA_def_property_clear_flag(prop, PROP_ANIMATABLE);
  RNA_def_property_update(prop, NC_GPENCIL | ND_DATA, NULL);

  prop = RNA_def_property(srna, "use_random_press_uv", PROP_BOOLEAN, PROP_NONE);
  RNA_def_property_boolean_sdna(prop, NULL, "flag2", GP_BRUSH_USE_UV_RAND_PRESS);
  RNA_def_property_ui_icon(prop, ICON_STYLUS_PRESSURE, 0);
  RNA_def_property_ui_text(prop, "Use Pressure", "Use pressure to modulate randomness");
  RNA_def_property_clear_flag(prop, PROP_ANIMATABLE);
  RNA_def_property_update(prop, NC_GPENCIL | ND_DATA, NULL);

  prop = RNA_def_property(srna, "use_settings_stabilizer", PROP_BOOLEAN, PROP_NONE);
  RNA_def_property_boolean_sdna(prop, NULL, "flag", GP_BRUSH_STABILIZE_MOUSE);
  RNA_def_property_boolean_default(prop, true);
  RNA_def_property_ui_text(prop,
                           "Use Stabilizer",
                           "Draw lines with a delay to allow smooth strokes. Press Shift key to "
                           "override while drawing");
  RNA_def_property_clear_flag(prop, PROP_ANIMATABLE);

  prop = RNA_def_property(srna, "eraser_mode", PROP_ENUM, PROP_NONE);
  RNA_def_property_enum_sdna(prop, NULL, "eraser_mode");
  RNA_def_property_enum_items(prop, rna_enum_gpencil_brush_eraser_modes_items);
  RNA_def_property_ui_text(prop, "Mode", "Eraser Mode");
  RNA_def_property_clear_flag(prop, PROP_ANIMATABLE);
  RNA_def_property_update(
      prop, NC_GPENCIL | ND_DATA, "rna_BrushGpencilSettings_eraser_mode_update");

  prop = RNA_def_property(srna, "caps_type", PROP_ENUM, PROP_NONE);
  RNA_def_property_enum_sdna(prop, NULL, "caps_type");
  RNA_def_property_enum_items(prop, rna_enum_gpencil_brush_caps_types_items);
  RNA_def_property_ui_text(prop, "Caps Type", "The shape of the start and end of the stroke");
  RNA_def_property_clear_flag(prop, PROP_ANIMATABLE);

  prop = RNA_def_property(srna, "fill_draw_mode", PROP_ENUM, PROP_NONE);
  RNA_def_property_enum_sdna(prop, NULL, "fill_draw_mode");
  RNA_def_property_enum_items(prop, rna_enum_gpencil_fill_draw_modes_items);
  RNA_def_property_ui_text(prop, "Mode", "Mode to draw boundary limits");
  RNA_def_property_clear_flag(prop, PROP_ANIMATABLE);

  prop = RNA_def_property(srna, "fill_layer_mode", PROP_ENUM, PROP_NONE);
  RNA_def_property_enum_sdna(prop, NULL, "fill_layer_mode");
  RNA_def_property_enum_items(prop, rna_enum_gpencil_fill_layers_modes_items);
  RNA_def_property_ui_text(prop, "Layer Mode", "Layers used as boundaries");
  RNA_def_property_clear_flag(prop, PROP_ANIMATABLE);

  prop = RNA_def_property(srna, "fill_direction", PROP_ENUM, PROP_NONE);
  RNA_def_property_enum_sdna(prop, NULL, "fill_direction");
  RNA_def_property_enum_items(prop, rna_enum_gpencil_fill_direction_items);
  RNA_def_property_ui_text(prop, "Direction", "Direction of the fill");
  RNA_def_property_clear_flag(prop, PROP_ANIMATABLE);

  prop = RNA_def_property(srna, "pin_draw_mode", PROP_BOOLEAN, PROP_NONE);
  RNA_def_property_boolean_funcs(
      prop, "rna_GPencilBrush_pin_mode_get", "rna_GPencilBrush_pin_mode_set");
  RNA_def_property_ui_icon(prop, ICON_UNPINNED, 1);
  RNA_def_property_flag(prop, PROP_CONTEXT_UPDATE);
  RNA_def_property_clear_flag(prop, PROP_ANIMATABLE);
  RNA_def_property_update(prop, NC_GPENCIL | ND_DATA, "rna_GPencilBrush_pin_mode_update");
  RNA_def_property_ui_text(prop, "Pin Mode", "Pin the mode to the brush");

  prop = RNA_def_property(srna, "brush_draw_mode", PROP_ENUM, PROP_NONE);
  RNA_def_property_enum_sdna(prop, NULL, "brush_draw_mode");
  RNA_def_property_enum_items(prop, rna_enum_gpencil_brush_modes_items);
  RNA_def_property_ui_text(prop, "Mode", "Preselected mode when using this brush");
  RNA_def_property_clear_flag(prop, PROP_ANIMATABLE);

  prop = RNA_def_property(srna, "use_trim", PROP_BOOLEAN, PROP_NONE);
  RNA_def_property_boolean_sdna(prop, NULL, "flag", GP_BRUSH_TRIM_STROKE);
  RNA_def_property_boolean_default(prop, false);
  RNA_def_property_ui_text(prop, "Trim Stroke Ends", "Trim intersecting stroke ends");
  RNA_def_property_clear_flag(prop, PROP_ANIMATABLE);

  prop = RNA_def_property(srna, "direction", PROP_ENUM, PROP_NONE);
  RNA_def_property_enum_bitflag_sdna(prop, NULL, "sculpt_flag");
  RNA_def_property_enum_items(prop, prop_direction_items);
  RNA_def_property_ui_text(prop, "Direction", "");
  RNA_def_property_clear_flag(prop, PROP_ANIMATABLE);
  RNA_def_property_update(prop, NC_SCENE | ND_TOOLSETTINGS, NULL);

  prop = RNA_def_property(srna, "use_edit_position", PROP_BOOLEAN, PROP_NONE);
  RNA_def_property_boolean_sdna(prop, NULL, "sculpt_mode_flag", GP_SCULPT_FLAGMODE_APPLY_POSITION);
  RNA_def_property_ui_text(prop, "Affect Position", "The brush affects the position of the point");
  RNA_def_property_clear_flag(prop, PROP_ANIMATABLE);
  RNA_def_property_update(prop, NC_SCENE | ND_TOOLSETTINGS, NULL);

  prop = RNA_def_property(srna, "use_edit_strength", PROP_BOOLEAN, PROP_NONE);
  RNA_def_property_boolean_sdna(prop, NULL, "sculpt_mode_flag", GP_SCULPT_FLAGMODE_APPLY_STRENGTH);
  RNA_def_property_ui_text(
      prop, "Affect Strength", "The brush affects the color strength of the point");
  RNA_def_property_clear_flag(prop, PROP_ANIMATABLE);
  RNA_def_property_update(prop, NC_SCENE | ND_TOOLSETTINGS, NULL);

  prop = RNA_def_property(srna, "use_edit_thickness", PROP_BOOLEAN, PROP_NONE);
  RNA_def_property_boolean_sdna(
      prop, NULL, "sculpt_mode_flag", GP_SCULPT_FLAGMODE_APPLY_THICKNESS);
  RNA_def_property_ui_text(
      prop, "Affect Thickness", "The brush affects the thickness of the point");
  RNA_def_property_clear_flag(prop, PROP_ANIMATABLE);
  RNA_def_property_update(prop, NC_SCENE | ND_TOOLSETTINGS, NULL);

  prop = RNA_def_property(srna, "use_edit_uv", PROP_BOOLEAN, PROP_NONE);
  RNA_def_property_boolean_sdna(prop, NULL, "sculpt_mode_flag", GP_SCULPT_FLAGMODE_APPLY_UV);
  RNA_def_property_ui_text(prop, "Affect UV", "The brush affects the UV rotation of the point");
  RNA_def_property_clear_flag(prop, PROP_ANIMATABLE);
  RNA_def_property_update(prop, NC_SCENE | ND_TOOLSETTINGS, NULL);

  /* Material */
  prop = RNA_def_property(srna, "material", PROP_POINTER, PROP_NONE);
  RNA_def_property_struct_type(prop, "Material");
  RNA_def_property_pointer_funcs(prop, NULL, NULL, NULL, "rna_BrushGpencilSettings_material_poll");
  RNA_def_property_flag(prop, PROP_EDITABLE | PROP_ID_SELF_CHECK | PROP_CONTEXT_UPDATE);
  RNA_def_property_ui_text(prop, "Material", "Material used for strokes drawn using this brush");
  RNA_def_property_clear_flag(prop, PROP_ANIMATABLE);
  RNA_def_property_update(prop, NC_GPENCIL | ND_DATA, "rna_Brush_material_update");

  prop = RNA_def_property(srna, "show_fill_boundary", PROP_BOOLEAN, PROP_NONE);
  RNA_def_property_boolean_sdna(prop, NULL, "flag", GP_BRUSH_FILL_SHOW_HELPLINES);
  RNA_def_property_boolean_default(prop, true);
  RNA_def_property_ui_text(prop, "Show Lines", "Show help lines for filling to see boundaries");
  RNA_def_property_clear_flag(prop, PROP_ANIMATABLE);

  prop = RNA_def_property(srna, "show_fill_extend", PROP_BOOLEAN, PROP_NONE);
  RNA_def_property_boolean_sdna(prop, NULL, "flag", GP_BRUSH_FILL_SHOW_EXTENDLINES);
  RNA_def_property_boolean_default(prop, true);
  RNA_def_property_ui_text(prop, "Show Extend Lines", "Show help lines for stroke extension");
  RNA_def_property_clear_flag(prop, PROP_ANIMATABLE);

  prop = RNA_def_property(srna, "show_fill", PROP_BOOLEAN, PROP_NONE);
  RNA_def_property_boolean_negative_sdna(prop, NULL, "flag", GP_BRUSH_FILL_HIDE);
  RNA_def_property_boolean_default(prop, true);
  RNA_def_property_ui_text(
      prop, "Show Fill", "Show transparent lines to use as boundary for filling");
  RNA_def_property_clear_flag(prop, PROP_ANIMATABLE);

  prop = RNA_def_property(srna, "use_fill_limit", PROP_BOOLEAN, PROP_NONE);
  RNA_def_property_boolean_sdna(prop, NULL, "flag", GP_BRUSH_FILL_FIT_DISABLE);
  RNA_def_property_boolean_default(prop, true);
  RNA_def_property_ui_text(prop, "Limit to Viewport", "Fill only visible areas in viewport");
  RNA_def_property_clear_flag(prop, PROP_ANIMATABLE);

  prop = RNA_def_property(srna, "use_default_eraser", PROP_BOOLEAN, PROP_NONE);
  RNA_def_property_boolean_sdna(prop, NULL, "flag", GP_BRUSH_DEFAULT_ERASER);
  RNA_def_property_boolean_default(prop, true);
  RNA_def_property_ui_icon(prop, ICON_UNPINNED, 1);
  RNA_def_property_ui_text(
      prop, "Default Eraser", "Use this brush when enable eraser with fast switch key");
  RNA_def_property_clear_flag(prop, PROP_ANIMATABLE);
  RNA_def_property_update(
      prop, NC_GPENCIL | ND_DATA, "rna_BrushGpencilSettings_default_eraser_update");

  prop = RNA_def_property(srna, "use_settings_postprocess", PROP_BOOLEAN, PROP_NONE);
  RNA_def_property_boolean_sdna(prop, NULL, "flag", GP_BRUSH_GROUP_SETTINGS);
  RNA_def_property_ui_text(
      prop, "Use Post-Process Settings", "Additional post processing options for new strokes");
  RNA_def_property_clear_flag(prop, PROP_ANIMATABLE);

  prop = RNA_def_property(srna, "use_settings_random", PROP_BOOLEAN, PROP_NONE);
  RNA_def_property_boolean_sdna(prop, NULL, "flag", GP_BRUSH_GROUP_RANDOM);
  RNA_def_property_ui_text(prop, "Random Settings", "Random brush settings");
  RNA_def_property_clear_flag(prop, PROP_ANIMATABLE);

  prop = RNA_def_property(srna, "use_material_pin", PROP_BOOLEAN, PROP_NONE);
  RNA_def_property_boolean_sdna(prop, NULL, "flag", GP_BRUSH_MATERIAL_PINNED);
  RNA_def_property_flag(prop, PROP_CONTEXT_UPDATE);
  RNA_def_property_ui_icon(prop, ICON_UNPINNED, 1);
  RNA_def_property_ui_text(prop, "Pin Material", "Keep material assigned to brush");
  RNA_def_property_clear_flag(prop, PROP_ANIMATABLE);
  RNA_def_property_update(
      prop, NC_GPENCIL | ND_DATA, "rna_BrushGpencilSettings_use_material_pin_update");

  prop = RNA_def_property(srna, "show_lasso", PROP_BOOLEAN, PROP_NONE);
  RNA_def_property_boolean_negative_sdna(prop, NULL, "flag", GP_BRUSH_DISSABLE_LASSO);
  RNA_def_property_ui_text(
      prop, "Show Lasso", "Do not display fill color while drawing the stroke");
  RNA_def_property_clear_flag(prop, PROP_ANIMATABLE);

  prop = RNA_def_property(srna, "use_occlude_eraser", PROP_BOOLEAN, PROP_NONE);
  RNA_def_property_boolean_sdna(prop, NULL, "flag", GP_BRUSH_OCCLUDE_ERASER);
  RNA_def_property_ui_text(prop, "Occlude Eraser", "Erase only strokes visible and not occluded");
  RNA_def_property_clear_flag(prop, PROP_ANIMATABLE);
}

static void rna_def_brush(BlenderRNA *brna)
{
  StructRNA *srna;
  PropertyRNA *prop;

  static const EnumPropertyItem prop_blend_items[] = {
      {IMB_BLEND_MIX, "MIX", 0, "Mix", "Use Mix blending mode while painting"},
      {0, "", ICON_NONE, NULL, NULL},
      {IMB_BLEND_DARKEN, "DARKEN", 0, "Darken", "Use Darken blending mode while painting"},
      {IMB_BLEND_MUL, "MUL", 0, "Multiply", "Use Multiply blending mode while painting"},
      {IMB_BLEND_COLORBURN,
       "COLORBURN",
       0,
       "Color Burn",
       "Use Color Burn blending mode while painting"},
      {IMB_BLEND_LINEARBURN,
       "LINEARBURN",
       0,
       "Linear Burn",
       "Use Linear Burn blending mode while painting"},
      {0, "", ICON_NONE, NULL, NULL},
      {IMB_BLEND_LIGHTEN, "LIGHTEN", 0, "Lighten", "Use Lighten blending mode while painting"},
      {IMB_BLEND_SCREEN, "SCREEN", 0, "Screen", "Use Screen blending mode while painting"},
      {IMB_BLEND_COLORDODGE,
       "COLORDODGE",
       0,
       "Color Dodge",
       "Use Color Dodge blending mode while painting"},
      {IMB_BLEND_ADD, "ADD", 0, "Add", "Use Add blending mode while painting"},
      {0, "", ICON_NONE, NULL, NULL},
      {IMB_BLEND_OVERLAY, "OVERLAY", 0, "Overlay", "Use Overlay blending mode while painting"},
      {IMB_BLEND_SOFTLIGHT,
       "SOFTLIGHT",
       0,
       "Soft Light",
       "Use Soft Light blending mode while painting"},
      {IMB_BLEND_HARDLIGHT,
       "HARDLIGHT",
       0,
       "Hard Light",
       "Use Hard Light blending mode while painting"},
      {IMB_BLEND_VIVIDLIGHT,
       "VIVIDLIGHT",
       0,
       "Vivid Light",
       "Use Vivid Light blending mode while painting"},
      {IMB_BLEND_LINEARLIGHT,
       "LINEARLIGHT",
       0,
       "Linear Light",
       "Use Linear Light blending mode while painting"},
      {IMB_BLEND_PINLIGHT,
       "PINLIGHT",
       0,
       "Pin Light",
       "Use Pin Light blending mode while painting"},
      {0, "", ICON_NONE, NULL, NULL},
      {IMB_BLEND_DIFFERENCE,
       "DIFFERENCE",
       0,
       "Difference",
       "Use Difference blending mode while painting"},
      {IMB_BLEND_EXCLUSION,
       "EXCLUSION",
       0,
       "Exclusion",
       "Use Exclusion blending mode while painting"},
      {IMB_BLEND_SUB, "SUB", 0, "Subtract", "Use Subtract blending mode while painting"},
      {0, "", ICON_NONE, NULL, NULL},
      {IMB_BLEND_HUE, "HUE", 0, "Hue", "Use Hue blending mode while painting"},
      {IMB_BLEND_SATURATION,
       "SATURATION",
       0,
       "Saturation",
       "Use Saturation blending mode while painting"},
      {IMB_BLEND_COLOR, "COLOR", 0, "Color", "Use Color blending mode while painting"},
      {IMB_BLEND_LUMINOSITY, "LUMINOSITY", 0, "Value", "Use Value blending mode while painting"},
      {0, "", ICON_NONE, NULL, NULL},
      {IMB_BLEND_ERASE_ALPHA, "ERASE_ALPHA", 0, "Erase Alpha", "Erase alpha while painting"},
      {IMB_BLEND_ADD_ALPHA, "ADD_ALPHA", 0, "Add Alpha", "Add alpha while painting"},
      {0, NULL, 0, NULL, NULL},
  };

  static const EnumPropertyItem brush_sculpt_plane_items[] = {
      {SCULPT_DISP_DIR_AREA, "AREA", 0, "Area Plane", ""},
      {SCULPT_DISP_DIR_VIEW, "VIEW", 0, "View Plane", ""},
      {SCULPT_DISP_DIR_X, "X", 0, "X Plane", ""},
      {SCULPT_DISP_DIR_Y, "Y", 0, "Y Plane", ""},
      {SCULPT_DISP_DIR_Z, "Z", 0, "Z Plane", ""},
      {0, NULL, 0, NULL, NULL},
  };

  static const EnumPropertyItem brush_mask_tool_items[] = {
      {BRUSH_MASK_DRAW, "DRAW", 0, "Draw", ""},
      {BRUSH_MASK_SMOOTH, "SMOOTH", 0, "Smooth", ""},
      {0, NULL, 0, NULL, NULL},
  };

  static const EnumPropertyItem brush_blur_mode_items[] = {
      {KERNEL_BOX, "BOX", 0, "Box", ""},
      {KERNEL_GAUSSIAN, "GAUSSIAN", 0, "Gaussian", ""},
      {0, NULL, 0, NULL, NULL},
  };

  static const EnumPropertyItem brush_gradient_items[] = {
      {BRUSH_GRADIENT_PRESSURE, "PRESSURE", 0, "Pressure", ""},
      {BRUSH_GRADIENT_SPACING_REPEAT, "SPACING_REPEAT", 0, "Repeat", ""},
      {BRUSH_GRADIENT_SPACING_CLAMP, "SPACING_CLAMP", 0, "Clamp", ""},
      {0, NULL, 0, NULL, NULL},
  };

  static const EnumPropertyItem brush_gradient_fill_items[] = {
      {BRUSH_GRADIENT_LINEAR, "LINEAR", 0, "Linear", ""},
      {BRUSH_GRADIENT_RADIAL, "RADIAL", 0, "Radial", ""},
      {0, NULL, 0, NULL, NULL},
  };

  static const EnumPropertyItem brush_mask_pressure_items[] = {
      {0, "NONE", 0, "Off", ""},
      {BRUSH_MASK_PRESSURE_RAMP, "RAMP", ICON_STYLUS_PRESSURE, "Ramp", ""},
      {BRUSH_MASK_PRESSURE_CUTOFF, "CUTOFF", ICON_STYLUS_PRESSURE, "Cutoff", ""},
      {0, NULL, 0, NULL, NULL},
  };

  static const EnumPropertyItem brush_size_unit_items[] = {
      {0, "VIEW", 0, "View", "Measure brush size relative to the view"},
      {BRUSH_LOCK_SIZE, "SCENE", 0, "Scene", "Measure brush size relative to the scene"},
      {0, NULL, 0, NULL, NULL},
  };

  static const EnumPropertyItem color_gradient_items[] = {
      {0, "COLOR", 0, "Color", "Paint with a single color"},
      {BRUSH_USE_GRADIENT, "GRADIENT", 0, "Gradient", "Paint with a gradient"},
      {0, NULL, 0, NULL, NULL},
  };

  static const EnumPropertyItem brush_spacing_unit_items[] = {
      {0, "VIEW", 0, "View", "Calculate brush spacing relative to the view"},
      {BRUSH_SCENE_SPACING,
       "SCENE",
       0,
       "Scene",
       "Calculate brush spacing relative to the scene using the stroke location"},
      {0, NULL, 0, NULL, NULL},
  };

  static const EnumPropertyItem brush_jitter_unit_items[] = {
      {BRUSH_ABSOLUTE_JITTER, "VIEW", 0, "View", "Jittering happens in screen space, in pixels"},
      {0, "BRUSH", 0, "Brush", "Jittering happens relative to the brush size"},
      {0, NULL, 0, NULL, NULL},
  };

  static const EnumPropertyItem falloff_shape_unit_items[] = {
      {0, "SPHERE", 0, "Sphere", "Apply brush influence in a Sphere, outwards from the center"},
      {PAINT_FALLOFF_SHAPE_TUBE,
       "PROJECTED",
       0,
       "Projected",
       "Apply brush influence in a 2D circle, projected from the view"},
      {0, NULL, 0, NULL, NULL},
  };

  static const EnumPropertyItem brush_curve_preset_items[] = {
      {BRUSH_CURVE_CUSTOM, "CUSTOM", ICON_RNDCURVE, "Custom", ""},
      {BRUSH_CURVE_SMOOTH, "SMOOTH", ICON_SMOOTHCURVE, "Smooth", ""},
      {BRUSH_CURVE_SMOOTHER, "SMOOTHER", ICON_SMOOTHCURVE, "Smoother", ""},
      {BRUSH_CURVE_SPHERE, "SPHERE", ICON_SPHERECURVE, "Sphere", ""},
      {BRUSH_CURVE_ROOT, "ROOT", ICON_ROOTCURVE, "Root", ""},
      {BRUSH_CURVE_SHARP, "SHARP", ICON_SHARPCURVE, "Sharp", ""},
      {BRUSH_CURVE_LIN, "LIN", ICON_LINCURVE, "Linear", ""},
      {BRUSH_CURVE_POW4, "POW4", ICON_SHARPCURVE, "Sharper", ""},
      {BRUSH_CURVE_INVSQUARE, "INVSQUARE", ICON_INVERSESQUARECURVE, "Inverse Square", ""},
      {BRUSH_CURVE_CONSTANT, "CONSTANT", ICON_NOCURVE, "Constant", ""},
      {0, NULL, 0, NULL, NULL},
  };

  static const EnumPropertyItem brush_deformation_target_items[] = {
      {BRUSH_DEFORM_TARGET_GEOMETRY,
       "GEOMETRY",
       0,
       "Geometry",
       "Brush deformation displaces the vertices of the mesh"},
      {BRUSH_DEFORM_TARGET_CLOTH_SIM,
       "CLOTH_SIM",
       0,
       "Cloth Simulation",
       "Brush deforms the mesh by deforming the constraints of a cloth simulation"},
      {0, NULL, 0, NULL, NULL},
  };

  static const EnumPropertyItem brush_elastic_deform_type_items[] = {
      {BRUSH_ELASTIC_DEFORM_GRAB, "GRAB", 0, "Grab", ""},
      {BRUSH_ELASTIC_DEFORM_GRAB_BISCALE, "GRAB_BISCALE", 0, "Bi-Scale Grab", ""},
      {BRUSH_ELASTIC_DEFORM_GRAB_TRISCALE, "GRAB_TRISCALE", 0, "Tri-Scale Grab", ""},
      {BRUSH_ELASTIC_DEFORM_SCALE, "SCALE", 0, "Scale", ""},
      {BRUSH_ELASTIC_DEFORM_TWIST, "TWIST", 0, "Twist", ""},
      {0, NULL, 0, NULL, NULL},
  };

  static const EnumPropertyItem brush_snake_hook_deform_type_items[] = {
      {BRUSH_SNAKE_HOOK_DEFORM_FALLOFF,
       "FALLOFF",
       0,
       "Radius Falloff",
       "Applies the brush falloff in the tip of the brush"},
      {BRUSH_SNAKE_HOOK_DEFORM_ELASTIC,
       "ELASTIC",
       0,
       "Elastic",
       "Modifies the entire mesh using elastic deform"},
      {0, NULL, 0, NULL, NULL},
  };

  static const EnumPropertyItem brush_cloth_deform_type_items[] = {
      {BRUSH_CLOTH_DEFORM_DRAG, "DRAG", 0, "Drag", ""},
      {BRUSH_CLOTH_DEFORM_PUSH, "PUSH", 0, "Push", ""},
      {BRUSH_CLOTH_DEFORM_PINCH_POINT, "PINCH_POINT", 0, "Pinch Point", ""},
      {BRUSH_CLOTH_DEFORM_PINCH_PERPENDICULAR,
       "PINCH_PERPENDICULAR",
       0,
       "Pinch Perpendicular",
       ""},
      {BRUSH_CLOTH_DEFORM_INFLATE, "INFLATE", 0, "Inflate", ""},
      {BRUSH_CLOTH_DEFORM_GRAB, "GRAB", 0, "Grab", ""},
      {BRUSH_CLOTH_DEFORM_EXPAND, "EXPAND", 0, "Expand", ""},
      {BRUSH_CLOTH_DEFORM_SNAKE_HOOK, "SNAKE_HOOK", 0, "Snake Hook", ""},
      {BRUSH_CLOTH_DEFORM_ELASTIC_DRAG, "ELASTIC", 0, "Elastic Drag", ""},
      {0, NULL, 0, NULL, NULL},
  };

  static const EnumPropertyItem brush_cloth_force_falloff_type_items[] = {
      {BRUSH_CLOTH_FORCE_FALLOFF_RADIAL, "RADIAL", 0, "Radial", ""},
      {BRUSH_CLOTH_FORCE_FALLOFF_PLANE, "PLANE", 0, "Plane", ""},
      {0, NULL, 0, NULL, NULL},
  };

  static const EnumPropertyItem brush_boundary_falloff_type_items[] = {
      {BRUSH_BOUNDARY_FALLOFF_CONSTANT,
       "CONSTANT",
       0,
       "Constant",
       "Applies the same deformation in the entire boundary"},
      {BRUSH_BOUNDARY_FALLOFF_RADIUS,
       "RADIUS",
       0,
       "Brush Radius",
       "Applies the deformation in a localized area limited by the brush radius"},
      {BRUSH_BOUNDARY_FALLOFF_LOOP,
       "LOOP",
       0,
       "Loop",
       "Applies the brush falloff in a loop pattern"},
      {BRUSH_BOUNDARY_FALLOFF_LOOP_INVERT,
       "LOOP_INVERT",
       0,
       "Loop and Invert",
       "Applies the falloff radius in a loop pattern, inverting the displacement direction in "
       "each pattern repetition"},
      {0, NULL, 0, NULL, NULL},
  };

  static const EnumPropertyItem brush_cloth_simulation_area_type_items[] = {
      {BRUSH_CLOTH_SIMULATION_AREA_LOCAL,
       "LOCAL",
       0,
       "Local",
       "Simulates only a specific area around the brush limited by a fixed radius"},
      {BRUSH_CLOTH_SIMULATION_AREA_GLOBAL, "GLOBAL", 0, "Global", "Simulates the entire mesh"},
      {BRUSH_CLOTH_SIMULATION_AREA_DYNAMIC,
       "DYNAMIC",
       0,
       "Dynamic",
       "The active simulation area moves with the brush"},
      {0, NULL, 0, NULL, NULL},
  };

  static const EnumPropertyItem brush_smooth_deform_type_items[] = {
      {BRUSH_SMOOTH_DEFORM_LAPLACIAN,
       "LAPLACIAN",
       0,
       "Laplacian",
       "Smooths the surface and the volume"},
      {BRUSH_SMOOTH_DEFORM_SURFACE,
       "SURFACE",
       0,
       "Surface",
       "Smooths the surface of the mesh, preserving the volume"},
      {BRUSH_SMOOTH_DEFORM_DIRECTIONAL,
       "DIRECTIONAL",
       0,
       "Directional",
       "Smooths the surface taking into account the direction of the stroke"},
      {BRUSH_SMOOTH_DEFORM_UNIFORM_WEIGHTS,
       "UNIFORM_WEIGHTS",
       0,
       "Uniform Weights",
       "Smooths the surface considering that all edges have the same length"},
      {0, NULL, 0, NULL, NULL},
  };

  static const EnumPropertyItem brush_pose_deform_type_items[] = {
      {BRUSH_POSE_DEFORM_ROTATE_TWIST, "ROTATE_TWIST", 0, "Rotate/Twist", ""},
      {BRUSH_POSE_DEFORM_SCALE_TRASLATE, "SCALE_TRANSLATE", 0, "Scale/Translate", ""},
      {BRUSH_POSE_DEFORM_SQUASH_STRETCH, "SQUASH_STRETCH", 0, "Squash & Stretch", ""},
      {BRUSH_POSE_DEFORM_BEND, "BEND", 0, "Bend", ""},
      {0, NULL, 0, NULL, NULL},
  };

  static const EnumPropertyItem brush_array_deform_type_items[] = {
      {BRUSH_ARRAY_DEFORM_LINEAR, "LINEAR", 0, "Linear", ""},
      {BRUSH_ARRAY_DEFORM_RADIAL, "RADIAL", 0, "Radial", ""},
      {BRUSH_ARRAY_DEFORM_PATH, "PATH", 0, "Path", ""},
      {0, NULL, 0, NULL, NULL},
  };

  static const EnumPropertyItem brush_pose_origin_type_items[] = {
      {BRUSH_POSE_ORIGIN_TOPOLOGY,
       "TOPOLOGY",
       0,
       "Topology",
       "Sets the rotation origin automatically using the topology and shape of the mesh as a "
       "guide"},
      {BRUSH_POSE_ORIGIN_FACE_SETS,
       "FACE_SETS",
       0,
       "Face Sets",
       "Creates a pose segment per face sets, starting from the active face set"},
      {BRUSH_POSE_ORIGIN_FACE_SETS_FK,
       "FACE_SETS_FK",
       0,
       "Face Sets FK",
       "Simulates an FK deformation using the Face Set under the cursor as control"},
      {0, NULL, 0, NULL, NULL},
  };

  static const EnumPropertyItem brush_smear_deform_type_items[] = {
      {BRUSH_SMEAR_DEFORM_DRAG, "DRAG", 0, "Drag", ""},
      {BRUSH_SMEAR_DEFORM_PINCH, "PINCH", 0, "Pinch", ""},
      {BRUSH_SMEAR_DEFORM_EXPAND, "EXPAND", 0, "Expand", ""},
      {0, NULL, 0, NULL, NULL},
  };

  static const EnumPropertyItem brush_slide_deform_type_items[] = {
      {BRUSH_SLIDE_DEFORM_DRAG, "DRAG", 0, "Drag", ""},
      {BRUSH_SLIDE_DEFORM_PINCH, "PINCH", 0, "Pinch", ""},
      {BRUSH_SLIDE_DEFORM_EXPAND, "EXPAND", 0, "Expand", ""},
      {0, NULL, 0, NULL, NULL},
  };

  static const EnumPropertyItem brush_boundary_deform_type_items[] = {
      {BRUSH_BOUNDARY_DEFORM_BEND, "BEND", 0, "Bend", ""},
      {BRUSH_BOUNDARY_DEFORM_EXPAND, "EXPAND", 0, "Expand", ""},
      {BRUSH_BOUNDARY_DEFORM_INFLATE, "INFLATE", 0, "Inflate", ""},
      {BRUSH_BOUNDARY_DEFORM_GRAB, "GRAB", 0, "Grab", ""},
      {BRUSH_BOUNDARY_DEFORM_TWIST, "TWIST", 0, "Twist", ""},
      {BRUSH_BOUNDARY_DEFORM_SMOOTH, "SMOOTH", 0, "Smooth", ""},
      {BRUSH_BOUNDARY_DEFORM_CIRCLE, "CIRCLE", 0, "Circle", ""},
      {0, NULL, 0, NULL, NULL},
  };

  static const EnumPropertyItem brush_scene_project_direction_type_items[] = {
      {BRUSH_SCENE_PROJECT_DIRECTION_VIEW, "VIEW", 0, "View", ""},
      {BRUSH_SCENE_PROJECT_DIRECTION_VERTEX_NORMAL, "VERTEX_NORMAL", 0, "Vertex Normal", ""},
      {BRUSH_SCENE_PROJECT_DIRECTION_BRUSH_NORMAL, "BRUSH_NORMAL", 0, "Brush Normal", ""},
      {0, NULL, 0, NULL, NULL},
  };

  srna = RNA_def_struct(brna, "Brush", "ID");
  RNA_def_struct_ui_text(
      srna, "Brush", "Brush data-block for storing brush settings for painting and sculpting");
  RNA_def_struct_ui_icon(srna, ICON_BRUSH_DATA);

  /* enums */
  prop = RNA_def_property(srna, "blend", PROP_ENUM, PROP_NONE);
  RNA_def_property_enum_items(prop, prop_blend_items);
  RNA_def_property_ui_text(prop, "Blending Mode", "Brush blending mode");
  RNA_def_property_update(prop, 0, "rna_Brush_update");

  /**
   * Begin per-mode tool properties.
   *
   * keep in sync with #BKE_paint_get_tool_prop_id_from_paintmode
   */
  prop = RNA_def_property(srna, "sculpt_tool", PROP_ENUM, PROP_NONE);
  RNA_def_property_enum_items(prop, rna_enum_brush_sculpt_tool_items);
  RNA_def_property_ui_text(prop, "Sculpt Tool", "");
  RNA_def_property_update(prop, 0, "rna_Brush_update_and_reset_icon");

  prop = RNA_def_property(srna, "uv_sculpt_tool", PROP_ENUM, PROP_NONE);
  RNA_def_property_enum_items(prop, rna_enum_brush_uv_sculpt_tool_items);
  RNA_def_property_ui_text(prop, "Sculpt Tool", "");
  RNA_def_property_update(prop, 0, "rna_Brush_update_and_reset_icon");

  prop = RNA_def_property(srna, "vertex_tool", PROP_ENUM, PROP_NONE);
  RNA_def_property_enum_sdna(prop, NULL, "vertexpaint_tool");
  RNA_def_property_enum_items(prop, rna_enum_brush_vertex_tool_items);
  RNA_def_property_ui_text(prop, "Vertex Paint Tool", "");
  RNA_def_property_update(prop, 0, "rna_Brush_update_and_reset_icon");

  prop = RNA_def_property(srna, "weight_tool", PROP_ENUM, PROP_NONE);
  RNA_def_property_enum_sdna(prop, NULL, "weightpaint_tool");
  RNA_def_property_enum_items(prop, rna_enum_brush_weight_tool_items);
  RNA_def_property_ui_text(prop, "Weight Paint Tool", "");
  RNA_def_property_update(prop, 0, "rna_Brush_update_and_reset_icon");

  prop = RNA_def_property(srna, "image_tool", PROP_ENUM, PROP_NONE);
  RNA_def_property_enum_sdna(prop, NULL, "imagepaint_tool");
  RNA_def_property_enum_items(prop, rna_enum_brush_image_tool_items);
  RNA_def_property_ui_text(prop, "Image Paint Tool", "");
  RNA_def_property_update(prop, NC_SPACE | ND_SPACE_IMAGE, "rna_Brush_update_and_reset_icon");

  prop = RNA_def_property(srna, "gpencil_tool", PROP_ENUM, PROP_NONE);
  RNA_def_property_enum_sdna(prop, NULL, "gpencil_tool");
  RNA_def_property_enum_items(prop, rna_enum_brush_gpencil_types_items);
  RNA_def_property_ui_text(prop, "Grease Pencil Draw Tool", "");
  RNA_def_property_clear_flag(prop, PROP_ANIMATABLE);

  prop = RNA_def_property(srna, "gpencil_vertex_tool", PROP_ENUM, PROP_NONE);
  RNA_def_property_enum_sdna(prop, NULL, "gpencil_vertex_tool");
  RNA_def_property_enum_items(prop, rna_enum_brush_gpencil_vertex_types_items);
  RNA_def_property_ui_text(prop, "Grease Pencil Vertex Paint Tool", "");
  RNA_def_property_clear_flag(prop, PROP_ANIMATABLE);

  prop = RNA_def_property(srna, "gpencil_sculpt_tool", PROP_ENUM, PROP_NONE);
  RNA_def_property_enum_sdna(prop, NULL, "gpencil_sculpt_tool");
  RNA_def_property_enum_items(prop, rna_enum_brush_gpencil_sculpt_types_items);
  RNA_def_property_ui_text(prop, "Grease Pencil Sculpt Paint Tool", "");
  RNA_def_property_clear_flag(prop, PROP_ANIMATABLE);

  prop = RNA_def_property(srna, "gpencil_weight_tool", PROP_ENUM, PROP_NONE);
  RNA_def_property_enum_sdna(prop, NULL, "gpencil_weight_tool");
  RNA_def_property_enum_items(prop, rna_enum_brush_gpencil_weight_types_items);
  RNA_def_property_ui_text(prop, "Grease Pencil Weight Paint Tool", "");
  RNA_def_property_clear_flag(prop, PROP_ANIMATABLE);

  /** End per mode tool properties. */

  prop = RNA_def_property(srna, "direction", PROP_ENUM, PROP_NONE);
  RNA_def_property_enum_bitflag_sdna(prop, NULL, "flag");
  RNA_def_property_enum_items(prop, prop_direction_items);
  RNA_def_property_enum_funcs(prop, NULL, NULL, "rna_Brush_direction_itemf");
  RNA_def_property_ui_text(prop, "Direction", "");
  RNA_def_property_update(prop, 0, "rna_Brush_update");

  prop = RNA_def_property(srna, "stroke_method", PROP_ENUM, PROP_NONE);
  RNA_def_property_enum_bitflag_sdna(prop, NULL, "flag");
  RNA_def_property_enum_items(prop, sculpt_stroke_method_items);
  RNA_def_property_enum_funcs(prop, NULL, NULL, "rna_Brush_stroke_itemf");
  RNA_def_property_ui_text(prop, "Stroke Method", "");
  RNA_def_property_update(prop, 0, "rna_Brush_stroke_update");

  prop = RNA_def_property(srna, "sculpt_plane", PROP_ENUM, PROP_NONE);
  RNA_def_property_enum_items(prop, brush_sculpt_plane_items);
  RNA_def_property_ui_text(prop, "Sculpt Plane", "");
  RNA_def_property_update(prop, 0, "rna_Brush_update");

  prop = RNA_def_property(srna, "mask_tool", PROP_ENUM, PROP_NONE);
  RNA_def_property_enum_items(prop, brush_mask_tool_items);
  RNA_def_property_ui_text(prop, "Mask Tool", "");
  RNA_def_property_update(prop, 0, "rna_Brush_update");

  prop = RNA_def_property(srna, "curve_preset", PROP_ENUM, PROP_NONE);
  RNA_def_property_enum_items(prop, brush_curve_preset_items);
  RNA_def_property_ui_text(prop, "Curve Preset", "");
  RNA_def_property_update(prop, 0, "rna_Brush_update");

  prop = RNA_def_property(srna, "deform_target", PROP_ENUM, PROP_NONE);
  RNA_def_property_enum_items(prop, brush_deformation_target_items);
  RNA_def_property_ui_text(
      prop, "Deformation Target", "How the deformation of the brush will affect the object");
  RNA_def_property_update(prop, 0, "rna_Brush_update");

  prop = RNA_def_property(srna, "elastic_deform_type", PROP_ENUM, PROP_NONE);
  RNA_def_property_enum_items(prop, brush_elastic_deform_type_items);
  RNA_def_property_ui_text(prop, "Deformation", "Deformation type that is used in the brush");
  RNA_def_property_update(prop, 0, "rna_Brush_update");

  prop = RNA_def_property(srna, "snake_hook_deform_type", PROP_ENUM, PROP_NONE);
  RNA_def_property_enum_items(prop, brush_snake_hook_deform_type_items);
  RNA_def_property_ui_text(prop, "Deformation", "Deformation type that is used in the brush");
  RNA_def_property_update(prop, 0, "rna_Brush_update");

  prop = RNA_def_property(srna, "cloth_deform_type", PROP_ENUM, PROP_NONE);
  RNA_def_property_enum_items(prop, brush_cloth_deform_type_items);
  RNA_def_property_ui_text(prop, "Deformation", "Deformation type that is used in the brush");
  RNA_def_property_update(prop, 0, "rna_Brush_update");

  prop = RNA_def_property(srna, "cloth_force_falloff_type", PROP_ENUM, PROP_NONE);
  RNA_def_property_enum_items(prop, brush_cloth_force_falloff_type_items);
  RNA_def_property_ui_text(
      prop, "Force Falloff", "Shape used in the brush to apply force to the cloth");
  RNA_def_property_update(prop, 0, "rna_Brush_update");

  prop = RNA_def_property(srna, "cloth_simulation_area_type", PROP_ENUM, PROP_NONE);
  RNA_def_property_enum_items(prop, brush_cloth_simulation_area_type_items);
  RNA_def_property_ui_text(
      prop,
      "Simulation Area",
      "Part of the mesh that is going to be simulated when the stroke is active");
  RNA_def_property_update(prop, 0, "rna_Brush_update");

  prop = RNA_def_property(srna, "boundary_falloff_type", PROP_ENUM, PROP_NONE);
  RNA_def_property_enum_items(prop, brush_boundary_falloff_type_items);
  RNA_def_property_ui_text(
      prop, "Boundary Falloff", "How the brush falloff is applied across the boundary");
  RNA_def_property_update(prop, 0, "rna_Brush_update");

  prop = RNA_def_property(srna, "smooth_deform_type", PROP_ENUM, PROP_NONE);
  RNA_def_property_enum_items(prop, brush_smooth_deform_type_items);
  RNA_def_property_ui_text(prop, "Deformation", "Deformation type that is used in the brush");
  RNA_def_property_update(prop, 0, "rna_Brush_update");

  prop = RNA_def_property(srna, "smear_deform_type", PROP_ENUM, PROP_NONE);
  RNA_def_property_enum_items(prop, brush_smear_deform_type_items);
  RNA_def_property_ui_text(prop, "Deformation", "Deformation type that is used in the brush");
  RNA_def_property_update(prop, 0, "rna_Brush_update");

  prop = RNA_def_property(srna, "slide_deform_type", PROP_ENUM, PROP_NONE);
  RNA_def_property_enum_items(prop, brush_slide_deform_type_items);
  RNA_def_property_ui_text(prop, "Deformation", "Deformation type that is used in the brush");
  RNA_def_property_update(prop, 0, "rna_Brush_update");

  prop = RNA_def_property(srna, "boundary_deform_type", PROP_ENUM, PROP_NONE);
  RNA_def_property_enum_items(prop, brush_boundary_deform_type_items);
  RNA_def_property_ui_text(prop, "Deformation", "Deformation type that is used in the brush");
  RNA_def_property_update(prop, 0, "rna_Brush_update");

  prop = RNA_def_property(srna, "pose_deform_type", PROP_ENUM, PROP_NONE);
  RNA_def_property_enum_items(prop, brush_pose_deform_type_items);
  RNA_def_property_ui_text(prop, "Deformation", "Deformation type that is used in the brush");
  RNA_def_property_update(prop, 0, "rna_Brush_update");

  prop = RNA_def_property(srna, "pose_origin_type", PROP_ENUM, PROP_NONE);
  RNA_def_property_enum_items(prop, brush_pose_origin_type_items);
  RNA_def_property_ui_text(prop,
                           "Rotation Origins",
                           "Method to set the rotation origins for the segments of the brush");
  RNA_def_property_update(prop, 0, "rna_Brush_update");

  prop = RNA_def_property(srna, "scene_project_direction_type", PROP_ENUM, PROP_NONE);
  RNA_def_property_enum_items(prop, brush_scene_project_direction_type_items);
  RNA_def_property_ui_text(
      prop,
      "Project Direction",
      "Direction that is going to be used to project the vertices into the scene");
  RNA_def_property_update(prop, 0, "rna_Brush_update");


  prop = RNA_def_property(srna, "array_deform_type", PROP_ENUM, PROP_NONE);
  RNA_def_property_enum_items(prop, brush_array_deform_type_items);
  RNA_def_property_ui_text(prop, "Deformation", "Deformation type that is used in the brush");
  RNA_def_property_update(prop, 0, "rna_Brush_update");

  prop = RNA_def_property(srna, "array_count", PROP_INT, PROP_UNSIGNED);
  RNA_def_property_int_sdna(prop, NULL, "array_count");
  RNA_def_property_range(prop, 1, 10000);
  RNA_def_property_ui_range(prop, 1, 50, 1, -1);
  RNA_def_property_ui_text(
      prop, "Count", "Number of copies");
  RNA_def_property_update(prop, 0, "rna_Brush_update");


  prop = RNA_def_property(srna, "jitter_unit", PROP_ENUM, PROP_NONE); /* as an enum */
  RNA_def_property_enum_bitflag_sdna(prop, NULL, "flag");
  RNA_def_property_enum_items(prop, brush_jitter_unit_items);
  RNA_def_property_ui_text(
      prop, "Jitter Unit", "Jitter in screen space or relative to brush size");
  RNA_def_property_update(prop, 0, "rna_Brush_update");

  prop = RNA_def_property(srna, "falloff_shape", PROP_ENUM, PROP_NONE); /* as an enum */
  RNA_def_property_enum_bitflag_sdna(prop, NULL, "falloff_shape");
  RNA_def_property_enum_items(prop, falloff_shape_unit_items);
  RNA_def_property_ui_text(prop, "Falloff Shape", "Use projected or spherical falloff");
  RNA_def_property_update(prop, 0, "rna_Brush_update");

  /* number values */
  prop = RNA_def_property(srna, "size", PROP_INT, PROP_PIXEL);
  RNA_def_property_int_funcs(prop, NULL, "rna_Brush_set_size", NULL);
  RNA_def_property_range(prop, 1, MAX_BRUSH_PIXEL_RADIUS * 10);
  RNA_def_property_ui_range(prop, 1, MAX_BRUSH_PIXEL_RADIUS, 1, -1);
  RNA_def_property_ui_text(prop, "Radius", "Radius of the brush in pixels");
  RNA_def_property_update(prop, 0, "rna_Brush_size_update");

  prop = RNA_def_property(srna, "unprojected_radius", PROP_FLOAT, PROP_DISTANCE);
  RNA_def_property_float_funcs(prop, NULL, "rna_Brush_set_unprojected_radius", NULL);
  RNA_def_property_range(prop, 0.001, FLT_MAX);
  RNA_def_property_ui_range(prop, 0.001, 1, 1, -1);
  RNA_def_property_ui_text(prop, "Unprojected Radius", "Radius of brush in Blender units");
  RNA_def_property_update(prop, 0, "rna_Brush_size_update");

  prop = RNA_def_property(srna, "jitter", PROP_FLOAT, PROP_NONE);
  RNA_def_property_float_sdna(prop, NULL, "jitter");
  RNA_def_property_range(prop, 0.0f, 1000.0f);
  RNA_def_property_ui_range(prop, 0.0f, 2.0f, 0.1, 4);
  RNA_def_property_ui_text(prop, "Jitter", "Jitter the position of the brush while painting");
  RNA_def_property_update(prop, 0, "rna_Brush_update");

  prop = RNA_def_property(srna, "jitter_absolute", PROP_INT, PROP_PIXEL);
  RNA_def_property_int_sdna(prop, NULL, "jitter_absolute");
  RNA_def_property_range(prop, 0, 1000000);
  RNA_def_property_ui_text(
      prop, "Jitter", "Jitter the position of the brush in pixels while painting");
  RNA_def_property_update(prop, 0, "rna_Brush_update");

  prop = RNA_def_property(srna, "spacing", PROP_INT, PROP_PERCENTAGE);
  RNA_def_property_int_sdna(prop, NULL, "spacing");
  RNA_def_property_range(prop, 1, 1000);
  RNA_def_property_ui_range(prop, 1, 500, 5, -1);
  RNA_def_property_ui_text(
      prop, "Spacing", "Spacing between brush daubs as a percentage of brush diameter");
  RNA_def_property_update(prop, 0, "rna_Brush_update");

  prop = RNA_def_property(srna, "auto_smooth_spacing", PROP_INT, PROP_PERCENTAGE);
  RNA_def_property_int_sdna(prop, NULL, "autosmooth_spacing");
  RNA_def_property_range(prop, 1, 1000);
  RNA_def_property_ui_range(prop, 1, 500, 5, -1);
  RNA_def_property_ui_text(
      prop, "Auto-Smooth Spacing", "Autosmooth spacing as a percentage of brush diameter");
  RNA_def_property_update(prop, 0, "rna_Brush_update");

  prop = RNA_def_property(srna, "topology_rake_spacing", PROP_INT, PROP_PERCENTAGE);
  RNA_def_property_int_sdna(prop, NULL, "topology_rake_spacing");
  RNA_def_property_range(prop, 1, 1000);
  RNA_def_property_ui_range(prop, 1, 500, 5, -1);
  RNA_def_property_ui_text(
      prop, "Topology Rake Spacing", "Topology rake spacing as a percentage of brush diameter");
  RNA_def_property_update(prop, 0, "rna_Brush_update");

  prop = RNA_def_property(srna, "grad_spacing", PROP_INT, PROP_PIXEL);
  RNA_def_property_int_sdna(prop, NULL, "gradient_spacing");
  RNA_def_property_range(prop, 1, 10000);
  RNA_def_property_ui_range(prop, 1, 10000, 5, -1);
  RNA_def_property_ui_text(
      prop, "Gradient Spacing", "Spacing before brush gradient goes full circle");
  RNA_def_property_update(prop, 0, "rna_Brush_update");

  prop = RNA_def_property(srna, "smooth_stroke_radius", PROP_INT, PROP_PIXEL);
  RNA_def_property_range(prop, 10, 200);
  RNA_def_property_ui_text(
      prop, "Smooth Stroke Radius", "Minimum distance from last point before stroke continues");
  RNA_def_property_update(prop, 0, "rna_Brush_update");

  prop = RNA_def_property(srna, "smooth_stroke_factor", PROP_FLOAT, PROP_FACTOR);
  RNA_def_property_range(prop, 0.5, 0.99);
  RNA_def_property_ui_text(prop, "Smooth Stroke Factor", "Higher values give a smoother stroke");
  RNA_def_property_update(prop, 0, "rna_Brush_update");

  prop = RNA_def_property(srna, "rate", PROP_FLOAT, PROP_NONE);
  RNA_def_property_float_sdna(prop, NULL, "rate");
  RNA_def_property_range(prop, 0.0001f, 10000.0f);
  RNA_def_property_ui_range(prop, 0.01f, 1.0f, 1, 3);
  RNA_def_property_ui_text(prop, "Rate", "Interval between paints for Airbrush");
  RNA_def_property_update(prop, 0, "rna_Brush_update");

  prop = RNA_def_property(srna, "color", PROP_FLOAT, PROP_COLOR_GAMMA);
  RNA_def_property_range(prop, 0.0, 1.0);
  RNA_def_property_float_sdna(prop, NULL, "rgb");
  RNA_def_property_ui_text(prop, "Color", "");
  RNA_def_property_update(prop, 0, "rna_Brush_update");

  prop = RNA_def_property(srna, "secondary_color", PROP_FLOAT, PROP_COLOR_GAMMA);
  RNA_def_property_range(prop, 0.0, 1.0);
  RNA_def_property_float_sdna(prop, NULL, "secondary_rgb");
  RNA_def_property_ui_text(prop, "Secondary Color", "");
  RNA_def_property_update(prop, 0, "rna_Brush_update");

  prop = RNA_def_property(srna, "weight", PROP_FLOAT, PROP_FACTOR);
  RNA_def_property_range(prop, 0.0f, 1.0f);
  RNA_def_property_ui_range(prop, 0.0f, 1.0f, 0.001, 3);
  RNA_def_property_ui_text(prop, "Weight", "Vertex weight when brush is applied");
  RNA_def_property_update(prop, 0, "rna_Brush_update");

  prop = RNA_def_property(srna, "strength", PROP_FLOAT, PROP_FACTOR);
  RNA_def_property_float_sdna(prop, NULL, "alpha");
  RNA_def_property_range(prop, 0.0f, 10.0f);
  RNA_def_property_ui_range(prop, 0.0f, 1.0f, 0.001, 3);
  RNA_def_property_ui_text(
      prop, "Strength", "How powerful the effect of the brush is when applied");
  RNA_def_property_update(prop, 0, "rna_Brush_update");

  prop = RNA_def_property(srna, "flow", PROP_FLOAT, PROP_FACTOR);
  RNA_def_property_float_sdna(prop, NULL, "flow");
  RNA_def_property_range(prop, 0.0f, 1.0f);
  RNA_def_property_ui_range(prop, 0.0f, 1.0f, 0.001, 3);
  RNA_def_property_ui_text(prop, "Flow", "Amount of paint that is applied per stroke sample");
  RNA_def_property_update(prop, 0, "rna_Brush_update");

  prop = RNA_def_property(srna, "wet_mix", PROP_FLOAT, PROP_FACTOR);
  RNA_def_property_float_sdna(prop, NULL, "wet_mix");
  RNA_def_property_range(prop, 0.0f, 1.0f);
  RNA_def_property_ui_range(prop, 0.0f, 1.0f, 0.001, 3);
  RNA_def_property_ui_text(
      prop, "Wet Mix", "Amount of paint that is picked from the surface into the brush color");
  RNA_def_property_update(prop, 0, "rna_Brush_update");

  prop = RNA_def_property(srna, "wet_persistence", PROP_FLOAT, PROP_FACTOR);
  RNA_def_property_float_sdna(prop, NULL, "wet_persistence");
  RNA_def_property_range(prop, 0.0f, 1.0f);
  RNA_def_property_ui_range(prop, 0.0f, 1.0f, 0.001, 3);
  RNA_def_property_ui_text(
      prop,
      "Wet Persistence",
      "Amount of wet paint that stays in the brush after applying paint to the surface");
  RNA_def_property_update(prop, 0, "rna_Brush_update");

  prop = RNA_def_property(srna, "density", PROP_FLOAT, PROP_FACTOR);
  RNA_def_property_float_sdna(prop, NULL, "density");
  RNA_def_property_range(prop, 0.0f, 1.0f);
  RNA_def_property_ui_range(prop, 0.0f, 1.0f, 0.001, 3);
  RNA_def_property_ui_text(
      prop, "Density", "Amount of random elements that are going to be affected by the brush");
  RNA_def_property_update(prop, 0, "rna_Brush_update");

  prop = RNA_def_property(srna, "tip_scale_x", PROP_FLOAT, PROP_FACTOR);
  RNA_def_property_float_sdna(prop, NULL, "tip_scale_x");
  RNA_def_property_range(prop, 0.0f, 1.0f);
  RNA_def_property_ui_range(prop, 0.0f, 1.0f, 0.001, 3);
  RNA_def_property_ui_text(prop, "Tip Scale X", "Scale of the brush tip in the X axis");
  RNA_def_property_update(prop, 0, "rna_Brush_update");

  prop = RNA_def_property(srna, "use_hardness_pressure", PROP_BOOLEAN, PROP_NONE);
  RNA_def_property_boolean_sdna(prop, NULL, "paint_flags", BRUSH_PAINT_HARDNESS_PRESSURE);
  RNA_def_property_ui_icon(prop, ICON_STYLUS_PRESSURE, 0);
  RNA_def_property_ui_text(prop, "Use Pressure for Hardness", "Use pressure to modulate hardness");
  RNA_def_property_clear_flag(prop, PROP_ANIMATABLE);
  RNA_def_property_update(prop, 0, "rna_Brush_update");

  prop = RNA_def_property(srna, "invert_hardness_pressure", PROP_BOOLEAN, PROP_NONE);
  RNA_def_property_boolean_sdna(prop, NULL, "paint_flags", BRUSH_PAINT_HARDNESS_PRESSURE_INVERT);
  RNA_def_property_ui_icon(prop, ICON_ARROW_LEFTRIGHT, 0);
  RNA_def_property_ui_text(
      prop, "Invert Pressure for Hardness", "Invert the modulation of pressure in hardness");
  RNA_def_property_clear_flag(prop, PROP_ANIMATABLE);
  RNA_def_property_update(prop, 0, "rna_Brush_update");

  prop = RNA_def_property(srna, "use_flow_pressure", PROP_BOOLEAN, PROP_NONE);
  RNA_def_property_boolean_sdna(prop, NULL, "paint_flags", BRUSH_PAINT_FLOW_PRESSURE);
  RNA_def_property_ui_icon(prop, ICON_STYLUS_PRESSURE, 0);
  RNA_def_property_ui_text(prop, "Use Pressure for Flow", "Use pressure to modulate flow");
  RNA_def_property_clear_flag(prop, PROP_ANIMATABLE);
  RNA_def_property_update(prop, 0, "rna_Brush_update");

  prop = RNA_def_property(srna, "invert_flow_pressure", PROP_BOOLEAN, PROP_NONE);
  RNA_def_property_boolean_sdna(prop, NULL, "paint_flags", BRUSH_PAINT_FLOW_PRESSURE_INVERT);
  RNA_def_property_ui_icon(prop, ICON_ARROW_LEFTRIGHT, 0);
  RNA_def_property_ui_text(
      prop, "Invert Pressure for Flow", "Invert the modulation of pressure in flow");
  RNA_def_property_clear_flag(prop, PROP_ANIMATABLE);
  RNA_def_property_update(prop, 0, "rna_Brush_update");

  prop = RNA_def_property(srna, "use_wet_mix_pressure", PROP_BOOLEAN, PROP_NONE);
  RNA_def_property_boolean_sdna(prop, NULL, "paint_flags", BRUSH_PAINT_WET_MIX_PRESSURE);
  RNA_def_property_ui_icon(prop, ICON_STYLUS_PRESSURE, 0);
  RNA_def_property_ui_text(prop, "Use Pressure for Wet Mix", "Use pressure to modulate wet mix");
  RNA_def_property_clear_flag(prop, PROP_ANIMATABLE);
  RNA_def_property_update(prop, 0, "rna_Brush_update");

  prop = RNA_def_property(srna, "invert_wet_mix_pressure", PROP_BOOLEAN, PROP_NONE);
  RNA_def_property_boolean_sdna(prop, NULL, "paint_flags", BRUSH_PAINT_WET_MIX_PRESSURE_INVERT);
  RNA_def_property_ui_icon(prop, ICON_ARROW_LEFTRIGHT, 0);
  RNA_def_property_ui_text(
      prop, "Invert Pressure for Wet Mix", "Invert the modulation of pressure in wet mix");
  RNA_def_property_clear_flag(prop, PROP_ANIMATABLE);
  RNA_def_property_update(prop, 0, "rna_Brush_update");

  prop = RNA_def_property(srna, "use_wet_persistence_pressure", PROP_BOOLEAN, PROP_NONE);
  RNA_def_property_boolean_sdna(prop, NULL, "paint_flags", BRUSH_PAINT_WET_PERSISTENCE_PRESSURE);
  RNA_def_property_ui_icon(prop, ICON_STYLUS_PRESSURE, 0);
  RNA_def_property_ui_text(
      prop, "Use Pressure for Wet Persistence", "Use pressure to modulate wet persistence");
  RNA_def_property_clear_flag(prop, PROP_ANIMATABLE);
  RNA_def_property_update(prop, 0, "rna_Brush_update");

  prop = RNA_def_property(srna, "invert_wet_persistence_pressure", PROP_BOOLEAN, PROP_NONE);
  RNA_def_property_boolean_sdna(
      prop, NULL, "paint_flags", BRUSH_PAINT_WET_PERSISTENCE_PRESSURE_INVERT);
  RNA_def_property_ui_icon(prop, ICON_ARROW_LEFTRIGHT, 0);
  RNA_def_property_ui_text(prop,
                           "Invert Pressure for Wet Persistence",
                           "Invert the modulation of pressure in wet persistence");
  RNA_def_property_clear_flag(prop, PROP_ANIMATABLE);
  RNA_def_property_update(prop, 0, "rna_Brush_update");

  prop = RNA_def_property(srna, "use_density_pressure", PROP_BOOLEAN, PROP_NONE);
  RNA_def_property_boolean_sdna(prop, NULL, "paint_flags", BRUSH_PAINT_DENSITY_PRESSURE);
  RNA_def_property_ui_icon(prop, ICON_STYLUS_PRESSURE, 0);
  RNA_def_property_ui_text(prop, "Use Pressure for Density", "Use pressure to modulate density");
  RNA_def_property_clear_flag(prop, PROP_ANIMATABLE);
  RNA_def_property_update(prop, 0, "rna_Brush_update");

  prop = RNA_def_property(srna, "invert_density_pressure", PROP_BOOLEAN, PROP_NONE);
  RNA_def_property_boolean_sdna(prop, NULL, "paint_flags", BRUSH_PAINT_DENSITY_PRESSURE_INVERT);
  RNA_def_property_ui_icon(prop, ICON_ARROW_LEFTRIGHT, 0);
  RNA_def_property_ui_text(
      prop, "Invert Pressure for Density", "Invert the modulation of pressure in density");
  RNA_def_property_clear_flag(prop, PROP_ANIMATABLE);
  RNA_def_property_update(prop, 0, "rna_Brush_update");

  prop = RNA_def_property(srna, "dash_ratio", PROP_FLOAT, PROP_FACTOR);
  RNA_def_property_float_sdna(prop, NULL, "dash_ratio");
  RNA_def_property_range(prop, 0.0f, 1.0f);
  RNA_def_property_ui_range(prop, 0.0f, 1.0f, 0.001, 3);
  RNA_def_property_ui_text(
      prop, "Dash Ratio", "Ratio of samples in a cycle that the brush is enabled");
  RNA_def_property_update(prop, 0, "rna_Brush_update");

  prop = RNA_def_property(srna, "dash_samples", PROP_INT, PROP_UNSIGNED);
  RNA_def_property_int_sdna(prop, NULL, "dash_samples");
  RNA_def_property_range(prop, 1, 10000);
  RNA_def_property_ui_range(prop, 1, 10000, 5, -1);
  RNA_def_property_ui_text(
      prop, "Dash Length", "Length of a dash cycle measured in stroke samples");
  RNA_def_property_update(prop, 0, "rna_Brush_update");

  prop = RNA_def_property(srna, "plane_offset", PROP_FLOAT, PROP_DISTANCE);
  RNA_def_property_float_sdna(prop, NULL, "plane_offset");
  RNA_def_property_float_default(prop, 0);
  RNA_def_property_range(prop, -2.0f, 2.0f);
  RNA_def_property_ui_range(prop, -0.5f, 0.5f, 0.001, 3);
  RNA_def_property_ui_text(
      prop,
      "Plane Offset",
      "Adjust plane on which the brush acts towards or away from the object surface");
  RNA_def_property_update(prop, 0, "rna_Brush_update");

  prop = RNA_def_property(srna, "plane_trim", PROP_FLOAT, PROP_DISTANCE);
  RNA_def_property_float_sdna(prop, NULL, "plane_trim");
  RNA_def_property_range(prop, 0, 1.0f);
  RNA_def_property_ui_text(
      prop,
      "Plane Trim",
      "If a vertex is further away from offset plane than this, then it is not affected");
  RNA_def_property_update(prop, 0, "rna_Brush_update");

  prop = RNA_def_property(srna, "height", PROP_FLOAT, PROP_DISTANCE);
  RNA_def_property_float_sdna(prop, NULL, "height");
  RNA_def_property_float_default(prop, 0.5f);
  RNA_def_property_range(prop, 0, 1.0f);
  RNA_def_property_ui_range(prop, 0, 0.2f, 1, 3);
  RNA_def_property_ui_text(
      prop, "Brush Height", "Affectable height of brush (layer height for layer tool, i.e.)");
  RNA_def_property_update(prop, 0, "rna_Brush_update");

  prop = RNA_def_property(srna, "texture_sample_bias", PROP_FLOAT, PROP_DISTANCE);
  RNA_def_property_float_sdna(prop, NULL, "texture_sample_bias");
  RNA_def_property_float_default(prop, 0);
  RNA_def_property_range(prop, -1, 1);
  RNA_def_property_ui_text(prop, "Texture Sample Bias", "Value added to texture samples");
  RNA_def_property_update(prop, 0, "rna_Brush_update");

  prop = RNA_def_property(srna, "normal_weight", PROP_FLOAT, PROP_FACTOR);
  RNA_def_property_float_sdna(prop, NULL, "normal_weight");
  RNA_def_property_float_default(prop, 0);
  RNA_def_property_range(prop, 0.0f, 1.0f);
  RNA_def_property_ui_text(
      prop, "Normal Weight", "How much grab will pull vertexes out of surface during a grab");
  RNA_def_property_update(prop, 0, "rna_Brush_update");

  prop = RNA_def_property(srna, "elastic_deform_volume_preservation", PROP_FLOAT, PROP_NONE);
  RNA_def_property_float_sdna(prop, NULL, "elastic_deform_volume_preservation");
  RNA_def_property_range(prop, 0.0f, 0.9f);
  RNA_def_property_ui_range(prop, 0.0f, 0.9f, 0.01f, 3);
  RNA_def_property_ui_text(prop,
                           "Volume Preservation",
                           "Poisson ratio for elastic deformation. Higher values preserve volume "
                           "more, but also lead to more bulging");
  RNA_def_property_update(prop, 0, "rna_Brush_update");

  prop = RNA_def_property(srna, "rake_factor", PROP_FLOAT, PROP_FACTOR);
  RNA_def_property_float_sdna(prop, NULL, "rake_factor");
  RNA_def_property_float_default(prop, 0);
  RNA_def_property_range(prop, 0.0f, 10.0f);
  RNA_def_property_ui_range(prop, 0.0f, 1.0f, 0.001, 3);
  RNA_def_property_ui_text(prop, "Rake", "How much grab will follow cursor rotation");
  RNA_def_property_update(prop, 0, "rna_Brush_update");

  prop = RNA_def_property(srna, "crease_pinch_factor", PROP_FLOAT, PROP_FACTOR);
  RNA_def_property_float_sdna(prop, NULL, "crease_pinch_factor");
  RNA_def_property_range(prop, 0.0f, 1.0f);
  RNA_def_property_ui_text(prop, "Crease Brush Pinch Factor", "How much the crease brush pinches");
  RNA_def_property_update(prop, 0, "rna_Brush_update");

  prop = RNA_def_property(srna, "pose_offset", PROP_FLOAT, PROP_FACTOR);
  RNA_def_property_float_sdna(prop, NULL, "pose_offset");
  RNA_def_property_range(prop, 0.0f, 2.0f);
  RNA_def_property_ui_text(
      prop, "Pose Origin Offset", "Offset of the pose origin in relation to the brush radius");
  RNA_def_property_update(prop, 0, "rna_Brush_update");

  prop = RNA_def_property(srna, "disconnected_distance_max", PROP_FLOAT, PROP_DISTANCE);
  RNA_def_property_float_sdna(prop, NULL, "disconnected_distance_max");
  RNA_def_property_range(prop, 0.0f, 10.0f);
  RNA_def_property_ui_text(prop,
                           "Max Element Distance",
                           "Maximum distance to search for disconnected loose parts in the mesh");
  RNA_def_property_update(prop, 0, "rna_Brush_update");

  prop = RNA_def_property(srna, "boundary_offset", PROP_FLOAT, PROP_FACTOR);
  RNA_def_property_float_sdna(prop, NULL, "boundary_offset");
  RNA_def_property_range(prop, 0.0f, 30.0f);
  RNA_def_property_ui_text(prop,
                           "Boundary Origin Offset",
                           "Offset of the boundary origin in relation to the brush radius");
  RNA_def_property_update(prop, 0, "rna_Brush_update");

  prop = RNA_def_property(srna, "surface_smooth_shape_preservation", PROP_FLOAT, PROP_FACTOR);
  RNA_def_property_float_sdna(prop, NULL, "surface_smooth_shape_preservation");
  RNA_def_property_range(prop, 0.0f, 1.0f);
  RNA_def_property_ui_text(
      prop, "Shape Preservation", "How much of the original shape is preserved when smoothing");
  RNA_def_property_update(prop, 0, "rna_Brush_update");

  prop = RNA_def_property(srna, "surface_smooth_current_vertex", PROP_FLOAT, PROP_FACTOR);
  RNA_def_property_float_sdna(prop, NULL, "surface_smooth_current_vertex");
  RNA_def_property_range(prop, 0.0f, 1.0f);
  RNA_def_property_ui_text(
      prop,
      "Per Vertex Displacement",
      "How much the position of each individual vertex influences the final result");
  RNA_def_property_update(prop, 0, "rna_Brush_update");

  prop = RNA_def_property(srna, "surface_smooth_iterations", PROP_INT, PROP_UNSIGNED);
  RNA_def_property_int_sdna(prop, NULL, "surface_smooth_iterations");
  RNA_def_property_range(prop, 1, 10);
  RNA_def_property_ui_range(prop, 1, 10, 1, 3);
  RNA_def_property_ui_text(prop, "Iterations", "Number of smoothing iterations per brush step");
  RNA_def_property_update(prop, 0, "rna_Brush_update");

  prop = RNA_def_property(srna, "multiplane_scrape_angle", PROP_FLOAT, PROP_FACTOR);
  RNA_def_property_float_sdna(prop, NULL, "multiplane_scrape_angle");
  RNA_def_property_range(prop, 0.0f, 160.0f);
  RNA_def_property_ui_text(prop, "Plane Angle", "Angle between the planes of the crease");
  RNA_def_property_update(prop, 0, "rna_Brush_update");

  prop = RNA_def_property(srna, "pose_smooth_iterations", PROP_INT, PROP_UNSIGNED);
  RNA_def_property_int_sdna(prop, NULL, "pose_smooth_iterations");
  RNA_def_property_range(prop, 0, 100);
  RNA_def_property_ui_text(
      prop,
      "Smooth Iterations",
      "Smooth iterations applied after calculating the pose factor of each vertex");
  RNA_def_property_update(prop, 0, "rna_Brush_update");

  prop = RNA_def_property(srna, "pose_ik_segments", PROP_INT, PROP_UNSIGNED);
  RNA_def_property_int_sdna(prop, NULL, "pose_ik_segments");
  RNA_def_property_range(prop, 1, 20);
  RNA_def_property_ui_range(prop, 1, 20, 1, 3);
  RNA_def_property_ui_text(
      prop,
      "Pose IK Segments",
      "Number of segments of the inverse kinematics chain that will deform the mesh");
  RNA_def_property_update(prop, 0, "rna_Brush_update");

  prop = RNA_def_property(srna, "tip_roundness", PROP_FLOAT, PROP_FACTOR);
  RNA_def_property_float_sdna(prop, NULL, "tip_roundness");
  RNA_def_property_range(prop, 0.0f, 1.0f);
  RNA_def_property_ui_text(prop, "Tip Roundness", "Roundness of the brush tip");
  RNA_def_property_update(prop, 0, "rna_Brush_update");

  prop = RNA_def_property(srna, "cloth_mass", PROP_FLOAT, PROP_FACTOR);
  RNA_def_property_float_sdna(prop, NULL, "cloth_mass");
  RNA_def_property_range(prop, 0.01f, 2.0f);
  RNA_def_property_ui_text(prop, "Cloth Mass", "Mass of each simulation particle");
  RNA_def_property_update(prop, 0, "rna_Brush_update");

  prop = RNA_def_property(srna, "cloth_damping", PROP_FLOAT, PROP_FACTOR);
  RNA_def_property_float_sdna(prop, NULL, "cloth_damping");
  RNA_def_property_range(prop, 0.01f, 1.0f);
  RNA_def_property_ui_text(
      prop, "Cloth Damping", "How much the applied forces are propagated through the cloth");
  RNA_def_property_update(prop, 0, "rna_Brush_update");

  prop = RNA_def_property(srna, "cloth_sim_limit", PROP_FLOAT, PROP_FACTOR);
  RNA_def_property_float_sdna(prop, NULL, "cloth_sim_limit");
  RNA_def_property_range(prop, 0.1f, 10.0f);
  RNA_def_property_ui_text(
      prop,
      "Simulation Limit",
      "Factor added relative to the size of the radius to limit the cloth simulation effects");
  RNA_def_property_update(prop, 0, "rna_Brush_update");

  prop = RNA_def_property(srna, "cloth_sim_falloff", PROP_FLOAT, PROP_FACTOR);
  RNA_def_property_float_sdna(prop, NULL, "cloth_sim_falloff");
  RNA_def_property_range(prop, 0.0f, 1.0f);
  RNA_def_property_ui_text(prop,
                           "Simulation Falloff",
                           "Area to apply deformation falloff to the effects of the simulation");
  RNA_def_property_update(prop, 0, "rna_Brush_update");

  prop = RNA_def_property(srna, "cloth_constraint_softbody_strength", PROP_FLOAT, PROP_FACTOR);
  RNA_def_property_float_sdna(prop, NULL, "cloth_constraint_softbody_strength");
  RNA_def_property_range(prop, 0.0f, 1.0f);
  RNA_def_property_ui_text(
      prop,
      "Soft Body Plasticity",
      "How much the cloth preserves the original shape, acting as a soft body");
  RNA_def_property_update(prop, 0, "rna_Brush_update");

  prop = RNA_def_property(srna, "hardness", PROP_FLOAT, PROP_FACTOR);
  RNA_def_property_float_sdna(prop, NULL, "hardness");
  RNA_def_property_range(prop, 0.0f, 1.0f);
  RNA_def_property_ui_text(
      prop, "Hardness", "How close the brush falloff starts from the edge of the brush");
  RNA_def_property_update(prop, 0, "rna_Brush_update");

  prop = RNA_def_property(
      srna, "automasking_boundary_edges_propagation_steps", PROP_INT, PROP_UNSIGNED);
  RNA_def_property_int_sdna(prop, NULL, "automasking_boundary_edges_propagation_steps");
  RNA_def_property_range(prop, 1, 20);
  RNA_def_property_ui_range(prop, 1, 20, 1, 3);
  RNA_def_property_ui_text(prop,
                           "Propagation Steps",
                           "Distance where boundary edge automasking is going to protect vertices "
                           "from the fully masked edge");
  RNA_def_property_update(prop, 0, "rna_Brush_update");

  prop = RNA_def_property(srna, "auto_smooth_factor", PROP_FLOAT, PROP_FACTOR);
  RNA_def_property_float_sdna(prop, NULL, "autosmooth_factor");
  RNA_def_property_float_default(prop, 0);
  RNA_def_property_range(prop, 0.0f, 1.0f);
  RNA_def_property_ui_range(prop, 0.0f, 1.0f, 0.001, 3);
  RNA_def_property_ui_text(
      prop, "Auto-Smooth", "Amount of smoothing to automatically apply to each stroke");

  RNA_def_property_update(prop, 0, "rna_Brush_update");

  prop = RNA_def_property(srna, "auto_smooth_projection", PROP_FLOAT, PROP_FACTOR);
  RNA_def_property_float_sdna(prop, NULL, "autosmooth_projection");
  RNA_def_property_range(prop, 0.0f, 1.0f);
  RNA_def_property_ui_range(prop, 0.0f, 1.0f, 0.001, 3);
  RNA_def_property_ui_text(prop, "Projection", "How much autosmooth should stick to surface");
  RNA_def_property_update(prop, 0, "rna_Brush_update");

  RNA_def_property_update(prop, 0, "rna_Brush_update");
  prop = RNA_def_property(srna, "auto_smooth_radius_factor", PROP_FLOAT, PROP_FACTOR);
  RNA_def_property_float_sdna(prop, NULL, "autosmooth_radius_factor");
  RNA_def_property_range(prop, 0.001f, 5.0f);
  RNA_def_property_ui_range(prop, 0.001f, 2.0f, 0.15, 3);
  RNA_def_property_ui_text(prop,
                           "Smooth Radius",
                           "Ratio between the brush radius and the radius that is going to be "
                           "used for smoothing");
  RNA_def_property_update(prop, 0, "rna_Brush_update");

  prop = RNA_def_property(srna, "concave_mask_factor", PROP_FLOAT, PROP_FACTOR);
  RNA_def_property_float_sdna(prop, NULL, "concave_mask_factor");
  RNA_def_property_range(prop, 0.0f, 1.0f);
  RNA_def_property_ui_range(prop, 0.0f, 1.0f, 0.001, 3);
  RNA_def_property_ui_text(prop, "Cavity Mask", "Mask to concave areas");
  RNA_def_property_update(prop, 0, "rna_Brush_update");

  prop = RNA_def_property(srna, "topology_rake_factor", PROP_FLOAT, PROP_FACTOR);
  RNA_def_property_float_sdna(prop, NULL, "topology_rake_factor");
  RNA_def_property_float_default(prop, 0);
  RNA_def_property_range(prop, 0.0f, 5.0f);
  RNA_def_property_ui_range(prop, 0.0f, 2.0f, 0.001, 3);
  RNA_def_property_ui_text(prop,
                           "Topology Rake",
                           "Automatically align edges to the brush direction to "
                           "generate cleaner topology and define sharp features. "
                           "Best used on low-poly meshes as it has a performance impact");
  RNA_def_property_update(prop, 0, "rna_Brush_update");

  prop = RNA_def_property(srna, "topology_rake_radius_factor", PROP_FLOAT, PROP_FACTOR);
  RNA_def_property_float_sdna(prop, NULL, "topology_rake_radius_factor");
  RNA_def_property_range(prop, 0.001f, 5.0f);
  RNA_def_property_ui_range(prop, 0.0f, 3.0f, 0.1, 2);
  RNA_def_property_ui_text(prop,
                           "Rake Radius",
                           "Ratio between the brush radius and the radius that is going to be "
                           "used for topology rake");
  RNA_def_property_update(prop, 0, "rna_Brush_update");

  prop = RNA_def_property(srna, "topology_rake_projection", PROP_FLOAT, PROP_FACTOR);
  RNA_def_property_float_sdna(prop, NULL, "topology_rake_projection");
  RNA_def_property_range(prop, 0.0f, 1.0f);
  RNA_def_property_ui_range(prop, 0.0f, 1.0f, 0.001, 3);
  RNA_def_property_ui_text(prop,
                           "Projection",
                           "How much topology rake should stick to surface"
                           "Lower values with have smoothing effect");

  RNA_def_property_update(prop, 0, "rna_Brush_update");

  prop = RNA_def_property(srna, "vcol_boundary_factor", PROP_FLOAT, PROP_FACTOR);
  RNA_def_property_float_sdna(prop, NULL, "vcol_boundary_factor");
  RNA_def_property_float_default(prop, 0);
  RNA_def_property_range(prop, 0.0f, 1.0f);
  RNA_def_property_ui_range(prop, 0.0f, 1.0f, 0.001, 3);
  RNA_def_property_ui_text(prop,
                           "Boundary Hardening",
                           "Automatically align edges on color boundaries"
                           "to generate sharper features. ");
  RNA_def_property_update(prop, 0, "rna_Brush_update");

  prop = RNA_def_property(srna, "boundary_smooth_factor", PROP_FLOAT, PROP_FACTOR);
  RNA_def_property_float_sdna(prop, NULL, "boundary_smooth_factor");
  RNA_def_property_float_default(prop, 0);
  RNA_def_property_range(prop, -2.0f, 2.0f);
  RNA_def_property_ui_range(prop, 0.0f, 1.0f, 0.001, 3);
  RNA_def_property_ui_text(prop, "Boundary Smoothing", "How much to smooth sharp boundaries ");
  RNA_def_property_update(prop, 0, "rna_Brush_update");

  prop = RNA_def_property(srna, "autosmooth_fset_slide", PROP_FLOAT, PROP_FACTOR);
  RNA_def_property_float_sdna(prop, NULL, "autosmooth_fset_slide");
  RNA_def_property_float_default(prop, 0);
  RNA_def_property_range(prop, -2.0f, 2.0f);
  RNA_def_property_ui_range(prop, 0.0f, 1.0f, 0.001, 3);
  RNA_def_property_ui_text(
      prop, "Face Set Slide", "Slide face set boundaries instead of sharpening them");
  RNA_def_property_update(prop, 0, "rna_Brush_update");

  prop = RNA_def_property(srna, "vcol_boundary_exponent", PROP_FLOAT, PROP_FACTOR);
  RNA_def_property_float_sdna(prop, NULL, "vcol_boundary_exponent");
  RNA_def_property_float_default(prop, 0);
  RNA_def_property_range(prop, 0.0f, 6.0f);
  RNA_def_property_ui_range(prop, 0.1f, 3.0f, 0.001, 3);
  RNA_def_property_ui_text(prop, "Exponent", "Hardening exponent (smaller value smoother edges)");
  RNA_def_property_update(prop, 0, "rna_Brush_update");

  prop = RNA_def_property(srna, "tilt_strength_factor", PROP_FLOAT, PROP_FACTOR);
  RNA_def_property_float_sdna(prop, NULL, "tilt_strength_factor");
  RNA_def_property_float_default(prop, 0);
  RNA_def_property_range(prop, 0.0f, 1.0f);
  RNA_def_property_ui_range(prop, 0.0f, 1.0f, 0.001, 3);
  RNA_def_property_ui_text(
      prop, "Tilt Strength", "How much the tilt of the pen will affect the brush");
  RNA_def_property_update(prop, 0, "rna_Brush_update");

  prop = RNA_def_property(srna, "normal_radius_factor", PROP_FLOAT, PROP_FACTOR);
  RNA_def_property_float_sdna(prop, NULL, "normal_radius_factor");
  RNA_def_property_range(prop, 0.0f, 2.0f);
  RNA_def_property_ui_range(prop, 0.0f, 2.0f, 0.001, 3);
  RNA_def_property_ui_text(prop,
                           "Normal Radius",
                           "Ratio between the brush radius and the radius that is going to be "
                           "used to sample the normal");
  RNA_def_property_update(prop, 0, "rna_Brush_update");

  prop = RNA_def_property(srna, "area_radius_factor", PROP_FLOAT, PROP_FACTOR);
  RNA_def_property_float_sdna(prop, NULL, "area_radius_factor");
  RNA_def_property_range(prop, 0.0f, 2.0f);
  RNA_def_property_ui_range(prop, 0.0f, 2.0f, 0.001, 3);
  RNA_def_property_ui_text(prop,
                           "Area Radius",
                           "Ratio between the brush radius and the radius that is going to be "
                           "used to sample the area center");
  RNA_def_property_update(prop, 0, "rna_Brush_update");

  prop = RNA_def_property(srna, "wet_paint_radius_factor", PROP_FLOAT, PROP_FACTOR);
  RNA_def_property_float_sdna(prop, NULL, "wet_paint_radius_factor");
  RNA_def_property_range(prop, 0.0f, 2.0f);
  RNA_def_property_ui_range(prop, 0.0f, 2.0f, 0.001, 3);
  RNA_def_property_ui_text(prop,
                           "Wet Paint Radius",
                           "Ratio between the brush radius and the radius that is going to be "
                           "used to sample the color to blend in wet paint");
  RNA_def_property_update(prop, 0, "rna_Brush_update");

  prop = RNA_def_property(srna, "stencil_pos", PROP_FLOAT, PROP_XYZ);
  RNA_def_property_float_sdna(prop, NULL, "stencil_pos");
  RNA_def_property_array(prop, 2);
  RNA_def_property_ui_text(prop, "Stencil Position", "Position of stencil in viewport");
  RNA_def_property_update(prop, 0, "rna_Brush_update");

  prop = RNA_def_property(srna, "stencil_dimension", PROP_FLOAT, PROP_XYZ);
  RNA_def_property_float_sdna(prop, NULL, "stencil_dimension");
  RNA_def_property_array(prop, 2);
  RNA_def_property_ui_text(prop, "Stencil Dimensions", "Dimensions of stencil in viewport");
  RNA_def_property_update(prop, 0, "rna_Brush_update");

  prop = RNA_def_property(srna, "mask_stencil_pos", PROP_FLOAT, PROP_XYZ);
  RNA_def_property_float_sdna(prop, NULL, "mask_stencil_pos");
  RNA_def_property_array(prop, 2);
  RNA_def_property_ui_text(prop, "Mask Stencil Position", "Position of mask stencil in viewport");
  RNA_def_property_update(prop, 0, "rna_Brush_update");

  prop = RNA_def_property(srna, "mask_stencil_dimension", PROP_FLOAT, PROP_XYZ);
  RNA_def_property_float_sdna(prop, NULL, "mask_stencil_dimension");
  RNA_def_property_array(prop, 2);
  RNA_def_property_ui_text(
      prop, "Mask Stencil Dimensions", "Dimensions of mask stencil in viewport");
  RNA_def_property_update(prop, 0, "rna_Brush_update");

  prop = RNA_def_property(srna, "sharp_threshold", PROP_FLOAT, PROP_NONE);
  RNA_def_property_range(prop, 0.0, 100.0);
  RNA_def_property_ui_range(prop, 0.0, 1.0, 1, 3);
  RNA_def_property_float_sdna(prop, NULL, "sharp_threshold");
  RNA_def_property_ui_text(
      prop, "Sharp Threshold", "Threshold below which, no sharpening is done");
  RNA_def_property_update(prop, 0, "rna_Brush_update");

  prop = RNA_def_property(srna, "fill_threshold", PROP_FLOAT, PROP_NONE);
  RNA_def_property_range(prop, 0.0, 100.0);
  RNA_def_property_ui_range(prop, 0.0, 1.0, 1, 3);
  RNA_def_property_float_sdna(prop, NULL, "fill_threshold");
  RNA_def_property_ui_text(
      prop, "Fill Threshold", "Threshold above which filling is not propagated");
  RNA_def_property_update(prop, 0, "rna_Brush_update");

  prop = RNA_def_property(srna, "blur_kernel_radius", PROP_INT, PROP_NONE);
  RNA_def_property_int_sdna(prop, NULL, "blur_kernel_radius");
  RNA_def_property_range(prop, 1, 10000);
  RNA_def_property_ui_range(prop, 1, 50, 1, -1);
  RNA_def_property_ui_text(
      prop, "Kernel Radius", "Radius of kernel used for soften and sharpen in pixels");
  RNA_def_property_update(prop, 0, "rna_Brush_update");

  prop = RNA_def_property(srna, "blur_mode", PROP_ENUM, PROP_NONE);
  RNA_def_property_enum_items(prop, brush_blur_mode_items);
  RNA_def_property_ui_text(prop, "Blur Mode", "");
  RNA_def_property_update(prop, 0, "rna_Brush_update");

  prop = RNA_def_property(srna, "falloff_angle", PROP_FLOAT, PROP_ANGLE);
  RNA_def_property_float_sdna(prop, NULL, "falloff_angle");
  RNA_def_property_range(prop, 0, M_PI / 2);
  RNA_def_property_ui_text(
      prop,
      "Falloff Angle",
      "Paint most on faces pointing towards the view according to this angle");
  RNA_def_property_update(prop, 0, "rna_Brush_update");

  /* flag */
  prop = RNA_def_property(srna, "use_airbrush", PROP_BOOLEAN, PROP_NONE);
  RNA_def_property_boolean_sdna(prop, NULL, "flag", BRUSH_AIRBRUSH);
  RNA_def_property_ui_text(
      prop, "Airbrush", "Keep applying paint effect while holding mouse (spray)");
  RNA_def_property_update(prop, 0, "rna_Brush_update");

  prop = RNA_def_property(srna, "use_original_normal", PROP_BOOLEAN, PROP_NONE);
  RNA_def_property_boolean_sdna(prop, NULL, "flag", BRUSH_ORIGINAL_NORMAL);
  RNA_def_property_ui_text(prop,
                           "Original Normal",
                           "When locked keep using normal of surface where stroke was initiated");
  RNA_def_property_update(prop, 0, "rna_Brush_update");

  prop = RNA_def_property(srna, "use_original_plane", PROP_BOOLEAN, PROP_NONE);
  RNA_def_property_boolean_sdna(prop, NULL, "flag", BRUSH_ORIGINAL_PLANE);
  RNA_def_property_ui_text(
      prop,
      "Original Plane",
      "When locked keep using the plane origin of surface where stroke was initiated");
  RNA_def_property_update(prop, 0, "rna_Brush_update");

  // note that concavity flag is derived from brush->concave_mask_factor being nonzero,
  // so we just expose the invert concave flag here
  prop = RNA_def_property(srna, "invert_automasking_concavity", PROP_BOOLEAN, PROP_NONE);
  RNA_def_property_boolean_sdna(
      prop, NULL, "automasking_flags", BRUSH_AUTOMASKING_INVERT_CONCAVITY);
  RNA_def_property_ui_text(
      prop, "Invert Cavity Mask", "Invert mask to expose convex instead of concave areas");
  RNA_def_property_update(prop, 0, "rna_Brush_update");

  prop = RNA_def_property(srna, "use_automasking_concave", PROP_BOOLEAN, PROP_NONE);
  RNA_def_property_boolean_sdna(prop, NULL, "automasking_flags", BRUSH_AUTOMASKING_CONCAVITY);
  RNA_def_property_ui_text(
      prop, "Cavity Auto-Masking", "Filter verts by concavity; use with paint brushes");
  RNA_def_property_update(prop, 0, "rna_Brush_update");

  prop = RNA_def_property(srna, "use_automasking_topology", PROP_BOOLEAN, PROP_NONE);
  RNA_def_property_boolean_sdna(prop, NULL, "automasking_flags", BRUSH_AUTOMASKING_TOPOLOGY);
  RNA_def_property_ui_text(prop,
                           "Topology Auto-Masking",
                           "Affect only vertices connected to the active vertex under the brush");
  RNA_def_property_update(prop, 0, "rna_Brush_update");

  prop = RNA_def_property(srna, "use_automasking_face_sets", PROP_BOOLEAN, PROP_NONE);
  RNA_def_property_boolean_sdna(prop, NULL, "automasking_flags", BRUSH_AUTOMASKING_FACE_SETS);
  RNA_def_property_ui_text(prop,
                           "Face Sets Auto-Masking",
                           "Affect only vertices that share Face Sets with the active vertex");
  RNA_def_property_update(prop, 0, "rna_Brush_update");

  prop = RNA_def_property(srna, "use_automasking_boundary_edges", PROP_BOOLEAN, PROP_NONE);
  RNA_def_property_boolean_sdna(prop, NULL, "automasking_flags", BRUSH_AUTOMASKING_BOUNDARY_EDGES);
  RNA_def_property_ui_text(
      prop, "Mesh Boundary Auto-Masking", "Do not affect non manifold boundary edges");
  RNA_def_property_update(prop, 0, "rna_Brush_update");

  prop = RNA_def_property(srna, "use_automasking_boundary_face_sets", PROP_BOOLEAN, PROP_NONE);
  RNA_def_property_boolean_sdna(
      prop, NULL, "automasking_flags", BRUSH_AUTOMASKING_BOUNDARY_FACE_SETS);
  RNA_def_property_ui_text(prop,
                           "Face Sets Boundary Automasking",
                           "Do not affect vertices that belong to a Face Set boundary");
  RNA_def_property_update(prop, 0, "rna_Brush_update");

  prop = RNA_def_property(srna, "use_scene_spacing", PROP_ENUM, PROP_NONE);
  RNA_def_property_enum_bitflag_sdna(prop, NULL, "flag");
  RNA_def_property_enum_items(prop, brush_spacing_unit_items);
  RNA_def_property_ui_text(
      prop, "Spacing Distance", "Calculate the brush spacing using view or scene distance");
  RNA_def_property_update(prop, 0, "rna_Brush_update");

  prop = RNA_def_property(srna, "use_grab_active_vertex", PROP_BOOLEAN, PROP_NONE);
  RNA_def_property_boolean_sdna(prop, NULL, "flag", BRUSH_GRAB_ACTIVE_VERTEX);
  RNA_def_property_ui_text(
      prop,
      "Grab Active Vertex",
      "Apply the maximum grab strength to the active vertex instead of the cursor location");
  RNA_def_property_update(prop, 0, "rna_Brush_update");

  prop = RNA_def_property(srna, "use_weighted_smooth", PROP_BOOLEAN, PROP_NONE);
  RNA_def_property_boolean_sdna(prop, NULL, "flag2", BRUSH_SMOOTH_USE_AREA_WEIGHT);
  RNA_def_property_ui_text(prop, "Weight By Area", "Weight by face area to get a smoother result");
  RNA_def_property_update(prop, 0, "rna_Brush_update");

  prop = RNA_def_property(srna, "preserve_faceset_boundary", PROP_BOOLEAN, PROP_NONE);
  RNA_def_property_boolean_sdna(prop, NULL, "flag2", BRUSH_SMOOTH_PRESERVE_FACE_SETS);
  RNA_def_property_ui_text(
      prop, "Preserve Face Sets", "Preserve face set boundaries when smoothing");
  RNA_def_property_update(prop, 0, "rna_Brush_update");

  prop = RNA_def_property(srna, "hard_edge_mode", PROP_BOOLEAN, PROP_NONE);
  RNA_def_property_boolean_sdna(prop, NULL, "flag2", BRUSH_HARD_EDGE_MODE);
  RNA_def_property_ui_text(
      prop, "Hard Edge Mode", "Hard edge mode; treat all face set boundaries as hard edges");
  RNA_def_property_update(prop, 0, "rna_Brush_update");

  prop = RNA_def_property(srna, "use_grab_silhouette", PROP_BOOLEAN, PROP_NONE);
  RNA_def_property_boolean_sdna(prop, NULL, "flag2", BRUSH_GRAB_SILHOUETTE);
  RNA_def_property_ui_text(
      prop, "Grab Silhouette", "Grabs trying to automask the silhouette of the object");
  RNA_def_property_update(prop, 0, "rna_Brush_update");

<<<<<<< HEAD
  prop = RNA_def_property(srna, "use_surface_falloff", PROP_BOOLEAN, PROP_NONE);
  RNA_def_property_boolean_sdna(prop, NULL, "flag2", BRUSH_USE_SURFACE_FALLOFF);
  RNA_def_property_ui_text(prop,
                           "Use Surface Falloff",
                           "Propagate the falloff of the brush trough the surface of the mesh");
  RNA_def_property_update(prop, 0, "rna_Brush_update");

  prop = RNA_def_property(srna, "use_array_lock_orientation", PROP_BOOLEAN, PROP_NONE);
  RNA_def_property_boolean_sdna(prop, NULL, "flag2", BRUSH_ARRAY_LOCK_ORIENTATION);
  RNA_def_property_ui_text(
      prop, "Lock Orientation", "");
  RNA_def_property_update(prop, 0, "rna_Brush_update");

  prop = RNA_def_property(srna, "use_array_fill_holes", PROP_BOOLEAN, PROP_NONE);
  RNA_def_property_boolean_sdna(prop, NULL, "flag2", BRUSH_ARRAY_FILL_HOLES);
  RNA_def_property_ui_text(
      prop, "Fill Holes", "");
=======
  prop = RNA_def_property(srna, "use_curvature_rake", PROP_BOOLEAN, PROP_NONE);
  RNA_def_property_boolean_sdna(prop, NULL, "flag2", BRUSH_CURVATURE_RAKE);
  RNA_def_property_ui_text(
      prop, "Curvature Rake", "Topology rake follows curvature instead of brush direction");
  RNA_def_property_update(prop, 0, "rna_Brush_update");

  prop = RNA_def_property(srna, "ignore_falloff_for_topology_rake", PROP_BOOLEAN, PROP_NONE);
  RNA_def_property_boolean_sdna(prop, NULL, "flag2", BRUSH_TOPOLOGY_RAKE_IGNORE_BRUSH_FALLOFF);
  RNA_def_property_ui_text(
      prop, "Ignore Brush Falloff", "Ignore brush falloff settings for topology rake");
  RNA_def_property_update(prop, 0, "rna_Brush_update");

  prop = RNA_def_property(srna, "use_custom_auto_smooth_spacing", PROP_BOOLEAN, PROP_NONE);
  RNA_def_property_boolean_sdna(prop, NULL, "flag2", BRUSH_CUSTOM_AUTOSMOOTH_SPACING);
  RNA_def_property_ui_text(
      prop,
      "Use Custom Autosmooth Spacing",
      "Use custom spacing for autosmooth (must be larger then brush spacing)");
  RNA_def_property_update(prop, 0, "rna_Brush_update");

  prop = RNA_def_property(srna, "use_custom_topology_rake_spacing", PROP_BOOLEAN, PROP_NONE);
  RNA_def_property_boolean_sdna(prop, NULL, "flag2", BRUSH_CUSTOM_TOPOLOGY_RAKE_SPACING);
  RNA_def_property_ui_text(
      prop,
      "Use Custom Rake Spacing",
      "Use custom spacing for topology rake (must be larger then brush spacing)");
>>>>>>> f0c35d16
  RNA_def_property_update(prop, 0, "rna_Brush_update");

  prop = RNA_def_property(srna, "use_paint_antialiasing", PROP_BOOLEAN, PROP_NONE);
  RNA_def_property_boolean_sdna(prop, NULL, "sampling_flag", BRUSH_PAINT_ANTIALIASING);
  RNA_def_property_ui_text(prop, "Anti-Aliasing", "Smooths the edges of the strokes");

  prop = RNA_def_property(srna, "use_multiplane_scrape_dynamic", PROP_BOOLEAN, PROP_NONE);
  RNA_def_property_boolean_sdna(prop, NULL, "flag2", BRUSH_MULTIPLANE_SCRAPE_DYNAMIC);
  RNA_def_property_ui_text(prop,
                           "Dynamic Mode",
                           "The angle between the planes changes during the stroke to fit the "
                           "surface under the cursor");
  RNA_def_property_update(prop, 0, "rna_Brush_update");

  prop = RNA_def_property(srna, "show_multiplane_scrape_planes_preview", PROP_BOOLEAN, PROP_NONE);
  RNA_def_property_boolean_sdna(prop, NULL, "flag2", BRUSH_MULTIPLANE_SCRAPE_PLANES_PREVIEW);
  RNA_def_property_ui_text(
      prop, "Show Cursor Preview", "Preview the scrape planes in the cursor during the stroke");
  RNA_def_property_update(prop, 0, "rna_Brush_update");

  prop = RNA_def_property(srna, "use_pose_ik_anchored", PROP_BOOLEAN, PROP_NONE);
  RNA_def_property_boolean_sdna(prop, NULL, "flag2", BRUSH_POSE_IK_ANCHORED);
  RNA_def_property_ui_text(
      prop, "Keep Anchor Point", "Keep the position of the last segment in the IK chain fixed");
  RNA_def_property_update(prop, 0, "rna_Brush_update");

  prop = RNA_def_property(srna, "use_pose_lock_rotation", PROP_BOOLEAN, PROP_NONE);
  RNA_def_property_boolean_sdna(prop, NULL, "flag2", BRUSH_POSE_USE_LOCK_ROTATION);
  RNA_def_property_ui_text(prop,
                           "Lock Rotation When Scaling",
                           "Do not rotate the segment when using the scale deform mode");
  RNA_def_property_update(prop, 0, "rna_Brush_update");

  prop = RNA_def_property(srna, "use_connected_only", PROP_BOOLEAN, PROP_NONE);
  RNA_def_property_boolean_sdna(prop, NULL, "flag2", BRUSH_USE_CONNECTED_ONLY);
  RNA_def_property_ui_text(prop, "Connected Only", "Affect only topologically connected elements");
  RNA_def_property_update(prop, 0, "rna_Brush_update");

  prop = RNA_def_property(srna, "use_cloth_pin_simulation_boundary", PROP_BOOLEAN, PROP_NONE);
  RNA_def_property_boolean_sdna(prop, NULL, "flag2", BRUSH_CLOTH_PIN_SIMULATION_BOUNDARY);
  RNA_def_property_ui_text(
      prop,
      "Pin Simulation Boundary",
      "Lock the position of the vertices in the simulation falloff area to avoid artifacts and "
      "create a softer transition with unaffected areas");
  RNA_def_property_update(prop, 0, "rna_Brush_update");

  prop = RNA_def_property(srna, "use_cloth_collision", PROP_BOOLEAN, PROP_NONE);
  RNA_def_property_boolean_sdna(prop, NULL, "flag2", BRUSH_CLOTH_USE_COLLISION);
  RNA_def_property_ui_text(prop, "Enable Collision", "Collide with objects during the simulation");
  RNA_def_property_update(prop, 0, "rna_Brush_update");

  prop = RNA_def_property(srna, "invert_to_scrape_fill", PROP_BOOLEAN, PROP_NONE);
  RNA_def_property_boolean_sdna(prop, NULL, "flag", BRUSH_INVERT_TO_SCRAPE_FILL);
  RNA_def_property_ui_text(prop,
                           "Invert to Scrape or Fill",
                           "Use Scrape or Fill tool when inverting this brush instead of "
                           "inverting its displacement direction");
  RNA_def_property_update(prop, 0, "rna_Brush_update");

  prop = RNA_def_property(srna, "use_pressure_strength", PROP_BOOLEAN, PROP_NONE);
  RNA_def_property_boolean_sdna(prop, NULL, "flag", BRUSH_ALPHA_PRESSURE);
  RNA_def_property_ui_icon(prop, ICON_STYLUS_PRESSURE, 0);
  RNA_def_property_ui_text(
      prop, "Strength Pressure", "Enable tablet pressure sensitivity for strength");
  RNA_def_property_update(prop, 0, "rna_Brush_update");

  prop = RNA_def_property(srna, "use_offset_pressure", PROP_BOOLEAN, PROP_NONE);
  RNA_def_property_boolean_sdna(prop, NULL, "flag", BRUSH_OFFSET_PRESSURE);
  RNA_def_property_ui_icon(prop, ICON_STYLUS_PRESSURE, 0);
  RNA_def_property_ui_text(
      prop, "Plane Offset Pressure", "Enable tablet pressure sensitivity for offset");
  RNA_def_property_update(prop, 0, "rna_Brush_update");

  prop = RNA_def_property(srna, "use_pressure_area_radius", PROP_BOOLEAN, PROP_NONE);
  RNA_def_property_boolean_sdna(prop, NULL, "flag2", BRUSH_AREA_RADIUS_PRESSURE);
  RNA_def_property_ui_icon(prop, ICON_STYLUS_PRESSURE, 0);
  RNA_def_property_ui_text(
      prop, "Area Radius Pressure", "Enable tablet pressure sensitivity for area radius");
  RNA_def_property_update(prop, 0, "rna_Brush_update");

  prop = RNA_def_property(srna, "use_pressure_size", PROP_BOOLEAN, PROP_NONE);
  RNA_def_property_boolean_sdna(prop, NULL, "flag", BRUSH_SIZE_PRESSURE);
  RNA_def_property_ui_icon(prop, ICON_STYLUS_PRESSURE, 0);
  RNA_def_property_ui_text(prop, "Size Pressure", "Enable tablet pressure sensitivity for size");
  RNA_def_property_update(prop, 0, "rna_Brush_update");

  prop = RNA_def_property(srna, "use_pressure_jitter", PROP_BOOLEAN, PROP_NONE);
  RNA_def_property_boolean_sdna(prop, NULL, "flag", BRUSH_JITTER_PRESSURE);
  RNA_def_property_ui_icon(prop, ICON_STYLUS_PRESSURE, 0);
  RNA_def_property_ui_text(
      prop, "Jitter Pressure", "Enable tablet pressure sensitivity for jitter");
  RNA_def_property_update(prop, 0, "rna_Brush_update");

  prop = RNA_def_property(srna, "use_pressure_spacing", PROP_BOOLEAN, PROP_NONE);
  RNA_def_property_boolean_sdna(prop, NULL, "flag", BRUSH_SPACING_PRESSURE);
  RNA_def_property_ui_icon(prop, ICON_STYLUS_PRESSURE, 0);
  RNA_def_property_ui_text(
      prop, "Spacing Pressure", "Enable tablet pressure sensitivity for spacing");
  RNA_def_property_update(prop, 0, "rna_Brush_update");

  prop = RNA_def_property(srna, "use_pressure_masking", PROP_ENUM, PROP_NONE);
  RNA_def_property_enum_sdna(prop, NULL, "mask_pressure");
  RNA_def_property_enum_items(prop, brush_mask_pressure_items);
  RNA_def_property_ui_text(
      prop, "Mask Pressure Mode", "Pen pressure makes texture influence smaller");
  RNA_def_property_update(prop, 0, "rna_Brush_update");

  prop = RNA_def_property(srna, "use_inverse_smooth_pressure", PROP_BOOLEAN, PROP_NONE);
  RNA_def_property_boolean_sdna(prop, NULL, "flag", BRUSH_INVERSE_SMOOTH_PRESSURE);
  RNA_def_property_ui_icon(prop, ICON_STYLUS_PRESSURE, 0);
  RNA_def_property_ui_text(
      prop, "Inverse Smooth Pressure", "Lighter pressure causes more smoothing to be applied");
  RNA_def_property_update(prop, 0, "rna_Brush_update");

  prop = RNA_def_property(srna, "use_plane_trim", PROP_BOOLEAN, PROP_NONE);
  RNA_def_property_boolean_sdna(prop, NULL, "flag", BRUSH_PLANE_TRIM);
  RNA_def_property_ui_text(prop, "Use Plane Trim", "Enable Plane Trim");
  RNA_def_property_update(prop, 0, "rna_Brush_update");

  prop = RNA_def_property(srna, "use_frontface", PROP_BOOLEAN, PROP_NONE);
  RNA_def_property_boolean_sdna(prop, NULL, "flag", BRUSH_FRONTFACE);
  RNA_def_property_ui_text(
      prop, "Use Front-Face", "Brush only affects vertexes that face the viewer");
  RNA_def_property_update(prop, 0, "rna_Brush_update");

  prop = RNA_def_property(srna, "use_frontface_falloff", PROP_BOOLEAN, PROP_NONE);
  RNA_def_property_boolean_sdna(prop, NULL, "flag", BRUSH_FRONTFACE_FALLOFF);
  RNA_def_property_ui_text(
      prop, "Use Front-Face Falloff", "Blend brush influence by how much they face the front");
  RNA_def_property_update(prop, 0, "rna_Brush_update");

  prop = RNA_def_property(srna, "use_anchor", PROP_BOOLEAN, PROP_NONE);
  RNA_def_property_boolean_sdna(prop, NULL, "flag", BRUSH_ANCHORED);
  RNA_def_property_ui_text(prop, "Anchored", "Keep the brush anchored to the initial location");
  RNA_def_property_update(prop, 0, "rna_Brush_update");

  prop = RNA_def_property(srna, "use_space", PROP_BOOLEAN, PROP_NONE);
  RNA_def_property_boolean_sdna(prop, NULL, "flag", BRUSH_SPACE);
  RNA_def_property_ui_text(
      prop, "Space", "Limit brush application to the distance specified by spacing");
  RNA_def_property_update(prop, 0, "rna_Brush_update");

  prop = RNA_def_property(srna, "use_line", PROP_BOOLEAN, PROP_NONE);
  RNA_def_property_boolean_sdna(prop, NULL, "flag", BRUSH_LINE);
  RNA_def_property_ui_text(prop, "Line", "Draw a line with dabs separated according to spacing");
  RNA_def_property_update(prop, 0, "rna_Brush_update");

  prop = RNA_def_property(srna, "use_curve", PROP_BOOLEAN, PROP_NONE);
  RNA_def_property_boolean_sdna(prop, NULL, "flag", BRUSH_CURVE);
  RNA_def_property_ui_text(
      prop,
      "Curve",
      "Define the stroke curve with a bezier curve. Dabs are separated according to spacing");
  RNA_def_property_update(prop, 0, "rna_Brush_update");

  prop = RNA_def_property(srna, "use_smooth_stroke", PROP_BOOLEAN, PROP_NONE);
  RNA_def_property_boolean_sdna(prop, NULL, "flag", BRUSH_SMOOTH_STROKE);
  RNA_def_property_ui_text(
      prop, "Smooth Stroke", "Brush lags behind mouse and follows a smoother path");
  RNA_def_property_update(prop, 0, "rna_Brush_update");

  prop = RNA_def_property(srna, "use_persistent", PROP_BOOLEAN, PROP_NONE);
  RNA_def_property_boolean_sdna(prop, NULL, "flag", BRUSH_PERSISTENT);
  RNA_def_property_ui_text(prop, "Persistent", "Sculpt on a persistent layer of the mesh");
  RNA_def_property_update(prop, 0, "rna_Brush_update");

  prop = RNA_def_property(srna, "use_accumulate", PROP_BOOLEAN, PROP_NONE);
  RNA_def_property_boolean_sdna(prop, NULL, "flag", BRUSH_ACCUMULATE);
  RNA_def_property_ui_text(prop, "Accumulate", "Accumulate stroke daubs on top of each other");
  RNA_def_property_update(prop, 0, "rna_Brush_update");

  prop = RNA_def_property(srna, "use_space_attenuation", PROP_BOOLEAN, PROP_NONE);
  RNA_def_property_boolean_sdna(prop, NULL, "flag", BRUSH_SPACE_ATTEN);
  RNA_def_property_ui_text(
      prop,
      "Adjust Strength for Spacing",
      "Automatically adjust strength to give consistent results for different spacings");
  RNA_def_property_update(prop, 0, "rna_Brush_update");

  /* adaptive space is not implemented yet */
  prop = RNA_def_property(srna, "use_adaptive_space", PROP_BOOLEAN, PROP_NONE);
  RNA_def_property_boolean_sdna(prop, NULL, "flag", BRUSH_ADAPTIVE_SPACE);
  RNA_def_property_ui_text(prop,
                           "Adaptive Spacing",
                           "Space daubs according to surface orientation instead of screen space");
  RNA_def_property_update(prop, 0, "rna_Brush_update");

  prop = RNA_def_property(srna, "use_locked_size", PROP_ENUM, PROP_NONE); /* as an enum */
  RNA_def_property_enum_bitflag_sdna(prop, NULL, "flag");
  RNA_def_property_enum_items(prop, brush_size_unit_items);
  RNA_def_property_ui_text(
      prop, "Radius Unit", "Measure brush size relative to the view or the scene");
  RNA_def_property_update(prop, 0, "rna_Brush_update");

  prop = RNA_def_property(srna, "color_type", PROP_ENUM, PROP_NONE); /* as an enum */
  RNA_def_property_enum_bitflag_sdna(prop, NULL, "flag");
  RNA_def_property_enum_items(prop, color_gradient_items);
  RNA_def_property_enum_funcs(prop, NULL, "rna_Brush_use_gradient_set", NULL);
  RNA_def_property_ui_text(prop, "Color Type", "Use single color or gradient when painting");
  RNA_def_property_update(prop, 0, "rna_Brush_update");

  prop = RNA_def_property(srna, "use_edge_to_edge", PROP_BOOLEAN, PROP_NONE);
  RNA_def_property_boolean_sdna(prop, NULL, "flag", BRUSH_EDGE_TO_EDGE);
  RNA_def_property_ui_text(prop, "Edge-to-Edge", "Drag anchor brush from edge-to-edge");
  RNA_def_property_update(prop, 0, "rna_Brush_update");

  prop = RNA_def_property(srna, "use_restore_mesh", PROP_BOOLEAN, PROP_NONE);
  RNA_def_property_boolean_sdna(prop, NULL, "flag", BRUSH_DRAG_DOT);
  RNA_def_property_ui_text(prop, "Restore Mesh", "Allow a single dot to be carefully positioned");
  RNA_def_property_update(prop, 0, "rna_Brush_update");

  /* only for projection paint & vertex paint, TODO: other paint modes. */
  prop = RNA_def_property(srna, "use_alpha", PROP_BOOLEAN, PROP_NONE);
  RNA_def_property_boolean_negative_sdna(prop, NULL, "flag", BRUSH_LOCK_ALPHA);
  RNA_def_property_ui_text(
      prop, "Affect Alpha", "When this is disabled, lock alpha while painting");
  RNA_def_property_update(prop, 0, "rna_Brush_update");

  prop = RNA_def_property(srna, "curve", PROP_POINTER, PROP_NONE);
  RNA_def_property_flag(prop, PROP_NEVER_NULL);
  RNA_def_property_ui_text(prop, "Curve", "Editable falloff curve");
  RNA_def_property_update(prop, 0, "rna_Brush_update");

  prop = RNA_def_property(srna, "pressure_size_curve", PROP_POINTER, PROP_NONE);
  RNA_def_property_flag(prop, PROP_NEVER_NULL);
  RNA_def_property_ui_text(prop, "Pressure/Size Curve", "Pressure/Size input curve");
  RNA_def_property_update(prop, 0, "rna_Brush_update");

  prop = RNA_def_property(srna, "pressure_strength_curve", PROP_POINTER, PROP_NONE);
  RNA_def_property_flag(prop, PROP_NEVER_NULL);
  RNA_def_property_ui_text(prop, "Pressure/Strength Curve", "Pressure/Strength input curve");
  RNA_def_property_update(prop, 0, "rna_Brush_update");

  prop = RNA_def_property(srna, "paint_curve", PROP_POINTER, PROP_NONE);
  RNA_def_property_flag(prop, PROP_EDITABLE);
  RNA_def_property_ui_text(prop, "Paint Curve", "Active paint curve");
  RNA_def_property_update(prop, 0, "rna_Brush_update");

  prop = RNA_def_property(srna, "gradient", PROP_POINTER, PROP_NEVER_NULL);
  RNA_def_property_pointer_sdna(prop, NULL, "gradient");
  RNA_def_property_struct_type(prop, "ColorRamp");
  RNA_def_property_ui_text(prop, "Gradient", "");
  RNA_def_property_update(prop, 0, "rna_Brush_update");

  prop = RNA_def_property(srna, "channels", PROP_POINTER, 0);
  RNA_def_property_pointer_sdna(prop, NULL, "channels");
  RNA_def_property_struct_type(prop, "BrushChannelSet");
  RNA_def_property_ui_text(prop, "Channels", "");
  RNA_def_property_update(prop, 0, "rna_Brush_update");

  /* gradient source */
  prop = RNA_def_property(srna, "gradient_stroke_mode", PROP_ENUM, PROP_NONE);
  RNA_def_property_enum_items(prop, brush_gradient_items);
  RNA_def_property_ui_text(prop, "Gradient Stroke Mode", "");
  RNA_def_property_update(prop, 0, "rna_Brush_update");

  prop = RNA_def_property(srna, "gradient_fill_mode", PROP_ENUM, PROP_NONE);
  RNA_def_property_enum_items(prop, brush_gradient_fill_items);
  RNA_def_property_ui_text(prop, "Gradient Fill Mode", "");
  RNA_def_property_update(prop, 0, "rna_Brush_update");

  /* overlay flags */
  prop = RNA_def_property(srna, "use_primary_overlay", PROP_BOOLEAN, PROP_NONE);
  RNA_def_property_boolean_sdna(prop, NULL, "overlay_flags", BRUSH_OVERLAY_PRIMARY);
  RNA_def_property_ui_text(prop, "Use Texture Overlay", "Show texture in viewport");
  RNA_def_property_update(prop, 0, "rna_Brush_update");

  prop = RNA_def_property(srna, "use_secondary_overlay", PROP_BOOLEAN, PROP_NONE);
  RNA_def_property_boolean_sdna(prop, NULL, "overlay_flags", BRUSH_OVERLAY_SECONDARY);
  RNA_def_property_ui_text(prop, "Use Texture Overlay", "Show texture in viewport");
  RNA_def_property_update(prop, 0, "rna_Brush_update");

  prop = RNA_def_property(srna, "use_cursor_overlay", PROP_BOOLEAN, PROP_NONE);
  RNA_def_property_boolean_sdna(prop, NULL, "overlay_flags", BRUSH_OVERLAY_CURSOR);
  RNA_def_property_ui_text(prop, "Use Cursor Overlay", "Show cursor in viewport");
  RNA_def_property_update(prop, 0, "rna_Brush_update");

  prop = RNA_def_property(srna, "use_cursor_overlay_override", PROP_BOOLEAN, PROP_NONE);
  RNA_def_property_boolean_sdna(
      prop, NULL, "overlay_flags", BRUSH_OVERLAY_CURSOR_OVERRIDE_ON_STROKE);
  RNA_def_property_ui_text(prop, "Override Overlay", "Don't show overlay during a stroke");
  RNA_def_property_update(prop, 0, "rna_Brush_update");

  prop = RNA_def_property(srna, "use_primary_overlay_override", PROP_BOOLEAN, PROP_NONE);
  RNA_def_property_boolean_sdna(
      prop, NULL, "overlay_flags", BRUSH_OVERLAY_PRIMARY_OVERRIDE_ON_STROKE);
  RNA_def_property_ui_text(prop, "Override Overlay", "Don't show overlay during a stroke");
  RNA_def_property_update(prop, 0, "rna_Brush_update");

  prop = RNA_def_property(srna, "use_secondary_overlay_override", PROP_BOOLEAN, PROP_NONE);
  RNA_def_property_boolean_sdna(
      prop, NULL, "overlay_flags", BRUSH_OVERLAY_SECONDARY_OVERRIDE_ON_STROKE);
  RNA_def_property_ui_text(prop, "Override Overlay", "Don't show overlay during a stroke");
  RNA_def_property_update(prop, 0, "rna_Brush_update");

  /* paint mode flags */
  prop = RNA_def_property(srna, "use_paint_sculpt", PROP_BOOLEAN, PROP_NONE);
  RNA_def_property_boolean_sdna(prop, NULL, "ob_mode", OB_MODE_SCULPT);
  RNA_def_property_ui_text(prop, "Use Sculpt", "Use this brush in sculpt mode");

  prop = RNA_def_property(srna, "use_paint_uv_sculpt", PROP_BOOLEAN, PROP_NONE);
  RNA_def_property_boolean_sdna(prop, NULL, "ob_mode", OB_MODE_EDIT);
  RNA_def_property_ui_text(prop, "Use UV Sculpt", "Use this brush in UV sculpt mode");

  prop = RNA_def_property(srna, "use_paint_vertex", PROP_BOOLEAN, PROP_NONE);
  RNA_def_property_boolean_sdna(prop, NULL, "ob_mode", OB_MODE_VERTEX_PAINT);
  RNA_def_property_ui_text(prop, "Use Vertex", "Use this brush in vertex paint mode");

  prop = RNA_def_property(srna, "use_paint_weight", PROP_BOOLEAN, PROP_NONE);
  RNA_def_property_boolean_sdna(prop, NULL, "ob_mode", OB_MODE_WEIGHT_PAINT);
  RNA_def_property_ui_text(prop, "Use Weight", "Use this brush in weight paint mode");

  prop = RNA_def_property(srna, "use_paint_image", PROP_BOOLEAN, PROP_NONE);
  RNA_def_property_boolean_sdna(prop, NULL, "ob_mode", OB_MODE_TEXTURE_PAINT);
  RNA_def_property_ui_text(prop, "Use Texture", "Use this brush in texture paint mode");

  prop = RNA_def_property(srna, "use_paint_grease_pencil", PROP_BOOLEAN, PROP_NONE);
  RNA_def_property_boolean_sdna(prop, NULL, "ob_mode", OB_MODE_PAINT_GPENCIL);
  RNA_def_property_ui_text(prop, "Use Paint", "Use this brush in grease pencil drawing mode");

  prop = RNA_def_property(srna, "use_vertex_grease_pencil", PROP_BOOLEAN, PROP_NONE);
  RNA_def_property_boolean_sdna(prop, NULL, "ob_mode", OB_MODE_VERTEX_GPENCIL);
  RNA_def_property_ui_text(
      prop, "Use Vertex", "Use this brush in grease pencil vertex color mode");

  /* texture */
  prop = RNA_def_property(srna, "texture_slot", PROP_POINTER, PROP_NONE);
  RNA_def_property_struct_type(prop, "BrushTextureSlot");
  RNA_def_property_pointer_sdna(prop, NULL, "mtex");
  RNA_def_property_clear_flag(prop, PROP_EDITABLE);
  RNA_def_property_ui_text(prop, "Texture Slot", "");

  prop = RNA_def_property(srna, "texture", PROP_POINTER, PROP_NONE);
  RNA_def_property_pointer_sdna(prop, NULL, "mtex.tex");
  RNA_def_property_flag(prop, PROP_EDITABLE | PROP_CONTEXT_UPDATE);
  RNA_def_property_ui_text(prop, "Texture", "");
  RNA_def_property_update(prop, NC_TEXTURE, "rna_Brush_main_tex_update");

  prop = RNA_def_property(srna, "mask_texture_slot", PROP_POINTER, PROP_NONE);
  RNA_def_property_struct_type(prop, "BrushTextureSlot");
  RNA_def_property_pointer_sdna(prop, NULL, "mask_mtex");
  RNA_def_property_clear_flag(prop, PROP_EDITABLE);
  RNA_def_property_ui_text(prop, "Mask Texture Slot", "");

  prop = RNA_def_property(srna, "mask_texture", PROP_POINTER, PROP_NONE);
  RNA_def_property_pointer_sdna(prop, NULL, "mask_mtex.tex");
  RNA_def_property_flag(prop, PROP_EDITABLE | PROP_CONTEXT_UPDATE);
  RNA_def_property_ui_text(prop, "Mask Texture", "");
  RNA_def_property_update(prop, NC_TEXTURE, "rna_Brush_secondary_tex_update");

  prop = RNA_def_property(srna, "texture_overlay_alpha", PROP_INT, PROP_PERCENTAGE);
  RNA_def_property_int_sdna(prop, NULL, "texture_overlay_alpha");
  RNA_def_property_range(prop, 0, 100);
  RNA_def_property_ui_text(prop, "Texture Overlay Alpha", "");
  RNA_def_property_update(prop, 0, "rna_Brush_update");

  prop = RNA_def_property(srna, "mask_overlay_alpha", PROP_INT, PROP_PERCENTAGE);
  RNA_def_property_int_sdna(prop, NULL, "mask_overlay_alpha");
  RNA_def_property_range(prop, 0, 100);
  RNA_def_property_ui_text(prop, "Mask Texture Overlay Alpha", "");
  RNA_def_property_update(prop, 0, "rna_Brush_update");

  prop = RNA_def_property(srna, "cursor_overlay_alpha", PROP_INT, PROP_PERCENTAGE);
  RNA_def_property_int_sdna(prop, NULL, "cursor_overlay_alpha");
  RNA_def_property_range(prop, 0, 100);
  RNA_def_property_ui_text(prop, "Mask Texture Overlay Alpha", "");
  RNA_def_property_update(prop, 0, "rna_Brush_update");

  prop = RNA_def_property(srna, "cursor_color_add", PROP_FLOAT, PROP_COLOR);
  RNA_def_property_float_sdna(prop, NULL, "add_col");
  RNA_def_property_array(prop, 4);
  RNA_def_property_ui_text(prop, "Add Color", "Color of cursor when adding");
  RNA_def_property_update(prop, 0, "rna_Brush_update");

  prop = RNA_def_property(srna, "cursor_color_subtract", PROP_FLOAT, PROP_COLOR);
  RNA_def_property_float_sdna(prop, NULL, "sub_col");
  RNA_def_property_array(prop, 4);
  RNA_def_property_ui_text(prop, "Subtract Color", "Color of cursor when subtracting");
  RNA_def_property_update(prop, 0, "rna_Brush_update");

  prop = RNA_def_property(srna, "use_custom_icon", PROP_BOOLEAN, PROP_NONE);
  RNA_def_property_boolean_sdna(prop, NULL, "flag", BRUSH_CUSTOM_ICON);
  RNA_def_property_ui_text(prop, "Custom Icon", "Set the brush icon from an image file");
  RNA_def_property_update(prop, 0, "rna_Brush_icon_update");

  prop = RNA_def_property(srna, "icon_filepath", PROP_STRING, PROP_FILEPATH);
  RNA_def_property_string_sdna(prop, NULL, "icon_filepath");
  RNA_def_property_ui_text(prop, "Brush Icon Filepath", "File path to brush icon");
  RNA_def_property_update(prop, 0, "rna_Brush_icon_update");

  /* clone tool */
  prop = RNA_def_property(srna, "clone_image", PROP_POINTER, PROP_NONE);
  RNA_def_property_pointer_sdna(prop, NULL, "clone.image");
  RNA_def_property_flag(prop, PROP_EDITABLE);
  RNA_def_property_ui_text(prop, "Clone Image", "Image for clone tool");
  RNA_def_property_update(prop, NC_SPACE | ND_SPACE_IMAGE, "rna_Brush_update");

  prop = RNA_def_property(srna, "clone_alpha", PROP_FLOAT, PROP_FACTOR);
  RNA_def_property_float_sdna(prop, NULL, "clone.alpha");
  RNA_def_property_range(prop, 0.0f, 1.0f);
  RNA_def_property_ui_text(prop, "Clone Alpha", "Opacity of clone image display");
  RNA_def_property_update(prop, NC_SPACE | ND_SPACE_IMAGE, "rna_Brush_update");

  prop = RNA_def_property(srna, "clone_offset", PROP_FLOAT, PROP_XYZ);
  RNA_def_property_float_sdna(prop, NULL, "clone.offset");
  RNA_def_property_ui_text(prop, "Clone Offset", "");
  RNA_def_property_ui_range(prop, -1.0f, 1.0f, 10.0f, 3);
  RNA_def_property_update(prop, NC_SPACE | ND_SPACE_IMAGE, "rna_Brush_update");

  prop = RNA_def_property(srna, "brush_capabilities", PROP_POINTER, PROP_NONE);
  RNA_def_property_flag(prop, PROP_NEVER_NULL);
  RNA_def_property_struct_type(prop, "BrushCapabilities");
  RNA_def_property_pointer_funcs(prop, "rna_Brush_capabilities_get", NULL, NULL, NULL);
  RNA_def_property_ui_text(prop, "Brush Capabilities", "Brush's capabilities");

  /* brush capabilities (mode-dependent) */
  prop = RNA_def_property(srna, "sculpt_capabilities", PROP_POINTER, PROP_NONE);
  RNA_def_property_flag(prop, PROP_NEVER_NULL);
  RNA_def_property_struct_type(prop, "BrushCapabilitiesSculpt");
  RNA_def_property_pointer_funcs(prop, "rna_Sculpt_tool_capabilities_get", NULL, NULL, NULL);
  RNA_def_property_ui_text(prop, "Sculpt Capabilities", "");

  prop = RNA_def_property(srna, "image_paint_capabilities", PROP_POINTER, PROP_NONE);
  RNA_def_property_flag(prop, PROP_NEVER_NULL);
  RNA_def_property_struct_type(prop, "BrushCapabilitiesImagePaint");
  RNA_def_property_pointer_funcs(prop, "rna_Imapaint_tool_capabilities_get", NULL, NULL, NULL);
  RNA_def_property_ui_text(prop, "Image Paint Capabilities", "");

  prop = RNA_def_property(srna, "vertex_paint_capabilities", PROP_POINTER, PROP_NONE);
  RNA_def_property_flag(prop, PROP_NEVER_NULL);
  RNA_def_property_struct_type(prop, "BrushCapabilitiesVertexPaint");
  RNA_def_property_pointer_funcs(prop, "rna_Vertexpaint_tool_capabilities_get", NULL, NULL, NULL);
  RNA_def_property_ui_text(prop, "Vertex Paint Capabilities", "");

  prop = RNA_def_property(srna, "weight_paint_capabilities", PROP_POINTER, PROP_NONE);
  RNA_def_property_flag(prop, PROP_NEVER_NULL);
  RNA_def_property_struct_type(prop, "BrushCapabilitiesWeightPaint");
  RNA_def_property_pointer_funcs(prop, "rna_Weightpaint_tool_capabilities_get", NULL, NULL, NULL);
  RNA_def_property_ui_text(prop, "Weight Paint Capabilities", "");

  prop = RNA_def_property(srna, "gpencil_settings", PROP_POINTER, PROP_NONE);
  RNA_def_property_struct_type(prop, "BrushGpencilSettings");
  RNA_def_property_pointer_sdna(prop, NULL, "gpencil_settings");
  RNA_def_property_clear_flag(prop, PROP_EDITABLE);
  RNA_def_property_ui_text(prop, "Gpencil Settings", "");

  prop = RNA_def_property(srna, "dyntopo", PROP_POINTER, PROP_NONE);
  RNA_def_property_struct_type(prop, "DynTopoSettings");
  RNA_def_property_pointer_sdna(prop, NULL, "dyntopo");
  RNA_def_property_clear_flag(prop, PROP_EDITABLE);
  RNA_def_property_ui_text(prop, "Dyntopo Settings", "");
}

/**
 * A brush stroke is a list of changes to the brush that
 * can occur during a stroke
 *
 * - 3D location of the brush
 * - 2D mouse location
 * - Tablet pressure
 * - Direction flip
 * - Tool switch
 * - Time
 */
static void rna_def_operator_stroke_element(BlenderRNA *brna)
{
  StructRNA *srna;
  PropertyRNA *prop;

  srna = RNA_def_struct(brna, "OperatorStrokeElement", "PropertyGroup");
  RNA_def_struct_ui_text(srna, "Operator Stroke Element", "");

  prop = RNA_def_property(srna, "location", PROP_FLOAT, PROP_XYZ);
  RNA_def_property_flag(prop, PROP_IDPROPERTY);
  RNA_def_property_array(prop, 3);
  RNA_def_property_ui_text(prop, "Location", "");

  prop = RNA_def_property(srna, "mouse", PROP_FLOAT, PROP_XYZ);
  RNA_def_property_flag(prop, PROP_IDPROPERTY);
  RNA_def_property_array(prop, 2);
  RNA_def_property_ui_text(prop, "Mouse", "");

  prop = RNA_def_property(srna, "mouse_event", PROP_FLOAT, PROP_XYZ);
  RNA_def_property_flag(prop, PROP_IDPROPERTY);
  RNA_def_property_array(prop, 2);
  RNA_def_property_ui_text(prop, "Mouse Event", "");

  prop = RNA_def_property(srna, "pressure", PROP_FLOAT, PROP_FACTOR);
  RNA_def_property_flag(prop, PROP_IDPROPERTY);
  RNA_def_property_range(prop, 0.0f, 1.0f);
  RNA_def_property_ui_text(prop, "Pressure", "Tablet pressure");

  prop = RNA_def_property(srna, "size", PROP_FLOAT, PROP_NONE);
  RNA_def_property_flag(prop, PROP_IDPROPERTY);
  RNA_def_property_range(prop, 0.0f, FLT_MAX);
  RNA_def_property_ui_text(prop, "Brush Size", "Brush size in screen space");

  prop = RNA_def_property(srna, "pen_flip", PROP_BOOLEAN, PROP_NONE);
  RNA_def_property_flag(prop, PROP_IDPROPERTY);
  RNA_def_property_ui_text(prop, "Flip", "");

  prop = RNA_def_property(srna, "x_tilt", PROP_FLOAT, PROP_FACTOR);
  RNA_def_property_flag(prop, PROP_IDPROPERTY);
  RNA_def_property_range(prop, -1.0f, 1.0f);
  RNA_def_property_ui_text(prop, "Tilt X", "");

  prop = RNA_def_property(srna, "y_tilt", PROP_FLOAT, PROP_FACTOR);
  RNA_def_property_flag(prop, PROP_IDPROPERTY);
  RNA_def_property_range(prop, -1.0f, 1.0f);
  RNA_def_property_ui_text(prop, "Tilt Y", "");

  /* used in uv painting */
  prop = RNA_def_property(srna, "time", PROP_FLOAT, PROP_UNSIGNED);
  RNA_def_property_flag(prop, PROP_IDPROPERTY);
  RNA_def_property_ui_text(prop, "Time", "");

  /* used for Grease Pencil sketching sessions */
  prop = RNA_def_property(srna, "is_start", PROP_BOOLEAN, PROP_NONE);
  RNA_def_property_flag(prop, PROP_IDPROPERTY);
  RNA_def_property_ui_text(prop, "Is Stroke Start", "");

  /* XXX: Tool (this will be for pressing a modifier key for a different brush,
   *      e.g. switching to a Smooth brush in the middle of the stroke */

  /* XXX: i don't think blender currently supports the ability to properly do a remappable modifier
   *      in the middle of a stroke */
}

void RNA_def_brush(BlenderRNA *brna)
{
  rna_def_dyntopo_settings(brna);
  rna_def_brush(brna);
  rna_def_brush_capabilities(brna);
  rna_def_sculpt_capabilities(brna);
  rna_def_image_paint_capabilities(brna);
  rna_def_vertex_paint_capabilities(brna);
  rna_def_weight_paint_capabilities(brna);
  rna_def_gpencil_options(brna);
  rna_def_brush_texture_slot(brna);
  rna_def_operator_stroke_element(brna);
}

#endif<|MERGE_RESOLUTION|>--- conflicted
+++ resolved
@@ -136,8 +136,8 @@
     {SCULPT_TOOL_MASK, "MASK", ICON_BRUSH_MASK, "Mask", ""},
     {SCULPT_TOOL_DISPLACEMENT_ERASER, "DISPLACEMENT_ERASER", ICON_BRUSH_SCULPT_DRAW, "Multires Displacement Eraser", ""},
     {SCULPT_TOOL_DISPLACEMENT_SMEAR, "DISPLACEMENT_SMEAR", ICON_BRUSH_SCULPT_DRAW, "Multires Displacement Smear", ""},
-<<<<<<< HEAD
-    {SCULPT_TOOL_PAINT, "PAINT", ICON_BRUSH_SCULPT_DRAW, "Paint", ""},
+
+  {SCULPT_TOOL_PAINT, "PAINT", ICON_BRUSH_SCULPT_DRAW, "Paint", ""},
     {SCULPT_TOOL_SMEAR, "SMEAR", ICON_BRUSH_SCULPT_DRAW, "Smear", ""},
     {SCULPT_TOOL_FAIRING, "FAIRING", ICON_BRUSH_MASK, "Fairing", ""},
     {SCULPT_TOOL_SCENE_PROJECT, "SCENE_PROJECT", ICON_BRUSH_MASK, "Scene Project", ""},
@@ -145,14 +145,9 @@
     {SCULPT_TOOL_SYMMETRIZE, "SYMMETRIZE", ICON_BRUSH_SCULPT_DRAW, "Symmetrize", ""},
     {SCULPT_TOOL_ARRAY, "ARRAY", ICON_BRUSH_SCULPT_DRAW, "Array", ""},
     {0, NULL, 0, NULL, NULL},
-=======
-    {SCULPT_TOOL_PAINT, "PAINT", ICON_BRUSH_PAINT, "Paint", ""},
-    {SCULPT_TOOL_SMEAR, "SMEAR", ICON_BRUSH_SCULPT_SMEAR, "Smear", ""},
-    {SCULPT_TOOL_DRAW_FACE_SETS, "DRAW_FACE_SETS", ICON_BRUSH_MASK, "Draw Face Sets", ""},
     {SCULPT_TOOL_VCOL_BOUNDARY, "VCOL_BOUNDARY", ICON_BRUSH_VCOL_BOUNDARY, "Sharpen Color Boundary", ""},
     {SCULPT_TOOL_UV_SMOOTH, "UV_SMOOTH", ICON_BRUSH_GRAB, "UV Smooth", ""},
         {0, NULL, 0, NULL, NULL},
->>>>>>> f0c35d16
 };
 /* clang-format on */
 
@@ -2640,7 +2635,6 @@
       "Direction that is going to be used to project the vertices into the scene");
   RNA_def_property_update(prop, 0, "rna_Brush_update");
 
-
   prop = RNA_def_property(srna, "array_deform_type", PROP_ENUM, PROP_NONE);
   RNA_def_property_enum_items(prop, brush_array_deform_type_items);
   RNA_def_property_ui_text(prop, "Deformation", "Deformation type that is used in the brush");
@@ -2650,10 +2644,8 @@
   RNA_def_property_int_sdna(prop, NULL, "array_count");
   RNA_def_property_range(prop, 1, 10000);
   RNA_def_property_ui_range(prop, 1, 50, 1, -1);
-  RNA_def_property_ui_text(
-      prop, "Count", "Number of copies");
-  RNA_def_property_update(prop, 0, "rna_Brush_update");
-
+  RNA_def_property_ui_text(prop, "Count", "Number of copies");
+  RNA_def_property_update(prop, 0, "rna_Brush_update");
 
   prop = RNA_def_property(srna, "jitter_unit", PROP_ENUM, PROP_NONE); /* as an enum */
   RNA_def_property_enum_bitflag_sdna(prop, NULL, "flag");
@@ -3418,7 +3410,6 @@
       prop, "Grab Silhouette", "Grabs trying to automask the silhouette of the object");
   RNA_def_property_update(prop, 0, "rna_Brush_update");
 
-<<<<<<< HEAD
   prop = RNA_def_property(srna, "use_surface_falloff", PROP_BOOLEAN, PROP_NONE);
   RNA_def_property_boolean_sdna(prop, NULL, "flag2", BRUSH_USE_SURFACE_FALLOFF);
   RNA_def_property_ui_text(prop,
@@ -3428,15 +3419,13 @@
 
   prop = RNA_def_property(srna, "use_array_lock_orientation", PROP_BOOLEAN, PROP_NONE);
   RNA_def_property_boolean_sdna(prop, NULL, "flag2", BRUSH_ARRAY_LOCK_ORIENTATION);
-  RNA_def_property_ui_text(
-      prop, "Lock Orientation", "");
+  RNA_def_property_ui_text(prop, "Lock Orientation", "");
   RNA_def_property_update(prop, 0, "rna_Brush_update");
 
   prop = RNA_def_property(srna, "use_array_fill_holes", PROP_BOOLEAN, PROP_NONE);
   RNA_def_property_boolean_sdna(prop, NULL, "flag2", BRUSH_ARRAY_FILL_HOLES);
-  RNA_def_property_ui_text(
-      prop, "Fill Holes", "");
-=======
+  RNA_def_property_ui_text(prop, "Fill Holes", "");
+
   prop = RNA_def_property(srna, "use_curvature_rake", PROP_BOOLEAN, PROP_NONE);
   RNA_def_property_boolean_sdna(prop, NULL, "flag2", BRUSH_CURVATURE_RAKE);
   RNA_def_property_ui_text(
@@ -3463,7 +3452,7 @@
       prop,
       "Use Custom Rake Spacing",
       "Use custom spacing for topology rake (must be larger then brush spacing)");
->>>>>>> f0c35d16
+
   RNA_def_property_update(prop, 0, "rna_Brush_update");
 
   prop = RNA_def_property(srna, "use_paint_antialiasing", PROP_BOOLEAN, PROP_NONE);
