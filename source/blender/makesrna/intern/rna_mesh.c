/**
 * ***** BEGIN GPL LICENSE BLOCK *****
 *
 * This program is free software; you can redistribute it and/or
 * modify it under the terms of the GNU General Public License
 * as published by the Free Software Foundation; either version 2
 * of the License, or (at your option) any later version.
 *
 * This program is distributed in the hope that it will be useful,
 * but WITHOUT ANY WARRANTY; without even the implied warranty of
 * MERCHANTABILITY or FITNESS FOR A PARTICULAR PURPOSE.	 See the
 * GNU General Public License for more details.
 *
 * You should have received a copy of the GNU General Public License
 * along with this program; if not, write to the Free Software Foundation,
 * Inc., 51 Franklin Street, Fifth Floor, Boston, MA 02110-1301, USA.
 *
 * Contributor(s): Blender Foundation (2008).
 *
 * ***** END GPL LICENSE BLOCK *****
 */

/*note: the original vertex color stuff is now just used for
  getting info on the layers themselves, accessing the data is
  done through the (not yet written) mpoly interfaces.*/

/** \file blender/makesrna/intern/rna_mesh.c
 *  \ingroup RNA
 */


#include <stdlib.h>

#include "RNA_define.h"
#include "RNA_types.h"

#include "rna_internal.h"

#include "DNA_material_types.h"
#include "DNA_mesh_types.h"
#include "DNA_meshdata_types.h"
#include "DNA_object_types.h"

#include "WM_types.h"

#include "BLI_math_base.h"
#include "BLI_math_rotation.h"

#ifdef RNA_RUNTIME

#include "DNA_scene_types.h"

#include "BLI_editVert.h"
#include "BLI_math.h"

#include "BKE_customdata.h"
#include "BKE_depsgraph.h"
#include "BKE_main.h"
#include "BKE_mesh.h"
#include "BKE_tessmesh.h"

#include "ED_mesh.h" /* XXX Bad level call */

#include "WM_api.h"
#include "WM_types.h"

static void rna_Mesh_update_data(Main *bmain, Scene *scene, PointerRNA *ptr)
{
	ID *id= ptr->id.data;

	/* cheating way for importers to avoid slow updates */
	if(id->us > 0) {
		DAG_id_tag_update(id, 0);
		WM_main_add_notifier(NC_GEOM|ND_DATA, id);
	}
}

static void rna_Mesh_update_select(Main *bmain, Scene *scene, PointerRNA *ptr)
{
	ID *id= ptr->id.data;
	/* cheating way for importers to avoid slow updates */
	if(id->us > 0) {
		WM_main_add_notifier(NC_GEOM|ND_SELECT, id);
	}
}

void rna_Mesh_update_draw(Main *bmain, Scene *scene, PointerRNA *ptr)
{
	ID *id= ptr->id.data;
	/* cheating way for importers to avoid slow updates */
	if(id->us > 0) {
		WM_main_add_notifier(NC_GEOM|ND_DATA, id);
	}
}


void rna_Mesh_update_vertmask(Main *bmain, Scene *scene, PointerRNA *ptr)
{
	Mesh* me = ptr->data;
	if ((me->editflag & ME_EDIT_VERT_SEL) && (me->editflag & ME_EDIT_PAINT_MASK)) {
		me->editflag ^= ME_EDIT_PAINT_MASK;
	}
	rna_Mesh_update_draw(bmain, scene, ptr);
}

void rna_Mesh_update_facemask(Main *bmain, Scene *scene, PointerRNA *ptr)
{
	Mesh* me = ptr->data;
	if ((me->editflag & ME_EDIT_VERT_SEL) && (me->editflag & ME_EDIT_PAINT_MASK)) {
		me->editflag ^= ME_EDIT_VERT_SEL;
	}
	rna_Mesh_update_draw(bmain, scene, ptr);
}
static void rna_MeshVertex_normal_get(PointerRNA *ptr, float *value)
{
	MVert *mvert= (MVert*)ptr->data;
	normal_short_to_float_v3(value, mvert->no);
}

static void rna_MeshVertex_normal_set(PointerRNA *ptr, const float *value)
{
	MVert *mvert= (MVert*)ptr->data;
	float no[3];

	copy_v3_v3(no, value);
	normalize_v3(no);
	normal_float_to_short_v3(mvert->no, no);
}

static float rna_MeshVertex_bevel_weight_get(PointerRNA *ptr)
{
	MVert *mvert= (MVert*)ptr->data;
	return mvert->bweight/255.0f;
}

static void rna_MeshVertex_bevel_weight_set(PointerRNA *ptr, float value)
{
	MVert *mvert= (MVert*)ptr->data;
	mvert->bweight= (char)(CLAMPIS(value*255.0f, 0, 255));
}

static float rna_MEdge_bevel_weight_get(PointerRNA *ptr)
{
	MEdge *medge= (MEdge*)ptr->data;
	return medge->bweight/255.0f;
}

static void rna_MEdge_bevel_weight_set(PointerRNA *ptr, float value)
{
	MEdge *medge= (MEdge*)ptr->data;
	medge->bweight= (char)(CLAMPIS(value*255.0f, 0, 255));
}

static float rna_MEdge_crease_get(PointerRNA *ptr)
{
	MEdge *medge= (MEdge*)ptr->data;
	return medge->crease/255.0f;
}

static void rna_MEdge_crease_set(PointerRNA *ptr, float value)
{
	MEdge *medge= (MEdge*)ptr->data;
	medge->crease= (char)(CLAMPIS(value*255.0f, 0, 255));
}

static void rna_MeshPolygon_normal_get(PointerRNA *ptr, float *values)
{
	Mesh *me= (Mesh*)ptr->id.data;
	MPoly *mp= (MPoly*)ptr->data;

	mesh_calc_poly_normal(mp, me->mloop+mp->loopstart, me->mvert, values);
}

static void rna_MeshFace_normal_get(PointerRNA *ptr, float *values)
{
	Mesh *me= (Mesh*)ptr->id.data;
	MFace *mface= (MFace*)ptr->data;

	if(mface->v4)
		normal_quad_v3( values,me->mvert[mface->v1].co, me->mvert[mface->v2].co, me->mvert[mface->v3].co, me->mvert[mface->v4].co);
	else
		normal_tri_v3( values,me->mvert[mface->v1].co, me->mvert[mface->v2].co, me->mvert[mface->v3].co);
}

static float rna_MeshFace_area_get(PointerRNA *ptr)
{
	Mesh *me= (Mesh*)ptr->id.data;
	MFace *mface= (MFace*)ptr->data;

	if(mface->v4)
		return area_quad_v3(me->mvert[mface->v1].co, me->mvert[mface->v2].co, me->mvert[mface->v3].co, me->mvert[mface->v4].co);
	else
		return area_tri_v3(me->mvert[mface->v1].co, me->mvert[mface->v2].co, me->mvert[mface->v3].co);
}

/* notice red and blue are swapped */
static void rna_MeshColor_color1_get(PointerRNA *ptr, float *values)
{
	MCol *mcol= (MCol*)ptr->data;

	values[2]= (&mcol[0].r)[0]/255.0f;
	values[1]= (&mcol[0].r)[1]/255.0f;
	values[0]= (&mcol[0].r)[2]/255.0f;
}

static void rna_MeshColor_color1_set(PointerRNA *ptr, const float *values)
{
	MCol *mcol= (MCol*)ptr->data;

	(&mcol[0].r)[2]= (char)(CLAMPIS(values[0]*255.0f, 0, 255));
	(&mcol[0].r)[1]= (char)(CLAMPIS(values[1]*255.0f, 0, 255));
	(&mcol[0].r)[0]= (char)(CLAMPIS(values[2]*255.0f, 0, 255));
}

static void rna_MeshColor_color2_get(PointerRNA *ptr, float *values)
{
	MCol *mcol= (MCol*)ptr->data;

	values[2]= (&mcol[1].r)[0]/255.0f;
	values[1]= (&mcol[1].r)[1]/255.0f;
	values[0]= (&mcol[1].r)[2]/255.0f;
}

static void rna_MeshColor_color2_set(PointerRNA *ptr, const float *values)
{
	MCol *mcol= (MCol*)ptr->data;

	(&mcol[1].r)[2]= (char)(CLAMPIS(values[0]*255.0f, 0, 255));
	(&mcol[1].r)[1]= (char)(CLAMPIS(values[1]*255.0f, 0, 255));
	(&mcol[1].r)[0]= (char)(CLAMPIS(values[2]*255.0f, 0, 255));
}

static void rna_MeshColor_color3_get(PointerRNA *ptr, float *values)
{
	MCol *mcol= (MCol*)ptr->data;

	values[2]= (&mcol[2].r)[0]/255.0f;
	values[1]= (&mcol[2].r)[1]/255.0f;
	values[0]= (&mcol[2].r)[2]/255.0f;
}

static void rna_MeshColor_color3_set(PointerRNA *ptr, const float *values)
{
	MCol *mcol= (MCol*)ptr->data;

	(&mcol[2].r)[2]= (char)(CLAMPIS(values[0]*255.0f, 0, 255));
	(&mcol[2].r)[1]= (char)(CLAMPIS(values[1]*255.0f, 0, 255));
	(&mcol[2].r)[0]= (char)(CLAMPIS(values[2]*255.0f, 0, 255));
}

static void rna_MeshColor_color4_get(PointerRNA *ptr, float *values)
{
	MCol *mcol= (MCol*)ptr->data;

	values[2]= (&mcol[3].r)[0]/255.0f;
	values[1]= (&mcol[3].r)[1]/255.0f;
	values[0]= (&mcol[3].r)[2]/255.0f;
}

static void rna_MeshColor_color4_set(PointerRNA *ptr, const float *values)
{
	MCol *mcol= (MCol*)ptr->data;

	(&mcol[3].r)[2]= (char)(CLAMPIS(values[0]*255.0f, 0, 255));
	(&mcol[3].r)[1]= (char)(CLAMPIS(values[1]*255.0f, 0, 255));
	(&mcol[3].r)[0]= (char)(CLAMPIS(values[2]*255.0f, 0, 255));
}

static int rna_Mesh_texspace_editable(PointerRNA *ptr)
{
	Mesh *me= (Mesh*)ptr->data;
	return (me->texflag & AUTOSPACE)? 0: PROP_EDITABLE;
}

static void rna_MeshVertex_groups_begin(CollectionPropertyIterator *iter, PointerRNA *ptr)
{
	Mesh *me= (Mesh*)ptr->id.data;

	if(me->dvert) {
		MVert *mvert= (MVert*)ptr->data;
		MDeformVert *dvert= me->dvert + (mvert-me->mvert);

		rna_iterator_array_begin(iter, (void*)dvert->dw, sizeof(MDeformWeight), dvert->totweight, 0, NULL);
	}
	else
		rna_iterator_array_begin(iter, NULL, 0, 0, 0, NULL);
}

static void rna_MeshFace_material_index_range(PointerRNA *ptr, int *min, int *max)
{
	Mesh *me= (Mesh*)ptr->id.data;
	*min= 0;
	*max= me->totcol-1;
	*max= MAX2(0, *max);
}

static CustomData *rna_mesh_pdata(Mesh *me)
{
	return (me->edit_btmesh)? &me->edit_btmesh->bm->pdata: &me->pdata;
}

static CustomData *rna_mesh_ldata(Mesh *me)
{
	return (me->edit_btmesh)? &me->edit_btmesh->bm->ldata: &me->ldata;
}

static int rna_CustomDataLayer_length(PointerRNA *ptr, int type)
{
	Mesh *me= (Mesh*)ptr->id.data;
	CustomData *fdata= rna_mesh_pdata(me);
	CustomDataLayer *layer;
	int i, length= 0;

	for(layer=fdata->layers, i=0; i<fdata->totlayer; layer++, i++)
		if(layer->type == type)
			length++;

	return length;
}

static int rna_CustomDataLayer_active_get(PointerRNA *ptr, int type, int render)
{
	Mesh *me= (Mesh*)ptr->id.data;
	CustomData *fdata= rna_mesh_pdata(me);
	int n= ((CustomDataLayer*)ptr->data) - fdata->layers;

	if(render) return (n == CustomData_get_render_layer_index(fdata, type));
	else return (n == CustomData_get_active_layer_index(fdata, type));
}

static int rna_CustomDataLayer_clone_get(PointerRNA *ptr, int type, int render)
{
	Mesh *me= (Mesh*)ptr->id.data;
	CustomData *fdata= rna_mesh_pdata(me);
	int n= ((CustomDataLayer*)ptr->data) - fdata->layers;

	return (n == CustomData_get_clone_layer_index(fdata, type));
}

static void rna_CustomDataLayer_active_set(PointerRNA *ptr, int value, int type, int render)
{
	Mesh *me= (Mesh*)ptr->id.data;
	CustomData *fdata= rna_mesh_pdata(me);
	int n= ((CustomDataLayer*)ptr->data) - fdata->layers;

	if(value == 0)
		return;

	if(render) CustomData_set_layer_render_index(fdata, type, n);
	else CustomData_set_layer_active_index(fdata, type, n);
}

static void rna_CustomDataLayer_clone_set(PointerRNA *ptr, int value, int type, int render)
{
	Mesh *me= (Mesh*)ptr->id.data;
	CustomData *fdata= rna_mesh_pdata(me);
	int n= ((CustomDataLayer*)ptr->data) - fdata->layers;

	if(value == 0)
		return;

	CustomData_set_layer_clone_index(fdata, type, n);
}

static int rna_uv_texture_check(CollectionPropertyIterator *iter, void *data)
{
	CustomDataLayer *layer= (CustomDataLayer*)data;
	return (layer->type != CD_MTEXPOLY);
}

static void rna_Mesh_uv_textures_begin(CollectionPropertyIterator *iter, PointerRNA *ptr)
{
	Mesh *me= (Mesh*)ptr->data;
	CustomData *fdata= rna_mesh_pdata(me);
	rna_iterator_array_begin(iter, (void*)fdata->layers, sizeof(CustomDataLayer), fdata->totlayer, 0, rna_uv_texture_check);
}

static int rna_Mesh_uv_textures_length(PointerRNA *ptr)
{
	return rna_CustomDataLayer_length(ptr, CD_MTEXPOLY);
}

static PointerRNA rna_Mesh_active_uv_texture_get(PointerRNA *ptr)
{
	Mesh *me= (Mesh*)ptr->data;
	CustomData *fdata= rna_mesh_pdata(me);
	int index= CustomData_get_active_layer_index(fdata, CD_MTEXPOLY);
	CustomDataLayer *cdl= (index == -1)? NULL: &fdata->layers[index];

	return rna_pointer_inherit_refine(ptr, &RNA_MeshTextureFaceLayer, cdl);
}

static PointerRNA rna_Mesh_uv_texture_clone_get(PointerRNA *ptr)
{
	PointerRNA pnull = {{0}};
#if 0
	Mesh *me= (Mesh*)ptr->data;
	CustomData *fdata= rna_mesh_fdata(me);
	int index= CustomData_get_clone_layer_index(fdata, CD_MTFACE);
	CustomDataLayer *cdl= (index == -1)? NULL: &fdata->layers[index];

	return rna_pointer_inherit_refine(ptr, &RNA_MeshTextureFaceLayer, cdl);
#endif
	return pnull;
}

static PointerRNA rna_Mesh_uv_texture_stencil_get(PointerRNA *ptr)
{
	PointerRNA pnull = {{0}};
#if 0
	Mesh *me= (Mesh*)ptr->data;
	CustomData *fdata= rna_mesh_fdata(me);
	int index= CustomData_get_stencil_layer_index(fdata, CD_MTFACE);
	CustomDataLayer *cdl= (index == -1)? NULL: &fdata->layers[index];

	return rna_pointer_inherit_refine(ptr, &RNA_MeshTextureFaceLayer, cdl);
#endif
	return pnull;
}

static void rna_Mesh_active_uv_texture_set(PointerRNA *ptr, PointerRNA value)
{
	Mesh *me= (Mesh*)ptr->data;
	CustomData *fdata= rna_mesh_pdata(me);
	CustomDataLayer *cdl;
	int a;

	for(cdl=fdata->layers, a=0; a<fdata->totlayer; cdl++, a++) {
		if(value.data == cdl) {
			CustomData_set_layer_active_index(fdata, CD_MTEXPOLY, a);
			mesh_update_customdata_pointers(me);
			return;
		}
	}
}

static void rna_Mesh_uv_texture_clone_set(PointerRNA *ptr, PointerRNA value)
{
#if 0
	Mesh *me= (Mesh*)ptr->data;
	CustomData *fdata= rna_mesh_fdata(me);
	CustomDataLayer *cdl;
	int a;

	for(cdl=fdata->layers, a=0; a<fdata->totlayer; cdl++, a++) {
		if(value.data == cdl) {
			CustomData_set_layer_clone_index(fdata, CD_MTFACE, a);
			return;
		}
	}
#endif
	return;
}

static void rna_Mesh_uv_texture_stencil_set(PointerRNA *ptr, PointerRNA value)
{
#if 0
	Mesh *me= (Mesh*)ptr->data;
	CustomData *fdata= rna_mesh_fdata(me);
	CustomDataLayer *cdl;
	int a;

	for(cdl=fdata->layers, a=0; a<fdata->totlayer; cdl++, a++) {
		if(value.data == cdl) {
			CustomData_set_layer_stencil_index(fdata, CD_MTFACE, a);
			return;
		}
	}
#endif
	return;
}

static int rna_Mesh_active_uv_texture_index_get(PointerRNA *ptr)
{
	Mesh *me= (Mesh*)ptr->data;
	CustomData *fdata= rna_mesh_pdata(me);
	return CustomData_get_active_layer(fdata, CD_MTEXPOLY);
}

static int rna_Mesh_uv_texture_clone_index_get(PointerRNA *ptr)
{
	Mesh *me= (Mesh*)ptr->data;
	CustomData *fdata= rna_mesh_pdata(me);
	return CustomData_get_clone_layer(fdata, CD_MTEXPOLY);
}

static int rna_Mesh_uv_texture_stencil_index_get(PointerRNA *ptr)
{
	Mesh *me= (Mesh*)ptr->data;
	CustomData *fdata= rna_mesh_pdata(me);
	return CustomData_get_stencil_layer(fdata, CD_MTEXPOLY);
}

static void rna_Mesh_active_uv_texture_index_set(PointerRNA *ptr, int value)
{
	Mesh *me= (Mesh*)ptr->data;
	CustomData *fdata= rna_mesh_pdata(me);

	CustomData_set_layer_active(fdata, CD_MTEXPOLY, value);
	mesh_update_customdata_pointers(me);
}

static void rna_Mesh_uv_texture_clone_index_set(PointerRNA *ptr, int value)
{
	Mesh *me= (Mesh*)ptr->data;
	CustomData *fdata= rna_mesh_pdata(me);

	CustomData_set_layer_clone(fdata, CD_MTEXPOLY, value);
}

static void rna_Mesh_uv_texture_stencil_index_set(PointerRNA *ptr, int value)
{
	Mesh *me= (Mesh*)ptr->data;
	CustomData *fdata= rna_mesh_pdata(me);

	CustomData_set_layer_stencil(fdata, CD_MTEXPOLY, value);
}

static void rna_Mesh_active_uv_texture_index_range(PointerRNA *ptr, int *min, int *max)
{
	Mesh *me= (Mesh*)ptr->data;
	CustomData *pdata= rna_mesh_pdata(me);

	*min= 0;
	*max= CustomData_number_of_layers(pdata, CD_MTEXPOLY)-1;
	*max= MAX2(0, *max);
}

static void rna_MeshTextureFace_uv1_get(PointerRNA *ptr, float *values)
{
	MLoopUV *mloopuv= (MLoopUV*)ptr->data;
	
	values[0]= mloopuv->uv[0];
	values[1]= mloopuv->uv[1];
}

static void rna_MeshTextureFace_uv1_set(PointerRNA *ptr, const float *values)
{
	MLoopUV *mloopuv= (MLoopUV*)ptr->data;
	
	mloopuv->uv[0] = values[0];
	mloopuv->uv[1] = values[1];
}

static int rna_CustomDataData_numverts(PointerRNA *ptr, int type)
{
	/*BMESH_TODO
	Mesh *me= (Mesh*)ptr->id.data;
	CustomData *fdata= rna_mesh_fdata(me);
	CustomDataLayer *cdl;
	int a, b;

	for(cdl=fdata->layers, a=0; a<fdata->totlayer; cdl++, a++) {
		if(cdl->type == type) {
			b= ((char*)ptr->data - ((char*)cdl->data))/CustomData_sizeof(type);
			if(b >= 0 && b < me->totface)
				return (me->mface[b].v4? 4: 3);
		}
	}

	return 0;*/
	return 0;
}

static int rna_MeshTextureFace_uv_get_length(PointerRNA *ptr, int length[RNA_MAX_ARRAY_DIMENSION])
{
	//return rna_CustomDataData_numverts(ptr, CD_MTFACE) * 2;
	return 0; //BMESH_TODO
}

static void rna_MeshTextureFace_uv_get(PointerRNA *ptr, float *values)
{
	//MTFace *mtface= (MTFace*)ptr->data;
	//int totvert= rna_CustomDataData_numverts(ptr, CD_MTFACE);

	//memcpy(values, mtface->uv, totvert * 2 * sizeof(float));
}

static void rna_MeshTextureFace_uv_set(PointerRNA *ptr, const float *values)
{
	//MTFace *mtface= (MTFace*)ptr->data;
	//int totvert= rna_CustomDataData_numverts(ptr, CD_MTFACE);

	//memcpy(mtface->uv, values, totvert * 2 * sizeof(float));
}

static void rna_MeshTextureFaceLayer_data_begin(CollectionPropertyIterator *iter, PointerRNA *ptr)
{
	Mesh *me= (Mesh*)ptr->id.data;
	CustomDataLayer *layer= (CustomDataLayer*)ptr->data;
	rna_iterator_array_begin(iter, layer->data, sizeof(MTexPoly), me->totpoly, 0, NULL);
}

static int rna_MeshTextureFaceLayer_data_length(PointerRNA *ptr)
{
	Mesh *me= (Mesh*)ptr->id.data;
	return me->totpoly;
}

static int rna_MeshTextureFaceLayer_active_render_get(PointerRNA *ptr)
{
	return rna_CustomDataLayer_active_get(ptr, CD_MTEXPOLY, 1);
}

static int rna_MeshTextureFaceLayer_active_get(PointerRNA *ptr)
{
	return rna_CustomDataLayer_active_get(ptr, CD_MTEXPOLY, 0);
}

static int rna_MeshTextureFaceLayer_clone_get(PointerRNA *ptr)
{
	return rna_CustomDataLayer_clone_get(ptr, CD_MTFACE, 0);
}

static void rna_MeshTextureFaceLayer_active_render_set(PointerRNA *ptr, int value)
{
	rna_CustomDataLayer_active_set(ptr, value, CD_MTEXPOLY, 1);
}

static void rna_MeshTextureFaceLayer_active_set(PointerRNA *ptr, int value)
{
	rna_CustomDataLayer_active_set(ptr, value, CD_MTEXPOLY, 0);
}

static void rna_MeshTextureFaceLayer_clone_set(PointerRNA *ptr, int value)
{
	rna_CustomDataLayer_clone_set(ptr, value, CD_MTFACE, 0);
}

static void rna_MeshTextureFaceLayer_name_set(PointerRNA *ptr, const char *value)
{
	Mesh *me= (Mesh*)ptr->id.data;
	/* CustomData *fdata= rna_mesh_pdata(me); */ /* UNUSED */
	CustomDataLayer *cdl= (CustomDataLayer*)ptr->data;
	BLI_strncpy_utf8(cdl->name, value, sizeof(cdl->name));
	CustomData_set_layer_unique_name(&me->pdata, cdl - rna_mesh_pdata(me)->layers);
}

static int rna_vertex_color_check(CollectionPropertyIterator *iter, void *data)
{
	CustomDataLayer *layer= (CustomDataLayer*)data;
	return (layer->type != CD_MLOOPCOL);
}

static void rna_Mesh_vertex_colors_begin(CollectionPropertyIterator *iter, PointerRNA *ptr)
{
	Mesh *me= (Mesh*)ptr->data;
	CustomData *ldata= rna_mesh_ldata(me);
	rna_iterator_array_begin(iter, (void*)ldata->layers, sizeof(CustomDataLayer), ldata->totlayer, 0, rna_vertex_color_check);
}

static int rna_Mesh_vertex_colors_length(PointerRNA *ptr)
{
	return rna_CustomDataLayer_length(ptr, CD_MLOOPCOL);
}

static PointerRNA rna_Mesh_active_vertex_color_get(PointerRNA *ptr)
{
	Mesh *me= (Mesh*)ptr->data;
	CustomData *ldata= rna_mesh_ldata(me);
	int index= CustomData_get_active_layer_index(ldata, CD_MLOOPCOL);
	CustomDataLayer *cdl= (index == -1)? NULL: &ldata->layers[index];

	return rna_pointer_inherit_refine(ptr, &RNA_MeshColorLayer, cdl);
}

static void rna_Mesh_active_vertex_color_set(PointerRNA *ptr, PointerRNA value)
{
	Mesh *me= (Mesh*)ptr->data;
	CustomData *ldata= rna_mesh_ldata(me);
	CustomDataLayer *cdl;
	int a, b;

	b = 0;
	for(cdl=ldata->layers, a=0; a<ldata->totlayer; cdl++, a++) {
		if (cdl->type == CD_MLOOPCOL)
			b++;

		if(value.data == cdl) {
			CustomData_set_layer_active_index(ldata, CD_MLOOPCOL, a);
			break;
		}
	}

	mesh_update_customdata_pointers(me);
}

static int rna_Mesh_active_vertex_color_index_get(PointerRNA *ptr)
{
	Mesh *me= (Mesh*)ptr->data;
	CustomData *ldata= rna_mesh_ldata(me);
	return CustomData_get_active_layer(ldata, CD_MLOOPCOL);
}

static void rna_Mesh_active_vertex_color_index_set(PointerRNA *ptr, int value)
{
	Mesh *me= (Mesh*)ptr->data;
	CustomData *ldata= rna_mesh_ldata(me);

	CustomData_set_layer_active(ldata, CD_MLOOPCOL, value);
	mesh_update_customdata_pointers(me);
}

static void rna_Mesh_active_vertex_color_index_range(PointerRNA *ptr, int *min, int *max)
{
	Mesh *me= (Mesh*)ptr->data;
	CustomData *ldata= rna_mesh_ldata(me);

	*min= 0;
	*max= CustomData_number_of_layers(ldata, CD_MLOOPCOL)-1;
	*max= MAX2(0, *max);
}

static void rna_MeshColorLayer_data_begin(CollectionPropertyIterator *iter, PointerRNA *ptr)
{
	Mesh *me= (Mesh*)ptr->id.data;
	CustomDataLayer *layer= (CustomDataLayer*)ptr->data;
	rna_iterator_array_begin(iter, layer->data, sizeof(CD_MLOOPCOL), me->totloop, 0, NULL);
}

static int rna_MeshColorLayer_data_length(PointerRNA *ptr)
{
	Mesh *me= (Mesh*)ptr->id.data;
	return me->totloop;
}

static int rna_MeshColorLayer_active_render_get(PointerRNA *ptr)
{
	return rna_CustomDataLayer_active_get(ptr, CD_MLOOPCOL, 1);
}

static int rna_MeshColorLayer_active_get(PointerRNA *ptr)
{
	return rna_CustomDataLayer_active_get(ptr, CD_MLOOPCOL, 0);
}

static void rna_MeshColorLayer_active_render_set(PointerRNA *ptr, int value)
{
	rna_CustomDataLayer_active_set(ptr, value, CD_MLOOPCOL, 1);
}

static void rna_MeshColorLayer_active_set(PointerRNA *ptr, int value)
{
	rna_CustomDataLayer_active_set(ptr, value, CD_MLOOPCOL, 0);
}

static void rna_MeshColorLayer_name_set(PointerRNA *ptr, const char *value)
{
	Mesh *me= (Mesh*)ptr->id.data;
	/* CustomData *fdata= rna_mesh_pdata(me); */ /* UNUSED */
	CustomDataLayer *cdl= (CustomDataLayer*)ptr->data;
	BLI_strncpy_utf8(cdl->name, value, sizeof(cdl->name));
	CustomData_set_layer_unique_name(&me->ldata, cdl - rna_mesh_ldata(me)->layers);
}

static void rna_MeshFloatPropertyLayer_data_begin(CollectionPropertyIterator *iter, PointerRNA *ptr)
{
	Mesh *me= (Mesh*)ptr->id.data;
	CustomDataLayer *layer= (CustomDataLayer*)ptr->data;
	rna_iterator_array_begin(iter, layer->data, sizeof(MFloatProperty), me->totface, 0, NULL);
}

static int rna_MeshFloatPropertyLayer_data_length(PointerRNA *ptr)
{
	Mesh *me= (Mesh*)ptr->id.data;
	return me->totface;
}

static int rna_float_layer_check(CollectionPropertyIterator *iter, void *data)
{
	CustomDataLayer *layer= (CustomDataLayer*)data;
	return (layer->type != CD_PROP_FLT);
}

static void rna_Mesh_float_layers_begin(CollectionPropertyIterator *iter, PointerRNA *ptr)
{
	Mesh *me= (Mesh*)ptr->data;
	CustomData *fdata= rna_mesh_pdata(me);
	rna_iterator_array_begin(iter, (void*)fdata->layers, sizeof(CustomDataLayer), fdata->totlayer, 0, rna_float_layer_check);
}

static int rna_Mesh_float_layers_length(PointerRNA *ptr)
{
	return rna_CustomDataLayer_length(ptr, CD_PROP_FLT);
}

static int rna_int_layer_check(CollectionPropertyIterator *iter, void *data)
{
	CustomDataLayer *layer= (CustomDataLayer*)data;
	return (layer->type != CD_PROP_INT);
}

static void rna_MeshIntPropertyLayer_data_begin(CollectionPropertyIterator *iter, PointerRNA *ptr)
{
	Mesh *me= (Mesh*)ptr->id.data;
	CustomDataLayer *layer= (CustomDataLayer*)ptr->data;
	rna_iterator_array_begin(iter, layer->data, sizeof(MIntProperty), me->totface, 0, NULL);
}

static int rna_MeshIntPropertyLayer_data_length(PointerRNA *ptr)
{
	Mesh *me= (Mesh*)ptr->id.data;
	return me->totface;
}

static void rna_Mesh_int_layers_begin(CollectionPropertyIterator *iter, PointerRNA *ptr)
{
	Mesh *me= (Mesh*)ptr->data;
	CustomData *fdata= rna_mesh_pdata(me);
	rna_iterator_array_begin(iter, (void*)fdata->layers, sizeof(CustomDataLayer), fdata->totlayer, 0, rna_int_layer_check);
}

static int rna_Mesh_int_layers_length(PointerRNA *ptr)
{
	return rna_CustomDataLayer_length(ptr, CD_PROP_INT);
}

static int rna_string_layer_check(CollectionPropertyIterator *iter, void *data)
{
	CustomDataLayer *layer= (CustomDataLayer*)data;
	return (layer->type != CD_PROP_STR);
}

static void rna_MeshStringPropertyLayer_data_begin(CollectionPropertyIterator *iter, PointerRNA *ptr)
{
	Mesh *me= (Mesh*)ptr->id.data;
	CustomDataLayer *layer= (CustomDataLayer*)ptr->data;
	rna_iterator_array_begin(iter, layer->data, sizeof(MStringProperty), me->totface, 0, NULL);
}

static int rna_MeshStringPropertyLayer_data_length(PointerRNA *ptr)
{
	Mesh *me= (Mesh*)ptr->id.data;
	return me->totface;
}

static void rna_Mesh_string_layers_begin(CollectionPropertyIterator *iter, PointerRNA *ptr)
{
	Mesh *me= (Mesh*)ptr->data;
	CustomData *fdata= rna_mesh_pdata(me);
	rna_iterator_array_begin(iter, (void*)fdata->layers, sizeof(CustomDataLayer), fdata->totlayer, 0, rna_string_layer_check);
}

static int rna_Mesh_string_layers_length(PointerRNA *ptr)
{
	return rna_CustomDataLayer_length(ptr, CD_PROP_STR);
}

static void rna_TextureFace_image_set(PointerRNA *ptr, PointerRNA value)
{
	MTexPoly *tf= (MTexPoly*)ptr->data;
	ID *id= value.data;

	if(id) {
		/* special exception here, individual faces don't count
		 * as reference, but we do ensure the refcount is not zero */
		if(id->us == 0)
			id_us_plus(id);
		else
			id_lib_extern(id);
	}

	tf->tpage= (struct Image*)id;
}

static void rna_Mesh_auto_smooth_angle_set(PointerRNA *ptr, float value)
{
	Mesh *me= (Mesh*)ptr->id.data;
	value= RAD2DEGF(value);
	CLAMP(value, 1.0f, 80.0f);
	me->smoothresh= (int)value;
}

static float rna_Mesh_auto_smooth_angle_get(PointerRNA *ptr)
{
	Mesh *me= (Mesh*)ptr->id.data;
	return DEG2RADF((float)me->smoothresh);
}

static int rna_MeshFace_verts_get_length(PointerRNA *ptr, int length[RNA_MAX_ARRAY_DIMENSION])
{
	MFace *face= (MFace*)ptr->data;

	if(face)
		length[0]= (face->v4)? 4: 3;
	else
		length[0]= 4; // XXX rna_raw_access wants the length of a dummy face. this needs fixing. - Campbell

	return length[0];
}

static void rna_MeshFace_verts_get(PointerRNA *ptr, int *values)
{
	MFace *face= (MFace*)ptr->data;
	memcpy(values, &face->v1, (face->v4 ? 4 : 3) * sizeof(int));
}

static void rna_MeshFace_verts_set(PointerRNA *ptr, const int *values)
{
	MFace *face= (MFace*)ptr->data;
	memcpy(&face->v1, values, (face->v4 ? 4 : 3) * sizeof(int));
}

/* poly.vertices - this is faked loop access for convenience */
static int rna_MeshPoly_vertices_get_length(PointerRNA *ptr, int length[RNA_MAX_ARRAY_DIMENSION])
{
	MPoly *mp= (MPoly*)ptr->data;
	/* note, raw access uses dummy item, this _could_ crash, watch out for this, mface uses it but it cant work here */
	return (length[0]= mp->totloop);
}

static void rna_MeshPoly_vertices_get(PointerRNA *ptr, int *values)
{
	Mesh *me= (Mesh*)ptr->id.data;
	MPoly *mp= (MPoly*)ptr->data;
	MLoop *ml= &me->mloop[mp->loopstart];
	unsigned int i;
	for(i= mp->totloop; i > 0; i--, values++, ml++) {
		*values = ml->v;
	}
}

static void rna_MeshPoly_vertices_set(PointerRNA *ptr, const int *values)
{
	Mesh *me= (Mesh*)ptr->id.data;
	MPoly *mp= (MPoly*)ptr->data;
	MLoop *ml= &me->mloop[mp->loopstart];
	unsigned int i;
	for(i= mp->totloop; i > 0; i--, values++, ml++) {
		ml->v = *values;
	}
}


static int rna_MeshVertex_index_get(PointerRNA *ptr)
{
	Mesh *me= (Mesh*)ptr->id.data;
	MVert *vert= (MVert*)ptr->data;
	return (int)(vert - me->mvert);
}

static int rna_MeshEdge_index_get(PointerRNA *ptr)
{
	Mesh *me= (Mesh*)ptr->id.data;
	MEdge *edge= (MEdge*)ptr->data;
	return (int)(edge - me->medge);
}

static int rna_MeshFace_index_get(PointerRNA *ptr)
{
	Mesh *me= (Mesh*)ptr->id.data;
	MFace *face= (MFace*)ptr->data;
	return (int)(face - me->mface);
}

static int rna_MeshPolygon_index_get(PointerRNA *ptr)
{
	Mesh *me= (Mesh*)ptr->id.data;
	MPoly *mpoly= (MPoly*)ptr->data;
	return (int)(mpoly - me->mpoly);
}

/* path construction */

static char *rna_VertexGroupElement_path(PointerRNA *ptr)
{
	Mesh *me= (Mesh*)ptr->id.data; /* XXX not always! */
	MDeformWeight *dw= (MDeformWeight*)ptr->data;
	MDeformVert *dvert;
	int a, b;
	
	for(a=0, dvert=me->dvert; a<me->totvert; a++, dvert++)
		for(b=0; b<dvert->totweight; b++)
			if(dw == &dvert->dw[b])
				return BLI_sprintfN("verts[%d].groups[%d]", a, b);

	return NULL;
}

static char *rna_MeshPolygon_path(PointerRNA *ptr)
{
	return BLI_sprintfN("polygons[%d]", (int)((MPoly*)ptr->data - ((Mesh*)ptr->id.data)->mpoly));
}

static char *rna_MeshFace_path(PointerRNA *ptr)
{
	return BLI_sprintfN("faces[%d]", (int)((MFace*)ptr->data - ((Mesh*)ptr->id.data)->mface));
}

static char *rna_MeshEdge_path(PointerRNA *ptr)
{
	return BLI_sprintfN("edges[%d]", (int)((MEdge*)ptr->data - ((Mesh*)ptr->id.data)->medge));
}

static char *rna_MeshLoop_path(PointerRNA *ptr)
{
	return BLI_sprintfN("loops[%d]", (int)((MLoop*)ptr->data - ((Mesh*)ptr->id.data)->mloop));
}


static char *rna_MeshVertex_path(PointerRNA *ptr)
{
	return BLI_sprintfN("vertices[%d]", (int)((MVert*)ptr->data - ((Mesh*)ptr->id.data)->mvert));
}

static char *rna_MeshTextureFaceLayer_path(PointerRNA *ptr)
{
	return BLI_sprintfN("uv_textures[\"%s\"]", ((CustomDataLayer*)ptr->data)->name);
}

static char *rna_CustomDataData_path(PointerRNA *ptr, char *collection, int type)
{
	Mesh *me= (Mesh*)ptr->id.data;
	CustomData *fdata= rna_mesh_pdata(me);
	CustomDataLayer *cdl;
	int a, b;

	for(cdl=fdata->layers, a=0; a<fdata->totlayer; cdl++, a++) {
		if(cdl->type == type) {
			b= ((char*)ptr->data - ((char*)cdl->data))/CustomData_sizeof(type);
			if(b >= 0 && b < me->totface)
				return BLI_sprintfN("%s[\"%s\"].data[%d]", collection, cdl->name, b);
		}
	}

	return NULL;
}

static char *rna_MeshTextureFace_path(PointerRNA *ptr)
{
	return rna_CustomDataData_path(ptr, "uv_textures", CD_MTEXPOLY);
}

static char *rna_MeshColorLayer_path(PointerRNA *ptr)
{
	return BLI_sprintfN("vertex_colors[\"%s\"]", ((CustomDataLayer*)ptr->data)->name);
}

static char *rna_MeshColor_path(PointerRNA *ptr)
{
	return rna_CustomDataData_path(ptr, "vertex_colors", CD_MLOOPCOL);
}

static char *rna_MeshSticky_path(PointerRNA *ptr)
{
	return BLI_sprintfN("sticky[%d]", (int)((MSticky*)ptr->data - ((Mesh*)ptr->id.data)->msticky));
}

static char *rna_MeshIntPropertyLayer_path(PointerRNA *ptr)
{
	return BLI_sprintfN("int_layers[\"%s\"]", ((CustomDataLayer*)ptr->data)->name);
}

static char *rna_MeshIntProperty_path(PointerRNA *ptr)
{
	return rna_CustomDataData_path(ptr, "layers_int", CD_MCOL);
}

static char *rna_MeshFloatPropertyLayer_path(PointerRNA *ptr)
{
	return BLI_sprintfN("float_layers[\"%s\"]", ((CustomDataLayer*)ptr->data)->name);
}

static char *rna_MeshFloatProperty_path(PointerRNA *ptr)
{
	return rna_CustomDataData_path(ptr, "layers_float", CD_MCOL);
}

static char *rna_MeshStringPropertyLayer_path(PointerRNA *ptr)
{
	return BLI_sprintfN("string_layers[\"%s\"]", ((CustomDataLayer*)ptr->data)->name);
}

static char *rna_MeshStringProperty_path(PointerRNA *ptr)
{
	return rna_CustomDataData_path(ptr, "layers_string", CD_MCOL);
}

static int rna_Mesh_tot_vert_get(PointerRNA *ptr)
{
	Mesh *me= (Mesh*)ptr->id.data;
	return me->edit_btmesh ? me->edit_btmesh->bm->totvertsel : 0;
}
static int rna_Mesh_tot_edge_get(PointerRNA *ptr)
{
	Mesh *me= (Mesh*)ptr->id.data;
	return me->edit_btmesh ? me->edit_btmesh->bm->totedgesel: 0;
}
static int rna_Mesh_tot_face_get(PointerRNA *ptr)
{
	Mesh *me= (Mesh*)ptr->id.data;
	return me->edit_btmesh ? me->edit_btmesh->bm->totfacesel : 0;
}

static CustomDataLayer *rna_Mesh_vertex_color_new(struct Mesh *me, struct bContext *C, const char *name)
{
	CustomData *ldata;
	CustomDataLayer *cdl= NULL;
	int index;

	if(ED_mesh_color_add(C, NULL, NULL, me, name, FALSE)) {
		ldata= rna_mesh_ldata(me);
		index= CustomData_get_named_layer_index(ldata, CD_MLOOPCOL, name);
		cdl= (index == -1)? NULL: &ldata->layers[index];
	}
	return cdl;
}

static CustomDataLayer *rna_Mesh_uv_texture_new(struct Mesh *me, struct bContext *C, const char *name)
{
	CustomData *pdata;
	CustomDataLayer *cdl= NULL;
	int index;

	if(ED_mesh_uv_texture_add(C, me, name, FALSE)) {
		pdata= rna_mesh_pdata(me);
		index= CustomData_get_named_layer_index(pdata, CD_MTEXPOLY, name);
		cdl= (index == -1)? NULL: &pdata->layers[index];
	}
	return cdl;
}

#else

static void rna_def_mvert_group(BlenderRNA *brna)
{
	StructRNA *srna;
	PropertyRNA *prop;

	srna= RNA_def_struct(brna, "VertexGroupElement", NULL);
	RNA_def_struct_sdna(srna, "MDeformWeight");
	RNA_def_struct_path_func(srna, "rna_VertexGroupElement_path");
	RNA_def_struct_ui_text(srna, "Vertex Group Element", "Weight value of a vertex in a vertex group");
	RNA_def_struct_ui_icon(srna, ICON_GROUP_VERTEX);

	/* we can't point to actual group, it is in the object and so
	 * there is no unique group to point to, hence the index */
	prop= RNA_def_property(srna, "group", PROP_INT, PROP_UNSIGNED);
	RNA_def_property_int_sdna(prop, NULL, "def_nr");
	RNA_def_property_clear_flag(prop, PROP_EDITABLE);
	RNA_def_property_ui_text(prop, "Group Index", "");
	RNA_def_property_update(prop, 0, "rna_Mesh_update_data");

	prop= RNA_def_property(srna, "weight", PROP_FLOAT, PROP_NONE);
	RNA_def_property_range(prop, 0.0f, 1.0f);
	RNA_def_property_ui_text(prop, "Weight", "Vertex Weight");
	RNA_def_property_update(prop, 0, "rna_Mesh_update_data");
}

static void rna_def_mvert(BlenderRNA *brna)
{
	StructRNA *srna;
	PropertyRNA *prop;

	srna= RNA_def_struct(brna, "MeshVertex", NULL);
	RNA_def_struct_sdna(srna, "MVert");
	RNA_def_struct_ui_text(srna, "Mesh Vertex", "Vertex in a Mesh datablock");
	RNA_def_struct_path_func(srna, "rna_MeshVertex_path");
	RNA_def_struct_ui_icon(srna, ICON_VERTEXSEL);

	prop= RNA_def_property(srna, "co", PROP_FLOAT, PROP_TRANSLATION);
	RNA_def_property_ui_text(prop, "Location", "");
	RNA_def_property_update(prop, 0, "rna_Mesh_update_data");

	prop= RNA_def_property(srna, "normal", PROP_FLOAT, PROP_DIRECTION);
	// RNA_def_property_float_sdna(prop, NULL, "no");
	RNA_def_property_array(prop, 3);
	RNA_def_property_range(prop, -1.0f, 1.0f);
	RNA_def_property_float_funcs(prop, "rna_MeshVertex_normal_get", "rna_MeshVertex_normal_set", NULL);
	RNA_def_property_ui_text(prop, "Normal", "Vertex Normal");

	prop= RNA_def_property(srna, "select", PROP_BOOLEAN, PROP_NONE);
	RNA_def_property_boolean_sdna(prop, NULL, "flag", SELECT);
	RNA_def_property_ui_text(prop, "Select", "");
	RNA_def_property_update(prop, 0, "rna_Mesh_update_select");

	prop= RNA_def_property(srna, "hide", PROP_BOOLEAN, PROP_NONE);
	RNA_def_property_boolean_sdna(prop, NULL, "flag", ME_HIDE);
	RNA_def_property_ui_text(prop, "Hide", "");
	RNA_def_property_update(prop, 0, "rna_Mesh_update_select");

	prop= RNA_def_property(srna, "bevel_weight", PROP_FLOAT, PROP_NONE);
	RNA_def_property_float_funcs(prop, "rna_MeshVertex_bevel_weight_get", "rna_MeshVertex_bevel_weight_set", NULL);
	RNA_def_property_ui_text(prop, "Bevel Weight", "Weight used by the Bevel modifier 'Only Vertices' option");
	RNA_def_property_update(prop, 0, "rna_Mesh_update_data");

	prop= RNA_def_property(srna, "groups", PROP_COLLECTION, PROP_NONE);
	RNA_def_property_collection_funcs(prop, "rna_MeshVertex_groups_begin", "rna_iterator_array_next", "rna_iterator_array_end", "rna_iterator_array_get", NULL, NULL, NULL, NULL);
	RNA_def_property_struct_type(prop, "VertexGroupElement");
	RNA_def_property_ui_text(prop, "Groups", "Weights for the vertex groups this vertex is member of");

	prop= RNA_def_property(srna, "index", PROP_INT, PROP_UNSIGNED);
	RNA_def_property_clear_flag(prop, PROP_EDITABLE);
	RNA_def_property_int_funcs(prop, "rna_MeshVertex_index_get", NULL, NULL);
	RNA_def_property_ui_text(prop, "Index", "Index number of the vertex");
}

static void rna_def_medge(BlenderRNA *brna)
{
	StructRNA *srna;
	PropertyRNA *prop;

	srna= RNA_def_struct(brna, "MeshEdge", NULL);
	RNA_def_struct_sdna(srna, "MEdge");
	RNA_def_struct_ui_text(srna, "Mesh Edge", "Edge in a Mesh datablock");
	RNA_def_struct_path_func(srna, "rna_MeshEdge_path");
	RNA_def_struct_ui_icon(srna, ICON_EDGESEL);

	prop= RNA_def_property(srna, "vertices", PROP_INT, PROP_UNSIGNED);
	RNA_def_property_int_sdna(prop, NULL, "v1");
	RNA_def_property_array(prop, 2);
	RNA_def_property_ui_text(prop, "Vertices", "Vertex indices");
	// XXX allows creating invalid meshes

	prop= RNA_def_property(srna, "crease", PROP_FLOAT, PROP_NONE);
	RNA_def_property_float_funcs(prop, "rna_MEdge_crease_get", "rna_MEdge_crease_set", NULL);
	RNA_def_property_ui_text(prop, "Crease", "Weight used by the Subsurf modifier for creasing");
	RNA_def_property_update(prop, 0, "rna_Mesh_update_data");

	prop= RNA_def_property(srna, "bevel_weight", PROP_FLOAT, PROP_NONE);
	RNA_def_property_float_funcs(prop, "rna_MEdge_bevel_weight_get", "rna_MEdge_bevel_weight_set", NULL);
	RNA_def_property_ui_text(prop, "Bevel Weight", "Weight used by the Bevel modifier");
	RNA_def_property_update(prop, 0, "rna_Mesh_update_data");

	prop= RNA_def_property(srna, "select", PROP_BOOLEAN, PROP_NONE);
	RNA_def_property_boolean_sdna(prop, NULL, "flag", SELECT);
	RNA_def_property_ui_text(prop, "Select", "");
	RNA_def_property_update(prop, 0, "rna_Mesh_update_select");

	prop= RNA_def_property(srna, "hide", PROP_BOOLEAN, PROP_NONE);
	RNA_def_property_boolean_sdna(prop, NULL, "flag", ME_HIDE);
	RNA_def_property_ui_text(prop, "Hide", "");
	RNA_def_property_update(prop, 0, "rna_Mesh_update_select");

	prop= RNA_def_property(srna, "use_seam", PROP_BOOLEAN, PROP_NONE);
	RNA_def_property_boolean_sdna(prop, NULL, "flag", ME_SEAM);
	RNA_def_property_ui_text(prop, "Seam", "Seam edge for UV unwrapping");
	RNA_def_property_update(prop, 0, "rna_Mesh_update_select");

	prop= RNA_def_property(srna, "use_edge_sharp", PROP_BOOLEAN, PROP_NONE);
	RNA_def_property_boolean_sdna(prop, NULL, "flag", ME_SHARP);
	RNA_def_property_ui_text(prop, "Sharp", "Sharp edge for the EdgeSplit modifier");
	RNA_def_property_update(prop, 0, "rna_Mesh_update_data");

	prop= RNA_def_property(srna, "is_loose", PROP_BOOLEAN, PROP_NONE);
	RNA_def_property_boolean_sdna(prop, NULL, "flag", ME_LOOSEEDGE);
	RNA_def_property_ui_text(prop, "Loose", "Loose edge");

	prop= RNA_def_property(srna, "is_fgon", PROP_BOOLEAN, PROP_NONE);
	RNA_def_property_boolean_sdna(prop, NULL, "flag", ME_FGON);
	RNA_def_property_ui_text(prop, "Fgon", "Fgon edge");

	prop= RNA_def_property(srna, "index", PROP_INT, PROP_UNSIGNED);
	RNA_def_property_clear_flag(prop, PROP_EDITABLE);
	RNA_def_property_int_funcs(prop, "rna_MeshEdge_index_get", NULL, NULL);
	RNA_def_property_ui_text(prop, "Index", "Index number of the vertex");
}

static void rna_def_mface(BlenderRNA *brna)
{
	StructRNA *srna;
	PropertyRNA *prop;

	srna= RNA_def_struct(brna, "MeshFace", NULL);
	RNA_def_struct_sdna(srna, "MFace");
	RNA_def_struct_ui_text(srna, "Mesh Face", "Face in a Mesh datablock");
	RNA_def_struct_path_func(srna, "rna_MeshFace_path");
	RNA_def_struct_ui_icon(srna, ICON_FACESEL);

	// XXX allows creating invalid meshes
	prop= RNA_def_property(srna, "vertices", PROP_INT, PROP_UNSIGNED);
	RNA_def_property_array(prop, 4);
	RNA_def_property_flag(prop, PROP_DYNAMIC);
	RNA_def_property_dynamic_array_funcs(prop, "rna_MeshFace_verts_get_length");
	RNA_def_property_int_funcs(prop, "rna_MeshFace_verts_get", "rna_MeshFace_verts_set", NULL);
	RNA_def_property_ui_text(prop, "Vertices", "Vertex indices");

	/* leaving this fixed size array for foreach_set used in import scripts */
	prop= RNA_def_property(srna, "vertices_raw", PROP_INT, PROP_UNSIGNED);
	RNA_def_property_int_sdna(prop, NULL, "v1");
	RNA_def_property_array(prop, 4);
	RNA_def_property_ui_text(prop, "Vertices", "Fixed size vertex indices array");

	prop= RNA_def_property(srna, "material_index", PROP_INT, PROP_UNSIGNED);
	RNA_def_property_int_sdna(prop, NULL, "mat_nr");
	RNA_def_property_ui_text(prop, "Material Index", "");
	RNA_def_property_int_funcs(prop, NULL, NULL, "rna_MeshFace_material_index_range");
	RNA_def_property_update(prop, 0, "rna_Mesh_update_data");

	prop= RNA_def_property(srna, "select", PROP_BOOLEAN, PROP_NONE);
	RNA_def_property_boolean_sdna(prop, NULL, "flag", ME_FACE_SEL);
	RNA_def_property_ui_text(prop, "Select", "");
	RNA_def_property_update(prop, 0, "rna_Mesh_update_select");

	prop= RNA_def_property(srna, "hide", PROP_BOOLEAN, PROP_NONE);
	RNA_def_property_boolean_sdna(prop, NULL, "flag", ME_HIDE);
	RNA_def_property_ui_text(prop, "Hide", "");
	RNA_def_property_update(prop, 0, "rna_Mesh_update_select");

	prop= RNA_def_property(srna, "use_smooth", PROP_BOOLEAN, PROP_NONE);
	RNA_def_property_boolean_sdna(prop, NULL, "flag", ME_SMOOTH);
	RNA_def_property_ui_text(prop, "Smooth", "");
	RNA_def_property_update(prop, 0, "rna_Mesh_update_data");
	
	prop= RNA_def_property(srna, "normal", PROP_FLOAT, PROP_DIRECTION);
	RNA_def_property_array(prop, 3);
	RNA_def_property_range(prop, -1.0f, 1.0f);
	RNA_def_property_clear_flag(prop, PROP_EDITABLE);
	RNA_def_property_float_funcs(prop, "rna_MeshFace_normal_get", NULL, NULL);
	RNA_def_property_ui_text(prop, "face normal", "local space unit length normal vector for this face");

	prop= RNA_def_property(srna, "area", PROP_FLOAT, PROP_UNSIGNED);
	RNA_def_property_clear_flag(prop, PROP_EDITABLE);
	RNA_def_property_float_funcs(prop, "rna_MeshFace_area_get", NULL, NULL);
	RNA_def_property_ui_text(prop, "face area", "read only area of the face");

	prop= RNA_def_property(srna, "index", PROP_INT, PROP_UNSIGNED);
	RNA_def_property_clear_flag(prop, PROP_EDITABLE);
	RNA_def_property_int_funcs(prop, "rna_MeshFace_index_get", NULL, NULL);
	RNA_def_property_ui_text(prop, "Index", "Index number of the vertex");
}


static void rna_def_mloop(BlenderRNA *brna)
{
	StructRNA *srna;
	PropertyRNA *prop;

	srna= RNA_def_struct(brna, "MeshLoop", NULL);
	RNA_def_struct_sdna(srna, "MLoop");
	RNA_def_struct_ui_text(srna, "Mesh Loop", "Loop in a Mesh datablock");
	RNA_def_struct_path_func(srna, "rna_MeshLoop_path");
	RNA_def_struct_ui_icon(srna, ICON_EDGESEL);

	prop= RNA_def_property(srna, "vertex_index", PROP_INT, PROP_UNSIGNED);
	RNA_def_property_int_sdna(prop, NULL, "v");
	RNA_def_property_ui_text(prop, "Vertex", "Vertex index");

	prop= RNA_def_property(srna, "edge_index", PROP_INT, PROP_UNSIGNED);
	RNA_def_property_int_sdna(prop, NULL, "e");
	RNA_def_property_ui_text(prop, "Edge", "Edge index");
}

static void rna_def_mpolygon(BlenderRNA *brna)
{
	StructRNA *srna;
	PropertyRNA *prop;

	srna= RNA_def_struct(brna, "MeshPolygon", NULL);
	RNA_def_struct_sdna(srna, "MPoly");
	RNA_def_struct_ui_text(srna, "Mesh Polygon", "Polygon in a Mesh datablock");
	RNA_def_struct_path_func(srna, "rna_MeshPolygon_path");
	RNA_def_struct_ui_icon(srna, ICON_FACESEL);

	/* faked, actually access to loop vertex values, dont this way because manually setting up vertex/edge per loop is very low level
	 * instead we setup poly sizes, assign indicies, then calc edges automatic when creating meshes from rna/py */
	prop= RNA_def_property(srna, "vertices", PROP_INT, PROP_UNSIGNED);
	RNA_def_property_array(prop, 3); // eek, this is still used in some cases but infact we dont want to use it at all here.
	RNA_def_property_flag(prop, PROP_DYNAMIC);
	RNA_def_property_dynamic_array_funcs(prop, "rna_MeshPoly_vertices_get_length");
	RNA_def_property_int_funcs(prop, "rna_MeshPoly_vertices_get", "rna_MeshPoly_vertices_set", NULL);
	RNA_def_property_ui_text(prop, "Vertices", "Vertex indices");

	/* these are both very low level access */
	prop= RNA_def_property(srna, "loop_start", PROP_INT, PROP_UNSIGNED);
	RNA_def_property_int_sdna(prop, NULL, "loopstart");
	RNA_def_property_ui_text(prop, "Loop Start", "");
	/* also low level */
	prop= RNA_def_property(srna, "loop_total", PROP_INT, PROP_UNSIGNED);
	RNA_def_property_int_sdna(prop, NULL, "totloop");
	RNA_def_property_ui_text(prop, "Loop Total", "");

	prop= RNA_def_property(srna, "material_index", PROP_INT, PROP_UNSIGNED);
	RNA_def_property_int_sdna(prop, NULL, "mat_nr");
	RNA_def_property_ui_text(prop, "Material Index", "");
	RNA_def_property_int_funcs(prop, NULL, NULL, "rna_MeshFace_material_index_range");
	RNA_def_property_update(prop, 0, "rna_Mesh_update_data");

	prop= RNA_def_property(srna, "select", PROP_BOOLEAN, PROP_NONE);
	RNA_def_property_boolean_sdna(prop, NULL, "flag", ME_FACE_SEL);
	RNA_def_property_ui_text(prop, "Select", "");
	RNA_def_property_update(prop, 0, "rna_Mesh_update_select");

	prop= RNA_def_property(srna, "hide", PROP_BOOLEAN, PROP_NONE);
	RNA_def_property_boolean_sdna(prop, NULL, "flag", ME_HIDE);
	RNA_def_property_ui_text(prop, "Hide", "");
	RNA_def_property_update(prop, 0, "rna_Mesh_update_select");

	prop= RNA_def_property(srna, "use_smooth", PROP_BOOLEAN, PROP_NONE);
	RNA_def_property_boolean_sdna(prop, NULL, "flag", ME_SMOOTH);
	RNA_def_property_ui_text(prop, "Smooth", "");
	RNA_def_property_update(prop, 0, "rna_Mesh_update_data");

	prop= RNA_def_property(srna, "normal", PROP_FLOAT, PROP_DIRECTION);
	RNA_def_property_array(prop, 3);
	RNA_def_property_range(prop, -1.0f, 1.0f);
	RNA_def_property_clear_flag(prop, PROP_EDITABLE);
	RNA_def_property_float_funcs(prop, "rna_MeshPolygon_normal_get", NULL, NULL);
	RNA_def_property_ui_text(prop, "face normal", "local space unit length normal vector for this polygon");

#if 0 /* BMESH_TODO */
	prop= RNA_def_property(srna, "area", PROP_FLOAT, PROP_UNSIGNED);
	RNA_def_property_clear_flag(prop, PROP_EDITABLE);
	RNA_def_property_float_funcs(prop, "rna_MeshPolygon_area_get", NULL, NULL);
	RNA_def_property_ui_text(prop, "face area", "read only area of the face");
#endif

	prop= RNA_def_property(srna, "index", PROP_INT, PROP_UNSIGNED);
	RNA_def_property_clear_flag(prop, PROP_EDITABLE);
	RNA_def_property_int_funcs(prop, "rna_MeshPolygon_index_get", NULL, NULL);
	RNA_def_property_ui_text(prop, "Index", "Index number of the vertex");
}

static void rna_def_mtexpoly(BlenderRNA *brna)
{
	StructRNA *srna;
	PropertyRNA *prop;
#if 0  /* BMESH_TODO: needed later when do another todo */
	int uv_dim[]= {4, 2};
#endif

	srna= RNA_def_struct(brna, "MeshTextureFaceLayer", NULL);
	RNA_def_struct_ui_text(srna, "Mesh Texture Face Layer", "Layer of texture faces in a Mesh datablock");
	RNA_def_struct_sdna(srna, "CustomDataLayer");
	RNA_def_struct_path_func(srna, "rna_MeshTextureFaceLayer_path");
	RNA_def_struct_ui_icon(srna, ICON_GROUP_UVS);

	prop= RNA_def_property(srna, "name", PROP_STRING, PROP_NONE);
	RNA_def_struct_name_property(srna, prop);
	RNA_def_property_string_funcs(prop, NULL, NULL, "rna_MeshTextureFaceLayer_name_set");
	RNA_def_property_ui_text(prop, "Name", "Name of UV unwrapping layer");
	RNA_def_property_update(prop, 0, "rna_Mesh_update_data");

	prop= RNA_def_property(srna, "active", PROP_BOOLEAN, PROP_NONE);
	RNA_def_property_boolean_funcs(prop, "rna_MeshTextureFaceLayer_active_get", "rna_MeshTextureFaceLayer_active_set");
	RNA_def_property_ui_text(prop, "Active", "Set the layer as active for display and editing");
	RNA_def_property_update(prop, 0, "rna_Mesh_update_data");

	prop= RNA_def_property(srna, "active_render", PROP_BOOLEAN, PROP_NONE);
	RNA_def_property_boolean_sdna(prop, NULL, "active_rnd", 0);
	RNA_def_property_boolean_funcs(prop, "rna_MeshTextureFaceLayer_active_render_get", "rna_MeshTextureFaceLayer_active_render_set");
	RNA_def_property_ui_text(prop, "Active Render", "Set the layer as active for rendering");
	RNA_def_property_update(prop, 0, "rna_Mesh_update_data");

	prop= RNA_def_property(srna, "active_clone", PROP_BOOLEAN, PROP_NONE);
	RNA_def_property_boolean_sdna(prop, NULL, "active_clone", 0);
	RNA_def_property_boolean_funcs(prop, "rna_MeshTextureFaceLayer_clone_get", "rna_MeshTextureFaceLayer_clone_set");
	RNA_def_property_ui_text(prop, "Active Clone", "Set the layer as active for cloning");
	RNA_def_property_update(prop, 0, "rna_Mesh_update_data");

	prop= RNA_def_property(srna, "data", PROP_COLLECTION, PROP_NONE);
	RNA_def_property_struct_type(prop, "MeshTextureFace");
	RNA_def_property_ui_text(prop, "Data", "");
	RNA_def_property_collection_funcs(prop, "rna_MeshTextureFaceLayer_data_begin", "rna_iterator_array_next", "rna_iterator_array_end", "rna_iterator_array_get", "rna_MeshTextureFaceLayer_data_length", NULL, NULL, NULL);

	srna= RNA_def_struct(brna, "MeshTextureFace", NULL);
	RNA_def_struct_sdna(srna, "MTexPoly");
	RNA_def_struct_ui_text(srna, "Mesh Texture Face", "UV mapping, texturing and game engine data for a face");
	RNA_def_struct_path_func(srna, "rna_MeshTextureFace_path");
	RNA_def_struct_ui_icon(srna, ICON_FACESEL_HLT);

	prop= RNA_def_property(srna, "image", PROP_POINTER, PROP_NONE);
	RNA_def_property_pointer_sdna(prop, NULL, "tpage");
	RNA_def_property_pointer_funcs(prop, NULL, "rna_TextureFace_image_set", NULL, NULL);
	RNA_def_property_flag(prop, PROP_EDITABLE);
	RNA_def_property_ui_text(prop, "Image", "");
	RNA_def_property_update(prop, 0, "rna_Mesh_update_data");

	prop= RNA_def_property(srna, "select_uv", PROP_BOOLEAN, PROP_NONE);
	RNA_def_property_boolean_sdna(prop, NULL, "flag", TF_SEL1);
	RNA_def_property_array(prop, 4);
	RNA_def_property_ui_text(prop, "UV Selected", "");
	RNA_def_property_update(prop, 0, "rna_Mesh_update_select");

#if 0 /*BMESH_TODO*/
	prop= RNA_def_property(srna, "pin_uv", PROP_BOOLEAN, PROP_NONE);
	RNA_def_property_boolean_sdna(prop, NULL, "unwrap", TF_PIN1);
	RNA_def_property_array(prop, 4);
	RNA_def_property_ui_text(prop, "UV Pinned", "");
	RNA_def_property_update(prop, 0, "rna_Mesh_update_select");

	prop= RNA_def_property(srna, "uv", PROP_FLOAT, PROP_NONE);
	RNA_def_property_multi_array(prop, 2, uv_dim);
	RNA_def_property_flag(prop, PROP_DYNAMIC);
	RNA_def_property_dynamic_array_funcs(prop, "rna_MeshTextureFace_uv_get_length");
	RNA_def_property_float_funcs(prop, "rna_MeshTextureFace_uv_get", "rna_MeshTextureFace_uv_set", NULL);
	RNA_def_property_ui_text(prop, "UV", "");
	RNA_def_property_update(prop, 0, "rna_Mesh_update_data");

	prop= RNA_def_property(srna, "uv_raw", PROP_FLOAT, PROP_NONE);
	RNA_def_property_multi_array(prop, 2, uv_dim);
	RNA_def_property_float_sdna(prop, NULL, "uv");
	RNA_def_property_ui_text(prop, "UV", "Fixed size UV coordinates array");
#endif
}

static void rna_def_msticky(BlenderRNA *brna)
{
	StructRNA *srna;
	PropertyRNA *prop;

	srna= RNA_def_struct(brna, "MeshSticky", NULL);
	RNA_def_struct_sdna(srna, "MSticky");
	RNA_def_struct_ui_text(srna, "Mesh Vertex Sticky Texture Coordinate", "Stricky texture coordinate");
	RNA_def_struct_path_func(srna, "rna_MeshSticky_path");

	prop= RNA_def_property(srna, "co", PROP_FLOAT, PROP_XYZ);
	RNA_def_property_ui_text(prop, "Location", "Sticky texture coordinate location");
	RNA_def_property_update(prop, 0, "rna_Mesh_update_data");
}

static void rna_def_mloopcol(BlenderRNA *brna)
{
	StructRNA *srna;
	PropertyRNA *prop;

	srna= RNA_def_struct(brna, "MeshColorLayer", NULL);
	RNA_def_struct_ui_text(srna, "Mesh Vertex Color Layer", "Layer of vertex colors in a Mesh datablock");
	RNA_def_struct_sdna(srna, "CustomDataLayer");
	RNA_def_struct_path_func(srna, "rna_MeshColorLayer_path");
	RNA_def_struct_ui_icon(srna, ICON_GROUP_VCOL);

	prop= RNA_def_property(srna, "name", PROP_STRING, PROP_NONE);
	RNA_def_struct_name_property(srna, prop);
	RNA_def_property_string_funcs(prop, NULL, NULL, "rna_MeshColorLayer_name_set");
	RNA_def_property_ui_text(prop, "Name", "Name of Vertex color layer");
	RNA_def_property_update(prop, 0, "rna_Mesh_update_data");

	prop= RNA_def_property(srna, "active", PROP_BOOLEAN, PROP_NONE);
	RNA_def_property_boolean_funcs(prop, "rna_MeshColorLayer_active_get", "rna_MeshColorLayer_active_set");
	RNA_def_property_ui_text(prop, "Active", "Sets the layer as active for display and editing");
	RNA_def_property_update(prop, 0, "rna_Mesh_update_data");

	prop= RNA_def_property(srna, "active_render", PROP_BOOLEAN, PROP_NONE);
	RNA_def_property_boolean_sdna(prop, NULL, "active_rnd", 0);
	RNA_def_property_boolean_funcs(prop, "rna_MeshColorLayer_active_render_get", "rna_MeshColorLayer_active_render_set");
	RNA_def_property_ui_text(prop, "Active Render", "Sets the layer as active for rendering");
	RNA_def_property_update(prop, 0, "rna_Mesh_update_data");

	prop= RNA_def_property(srna, "data", PROP_COLLECTION, PROP_NONE);
	RNA_def_property_struct_type(prop, "MeshColor");
	RNA_def_property_ui_text(prop, "Data", "");
	RNA_def_property_collection_funcs(prop, "rna_MeshColorLayer_data_begin", "rna_iterator_array_next", "rna_iterator_array_end", "rna_iterator_array_get", "rna_MeshColorLayer_data_length", NULL, NULL, NULL);

	srna= RNA_def_struct(brna, "MeshColor", NULL);
	RNA_def_struct_sdna(srna, "MCol");
	RNA_def_struct_ui_text(srna, "Mesh Vertex Color", "Vertex colors for a face in a Mesh");
	RNA_def_struct_path_func(srna, "rna_MeshColor_path");

	RNA_def_property_update(prop, 0, "rna_Mesh_update_data");
}

static void rna_def_mproperties(BlenderRNA *brna)
{
	StructRNA *srna;
	PropertyRNA *prop;

	/* Float */
	srna= RNA_def_struct(brna, "MeshFloatPropertyLayer", NULL);
	RNA_def_struct_sdna(srna, "CustomDataLayer");
	RNA_def_struct_ui_text(srna, "Mesh Float Property Layer", "User defined layer of floating pointer number values");
	RNA_def_struct_path_func(srna, "rna_MeshFloatPropertyLayer_path");

	prop= RNA_def_property(srna, "name", PROP_STRING, PROP_NONE);
	RNA_def_struct_name_property(srna, prop);
	RNA_def_property_ui_text(prop, "Name", "");
	RNA_def_property_update(prop, 0, "rna_Mesh_update_data");

	prop= RNA_def_property(srna, "data", PROP_COLLECTION, PROP_NONE);
	RNA_def_property_struct_type(prop, "MeshFloatProperty");
	RNA_def_property_ui_text(prop, "Data", "");
	RNA_def_property_collection_funcs(prop, "rna_MeshFloatPropertyLayer_data_begin", "rna_iterator_array_next", "rna_iterator_array_end", "rna_iterator_array_get", "rna_MeshFloatPropertyLayer_data_length", NULL, NULL, NULL);

	srna= RNA_def_struct(brna, "MeshFloatProperty", NULL);
	RNA_def_struct_sdna(srna, "MFloatProperty");
	RNA_def_struct_ui_text(srna, "Mesh Float Property", "User defined floating point number value in a float properties layer");
	RNA_def_struct_path_func(srna, "rna_MeshFloatProperty_path");

	prop= RNA_def_property(srna, "value", PROP_FLOAT, PROP_NONE);
	RNA_def_property_float_sdna(prop, NULL, "f");
	RNA_def_property_ui_text(prop, "Value", "");
	RNA_def_property_update(prop, 0, "rna_Mesh_update_data");

	/* Int */
	srna= RNA_def_struct(brna, "MeshIntPropertyLayer", NULL);
	RNA_def_struct_sdna(srna, "CustomDataLayer");
	RNA_def_struct_ui_text(srna, "Mesh Int Property Layer", "User defined layer of integer number values");
	RNA_def_struct_path_func(srna, "rna_MeshIntPropertyLayer_path");

	prop= RNA_def_property(srna, "name", PROP_STRING, PROP_NONE);
	RNA_def_struct_name_property(srna, prop);
	RNA_def_property_ui_text(prop, "Name", "");
	RNA_def_property_update(prop, 0, "rna_Mesh_update_data");

	prop= RNA_def_property(srna, "data", PROP_COLLECTION, PROP_NONE);
	RNA_def_property_struct_type(prop, "MeshIntProperty");
	RNA_def_property_ui_text(prop, "Data", "");
	RNA_def_property_collection_funcs(prop, "rna_MeshIntPropertyLayer_data_begin", "rna_iterator_array_next", "rna_iterator_array_end", "rna_iterator_array_get", "rna_MeshIntPropertyLayer_data_length", NULL, NULL, NULL);

	srna= RNA_def_struct(brna, "MeshIntProperty", NULL);
	RNA_def_struct_sdna(srna, "MIntProperty");
	RNA_def_struct_ui_text(srna, "Mesh Int Property", "User defined integer number value in an integer properties layer");
	RNA_def_struct_path_func(srna, "rna_MeshIntProperty_path");

	prop= RNA_def_property(srna, "value", PROP_INT, PROP_NONE);
	RNA_def_property_int_sdna(prop, NULL, "i");
	RNA_def_property_ui_text(prop, "Value", "");
	RNA_def_property_update(prop, 0, "rna_Mesh_update_data");

	/* String */
	srna= RNA_def_struct(brna, "MeshStringPropertyLayer", NULL);
	RNA_def_struct_sdna(srna, "CustomDataLayer");
	RNA_def_struct_ui_text(srna, "Mesh String Property Layer", "User defined layer of string text values");
	RNA_def_struct_path_func(srna, "rna_MeshStringPropertyLayer_path");

	prop= RNA_def_property(srna, "name", PROP_STRING, PROP_NONE);
	RNA_def_struct_name_property(srna, prop);
	RNA_def_property_ui_text(prop, "Name", "");
	RNA_def_property_update(prop, 0, "rna_Mesh_update_data");

	prop= RNA_def_property(srna, "data", PROP_COLLECTION, PROP_NONE);
	RNA_def_property_struct_type(prop, "MeshStringProperty");
	RNA_def_property_ui_text(prop, "Data", "");
	RNA_def_property_collection_funcs(prop, "rna_MeshStringPropertyLayer_data_begin", "rna_iterator_array_next", "rna_iterator_array_end", "rna_iterator_array_get", "rna_MeshStringPropertyLayer_data_length", NULL, NULL, NULL);

	srna= RNA_def_struct(brna, "MeshStringProperty", NULL);
	RNA_def_struct_sdna(srna, "MStringProperty");
	RNA_def_struct_ui_text(srna, "Mesh String Property", "User defined string text value in a string properties layer");
	RNA_def_struct_path_func(srna, "rna_MeshStringProperty_path");

	prop= RNA_def_property(srna, "value", PROP_STRING, PROP_NONE);
	RNA_def_property_string_sdna(prop, NULL, "s");
	RNA_def_property_ui_text(prop, "Value", "");
	RNA_def_property_update(prop, 0, "rna_Mesh_update_data");
}

void rna_def_texmat_common(StructRNA *srna, const char *texspace_editable)
{
	PropertyRNA *prop;

	/* texture space */
	prop= RNA_def_property(srna, "auto_texspace", PROP_BOOLEAN, PROP_NONE);
	RNA_def_property_boolean_sdna(prop, NULL, "texflag", AUTOSPACE);
	RNA_def_property_ui_text(prop, "Auto Texture Space", "Adjusts active object's texture space automatically when transforming object");

	prop= RNA_def_property(srna, "texspace_loc", PROP_FLOAT, PROP_TRANSLATION);
	RNA_def_property_float_sdna(prop, NULL, "loc");
	RNA_def_property_ui_text(prop, "Texure Space Location", "Texture space location");
	RNA_def_property_editable_func(prop, texspace_editable);
	RNA_def_property_update(prop, 0, "rna_Mesh_update_draw");

	prop= RNA_def_property(srna, "texspace_size", PROP_FLOAT, PROP_XYZ);
	RNA_def_property_float_sdna(prop, NULL, "size");
	RNA_def_property_ui_text(prop, "Texture Space Size", "Texture space size");
	RNA_def_property_editable_func(prop, texspace_editable);
	RNA_def_property_update(prop, 0, "rna_Mesh_update_draw");

	/* not supported yet
	prop= RNA_def_property(srna, "texspace_rot", PROP_FLOAT, PROP_EULER);
	RNA_def_property_float(prop, NULL, "rot");
	RNA_def_property_ui_text(prop, "Texture Space Rotation", "Texture space rotation");
	RNA_def_property_editable_func(prop, texspace_editable);
	RNA_def_property_update(prop, 0, "rna_Mesh_update_draw");*/

	/* materials */
	prop= RNA_def_property(srna, "materials", PROP_COLLECTION, PROP_NONE);
	RNA_def_property_collection_sdna(prop, NULL, "mat", "totcol");
	RNA_def_property_struct_type(prop, "Material");
	RNA_def_property_ui_text(prop, "Materials", "");
	RNA_def_property_srna(prop, "IDMaterials"); /* see rna_ID.c */
	RNA_def_property_collection_funcs(prop, 0, NULL, NULL, NULL, NULL, NULL, NULL, "rna_IDMaterials_assign_int");
}


/* scene.objects */
/* mesh.vertices */
static void rna_def_mesh_vertices(BlenderRNA *brna, PropertyRNA *cprop)
{
	StructRNA *srna;
//	PropertyRNA *prop;

	FunctionRNA *func;
//	PropertyRNA *parm;

	RNA_def_property_srna(cprop, "MeshVertices");
	srna= RNA_def_struct(brna, "MeshVertices", NULL);
	RNA_def_struct_sdna(srna, "Mesh");
	RNA_def_struct_ui_text(srna, "Mesh Vertices", "Collection of mesh vertices");

	func= RNA_def_function(srna, "add", "ED_mesh_vertices_add");
	RNA_def_function_flag(func, FUNC_USE_REPORTS);
	RNA_def_int(func, "count", 0, 0, INT_MAX, "Count", "Number of vertices to add", 0, INT_MAX);
}

/* mesh.edges */
static void rna_def_mesh_edges(BlenderRNA *brna, PropertyRNA *cprop)
{
	StructRNA *srna;
//	PropertyRNA *prop;

	FunctionRNA *func;
//	PropertyRNA *parm;

	RNA_def_property_srna(cprop, "MeshEdges");
	srna= RNA_def_struct(brna, "MeshEdges", NULL);
	RNA_def_struct_sdna(srna, "Mesh");
	RNA_def_struct_ui_text(srna, "Mesh Edges", "Collection of mesh edges");

	func= RNA_def_function(srna, "add", "ED_mesh_edges_add");
	RNA_def_function_flag(func, FUNC_USE_REPORTS);
	RNA_def_int(func, "count", 0, 0, INT_MAX, "Count", "Number of vertices to add", 0, INT_MAX);
}

/* mesh.faces */
static void rna_def_mesh_faces(BlenderRNA *brna, PropertyRNA *cprop)
{
	StructRNA *srna;
	PropertyRNA *prop;

	FunctionRNA *func;
	PropertyRNA *parm;

	RNA_def_property_srna(cprop, "MeshFaces");
	srna= RNA_def_struct(brna, "MeshFaces", NULL);
	RNA_def_struct_sdna(srna, "Mesh");
	RNA_def_struct_ui_text(srna, "Mesh Faces", "Collection of mesh faces");

	prop= RNA_def_property(srna, "active", PROP_INT, PROP_NONE);
	RNA_def_property_int_sdna(prop, NULL, "act_face");
	RNA_def_property_ui_text(prop, "Active Face", "The active face for this mesh");

	func= RNA_def_function(srna, "add", "ED_mesh_faces_add");
	RNA_def_function_flag(func, FUNC_USE_REPORTS);
	parm= RNA_def_int(func, "count", 0, 0, INT_MAX, "Count", "Number of vertices to add", 0, INT_MAX);
}

/* mesh.loops */
static void rna_def_mesh_loops(BlenderRNA *brna, PropertyRNA *cprop)
{
	StructRNA *srna;

	/*PropertyRNA *prop;*/

	FunctionRNA *func;
	/*PropertyRNA *parm;*/

	RNA_def_property_srna(cprop, "MeshLoops");
	srna= RNA_def_struct(brna, "MeshLoops", NULL);
	RNA_def_struct_sdna(srna, "Mesh");
	RNA_def_struct_ui_text(srna, "Mesh Loops", "Collection of mesh loops");

#if 0 // BMESH_TODO
	prop= RNA_def_property(srna, "active", PROP_INT, PROP_NONE);
	RNA_def_property_int_sdna(prop, NULL, "act_face");
	RNA_def_property_ui_text(prop, "Active Polygon", "The active polygon for this mesh");
#endif

	func= RNA_def_function(srna, "add", "ED_mesh_loops_add");
	RNA_def_function_flag(func, FUNC_USE_REPORTS);
	RNA_def_int(func, "count", 0, 0, INT_MAX, "Count", "Number of loops to add", 0, INT_MAX);
}

/* mesh.polygons */
static void rna_def_mesh_polygons(BlenderRNA *brna, PropertyRNA *cprop)
{
	StructRNA *srna;

//	PropertyRNA *prop;

	FunctionRNA *func;
	PropertyRNA *parm;

	RNA_def_property_srna(cprop, "MeshPolygons");
	srna= RNA_def_struct(brna, "MeshPolygons", NULL);
	RNA_def_struct_sdna(srna, "Mesh");
	RNA_def_struct_ui_text(srna, "Mesh Polygons", "Collection of mesh polygons");

#if 0 // BMESH_TODO
	prop= RNA_def_property(srna, "active", PROP_INT, PROP_NONE);
	RNA_def_property_int_sdna(prop, NULL, "act_face");
	RNA_def_property_ui_text(prop, "Active Polygon", "The active polygon for this mesh");
#endif

	func= RNA_def_function(srna, "add", "ED_mesh_polys_add");
	RNA_def_function_flag(func, FUNC_USE_REPORTS);
	parm= RNA_def_int(func, "count", 0, 0, INT_MAX, "Count", "Number of polygons to add", 0, INT_MAX);
}


/* mesh.vertex_colors */
static void rna_def_vertex_colors(BlenderRNA *brna, PropertyRNA *cprop)
{
	StructRNA *srna;
	PropertyRNA *prop;

	FunctionRNA *func;
	PropertyRNA *parm;

	RNA_def_property_srna(cprop, "VertexColors");
	srna= RNA_def_struct(brna, "VertexColors", NULL);
	RNA_def_struct_sdna(srna, "Mesh");
	RNA_def_struct_ui_text(srna, "Vertex Colors", "Collection of vertex colors");
	
	func= RNA_def_function(srna, "new", "rna_Mesh_vertex_color_new");
	RNA_def_function_flag(func, FUNC_USE_CONTEXT);
	RNA_def_function_ui_description(func, "Add a vertex color layer to Mesh");
	RNA_def_string(func, "name", "Col", 0, "", "Vertex color name");
	parm= RNA_def_pointer(func, "layer", "MeshColorLayer", "", "The newly created layer");
	RNA_def_function_return(func, parm);
	
/*
	func= RNA_def_function(srna, "remove", "rna_Mesh_vertex_color_remove");
	RNA_def_function_ui_description(func, "Remove a vertex color layer");
	RNA_def_function_flag(func, FUNC_USE_REPORTS);
	parm= RNA_def_pointer(func, "layer", "Layer", "", "The layer to remove");
	RNA_def_property_flag(parm, PROP_REQUIRED|PROP_NEVER_NULL);
*/
	prop= RNA_def_property(srna, "active", PROP_POINTER, PROP_UNSIGNED);
	RNA_def_property_struct_type(prop, "MeshColorLayer");
	RNA_def_property_pointer_funcs(prop, "rna_Mesh_active_vertex_color_get", "rna_Mesh_active_vertex_color_set", NULL, NULL);
	RNA_def_property_flag(prop, PROP_EDITABLE);
	RNA_def_property_ui_text(prop, "Active Vertex Color Layer", "Active vertex color layer");
	RNA_def_property_update(prop, 0, "rna_Mesh_update_data");
	
	prop= RNA_def_property(srna, "active_index", PROP_INT, PROP_UNSIGNED);
	RNA_def_property_int_funcs(prop, "rna_Mesh_active_vertex_color_index_get", "rna_Mesh_active_vertex_color_index_set", "rna_Mesh_active_vertex_color_index_range");
	RNA_def_property_ui_text(prop, "Active Vertex Color Index", "Active vertex color index");
	RNA_def_property_update(prop, 0, "rna_Mesh_update_data");
}

/* mesh.uv_layers */
static void rna_def_uv_textures(BlenderRNA *brna, PropertyRNA *cprop)
{
	StructRNA *srna;
	PropertyRNA *prop;

	FunctionRNA *func;
	PropertyRNA *parm;

	RNA_def_property_srna(cprop, "UVTextures");
	srna= RNA_def_struct(brna, "UVTextures", NULL);
	RNA_def_struct_sdna(srna, "Mesh");
	RNA_def_struct_ui_text(srna, "UV Textures", "Collection of uv textures");
	
	func= RNA_def_function(srna, "new", "rna_Mesh_uv_texture_new");
	RNA_def_function_flag(func, FUNC_USE_CONTEXT);
	RNA_def_function_ui_description(func, "Add a UV texture layer to Mesh");
	RNA_def_string(func, "name", "UVTex", 0, "", "UV Texture name");
	parm= RNA_def_pointer(func, "layer", "MeshTextureFaceLayer", "", "The newly created layer");
	RNA_def_function_return(func, parm);

/*
	func= RNA_def_function(srna, "remove", "rna_Mesh_uv_layers_remove");
	RNA_def_function_ui_description(func, "Remove a vertex color layer");
	RNA_def_function_flag(func, FUNC_USE_REPORTS);
	parm= RNA_def_pointer(func, "layer", "Layer", "", "The layer to remove");
	RNA_def_property_flag(parm, PROP_REQUIRED|PROP_NEVER_NULL);
*/
	prop= RNA_def_property(srna, "active", PROP_POINTER, PROP_UNSIGNED);
	RNA_def_property_struct_type(prop, "MeshTextureFaceLayer");
	RNA_def_property_pointer_funcs(prop, "rna_Mesh_active_uv_texture_get", "rna_Mesh_active_uv_texture_set", NULL, NULL);
	RNA_def_property_flag(prop, PROP_EDITABLE);
	RNA_def_property_ui_text(prop, "Active UV Texture", "Active UV texture");
	RNA_def_property_update(prop, 0, "rna_Mesh_update_data");

	prop= RNA_def_property(srna, "active_index", PROP_INT, PROP_UNSIGNED);
	RNA_def_property_int_funcs(prop, "rna_Mesh_active_uv_texture_index_get", "rna_Mesh_active_uv_texture_index_set", "rna_Mesh_active_uv_texture_index_range");
	RNA_def_property_ui_text(prop, "Active UV Texture Index", "Active UV texture index");
	RNA_def_property_update(prop, 0, "rna_Mesh_update_data");
}

static void rna_def_mesh(BlenderRNA *brna)
{
	StructRNA *srna;
	PropertyRNA *prop;

	srna= RNA_def_struct(brna, "Mesh", "ID");
	RNA_def_struct_ui_text(srna, "Mesh", "Mesh datablock defining geometric surfaces");
	RNA_def_struct_ui_icon(srna, ICON_MESH_DATA);

	prop= RNA_def_property(srna, "vertices", PROP_COLLECTION, PROP_NONE);
	RNA_def_property_collection_sdna(prop, NULL, "mvert", "totvert");
	RNA_def_property_struct_type(prop, "MeshVertex");
	RNA_def_property_ui_text(prop, "Vertices", "Vertices of the mesh");
	rna_def_mesh_vertices(brna, prop);

	prop= RNA_def_property(srna, "edges", PROP_COLLECTION, PROP_NONE);
	RNA_def_property_collection_sdna(prop, NULL, "medge", "totedge");
	RNA_def_property_struct_type(prop, "MeshEdge");
	RNA_def_property_ui_text(prop, "Edges", "Edges of the mesh");
	rna_def_mesh_edges(brna, prop);

	prop= RNA_def_property(srna, "faces", PROP_COLLECTION, PROP_NONE);
	RNA_def_property_collection_sdna(prop, NULL, "mface", "totface");
	RNA_def_property_struct_type(prop, "MeshFace");
	RNA_def_property_ui_text(prop, "Faces", "Faces of the mesh");
	rna_def_mesh_faces(brna, prop);

	prop= RNA_def_property(srna, "loops", PROP_COLLECTION, PROP_NONE);
	RNA_def_property_collection_sdna(prop, NULL, "mloop", "totloop");
	RNA_def_property_struct_type(prop, "MeshLoop");
	RNA_def_property_ui_text(prop, "Loops", "Loops of the mesh");
	rna_def_mesh_loops(brna, prop);

	prop= RNA_def_property(srna, "polygons", PROP_COLLECTION, PROP_NONE);
	RNA_def_property_collection_sdna(prop, NULL, "mpoly", "totpoly");
	RNA_def_property_struct_type(prop, "MeshPolygon");
	RNA_def_property_ui_text(prop, "Polygons", "Polygons of the mesh");
	rna_def_mesh_polygons(brna, prop);

	prop= RNA_def_property(srna, "sticky", PROP_COLLECTION, PROP_NONE);
	RNA_def_property_collection_sdna(prop, NULL, "msticky", "totvert");
	RNA_def_property_struct_type(prop, "MeshSticky");
	RNA_def_property_ui_text(prop, "Sticky", "Sticky texture coordinates");

	/* TODO, should this be allowed to be its self? */
	prop= RNA_def_property(srna, "texture_mesh", PROP_POINTER, PROP_NONE);
	RNA_def_property_pointer_sdna(prop, NULL, "texcomesh");
	RNA_def_property_flag(prop, PROP_EDITABLE|PROP_ID_SELF_CHECK);
	RNA_def_property_ui_text(prop, "Texture Mesh", "Use another mesh for texture indicies (vertex indicies must be aligned)");

	/* UV textures */
	prop= RNA_def_property(srna, "uv_textures", PROP_COLLECTION, PROP_NONE);
	RNA_def_property_collection_sdna(prop, NULL, "pdata.layers", "pdata.totlayer");
	RNA_def_property_collection_funcs(prop, "rna_Mesh_uv_textures_begin", NULL, NULL, NULL,
	                                  "rna_Mesh_uv_textures_length", NULL, NULL, NULL);
	RNA_def_property_struct_type(prop, "MeshTextureFaceLayer");
	RNA_def_property_ui_text(prop, "UV Textures", "");
	rna_def_uv_textures(brna, prop);

	prop= RNA_def_property(srna, "uv_texture_clone", PROP_POINTER, PROP_UNSIGNED);
	RNA_def_property_struct_type(prop, "MeshTextureFaceLayer");
	RNA_def_property_pointer_funcs(prop, "rna_Mesh_uv_texture_clone_get", "rna_Mesh_uv_texture_clone_set", NULL, NULL);
	RNA_def_property_flag(prop, PROP_EDITABLE);
	RNA_def_property_ui_text(prop, "Clone UV Texture", "UV texture to be used as cloning source");

	prop= RNA_def_property(srna, "uv_texture_clone_index", PROP_INT, PROP_UNSIGNED);
	RNA_def_property_int_funcs(prop, "rna_Mesh_uv_texture_clone_index_get", "rna_Mesh_uv_texture_clone_index_set", "rna_Mesh_active_uv_texture_index_range");
	RNA_def_property_ui_text(prop, "Clone UV Texture Index", "Clone UV texture index");

	prop= RNA_def_property(srna, "uv_texture_stencil", PROP_POINTER, PROP_UNSIGNED);
	RNA_def_property_struct_type(prop, "MeshTextureFaceLayer");
	RNA_def_property_pointer_funcs(prop, "rna_Mesh_uv_texture_stencil_get", "rna_Mesh_uv_texture_stencil_set", NULL, NULL);
	RNA_def_property_flag(prop, PROP_EDITABLE);
	RNA_def_property_ui_text(prop, "Mask UV Texture", "UV texture to mask the painted area");

	prop= RNA_def_property(srna, "uv_texture_stencil_index", PROP_INT, PROP_UNSIGNED);
	RNA_def_property_int_funcs(prop, "rna_Mesh_uv_texture_stencil_index_get", "rna_Mesh_uv_texture_stencil_index_set", "rna_Mesh_active_uv_texture_index_range");
	RNA_def_property_ui_text(prop, "Mask UV Texture Index", "Mask UV texture index");

	/* Vertex colors */

	prop= RNA_def_property(srna, "vertex_colors", PROP_COLLECTION, PROP_NONE);
	RNA_def_property_collection_sdna(prop, NULL, "ldata.layers", "ldata.totlayer");
	RNA_def_property_collection_funcs(prop, "rna_Mesh_vertex_colors_begin", NULL, NULL, NULL,
	                                  "rna_Mesh_vertex_colors_length", NULL, NULL, NULL);
	RNA_def_property_struct_type(prop, "MeshColorLayer");
	RNA_def_property_ui_text(prop, "Vertex Colors", "");
	rna_def_vertex_colors(brna, prop);

	prop= RNA_def_property(srna, "layers_float", PROP_COLLECTION, PROP_NONE);
	RNA_def_property_collection_sdna(prop, NULL, "pdata.layers", "pdata.totlayer");
	RNA_def_property_collection_funcs(prop, "rna_Mesh_float_layers_begin", NULL, NULL, NULL,
	                                  "rna_Mesh_float_layers_length", NULL, NULL, NULL);
	RNA_def_property_struct_type(prop, "MeshFloatPropertyLayer");
	RNA_def_property_ui_text(prop, "Float Property Layers", "");

	prop= RNA_def_property(srna, "layers_int", PROP_COLLECTION, PROP_NONE);
	RNA_def_property_collection_sdna(prop, NULL, "pdata.layers", "pdata.totlayer");
	RNA_def_property_collection_funcs(prop, "rna_Mesh_int_layers_begin", NULL, NULL, NULL,
	                                  "rna_Mesh_int_layers_length", NULL, NULL, NULL);
	RNA_def_property_struct_type(prop, "MeshIntPropertyLayer");
	RNA_def_property_ui_text(prop, "Int Property Layers", "");

	prop= RNA_def_property(srna, "layers_string", PROP_COLLECTION, PROP_NONE);
	RNA_def_property_collection_sdna(prop, NULL, "pdata.layers", "pdata.totlayer");
	RNA_def_property_collection_funcs(prop, "rna_Mesh_string_layers_begin", NULL, NULL, NULL,
	                                  "rna_Mesh_string_layers_length", NULL, NULL, NULL);
	RNA_def_property_struct_type(prop, "MeshStringPropertyLayer");
	RNA_def_property_ui_text(prop, "String Property Layers", "");

	prop= RNA_def_property(srna, "use_auto_smooth", PROP_BOOLEAN, PROP_NONE);
	RNA_def_property_boolean_sdna(prop, NULL, "flag", ME_AUTOSMOOTH);
	RNA_def_property_ui_text(prop, "Auto Smooth", "Treats all set-smoothed faces with angles less than the specified angle as 'smooth' during render");

#if 1 /* expose as radians */
	prop= RNA_def_property(srna, "auto_smooth_angle", PROP_FLOAT, PROP_ANGLE);
	RNA_def_property_float_funcs(prop, "rna_Mesh_auto_smooth_angle_get", "rna_Mesh_auto_smooth_angle_set", NULL);
	RNA_def_property_ui_range(prop, DEG2RAD(1.0), DEG2RAD(80), 1.0, 1);
#else
	prop= RNA_def_property(srna, "auto_smooth_angle", PROP_INT, PROP_NONE);
	RNA_def_property_int_sdna(prop, NULL, "smoothresh");
	RNA_def_property_range(prop, 1, 80);
#endif
	RNA_def_property_ui_text(prop, "Auto Smooth Angle", "Defines maximum angle between face normals that 'Auto Smooth' will operate on");

	prop= RNA_def_property(srna, "show_double_sided", PROP_BOOLEAN, PROP_NONE);
	RNA_def_property_boolean_sdna(prop, NULL, "flag", ME_TWOSIDED);
	RNA_def_property_ui_text(prop, "Double Sided", "Render/display the mesh with double or single sided lighting");
	RNA_def_property_update(prop, 0, "rna_Mesh_update_data");

	prop= RNA_def_property(srna, "texco_mesh", PROP_POINTER, PROP_NONE);
	RNA_def_property_pointer_sdna(prop, NULL, "texcomesh");
	RNA_def_property_flag(prop, PROP_EDITABLE);
	RNA_def_property_ui_text(prop, "Texture Space Mesh", "Derive texture coordinates from another mesh");

	prop= RNA_def_property(srna, "shape_keys", PROP_POINTER, PROP_NONE);
	RNA_def_property_pointer_sdna(prop, NULL, "key");
	RNA_def_property_ui_text(prop, "Shape Keys", "");
	
	/* texture space */
	prop= RNA_def_property(srna, "use_auto_texspace", PROP_BOOLEAN, PROP_NONE);
	RNA_def_property_boolean_sdna(prop, NULL, "texflag", AUTOSPACE);
	RNA_def_property_ui_text(prop, "Auto Texture Space", "Adjusts active object's texture space automatically when transforming object");
	
	/*prop= RNA_def_property(srna, "texspace_location", PROP_FLOAT, PROP_TRANSLATION);
	RNA_def_property_array(prop, 3);
	RNA_def_property_ui_text(prop, "Texture Space Location", "Texture space location");
	RNA_def_property_editable_func(prop, "rna_Mesh_texspace_editable");
	RNA_def_property_float_funcs(prop, "rna_Mesh_texspace_loc_get", "rna_Mesh_texspace_loc_set", NULL);	
	RNA_def_property_update(prop, 0, "rna_Mesh_update_draw");
	*/
	
	/* not supported yet
<<<<<<< HEAD
	 prop= RNA_def_property(srna, "texspace_rot", PROP_FLOAT, PROP_EULER);
	 RNA_def_property_float(prop, NULL, "rot");
	 RNA_def_property_ui_text(prop, "Texture Space Rotation", "Texture space rotation");
	 RNA_def_property_editable_func(prop, texspace_editable);
	 RNA_def_property_update(prop, 0, "rna_Mesh_update_draw");*/
=======
	prop= RNA_def_property(srna, "texspace_rot", PROP_FLOAT, PROP_EULER);
	RNA_def_property_float(prop, NULL, "rot");
	RNA_def_property_ui_text(prop, "Texture Space Rotation", "Texture space rotation");
	RNA_def_property_editable_func(prop, texspace_editable);
	RNA_def_property_update(prop, 0, "rna_Mesh_update_draw");
	*/
	
	/* materials */
	prop= RNA_def_property(srna, "materials", PROP_COLLECTION, PROP_NONE);
	RNA_def_property_collection_sdna(prop, NULL, "mat", "totcol");
	RNA_def_property_struct_type(prop, "Material");
	RNA_def_property_ui_text(prop, "Materials", "");
	RNA_def_property_srna(prop, "IDMaterials"); /* see rna_ID.c */
	RNA_def_property_collection_funcs(prop, 0, NULL, NULL, NULL, NULL, NULL, NULL, "rna_IDMaterials_assign_int");
>>>>>>> b1019a56

	/* Mesh Draw Options for Edit Mode*/
	
	prop= RNA_def_property(srna, "show_edges", PROP_BOOLEAN, PROP_NONE);
	RNA_def_property_boolean_sdna(prop, NULL, "drawflag", ME_DRAWEDGES);
	RNA_def_property_ui_text(prop, "Draw Edges", "Displays selected edges using hilights in the 3D view and UV editor");
	RNA_def_property_update(prop, 0, "rna_Mesh_update_draw");
	
	prop= RNA_def_property(srna, "show_all_edges", PROP_BOOLEAN, PROP_NONE);
	RNA_def_property_boolean_sdna(prop, NULL, "drawflag", ME_ALLEDGES);
	RNA_def_property_ui_text(prop, "All Edges", "Displays all edges for wireframe in all view modes in the 3D view");
	RNA_def_property_update(prop, NC_OBJECT|ND_DRAW, NULL);

	prop= RNA_def_property(srna, "show_faces", PROP_BOOLEAN, PROP_NONE);
	RNA_def_property_boolean_sdna(prop, NULL, "drawflag", ME_DRAWFACES);
	RNA_def_property_ui_text(prop, "Draw Faces", "Displays all faces as shades in the 3D view and UV editor");
	RNA_def_property_update(prop, 0, "rna_Mesh_update_draw");
	
	prop= RNA_def_property(srna, "show_normal_face", PROP_BOOLEAN, PROP_NONE);
	RNA_def_property_boolean_sdna(prop, NULL, "drawflag", ME_DRAWNORMALS);
	RNA_def_property_ui_text(prop, "Draw Normals", "Displays face normals as lines");
	RNA_def_property_update(prop, 0, "rna_Mesh_update_draw");
	
	prop= RNA_def_property(srna, "show_normal_vertex", PROP_BOOLEAN, PROP_NONE);
	RNA_def_property_boolean_sdna(prop, NULL, "drawflag", ME_DRAW_VNORMALS);
	RNA_def_property_ui_text(prop, "Draw Vertex Normals", "Displays vertex normals as lines");
	RNA_def_property_update(prop, 0, "rna_Mesh_update_draw");
	
	prop= RNA_def_property(srna, "show_edge_crease", PROP_BOOLEAN, PROP_NONE);
	RNA_def_property_boolean_sdna(prop, NULL, "drawflag", ME_DRAWCREASES);
	RNA_def_property_ui_text(prop, "Draw Creases", "Displays creases created for subsurf weighting");
	RNA_def_property_update(prop, 0, "rna_Mesh_update_draw");
	
	prop= RNA_def_property(srna, "show_edge_bevel_weight", PROP_BOOLEAN, PROP_NONE);
	RNA_def_property_boolean_sdna(prop, NULL, "drawflag", ME_DRAWBWEIGHTS);
	RNA_def_property_ui_text(prop, "Draw Bevel Weights", "Displays weights created for the Bevel modifier");
	RNA_def_property_update(prop, 0, "rna_Mesh_update_draw");
	
	prop= RNA_def_property(srna, "show_edge_seams", PROP_BOOLEAN, PROP_NONE);
	RNA_def_property_boolean_sdna(prop, NULL, "drawflag", ME_DRAWSEAMS);
	RNA_def_property_ui_text(prop, "Draw Seams", "Displays UV unwrapping seams");
	RNA_def_property_update(prop, 0, "rna_Mesh_update_draw");
	
	prop= RNA_def_property(srna, "show_edge_sharp", PROP_BOOLEAN, PROP_NONE);
	RNA_def_property_boolean_sdna(prop, NULL, "drawflag", ME_DRAWSHARP);
	RNA_def_property_ui_text(prop, "Draw Sharp", "Displays sharp edges, used with the EdgeSplit modifier");
	RNA_def_property_update(prop, 0, "rna_Mesh_update_draw");

	prop= RNA_def_property(srna, "show_extra_edge_length", PROP_BOOLEAN, PROP_NONE);
	RNA_def_property_boolean_sdna(prop, NULL, "drawflag", ME_DRAWEXTRA_EDGELEN);
	RNA_def_property_ui_text(prop, "Edge Length", "Displays selected edge lengths, Using global values when set in the transform panel");
	RNA_def_property_update(prop, 0, "rna_Mesh_update_draw");
	
	prop= RNA_def_property(srna, "show_extra_face_angle", PROP_BOOLEAN, PROP_NONE);
	RNA_def_property_boolean_sdna(prop, NULL, "drawflag", ME_DRAWEXTRA_FACEANG);
	RNA_def_property_ui_text(prop, "Face Angles", "Displays the angles in the selected edges in degrees, Using global values when set in the transform panel");
	RNA_def_property_update(prop, 0, "rna_Mesh_update_draw");
	
	prop= RNA_def_property(srna, "show_extra_face_area", PROP_BOOLEAN, PROP_NONE);
	RNA_def_property_boolean_sdna(prop, NULL, "drawflag", ME_DRAWEXTRA_FACEAREA);
	RNA_def_property_ui_text(prop, "Face Area", "Displays the area of selected faces, Using global values when set in the transform panel");
	RNA_def_property_update(prop, 0, "rna_Mesh_update_draw");

	/* editflag */
	prop= RNA_def_property(srna, "use_mirror_x", PROP_BOOLEAN, PROP_NONE);
	RNA_def_property_boolean_sdna(prop, NULL, "editflag", ME_EDIT_MIRROR_X);
	RNA_def_property_ui_text(prop, "X Mirror", "X Axis mirror editing");

	/*
	prop= RNA_def_property(srna, "use_mirror_y", PROP_BOOLEAN, PROP_NONE);
	RNA_def_property_boolean_sdna(prop, NULL, "editflag", ME_EDIT_MIRROR_Y);
	RNA_def_property_ui_text(prop, "Y Mirror", "Y Axis mirror editing");

	prop= RNA_def_property(srna, "use_mirror_x", PROP_BOOLEAN, PROP_NONE);
	RNA_def_property_boolean_sdna(prop, NULL, "editflag", ME_EDIT_MIRROR_Z);
	RNA_def_property_ui_text(prop, "Z Mirror", "Z Axis mirror editing");
	 */

	prop= RNA_def_property(srna, "use_mirror_topology", PROP_BOOLEAN, PROP_NONE);
	RNA_def_property_boolean_sdna(prop, NULL, "editflag", ME_EDIT_MIRROR_TOPO);
	RNA_def_property_ui_text(prop, "Topology Mirror", "Use topology based mirroring. For when both sides of mesh have matching, unique topology");

	prop= RNA_def_property(srna, "use_paint_mask", PROP_BOOLEAN, PROP_NONE);
	RNA_def_property_boolean_sdna(prop, NULL, "editflag", ME_EDIT_PAINT_MASK);
	RNA_def_property_ui_text(prop, "Paint Mask", "Face selection masking for painting");
	RNA_def_property_ui_icon(prop, ICON_FACESEL_HLT, 0);
	RNA_def_property_update(prop, 0, "rna_Mesh_update_facemask");

	
	prop= RNA_def_property(srna, "use_paint_mask_vertex", PROP_BOOLEAN, PROP_NONE);
	RNA_def_property_boolean_sdna(prop, NULL, "editflag", ME_EDIT_VERT_SEL);
	RNA_def_property_ui_text(prop, "Vertex Selection", "Vertex selection masking for painting (weight paint only)");
	RNA_def_property_ui_icon(prop, ICON_VERTEXSEL, 0);
	RNA_def_property_update(prop, 0, "rna_Mesh_update_vertmask");

	/* readonly editmesh info - use for extrude menu */
	prop= RNA_def_property(srna, "total_vert_sel", PROP_INT, PROP_UNSIGNED);
	RNA_def_property_int_funcs(prop, "rna_Mesh_tot_vert_get", NULL, NULL);
	RNA_def_property_ui_text(prop, "Selected Vert Total", "Selected vertex count in editmode");
	RNA_def_property_clear_flag(prop, PROP_EDITABLE);

	prop= RNA_def_property(srna, "total_edge_sel", PROP_INT, PROP_UNSIGNED);
	RNA_def_property_int_funcs(prop, "rna_Mesh_tot_edge_get", NULL, NULL);
	RNA_def_property_ui_text(prop, "Selected Edge Total", "Selected edge count in editmode");
	RNA_def_property_clear_flag(prop, PROP_EDITABLE);

	prop= RNA_def_property(srna, "total_face_sel", PROP_INT, PROP_UNSIGNED);
	RNA_def_property_int_funcs(prop, "rna_Mesh_tot_face_get", NULL, NULL);
	RNA_def_property_ui_text(prop, "Selected Face Total", "Selected face count in editmode");
	RNA_def_property_clear_flag(prop, PROP_EDITABLE);

	/* pointers */
	rna_def_animdata_common(srna);
	rna_def_texmat_common(srna, "rna_Mesh_texspace_editable");

	RNA_api_mesh(srna);
}

void RNA_def_mesh(BlenderRNA *brna)
{
	rna_def_mesh(brna);
	rna_def_mvert(brna);
	rna_def_mvert_group(brna);
	rna_def_medge(brna);
	rna_def_mface(brna);
	rna_def_mloop(brna);
	rna_def_mpolygon(brna);
	rna_def_mtexpoly(brna);
	rna_def_msticky(brna);
	rna_def_mloopcol(brna);
	rna_def_mproperties(brna);
}

#endif
<|MERGE_RESOLUTION|>--- conflicted
+++ resolved
@@ -2022,28 +2022,12 @@
 	*/
 	
 	/* not supported yet
-<<<<<<< HEAD
-	 prop= RNA_def_property(srna, "texspace_rot", PROP_FLOAT, PROP_EULER);
-	 RNA_def_property_float(prop, NULL, "rot");
-	 RNA_def_property_ui_text(prop, "Texture Space Rotation", "Texture space rotation");
-	 RNA_def_property_editable_func(prop, texspace_editable);
-	 RNA_def_property_update(prop, 0, "rna_Mesh_update_draw");*/
-=======
 	prop= RNA_def_property(srna, "texspace_rot", PROP_FLOAT, PROP_EULER);
 	RNA_def_property_float(prop, NULL, "rot");
 	RNA_def_property_ui_text(prop, "Texture Space Rotation", "Texture space rotation");
 	RNA_def_property_editable_func(prop, texspace_editable);
 	RNA_def_property_update(prop, 0, "rna_Mesh_update_draw");
 	*/
-	
-	/* materials */
-	prop= RNA_def_property(srna, "materials", PROP_COLLECTION, PROP_NONE);
-	RNA_def_property_collection_sdna(prop, NULL, "mat", "totcol");
-	RNA_def_property_struct_type(prop, "Material");
-	RNA_def_property_ui_text(prop, "Materials", "");
-	RNA_def_property_srna(prop, "IDMaterials"); /* see rna_ID.c */
-	RNA_def_property_collection_funcs(prop, 0, NULL, NULL, NULL, NULL, NULL, NULL, "rna_IDMaterials_assign_int");
->>>>>>> b1019a56
 
 	/* Mesh Draw Options for Edit Mode*/
 	
