--- conflicted
+++ resolved
@@ -275,7 +275,7 @@
   }
 
   const int length = BKE_id_attribute_data_length(id, layer);
-  const size_t struct_size = CustomData_get_elem_size(layer);
+  const size_t struct_size = CustomData_sizeof(eCustomDataType(layer->type));
 
   rna_iterator_array_begin(iter, layer->data, struct_size, length, 0, nullptr);
 }
@@ -496,11 +496,7 @@
 
 int rna_AttributeGroup_color_length(PointerRNA *ptr)
 {
-<<<<<<< HEAD
   return BKE_id_attributes_length(ptr->owner_id, ATTR_DOMAIN_MASK_COLOR, CD_MASK_COLOR_ALL, true);
-=======
-  return BKE_id_attributes_length(ptr->owner_id, ATTR_DOMAIN_MASK_COLOR, CD_MASK_COLOR_ALL);
->>>>>>> c6adafd8
 }
 
 int rna_AttributeGroup_length(PointerRNA *ptr)
