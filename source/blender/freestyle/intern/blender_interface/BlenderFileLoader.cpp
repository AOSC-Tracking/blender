--- conflicted
+++ resolved
@@ -594,13 +594,9 @@
 		}
 	}
 
-<<<<<<< HEAD
 	MEM_freeN(mlooptri);
 
-	// We might have several times the same vertex. We want a clean 
-=======
 	// We might have several times the same vertex. We want a clean
->>>>>>> a24b4e60
 	// shape with no real-vertex. Here, we are making a cleaning pass.
 	float *cleanVertices = NULL;
 	unsigned int cvSize;
