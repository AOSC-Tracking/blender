--- conflicted
+++ resolved
@@ -70,13 +70,8 @@
   __B = nullptr;
   float t1 = iA->t2d();
   float t2 = iB->t2d();
-<<<<<<< HEAD
-  if ((iA->A() == iB->A()) && (iA->B() == iB->B()) && (iA->A() != nullptr) && (iA->B() != nullptr) &&
-      (iB->A() != nullptr) && (iB->B() != nullptr)) {
-=======
   if ((iA->A() == iB->A()) && (iA->B() == iB->B()) && (iA->A() != nullptr) &&
       (iA->B() != nullptr) && (iB->A() != nullptr) && (iB->B() != nullptr)) {
->>>>>>> 29fb12da
     __A = iA->A();
     __B = iB->B();
     _t2d = t1 + t2 * t3 - t1 * t3;
