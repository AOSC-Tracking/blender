--- conflicted
+++ resolved
@@ -42,11 +42,7 @@
 #include "BLO_sys_types.h" // for intptr_t support
 
 struct DerivedMesh;
-<<<<<<< HEAD
-struct RetopoPaintData;
 struct BLI_mempool;
-=======
->>>>>>> dbdd1c2e
 
 /* note; changing this also might affect the undo copy in editmesh.c */
 typedef struct EditVert
