--- conflicted
+++ resolved
@@ -27,7 +27,6 @@
 FILE(GLOB SRC *.cpp)
 
 IF(APPLE)
-<<<<<<< HEAD
 SET(INC
   .
   ../blenlib
@@ -45,27 +44,6 @@
 
 ELSE(APPLE)
 
-=======
->>>>>>> bee2335a
-SET(INC
-  .
-  ../blenlib
-  ../blenkernel
-  ../windowmanager
-  ../makesdna
-  ../makesrna
-  ../editors/include
-  ../../../intern/guardedalloc
-  ${OPENCOLLADA_INC}/COLLADAStreamWriter
-  ${OPENCOLLADA_INC}/COLLADABaseUtils
-  ${OPENCOLLADA_INC}/COLLADAFramework
-  ${OPENCOLLADA_INC}/COLLADASaxFrameworkLoader 
-)
-
-<<<<<<< HEAD
-=======
-ELSE(APPLE)
-
 SET(INC
   .
   ../blenlib
@@ -81,7 +59,6 @@
   ${OPENCOLLADA_INC}/COLLADASaxFrameworkLoader/include 
 )
 
->>>>>>> bee2335a
 ENDIF(APPLE)
 
 BLENDERLIB(bf_collada "${SRC}" "${INC}")