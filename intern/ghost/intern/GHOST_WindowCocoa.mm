/**
 * $Id: GHOST_WindowCocoa.mm 23873 2009-10-15 20:09:50Z damien78 $
 * ***** BEGIN GPL LICENSE BLOCK *****
 *
 * This program is free software; you can redistribute it and/or
 * modify it under the terms of the GNU General Public License
 * as published by the Free Software Foundation; either version 2
 * of the License, or (at your option) any later version.
 *
 * This program is distributed in the hope that it will be useful,
 * but WITHOUT ANY WARRANTY; without even the implied warranty of
 * MERCHANTABILITY or FITNESS FOR A PARTICULAR PURPOSE.  See the
 * GNU General Public License for more details.
 *
 * You should have received a copy of the GNU General Public License
 * along with this program; if not, write to the Free Software Foundation,
 * Inc., 59 Temple Place - Suite 330, Boston, MA  02111-1307, USA.
 *
 * The Original Code is Copyright (C) 2001-2002 by NaN Holding BV.
 * All rights reserved.
 *
 * The Original Code is: all of this file.
 *
 * Contributor(s):	Maarten Gribnau 05/2001
					Damien Plisson 10/2009
 *
 * ***** END GPL LICENSE BLOCK *****
 */

#include <Cocoa/Cocoa.h>

#ifndef MAC_OS_X_VERSION_10_6
//Use of the SetSystemUIMode function (64bit compatible)
#include <Carbon/Carbon.h>
#endif

/***** Multithreaded opengl code : uncomment for enabling
#include <OpenGL/OpenGL.h>
*/
 
#include "GHOST_WindowCocoa.h"
#include "GHOST_SystemCocoa.h"
#include "GHOST_Debug.h"


#pragma mark Cocoa window delegate object
/* live resize ugly patch
extern "C" {
	struct bContext;
	typedef struct bContext bContext;
	bContext* ghostC;
	extern int wm_window_timer(const bContext *C);
	extern void wm_window_process_events(const bContext *C);
	extern void wm_event_do_handlers(bContext *C);
	extern void wm_event_do_notifiers(bContext *C);
	extern void wm_draw_update(bContext *C);
};*/
@interface CocoaWindowDelegate : NSObject
#ifdef MAC_OS_X_VERSION_10_6
<NSWindowDelegate>
#endif
{
	GHOST_SystemCocoa *systemCocoa;
	GHOST_WindowCocoa *associatedWindow;
}

- (void)setSystemAndWindowCocoa:(GHOST_SystemCocoa *)sysCocoa windowCocoa:(GHOST_WindowCocoa *)winCocoa;
- (void)windowWillClose:(NSNotification *)notification;
- (void)windowDidBecomeKey:(NSNotification *)notification;
- (void)windowDidResignKey:(NSNotification *)notification;
- (void)windowDidExpose:(NSNotification *)notification;
- (void)windowDidResize:(NSNotification *)notification;
@end

@implementation CocoaWindowDelegate : NSObject
- (void)setSystemAndWindowCocoa:(GHOST_SystemCocoa *)sysCocoa windowCocoa:(GHOST_WindowCocoa *)winCocoa
{
	systemCocoa = sysCocoa;
	associatedWindow = winCocoa;
}

- (void)windowWillClose:(NSNotification *)notification
{
	systemCocoa->handleWindowEvent(GHOST_kEventWindowClose, associatedWindow);
}

- (void)windowDidBecomeKey:(NSNotification *)notification
{
	systemCocoa->handleWindowEvent(GHOST_kEventWindowActivate, associatedWindow);
}

- (void)windowDidResignKey:(NSNotification *)notification
{
		systemCocoa->handleWindowEvent(GHOST_kEventWindowDeactivate, associatedWindow);
}

- (void)windowDidExpose:(NSNotification *)notification
{
	systemCocoa->handleWindowEvent(GHOST_kEventWindowUpdate, associatedWindow);
}

- (void)windowDidResize:(NSNotification *)notification
{
#ifdef MAC_OS_X_VERSION_10_6
	//if (![[notification object] inLiveResize]) {
		//Send event only once, at end of resize operation (when user has released mouse button)
#endif
		systemCocoa->handleWindowEvent(GHOST_kEventWindowSize, associatedWindow);
#ifdef MAC_OS_X_VERSION_10_6
	//}
#endif
	/* Live resize ugly patch. Needed because live resize runs in a modal loop, not letting main loop run
	 if ([[notification object] inLiveResize]) {
		systemCocoa->dispatchEvents();
		wm_window_timer(ghostC);
		wm_event_do_handlers(ghostC);
		wm_event_do_notifiers(ghostC);
		wm_draw_update(ghostC);
	}*/
<<<<<<< HEAD
}
@end

#pragma mark NSWindow subclass
//We need to subclass it to tell that even borderless (fullscreen), it can become key (receive user events)
@interface CocoaWindow: NSWindow
{

}
@end
@implementation CocoaWindow

-(BOOL)canBecomeKeyWindow
{
	return YES;
}

@end



#pragma mark NSOpenGLView subclass
//We need to subclass it in order to give Cocoa the feeling key events are trapped
@interface CocoaOpenGLView : NSOpenGLView
{
}
@end
@implementation CocoaOpenGLView

- (BOOL)acceptsFirstResponder
{
    return YES;
}

//The trick to prevent Cocoa from complaining (beeping)
- (void)keyDown:(NSEvent *)theEvent
{}

- (BOOL)isOpaque
{
    return YES;
}

@end


#pragma mark initialization / finalization

NSOpenGLContext* GHOST_WindowCocoa::s_firstOpenGLcontext = nil;

GHOST_WindowCocoa::GHOST_WindowCocoa(
	GHOST_SystemCocoa *systemCocoa,
	const STR_String& title,
	GHOST_TInt32 left,
	GHOST_TInt32 top,
	GHOST_TUns32 width,
	GHOST_TUns32 height,
	GHOST_TWindowState state,
	GHOST_TDrawingContextType type,
	const bool stereoVisual
) :
=======
}
@end

#pragma mark NSWindow subclass
//We need to subclass it to tell that even borderless (fullscreen), it can become key (receive user events)
@interface CocoaWindow: NSWindow
{
	GHOST_SystemCocoa *systemCocoa;
	GHOST_WindowCocoa *associatedWindow;
	GHOST_TDragnDropTypes m_draggedObjectType;
}
- (void)setSystemAndWindowCocoa:(GHOST_SystemCocoa *)sysCocoa windowCocoa:(GHOST_WindowCocoa *)winCocoa;
@end
@implementation CocoaWindow
- (void)setSystemAndWindowCocoa:(GHOST_SystemCocoa *)sysCocoa windowCocoa:(GHOST_WindowCocoa *)winCocoa
{
	systemCocoa = sysCocoa;
	associatedWindow = winCocoa;
}

-(BOOL)canBecomeKeyWindow
{
	return YES;
}

//The drag'n'drop dragging destination methods
- (NSDragOperation)draggingEntered:(id < NSDraggingInfo >)sender
{
	NSPoint mouseLocation = [sender draggingLocation];
	NSPasteboard *draggingPBoard = [sender draggingPasteboard];
	
	if ([[draggingPBoard types] containsObject:NSTIFFPboardType]) m_draggedObjectType = GHOST_kDragnDropTypeBitmap;
	else if ([[draggingPBoard types] containsObject:NSFilenamesPboardType]) m_draggedObjectType = GHOST_kDragnDropTypeFilenames;
	else if ([[draggingPBoard types] containsObject:NSStringPboardType]) m_draggedObjectType = GHOST_kDragnDropTypeString;
	else return NSDragOperationNone;
	
	systemCocoa->handleDraggingEvent(GHOST_kEventDraggingEntered, m_draggedObjectType, associatedWindow, mouseLocation.x, mouseLocation.y, nil);
	return NSDragOperationCopy;
}


- (NSDragOperation)draggingUpdated:(id < NSDraggingInfo >)sender
{
	NSPoint mouseLocation = [sender draggingLocation];
	
	systemCocoa->handleDraggingEvent(GHOST_kEventDraggingUpdated, m_draggedObjectType, associatedWindow, mouseLocation.x, mouseLocation.y, nil);
	return NSDragOperationCopy;
}

- (void)draggingExited:(id < NSDraggingInfo >)sender
{
	systemCocoa->handleDraggingEvent(GHOST_kEventDraggingExited, m_draggedObjectType, associatedWindow, 0, 0, nil);
	m_draggedObjectType = GHOST_kDragnDropTypeUnknown;
}

- (BOOL)prepareForDragOperation:(id < NSDraggingInfo >)sender
{
	if (systemCocoa->canAcceptDragOperation())
		return YES;
	else
		return NO;
}

- (BOOL)performDragOperation:(id < NSDraggingInfo >)sender
{
	NSPoint mouseLocation = [sender draggingLocation];
	NSPasteboard *draggingPBoard = [sender draggingPasteboard];
	id data;
	
	switch (m_draggedObjectType) {
		case GHOST_kDragnDropTypeBitmap:
			data = [draggingPBoard dataForType:NSTIFFPboardType];
			break;
		case GHOST_kDragnDropTypeFilenames:
			data = [draggingPBoard propertyListForType:NSFilenamesPboardType];
			break;
		case GHOST_kDragnDropTypeString:
			data = [draggingPBoard stringForType:@"public.utf8-plain-text"];
			break;
		default:
			return NO;
			break;
	}
	systemCocoa->handleDraggingEvent(GHOST_kEventDraggingDropDone, m_draggedObjectType, associatedWindow, mouseLocation.x, mouseLocation.y, (void*)data);
	return YES;
}

@end



#pragma mark NSOpenGLView subclass
//We need to subclass it in order to give Cocoa the feeling key events are trapped
@interface CocoaOpenGLView : NSOpenGLView
{
}
@end
@implementation CocoaOpenGLView

- (BOOL)acceptsFirstResponder
{
    return YES;
}

//The trick to prevent Cocoa from complaining (beeping)
- (void)keyDown:(NSEvent *)theEvent
{}

- (BOOL)isOpaque
{
    return YES;
}

@end


#pragma mark initialization / finalization

NSOpenGLContext* GHOST_WindowCocoa::s_firstOpenGLcontext = nil;

GHOST_WindowCocoa::GHOST_WindowCocoa(
	GHOST_SystemCocoa *systemCocoa,
	const STR_String& title,
	GHOST_TInt32 left,
	GHOST_TInt32 top,
	GHOST_TUns32 width,
	GHOST_TUns32 height,
	GHOST_TWindowState state,
	GHOST_TDrawingContextType type,
	const bool stereoVisual
) :
>>>>>>> 4617bb68
	GHOST_Window(title, left, top, width, height, state, GHOST_kDrawingContextTypeNone, stereoVisual),
	m_customCursor(0)
{
	NSOpenGLPixelFormatAttribute pixelFormatAttrsWindow[40];
	int i;
	
	m_systemCocoa = systemCocoa;
	m_fullScreen = false;
	
	NSAutoreleasePool *pool = [[NSAutoreleasePool alloc] init];
	

	//Creates the window
	NSRect rect;
	NSSize	minSize;
<<<<<<< HEAD
	
	rect.origin.x = left;
	rect.origin.y = top;
	rect.size.width = width;
	rect.size.height = height;
	
	m_window = [[CocoaWindow alloc] initWithContentRect:rect
										   styleMask:NSTitledWindowMask | NSClosableWindowMask | NSResizableWindowMask | NSMiniaturizableWindowMask
											 backing:NSBackingStoreBuffered defer:NO];
	if (m_window == nil) {
		[pool drain];
		return;
	}
	
=======
	
	rect.origin.x = left;
	rect.origin.y = top;
	rect.size.width = width;
	rect.size.height = height;
	
	m_window = [[CocoaWindow alloc] initWithContentRect:rect
										   styleMask:NSTitledWindowMask | NSClosableWindowMask | NSResizableWindowMask | NSMiniaturizableWindowMask
											 backing:NSBackingStoreBuffered defer:NO];
	if (m_window == nil) {
		[pool drain];
		return;
	}
	
	[m_window setSystemAndWindowCocoa:systemCocoa windowCocoa:this];
	
>>>>>>> 4617bb68
	//Forbid to resize the window below the blender defined minimum one
	minSize.width = 320;
	minSize.height = 240;
	[m_window setContentMinSize:minSize];
	
	setTitle(title);
	
			
	// Pixel Format Attributes for the windowed NSOpenGLContext
	i=0;
	pixelFormatAttrsWindow[i++] = NSOpenGLPFADoubleBuffer;
	pixelFormatAttrsWindow[i++] = NSOpenGLPFAAccelerated;
	//pixelFormatAttrsWindow[i++] = NSOpenGLPFAAllowOfflineRenderers,;   // Removed to allow 10.4 builds, and 2 GPUs rendering is not used anyway
	
	pixelFormatAttrsWindow[i++] = NSOpenGLPFADepthSize;
	pixelFormatAttrsWindow[i++] = (NSOpenGLPixelFormatAttribute) 32;
	
	if (stereoVisual) pixelFormatAttrsWindow[i++] = NSOpenGLPFAStereo;
	
	pixelFormatAttrsWindow[i] = (NSOpenGLPixelFormatAttribute) 0;
	

<<<<<<< HEAD
	//Creates the OpenGL View inside the window
	NSOpenGLPixelFormat *pixelFormat =
	[[NSOpenGLPixelFormat alloc] initWithAttributes:pixelFormatAttrsWindow];
	
	m_openGLView = [[CocoaOpenGLView alloc] initWithFrame:rect
												 pixelFormat:pixelFormat];
	
	[pixelFormat release];
	
	m_openGLContext = [m_openGLView openGLContext]; //This context will be replaced by the proper one just after
	
	[m_window setContentView:m_openGLView];
	[m_window setInitialFirstResponder:m_openGLView];
	
	[m_window setReleasedWhenClosed:NO]; //To avoid bad pointer exception in case of user closing the window
	
	[m_window makeKeyAndOrderFront:nil];
	
	setDrawingContextType(type);
	updateDrawingContext();
	activateDrawingContext();
	
	m_tablet.Active = GHOST_kTabletModeNone;
	
	CocoaWindowDelegate *windowDelegate = [[CocoaWindowDelegate alloc] init];
	[windowDelegate setSystemAndWindowCocoa:systemCocoa windowCocoa:this];
	[m_window setDelegate:windowDelegate];
	
	[m_window setAcceptsMouseMovedEvents:YES];
	
	if (state == GHOST_kWindowStateFullScreen)
		setState(GHOST_kWindowStateFullScreen);
		
	[pool drain];
}


GHOST_WindowCocoa::~GHOST_WindowCocoa()
{
	if (m_customCursor) delete m_customCursor;

    NSAutoreleasePool *pool = [[NSAutoreleasePool alloc] init];
	[m_openGLView release];
	
	if (m_window) {
		[m_window close];
		[[m_window delegate] release];
		[m_window release];
		m_window = nil;
	}
	
	//Check for other blender opened windows and make the frontmost key
	NSArray *windowsList = [NSApp orderedWindows];
	if ([windowsList count]) {
		[[windowsList objectAtIndex:0] makeKeyAndOrderFront:nil];
	}
	[pool drain];
}

#pragma mark accessors

bool GHOST_WindowCocoa::getValid() const
{
    bool valid;
    if (!m_fullScreen) {
        valid = (m_window != 0); //&& ::IsValidWindowPtr(m_windowRef);
    }
    else {
        valid = true;
    }
    return valid;
}


void GHOST_WindowCocoa::setTitle(const STR_String& title)
{
    GHOST_ASSERT(getValid(), "GHOST_WindowCocoa::setTitle(): window invalid")
	NSAutoreleasePool *pool = [[NSAutoreleasePool alloc] init];

	NSString *windowTitle = [[NSString alloc] initWithUTF8String:title];
	
	//Set associated file if applicable
	if ([windowTitle hasPrefix:@"Blender"])
	{
		NSRange fileStrRange;
		NSString *associatedFileName;
		int len;
		
		fileStrRange.location = [windowTitle rangeOfString:@"["].location+1;
		len = [windowTitle rangeOfString:@"]"].location - fileStrRange.location;
	
		if (len >0)
		{
			fileStrRange.length = len;
			associatedFileName = [windowTitle substringWithRange:fileStrRange];
			@try {
				[m_window setRepresentedFilename:associatedFileName];
			}
			@catch (NSException * e) {
				printf("\nInvalid file path given in window title");
			}
			[m_window setTitle:[associatedFileName lastPathComponent]];
		}
		else {
			[m_window setTitle:windowTitle];
			[m_window setRepresentedFilename:@""];
		}

	} else {
		[m_window setTitle:windowTitle];
		[m_window setRepresentedFilename:@""];
	}

	
	[windowTitle release];
	[pool drain];
}


void GHOST_WindowCocoa::getTitle(STR_String& title) const
{
    GHOST_ASSERT(getValid(), "GHOST_WindowCocoa::getTitle(): window invalid")

	NSAutoreleasePool *pool = [[NSAutoreleasePool alloc] init];

	NSString *windowTitle = [m_window title];

	if (windowTitle != nil) {
		title = [windowTitle UTF8String];		
	}
	
	[pool drain];
}


void GHOST_WindowCocoa::getWindowBounds(GHOST_Rect& bounds) const
{
	NSRect rect;
	GHOST_ASSERT(getValid(), "GHOST_WindowCocoa::getWindowBounds(): window invalid")

	NSAutoreleasePool *pool = [[NSAutoreleasePool alloc] init];
	
	NSRect screenSize = [[m_window screen] visibleFrame];

	rect = [m_window frame];

	bounds.m_b = screenSize.size.height - (rect.origin.y -screenSize.origin.y);
	bounds.m_l = rect.origin.x -screenSize.origin.x;
	bounds.m_r = rect.origin.x-screenSize.origin.x + rect.size.width;
	bounds.m_t = screenSize.size.height - (rect.origin.y + rect.size.height -screenSize.origin.y);
	
	[pool drain];
}


void GHOST_WindowCocoa::getClientBounds(GHOST_Rect& bounds) const
{
	NSRect rect;
	GHOST_ASSERT(getValid(), "GHOST_WindowCocoa::getClientBounds(): window invalid")
	
	NSAutoreleasePool *pool = [[NSAutoreleasePool alloc] init];
	
	if (!m_fullScreen)
	{
		NSRect screenSize = [[m_window screen] visibleFrame];

		//Max window contents as screen size (excluding title bar...)
		NSRect contentRect = [CocoaWindow contentRectForFrameRect:screenSize
													 styleMask:(NSTitledWindowMask | NSClosableWindowMask | NSMiniaturizableWindowMask | NSResizableWindowMask)];

		rect = [m_window contentRectForFrameRect:[m_window frame]];
		
		bounds.m_b = contentRect.size.height - (rect.origin.y -contentRect.origin.y);
		bounds.m_l = rect.origin.x -contentRect.origin.x;
		bounds.m_r = rect.origin.x-contentRect.origin.x + rect.size.width;
		bounds.m_t = contentRect.size.height - (rect.origin.y + rect.size.height -contentRect.origin.y);
	}
	else {
		NSRect screenSize = [[m_window screen] frame];
		
		bounds.m_b = screenSize.origin.y + screenSize.size.height;
		bounds.m_l = screenSize.origin.x;
		bounds.m_r = screenSize.origin.x + screenSize.size.width;
		bounds.m_t = screenSize.origin.y;
	}
	[pool drain];
}


GHOST_TSuccess GHOST_WindowCocoa::setClientWidth(GHOST_TUns32 width)
{
	GHOST_ASSERT(getValid(), "GHOST_WindowCocoa::setClientWidth(): window invalid")
	GHOST_Rect cBnds, wBnds;
	getClientBounds(cBnds);
	if (((GHOST_TUns32)cBnds.getWidth()) != width) {
		NSSize size;
		size.width=width;
		size.height=cBnds.getHeight();
		[m_window setContentSize:size];
	}
	return GHOST_kSuccess;
}


GHOST_TSuccess GHOST_WindowCocoa::setClientHeight(GHOST_TUns32 height)
{
	GHOST_ASSERT(getValid(), "GHOST_WindowCocoa::setClientHeight(): window invalid")
	GHOST_Rect cBnds, wBnds;
	getClientBounds(cBnds);
	if (((GHOST_TUns32)cBnds.getHeight()) != height) {
		NSSize size;
		size.width=cBnds.getWidth();
		size.height=height;
		[m_window setContentSize:size];
	}
	return GHOST_kSuccess;
}


GHOST_TSuccess GHOST_WindowCocoa::setClientSize(GHOST_TUns32 width, GHOST_TUns32 height)
{
	GHOST_ASSERT(getValid(), "GHOST_WindowCocoa::setClientSize(): window invalid")
	GHOST_Rect cBnds, wBnds;
	getClientBounds(cBnds);
	if ((((GHOST_TUns32)cBnds.getWidth()) != width) ||
	    (((GHOST_TUns32)cBnds.getHeight()) != height)) {
		NSSize size;
		size.width=width;
		size.height=height;
		[m_window setContentSize:size];
	}
	return GHOST_kSuccess;
}


GHOST_TWindowState GHOST_WindowCocoa::getState() const
{
	GHOST_ASSERT(getValid(), "GHOST_WindowCocoa::getState(): window invalid")
	NSAutoreleasePool *pool = [[NSAutoreleasePool alloc] init];
	GHOST_TWindowState state;
	if (m_fullScreen) {
		state = GHOST_kWindowStateFullScreen;
	} 
	else if ([m_window isMiniaturized]) {
		state = GHOST_kWindowStateMinimized;
	}
	else if ([m_window isZoomed]) {
		state = GHOST_kWindowStateMaximized;
	}
	else {
		state = GHOST_kWindowStateNormal;
	}
	[pool drain];
	return state;
}


void GHOST_WindowCocoa::screenToClient(GHOST_TInt32 inX, GHOST_TInt32 inY, GHOST_TInt32& outX, GHOST_TInt32& outY) const
{
	GHOST_ASSERT(getValid(), "GHOST_WindowCocoa::screenToClient(): window invalid")
	
	NSPoint screenCoord;
	NSPoint baseCoord;
	
	screenCoord.x = inX;
	screenCoord.y = inY;
	
	baseCoord = [m_window convertScreenToBase:screenCoord];
	
	outX = baseCoord.x;
	outY = baseCoord.y;
}


void GHOST_WindowCocoa::clientToScreen(GHOST_TInt32 inX, GHOST_TInt32 inY, GHOST_TInt32& outX, GHOST_TInt32& outY) const
{
	GHOST_ASSERT(getValid(), "GHOST_WindowCocoa::clientToScreen(): window invalid")
	
	NSPoint screenCoord;
	NSPoint baseCoord;
	
	baseCoord.x = inX;
	baseCoord.y = inY;
	
	screenCoord = [m_window convertBaseToScreen:baseCoord];
	
	outX = screenCoord.x;
	outY = screenCoord.y;
}

=======
	//Creates the OpenGL View inside the window
	NSOpenGLPixelFormat *pixelFormat =
	[[NSOpenGLPixelFormat alloc] initWithAttributes:pixelFormatAttrsWindow];
	
	m_openGLView = [[CocoaOpenGLView alloc] initWithFrame:rect
												 pixelFormat:pixelFormat];
	
	[pixelFormat release];
	
	m_openGLContext = [m_openGLView openGLContext]; //This context will be replaced by the proper one just after
	
	[m_window setContentView:m_openGLView];
	[m_window setInitialFirstResponder:m_openGLView];
	
	[m_window setReleasedWhenClosed:NO]; //To avoid bad pointer exception in case of user closing the window
	
	[m_window makeKeyAndOrderFront:nil];
	
	setDrawingContextType(type);
	updateDrawingContext();
	activateDrawingContext();
	
	m_tablet.Active = GHOST_kTabletModeNone;
	
	CocoaWindowDelegate *windowDelegate = [[CocoaWindowDelegate alloc] init];
	[windowDelegate setSystemAndWindowCocoa:systemCocoa windowCocoa:this];
	[m_window setDelegate:windowDelegate];
	
	[m_window setAcceptsMouseMovedEvents:YES];
	
	[m_window registerForDraggedTypes:[NSArray arrayWithObjects:NSFilenamesPboardType,
										  NSStringPboardType, NSTIFFPboardType, nil]];
										  
	if (state == GHOST_kWindowStateFullScreen)
		setState(GHOST_kWindowStateFullScreen);
		
	[pool drain];
}


GHOST_WindowCocoa::~GHOST_WindowCocoa()
{
	if (m_customCursor) delete m_customCursor;

    NSAutoreleasePool *pool = [[NSAutoreleasePool alloc] init];
	[m_openGLView release];
	
	if (m_window) {
		[m_window close];
		[[m_window delegate] release];
		[m_window release];
		m_window = nil;
	}
	
	//Check for other blender opened windows and make the frontmost key
	NSArray *windowsList = [NSApp orderedWindows];
	if ([windowsList count]) {
		[[windowsList objectAtIndex:0] makeKeyAndOrderFront:nil];
	}
	[pool drain];
}

#pragma mark accessors

bool GHOST_WindowCocoa::getValid() const
{
    bool valid;
    if (!m_fullScreen) {
        valid = (m_window != 0); //&& ::IsValidWindowPtr(m_windowRef);
    }
    else {
        valid = true;
    }
    return valid;
}


void GHOST_WindowCocoa::setTitle(const STR_String& title)
{
    GHOST_ASSERT(getValid(), "GHOST_WindowCocoa::setTitle(): window invalid")
	NSAutoreleasePool *pool = [[NSAutoreleasePool alloc] init];

	NSString *windowTitle = [[NSString alloc] initWithUTF8String:title];
	
	//Set associated file if applicable
	if ([windowTitle hasPrefix:@"Blender"])
	{
		NSRange fileStrRange;
		NSString *associatedFileName;
		int len;
		
		fileStrRange.location = [windowTitle rangeOfString:@"["].location+1;
		len = [windowTitle rangeOfString:@"]"].location - fileStrRange.location;
	
		if (len >0)
		{
			fileStrRange.length = len;
			associatedFileName = [windowTitle substringWithRange:fileStrRange];
			@try {
				[m_window setRepresentedFilename:associatedFileName];
			}
			@catch (NSException * e) {
				printf("\nInvalid file path given in window title");
			}
			[m_window setTitle:[associatedFileName lastPathComponent]];
		}
		else {
			[m_window setTitle:windowTitle];
			[m_window setRepresentedFilename:@""];
		}

	} else {
		[m_window setTitle:windowTitle];
		[m_window setRepresentedFilename:@""];
	}

	
	[windowTitle release];
	[pool drain];
}


void GHOST_WindowCocoa::getTitle(STR_String& title) const
{
    GHOST_ASSERT(getValid(), "GHOST_WindowCocoa::getTitle(): window invalid")

	NSAutoreleasePool *pool = [[NSAutoreleasePool alloc] init];

	NSString *windowTitle = [m_window title];

	if (windowTitle != nil) {
		title = [windowTitle UTF8String];		
	}
	
	[pool drain];
}


void GHOST_WindowCocoa::getWindowBounds(GHOST_Rect& bounds) const
{
	NSRect rect;
	GHOST_ASSERT(getValid(), "GHOST_WindowCocoa::getWindowBounds(): window invalid")

	NSAutoreleasePool *pool = [[NSAutoreleasePool alloc] init];
	
	NSRect screenSize = [[m_window screen] visibleFrame];

	rect = [m_window frame];

	bounds.m_b = screenSize.size.height - (rect.origin.y -screenSize.origin.y);
	bounds.m_l = rect.origin.x -screenSize.origin.x;
	bounds.m_r = rect.origin.x-screenSize.origin.x + rect.size.width;
	bounds.m_t = screenSize.size.height - (rect.origin.y + rect.size.height -screenSize.origin.y);
	
	[pool drain];
}


void GHOST_WindowCocoa::getClientBounds(GHOST_Rect& bounds) const
{
	NSRect rect;
	GHOST_ASSERT(getValid(), "GHOST_WindowCocoa::getClientBounds(): window invalid")
	
	NSAutoreleasePool *pool = [[NSAutoreleasePool alloc] init];
	
	if (!m_fullScreen)
	{
		NSRect screenSize = [[m_window screen] visibleFrame];

		//Max window contents as screen size (excluding title bar...)
		NSRect contentRect = [CocoaWindow contentRectForFrameRect:screenSize
													 styleMask:(NSTitledWindowMask | NSClosableWindowMask | NSMiniaturizableWindowMask | NSResizableWindowMask)];

		rect = [m_window contentRectForFrameRect:[m_window frame]];
		
		bounds.m_b = contentRect.size.height - (rect.origin.y -contentRect.origin.y);
		bounds.m_l = rect.origin.x -contentRect.origin.x;
		bounds.m_r = rect.origin.x-contentRect.origin.x + rect.size.width;
		bounds.m_t = contentRect.size.height - (rect.origin.y + rect.size.height -contentRect.origin.y);
	}
	else {
		NSRect screenSize = [[m_window screen] frame];
		
		bounds.m_b = screenSize.origin.y + screenSize.size.height;
		bounds.m_l = screenSize.origin.x;
		bounds.m_r = screenSize.origin.x + screenSize.size.width;
		bounds.m_t = screenSize.origin.y;
	}
	[pool drain];
}


GHOST_TSuccess GHOST_WindowCocoa::setClientWidth(GHOST_TUns32 width)
{
	GHOST_ASSERT(getValid(), "GHOST_WindowCocoa::setClientWidth(): window invalid")
	GHOST_Rect cBnds, wBnds;
	getClientBounds(cBnds);
	if (((GHOST_TUns32)cBnds.getWidth()) != width) {
		NSSize size;
		size.width=width;
		size.height=cBnds.getHeight();
		[m_window setContentSize:size];
	}
	return GHOST_kSuccess;
}


GHOST_TSuccess GHOST_WindowCocoa::setClientHeight(GHOST_TUns32 height)
{
	GHOST_ASSERT(getValid(), "GHOST_WindowCocoa::setClientHeight(): window invalid")
	GHOST_Rect cBnds, wBnds;
	getClientBounds(cBnds);
	if (((GHOST_TUns32)cBnds.getHeight()) != height) {
		NSSize size;
		size.width=cBnds.getWidth();
		size.height=height;
		[m_window setContentSize:size];
	}
	return GHOST_kSuccess;
}


GHOST_TSuccess GHOST_WindowCocoa::setClientSize(GHOST_TUns32 width, GHOST_TUns32 height)
{
	GHOST_ASSERT(getValid(), "GHOST_WindowCocoa::setClientSize(): window invalid")
	GHOST_Rect cBnds, wBnds;
	getClientBounds(cBnds);
	if ((((GHOST_TUns32)cBnds.getWidth()) != width) ||
	    (((GHOST_TUns32)cBnds.getHeight()) != height)) {
		NSSize size;
		size.width=width;
		size.height=height;
		[m_window setContentSize:size];
	}
	return GHOST_kSuccess;
}


GHOST_TWindowState GHOST_WindowCocoa::getState() const
{
	GHOST_ASSERT(getValid(), "GHOST_WindowCocoa::getState(): window invalid")
	NSAutoreleasePool *pool = [[NSAutoreleasePool alloc] init];
	GHOST_TWindowState state;
	if (m_fullScreen) {
		state = GHOST_kWindowStateFullScreen;
	} 
	else if ([m_window isMiniaturized]) {
		state = GHOST_kWindowStateMinimized;
	}
	else if ([m_window isZoomed]) {
		state = GHOST_kWindowStateMaximized;
	}
	else {
		state = GHOST_kWindowStateNormal;
	}
	[pool drain];
	return state;
}


void GHOST_WindowCocoa::screenToClient(GHOST_TInt32 inX, GHOST_TInt32 inY, GHOST_TInt32& outX, GHOST_TInt32& outY) const
{
	GHOST_ASSERT(getValid(), "GHOST_WindowCocoa::screenToClient(): window invalid")
	
	NSPoint screenCoord;
	NSPoint baseCoord;
	
	screenCoord.x = inX;
	screenCoord.y = inY;
	
	baseCoord = [m_window convertScreenToBase:screenCoord];
	
	outX = baseCoord.x;
	outY = baseCoord.y;
}


void GHOST_WindowCocoa::clientToScreen(GHOST_TInt32 inX, GHOST_TInt32 inY, GHOST_TInt32& outX, GHOST_TInt32& outY) const
{
	GHOST_ASSERT(getValid(), "GHOST_WindowCocoa::clientToScreen(): window invalid")
	
	NSPoint screenCoord;
	NSPoint baseCoord;
	
	baseCoord.x = inX;
	baseCoord.y = inY;
	
	screenCoord = [m_window convertBaseToScreen:baseCoord];
	
	outX = screenCoord.x;
	outY = screenCoord.y;
}

>>>>>>> 4617bb68

NSScreen* GHOST_WindowCocoa::getScreen()
{
	return [m_window screen];
}


/**
 * @note Fullscreen switch is not actual fullscreen with display capture. As this capture removes all OS X window manager features.
 * Instead, the menu bar and the dock are hidden, and the window is made borderless and enlarged.
 * Thus, process switch, exposé, spaces, ... still work in fullscreen mode
 */
GHOST_TSuccess GHOST_WindowCocoa::setState(GHOST_TWindowState state)
{
	GHOST_ASSERT(getValid(), "GHOST_WindowCocoa::setState(): window invalid")
    switch (state) {
		case GHOST_kWindowStateMinimized:
            [m_window miniaturize:nil];
            break;
		case GHOST_kWindowStateMaximized:
			[m_window zoom:nil];
			break;
		
		case GHOST_kWindowStateFullScreen:
			if (!m_fullScreen)
			{
				NSAutoreleasePool *pool = [[NSAutoreleasePool alloc] init];
			
				//This status change needs to be done before Cocoa call to enter fullscreen mode
				//to give window delegate hint not to forward its deactivation to ghost wm that doesn't know view/window difference
				m_fullScreen = true;

#ifdef MAC_OS_X_VERSION_10_6
				//10.6 provides Cocoa functions to autoshow menu bar, and to change a window style
				//Hide menu & dock if needed
				if ([[m_window screen] isEqual:[NSScreen mainScreen]])
				{
					[NSApp setPresentationOptions:(NSApplicationPresentationHideDock | NSApplicationPresentationAutoHideMenuBar)];
				}
				//Make window borderless and enlarge it
				[m_window setStyleMask:NSBorderlessWindowMask];
				[m_window setFrame:[[m_window screen] frame] display:YES];
				[m_window makeFirstResponder:m_openGLView];
#else
				//With 10.5, we need to create a new window to change its style to borderless
				//Hide menu & dock if needed
				if ([[m_window screen] isEqual:[NSScreen mainScreen]])
				{
					//Cocoa function in 10.5 does not allow to set the menu bar in auto-show mode [NSMenu setMenuBarVisible:NO];
					//One of the very few 64bit compatible Carbon function
					SetSystemUIMode(kUIModeAllHidden,kUIOptionAutoShowMenuBar);
				}
				//Create a fullscreen borderless window
				CocoaWindow *tmpWindow = [[CocoaWindow alloc]
										  initWithContentRect:[[m_window screen] frame]
										  styleMask:NSBorderlessWindowMask
										  backing:NSBackingStoreBuffered
										  defer:YES];
				//Copy current window parameters
				[tmpWindow setTitle:[m_window title]];
				[tmpWindow setRepresentedFilename:[m_window representedFilename]];
				[tmpWindow setReleasedWhenClosed:NO];
				[tmpWindow setAcceptsMouseMovedEvents:YES];
				[tmpWindow setDelegate:[m_window delegate]];
				
				//Assign the openGL view to the new window
				[tmpWindow setContentView:m_openGLView];
				
				//Show the new window
				[tmpWindow makeKeyAndOrderFront:nil];
				//Close and release old window
				[m_window setDelegate:nil]; // To avoid the notification of "window closed" event
				[m_window close];
				[m_window release];
				m_window = tmpWindow;
#endif
			
				//Tell WM of view new size
				m_systemCocoa->handleWindowEvent(GHOST_kEventWindowSize, this);
				
				[pool drain];
				}
			break;
		case GHOST_kWindowStateNormal:
        default:
			if (m_fullScreen)
			{
				NSAutoreleasePool *pool = [[NSAutoreleasePool alloc] init];
				m_fullScreen = false;

				//Exit fullscreen
#ifdef MAC_OS_X_VERSION_10_6
				//Show again menu & dock if needed
				if ([[m_window screen] isEqual:[NSScreen mainScreen]])
				{
					[NSApp setPresentationOptions:NSApplicationPresentationDefault];
				}
				//Make window normal and resize it
				[m_window setStyleMask:(NSTitledWindowMask | NSClosableWindowMask | NSMiniaturizableWindowMask | NSResizableWindowMask)];
				[m_window setFrame:[[m_window screen] visibleFrame] display:YES];
				//TODO for 10.6 only : window title is forgotten after the style change
				[m_window makeFirstResponder:m_openGLView];
<<<<<<< HEAD
#else
				//With 10.5, we need to create a new window to change its style to borderless
				//Show menu & dock if needed
				if ([[m_window screen] isEqual:[NSScreen mainScreen]])
				{
					//Cocoa function in 10.5 does not allow to set the menu bar in auto-show mode [NSMenu setMenuBarVisible:YES];
					SetSystemUIMode(kUIModeNormal, 0); //One of the very few 64bit compatible Carbon function
				}
				//Create a fullscreen borderless window
				CocoaWindow *tmpWindow = [[CocoaWindow alloc]
										  initWithContentRect:[[m_window screen] frame]
													styleMask:(NSTitledWindowMask | NSClosableWindowMask | NSMiniaturizableWindowMask | NSResizableWindowMask)
													  backing:NSBackingStoreBuffered
														defer:YES];
				//Copy current window parameters
				[tmpWindow setTitle:[m_window title]];
				[tmpWindow setRepresentedFilename:[m_window representedFilename]];
				[tmpWindow setReleasedWhenClosed:NO];
				[tmpWindow setAcceptsMouseMovedEvents:YES];
				[tmpWindow setDelegate:[m_window delegate]];
				
				//Assign the openGL view to the new window
				[tmpWindow setContentView:m_openGLView];
				
				//Show the new window
				[tmpWindow makeKeyAndOrderFront:nil];
				//Close and release old window
				[m_window setDelegate:nil]; // To avoid the notification of "window closed" event
				[m_window close];
				[m_window release];
				m_window = tmpWindow;
#endif
			
				//Tell WM of view new size
				m_systemCocoa->handleWindowEvent(GHOST_kEventWindowSize, this);
				
				[pool drain];
			}
            else if ([m_window isMiniaturized])
				[m_window deminiaturize:nil];
			else if ([m_window isZoomed])
				[m_window zoom:nil];
            break;
    }
    return GHOST_kSuccess;
}

GHOST_TSuccess GHOST_WindowCocoa::setModifiedState(bool isUnsavedChanges)
{
	NSAutoreleasePool *pool = [[NSAutoreleasePool alloc] init];
	
	[m_window setDocumentEdited:isUnsavedChanges];
	
	[pool drain];
	return GHOST_Window::setModifiedState(isUnsavedChanges);
}



GHOST_TSuccess GHOST_WindowCocoa::setOrder(GHOST_TWindowOrder order)
{
	GHOST_ASSERT(getValid(), "GHOST_WindowCocoa::setOrder(): window invalid")
    if (order == GHOST_kWindowOrderTop) {
		[m_window orderFront:nil];
    }
    else {
		[m_window orderBack:nil];
    }
    return GHOST_kSuccess;
}

#pragma mark Drawing context

/*#define  WAIT_FOR_VSYNC 1*/

GHOST_TSuccess GHOST_WindowCocoa::swapBuffers()
{
    if (m_drawingContextType == GHOST_kDrawingContextTypeOpenGL) {
        if (m_openGLContext != nil) {
			NSAutoreleasePool *pool = [[NSAutoreleasePool alloc] init];
			[m_openGLContext flushBuffer];
			[pool drain];
            return GHOST_kSuccess;
        }
    }
    return GHOST_kFailure;
}

GHOST_TSuccess GHOST_WindowCocoa::updateDrawingContext()
{
	if (m_drawingContextType == GHOST_kDrawingContextTypeOpenGL) {
		if (m_openGLContext != nil) {
			NSAutoreleasePool *pool = [[NSAutoreleasePool alloc] init];
			[m_openGLContext update];
			[pool drain];
			return GHOST_kSuccess;
		}
	}
	return GHOST_kFailure;
}

GHOST_TSuccess GHOST_WindowCocoa::activateDrawingContext()
{
	if (m_drawingContextType == GHOST_kDrawingContextTypeOpenGL) {
		if (m_openGLContext != nil) {
			NSAutoreleasePool *pool = [[NSAutoreleasePool alloc] init];
			[m_openGLContext makeCurrentContext];
			[pool drain];
			return GHOST_kSuccess;
		}
	}
	return GHOST_kFailure;
}


GHOST_TSuccess GHOST_WindowCocoa::installDrawingContext(GHOST_TDrawingContextType type)
{
	GHOST_TSuccess success = GHOST_kFailure;
	
	NSAutoreleasePool *pool = [[NSAutoreleasePool alloc] init];
	
	NSOpenGLPixelFormat *pixelFormat;
	NSOpenGLContext *tmpOpenGLContext;
	
=======
#else
				//With 10.5, we need to create a new window to change its style to borderless
				//Show menu & dock if needed
				if ([[m_window screen] isEqual:[NSScreen mainScreen]])
				{
					//Cocoa function in 10.5 does not allow to set the menu bar in auto-show mode [NSMenu setMenuBarVisible:YES];
					SetSystemUIMode(kUIModeNormal, 0); //One of the very few 64bit compatible Carbon function
				}
				//Create a fullscreen borderless window
				CocoaWindow *tmpWindow = [[CocoaWindow alloc]
										  initWithContentRect:[[m_window screen] frame]
													styleMask:(NSTitledWindowMask | NSClosableWindowMask | NSMiniaturizableWindowMask | NSResizableWindowMask)
													  backing:NSBackingStoreBuffered
														defer:YES];
				//Copy current window parameters
				[tmpWindow setTitle:[m_window title]];
				[tmpWindow setRepresentedFilename:[m_window representedFilename]];
				[tmpWindow setReleasedWhenClosed:NO];
				[tmpWindow setAcceptsMouseMovedEvents:YES];
				[tmpWindow setDelegate:[m_window delegate]];
				
				//Assign the openGL view to the new window
				[tmpWindow setContentView:m_openGLView];
				
				//Show the new window
				[tmpWindow makeKeyAndOrderFront:nil];
				//Close and release old window
				[m_window setDelegate:nil]; // To avoid the notification of "window closed" event
				[m_window close];
				[m_window release];
				m_window = tmpWindow;
#endif
			
				//Tell WM of view new size
				m_systemCocoa->handleWindowEvent(GHOST_kEventWindowSize, this);
				
				[pool drain];
			}
            else if ([m_window isMiniaturized])
				[m_window deminiaturize:nil];
			else if ([m_window isZoomed])
				[m_window zoom:nil];
            break;
    }
    return GHOST_kSuccess;
}

GHOST_TSuccess GHOST_WindowCocoa::setModifiedState(bool isUnsavedChanges)
{
	NSAutoreleasePool *pool = [[NSAutoreleasePool alloc] init];
	
	[m_window setDocumentEdited:isUnsavedChanges];
	
	[pool drain];
	return GHOST_Window::setModifiedState(isUnsavedChanges);
}



GHOST_TSuccess GHOST_WindowCocoa::setOrder(GHOST_TWindowOrder order)
{
	GHOST_ASSERT(getValid(), "GHOST_WindowCocoa::setOrder(): window invalid")
    if (order == GHOST_kWindowOrderTop) {
		[m_window makeKeyAndOrderFront:nil];
    }
    else {
		NSArray *windowsList;
		
		[m_window orderBack:nil];
		
		//Check for other blender opened windows and make the frontmost key
		windowsList = [NSApp orderedWindows];
		if ([windowsList count]) {
			[[windowsList objectAtIndex:0] makeKeyAndOrderFront:nil];
		}
    }
    return GHOST_kSuccess;
}

#pragma mark Drawing context

/*#define  WAIT_FOR_VSYNC 1*/

GHOST_TSuccess GHOST_WindowCocoa::swapBuffers()
{
    if (m_drawingContextType == GHOST_kDrawingContextTypeOpenGL) {
        if (m_openGLContext != nil) {
			NSAutoreleasePool *pool = [[NSAutoreleasePool alloc] init];
			[m_openGLContext flushBuffer];
			[pool drain];
            return GHOST_kSuccess;
        }
    }
    return GHOST_kFailure;
}

GHOST_TSuccess GHOST_WindowCocoa::updateDrawingContext()
{
	if (m_drawingContextType == GHOST_kDrawingContextTypeOpenGL) {
		if (m_openGLContext != nil) {
			NSAutoreleasePool *pool = [[NSAutoreleasePool alloc] init];
			[m_openGLContext update];
			[pool drain];
			return GHOST_kSuccess;
		}
	}
	return GHOST_kFailure;
}

GHOST_TSuccess GHOST_WindowCocoa::activateDrawingContext()
{
	if (m_drawingContextType == GHOST_kDrawingContextTypeOpenGL) {
		if (m_openGLContext != nil) {
			NSAutoreleasePool *pool = [[NSAutoreleasePool alloc] init];
			[m_openGLContext makeCurrentContext];
			[pool drain];
			return GHOST_kSuccess;
		}
	}
	return GHOST_kFailure;
}


GHOST_TSuccess GHOST_WindowCocoa::installDrawingContext(GHOST_TDrawingContextType type)
{
	GHOST_TSuccess success = GHOST_kFailure;
	
	NSAutoreleasePool *pool = [[NSAutoreleasePool alloc] init];
	
	NSOpenGLPixelFormat *pixelFormat;
	NSOpenGLContext *tmpOpenGLContext;
	
>>>>>>> 4617bb68
	/***** Multithreaded opengl code : uncomment for enabling
	CGLContextObj cglCtx;
	*/
	 
	switch (type) {
		case GHOST_kDrawingContextTypeOpenGL:
			if (!getValid()) break;
            				
			pixelFormat = [m_openGLView pixelFormat];
			tmpOpenGLContext = [[NSOpenGLContext alloc] initWithFormat:pixelFormat
															  shareContext:s_firstOpenGLcontext];
			if (tmpOpenGLContext == nil) {
				success = GHOST_kFailure;
				break;
			}
			
			//Switch openGL to multhreaded mode
			/******* Multithreaded opengl code : uncomment for enabling
			cglCtx = (CGLContextObj)[tmpOpenGLContext CGLContextObj];
			if (CGLEnable(cglCtx, kCGLCEMPEngine) == kCGLNoError)
				printf("\nSwitched openGL to multithreaded mode");
			 */
			
			if (!s_firstOpenGLcontext) s_firstOpenGLcontext = tmpOpenGLContext;
#ifdef WAIT_FOR_VSYNC
				/* wait for vsync, to avoid tearing artifacts */
				[tmpOpenGLContext setValues:1 forParameter:NSOpenGLCPSwapInterval];
#endif
				[m_openGLView setOpenGLContext:tmpOpenGLContext];
				[tmpOpenGLContext setView:m_openGLView];
				
				m_openGLContext = tmpOpenGLContext;
			break;
		
		case GHOST_kDrawingContextTypeNone:
			success = GHOST_kSuccess;
			break;
		
		default:
			break;
	}
	[pool drain];
	return success;
}


GHOST_TSuccess GHOST_WindowCocoa::removeDrawingContext()
{
	NSAutoreleasePool *pool = [[NSAutoreleasePool alloc] init];
	switch (m_drawingContextType) {
		case GHOST_kDrawingContextTypeOpenGL:
			if (m_openGLContext)
			{
				[m_openGLView clearGLContext];
				if (s_firstOpenGLcontext == m_openGLContext) s_firstOpenGLcontext = nil;
				m_openGLContext = nil;
			}
			[pool drain];
			return GHOST_kSuccess;
		case GHOST_kDrawingContextTypeNone:
			[pool drain];
			return GHOST_kSuccess;
			break;
		default:
			[pool drain];
			return GHOST_kFailure;
	}
}


GHOST_TSuccess GHOST_WindowCocoa::invalidate()
{
	GHOST_ASSERT(getValid(), "GHOST_WindowCocoa::invalidate(): window invalid")
	NSAutoreleasePool *pool = [[NSAutoreleasePool alloc] init];
	[m_openGLView setNeedsDisplay:YES];
	[pool drain];
	return GHOST_kSuccess;
}

#pragma mark Cursor handling

void GHOST_WindowCocoa::loadCursor(bool visible, GHOST_TStandardCursor cursor) const
{
	static bool systemCursorVisible = true;
	
	NSAutoreleasePool *pool =[[NSAutoreleasePool alloc] init];

	NSCursor *tmpCursor =nil;
	
	if (visible != systemCursorVisible) {
		if (visible) {
			[NSCursor unhide];
			systemCursorVisible = true;
		}
		else {
			[NSCursor hide];
			systemCursorVisible = false;
		}
	}

	if (cursor == GHOST_kStandardCursorCustom && m_customCursor) {
		tmpCursor = m_customCursor;
	} else {
		switch (cursor) {
			case GHOST_kStandardCursorDestroy:
				tmpCursor = [NSCursor disappearingItemCursor];
				break;
			case GHOST_kStandardCursorText:
				tmpCursor = [NSCursor IBeamCursor];
				break;
			case GHOST_kStandardCursorCrosshair:
				tmpCursor = [NSCursor crosshairCursor];
				break;
			case GHOST_kStandardCursorUpDown:
				tmpCursor = [NSCursor resizeUpDownCursor];
				break;
			case GHOST_kStandardCursorLeftRight:
				tmpCursor = [NSCursor resizeLeftRightCursor];
				break;
			case GHOST_kStandardCursorTopSide:
				tmpCursor = [NSCursor resizeUpCursor];
				break;
			case GHOST_kStandardCursorBottomSide:
				tmpCursor = [NSCursor resizeDownCursor];
				break;
			case GHOST_kStandardCursorLeftSide:
				tmpCursor = [NSCursor resizeLeftCursor];
				break;
			case GHOST_kStandardCursorRightSide:
				tmpCursor = [NSCursor resizeRightCursor];
				break;
			case GHOST_kStandardCursorRightArrow:
			case GHOST_kStandardCursorInfo:
			case GHOST_kStandardCursorLeftArrow:
			case GHOST_kStandardCursorHelp:
			case GHOST_kStandardCursorCycle:
			case GHOST_kStandardCursorSpray:
			case GHOST_kStandardCursorWait:
			case GHOST_kStandardCursorTopLeftCorner:
			case GHOST_kStandardCursorTopRightCorner:
			case GHOST_kStandardCursorBottomRightCorner:
			case GHOST_kStandardCursorBottomLeftCorner:
			case GHOST_kStandardCursorDefault:
			default:
				tmpCursor = [NSCursor arrowCursor];
				break;
		};
	}
	[tmpCursor set];
	[pool drain];
}



GHOST_TSuccess GHOST_WindowCocoa::setWindowCursorVisibility(bool visible)
{
	if ([m_window isVisible]) {
		loadCursor(visible, getCursorShape());
	}
	
	return GHOST_kSuccess;
}


GHOST_TSuccess GHOST_WindowCocoa::setWindowCursorGrab(GHOST_TGrabCursorMode mode)
{
	GHOST_TSuccess err = GHOST_kSuccess;
	
	if (mode != GHOST_kGrabDisable)
	{
		//No need to perform grab without warp as it is always on in OS X
		if(mode != GHOST_kGrabNormal) {
			GHOST_TInt32 x_old,y_old;

			m_systemCocoa->getCursorPosition(x_old,y_old);
			screenToClient(x_old, y_old, m_cursorGrabInitPos[0], m_cursorGrabInitPos[1]);
			//Warp position is stored in client (window base) coordinates
			setCursorGrabAccum(0, 0);
			
			if(mode == GHOST_kGrabHide) {
				setWindowCursorVisibility(false);
			}
			
			//Dissociate cursor position even for warp mode, to allow mouse acceleration to work even when warping the cursor
			err = CGAssociateMouseAndMouseCursorPosition(false) == kCGErrorSuccess ? GHOST_kSuccess : GHOST_kFailure;
		}
	}
	else {
		if(m_cursorGrab==GHOST_kGrabHide)
		{
			//No need to set again cursor position, as it has not changed for Cocoa
			setWindowCursorVisibility(true);
		}
		
		err = CGAssociateMouseAndMouseCursorPosition(true) == kCGErrorSuccess ? GHOST_kSuccess : GHOST_kFailure;
		/* Almost works without but important otherwise the mouse GHOST location can be incorrect on exit */
		setCursorGrabAccum(0, 0);
		m_cursorGrabBounds.m_l= m_cursorGrabBounds.m_r= -1; /* disable */
	}
	return err;
}
	
GHOST_TSuccess GHOST_WindowCocoa::setWindowCursorShape(GHOST_TStandardCursor shape)
{
	if (m_customCursor) {
		[m_customCursor release];
		m_customCursor = nil;
	}

	if ([m_window isVisible]) {
		loadCursor(getCursorVisibility(), shape);
	}
	
	return GHOST_kSuccess;
}

/** Reverse the bits in a GHOST_TUns8
static GHOST_TUns8 uns8ReverseBits(GHOST_TUns8 ch)
{
	ch= ((ch>>1)&0x55) | ((ch<<1)&0xAA);
	ch= ((ch>>2)&0x33) | ((ch<<2)&0xCC);
	ch= ((ch>>4)&0x0F) | ((ch<<4)&0xF0);
	return ch;
}
*/


/** Reverse the bits in a GHOST_TUns16 */
static GHOST_TUns16 uns16ReverseBits(GHOST_TUns16 shrt)
{
	shrt= ((shrt>>1)&0x5555) | ((shrt<<1)&0xAAAA);
	shrt= ((shrt>>2)&0x3333) | ((shrt<<2)&0xCCCC);
	shrt= ((shrt>>4)&0x0F0F) | ((shrt<<4)&0xF0F0);
	shrt= ((shrt>>8)&0x00FF) | ((shrt<<8)&0xFF00);
	return shrt;
}

GHOST_TSuccess GHOST_WindowCocoa::setWindowCustomCursorShape(GHOST_TUns8 *bitmap, GHOST_TUns8 *mask,
					int sizex, int sizey, int hotX, int hotY, int fg_color, int bg_color)
{
	int y,nbUns16;
	NSPoint hotSpotPoint;
	NSBitmapImageRep *cursorImageRep;
	NSImage *cursorImage;
	NSSize imSize;
	GHOST_TUns16 *cursorBitmap;
	
	
	NSAutoreleasePool *pool = [[NSAutoreleasePool alloc] init];
	
	if (m_customCursor) {
		[m_customCursor release];
		m_customCursor = nil;
	}
	

	cursorImageRep = [[NSBitmapImageRep alloc] initWithBitmapDataPlanes:nil
														  	 pixelsWide:sizex
															 pixelsHigh:sizey
														  bitsPerSample:1 
														samplesPerPixel:2
															   hasAlpha:YES
															   isPlanar:YES
														 colorSpaceName:NSDeviceWhiteColorSpace
															bytesPerRow:(sizex/8 + (sizex%8 >0 ?1:0))
														   bitsPerPixel:1];
	
	
	cursorBitmap = (GHOST_TUns16*)[cursorImageRep bitmapData];
	nbUns16 = [cursorImageRep bytesPerPlane]/2;
	
	for (y=0; y<nbUns16; y++) {
#if !defined(__LITTLE_ENDIAN__)
		cursorBitmap[y] = ~uns16ReverseBits((bitmap[2*y]<<0) | (bitmap[2*y+1]<<8));
		cursorBitmap[nbUns16+y] = uns16ReverseBits((mask[2*y]<<0) | (mask[2*y+1]<<8));
#else
		cursorBitmap[y] = ~uns16ReverseBits((bitmap[2*y+1]<<0) | (bitmap[2*y]<<8));
		cursorBitmap[nbUns16+y] = uns16ReverseBits((mask[2*y+1]<<0) | (mask[2*y]<<8));
#endif
		
	}
	
	
	imSize.width = sizex;
	imSize.height= sizey;
	cursorImage = [[NSImage alloc] initWithSize:imSize];
	[cursorImage addRepresentation:cursorImageRep];
	
	hotSpotPoint.x = hotX;
	hotSpotPoint.y = hotY;
	
	//foreground and background color parameter is not handled for now (10.6)
	m_customCursor = [[NSCursor alloc] initWithImage:cursorImage
											 hotSpot:hotSpotPoint];
	
	[cursorImageRep release];
	[cursorImage release];
	
	if ([m_window isVisible]) {
		loadCursor(getCursorVisibility(), GHOST_kStandardCursorCustom);
	}
	[pool drain];
	return GHOST_kSuccess;
}

GHOST_TSuccess GHOST_WindowCocoa::setWindowCustomCursorShape(GHOST_TUns8 bitmap[16][2], 
												GHOST_TUns8 mask[16][2], int hotX, int hotY)
{
	return setWindowCustomCursorShape((GHOST_TUns8*)bitmap, (GHOST_TUns8*) mask, 16, 16, hotX, hotY, 0, 1);
}
<|MERGE_RESOLUTION|>--- conflicted
+++ resolved
@@ -1,49 +1,49 @@
-/**
- * $Id: GHOST_WindowCocoa.mm 23873 2009-10-15 20:09:50Z damien78 $
- * ***** BEGIN GPL LICENSE BLOCK *****
- *
- * This program is free software; you can redistribute it and/or
- * modify it under the terms of the GNU General Public License
- * as published by the Free Software Foundation; either version 2
- * of the License, or (at your option) any later version.
- *
- * This program is distributed in the hope that it will be useful,
- * but WITHOUT ANY WARRANTY; without even the implied warranty of
- * MERCHANTABILITY or FITNESS FOR A PARTICULAR PURPOSE.  See the
- * GNU General Public License for more details.
- *
- * You should have received a copy of the GNU General Public License
- * along with this program; if not, write to the Free Software Foundation,
- * Inc., 59 Temple Place - Suite 330, Boston, MA  02111-1307, USA.
- *
- * The Original Code is Copyright (C) 2001-2002 by NaN Holding BV.
- * All rights reserved.
- *
- * The Original Code is: all of this file.
- *
- * Contributor(s):	Maarten Gribnau 05/2001
-					Damien Plisson 10/2009
- *
- * ***** END GPL LICENSE BLOCK *****
- */
-
-#include <Cocoa/Cocoa.h>
-
-#ifndef MAC_OS_X_VERSION_10_6
-//Use of the SetSystemUIMode function (64bit compatible)
-#include <Carbon/Carbon.h>
-#endif
-
+/**
+ * $Id: GHOST_WindowCocoa.mm 23873 2009-10-15 20:09:50Z damien78 $
+ * ***** BEGIN GPL LICENSE BLOCK *****
+ *
+ * This program is free software; you can redistribute it and/or
+ * modify it under the terms of the GNU General Public License
+ * as published by the Free Software Foundation; either version 2
+ * of the License, or (at your option) any later version.
+ *
+ * This program is distributed in the hope that it will be useful,
+ * but WITHOUT ANY WARRANTY; without even the implied warranty of
+ * MERCHANTABILITY or FITNESS FOR A PARTICULAR PURPOSE.  See the
+ * GNU General Public License for more details.
+ *
+ * You should have received a copy of the GNU General Public License
+ * along with this program; if not, write to the Free Software Foundation,
+ * Inc., 59 Temple Place - Suite 330, Boston, MA  02111-1307, USA.
+ *
+ * The Original Code is Copyright (C) 2001-2002 by NaN Holding BV.
+ * All rights reserved.
+ *
+ * The Original Code is: all of this file.
+ *
+ * Contributor(s):	Maarten Gribnau 05/2001
+					Damien Plisson 10/2009
+ *
+ * ***** END GPL LICENSE BLOCK *****
+ */
+
+#include <Cocoa/Cocoa.h>
+
+#ifndef MAC_OS_X_VERSION_10_6
+//Use of the SetSystemUIMode function (64bit compatible)
+#include <Carbon/Carbon.h>
+#endif
+
 /***** Multithreaded opengl code : uncomment for enabling
 #include <OpenGL/OpenGL.h>
 */
  
-#include "GHOST_WindowCocoa.h"
-#include "GHOST_SystemCocoa.h"
-#include "GHOST_Debug.h"
-
-
-#pragma mark Cocoa window delegate object
+#include "GHOST_WindowCocoa.h"
+#include "GHOST_SystemCocoa.h"
+#include "GHOST_Debug.h"
+
+
+#pragma mark Cocoa window delegate object
 /* live resize ugly patch
 extern "C" {
 	struct bContext;
@@ -55,52 +55,52 @@
 	extern void wm_event_do_notifiers(bContext *C);
 	extern void wm_draw_update(bContext *C);
 };*/
-@interface CocoaWindowDelegate : NSObject
+@interface CocoaWindowDelegate : NSObject
 #ifdef MAC_OS_X_VERSION_10_6
 <NSWindowDelegate>
 #endif
-{
-	GHOST_SystemCocoa *systemCocoa;
-	GHOST_WindowCocoa *associatedWindow;
-}
-
+{
+	GHOST_SystemCocoa *systemCocoa;
+	GHOST_WindowCocoa *associatedWindow;
+}
+
 - (void)setSystemAndWindowCocoa:(GHOST_SystemCocoa *)sysCocoa windowCocoa:(GHOST_WindowCocoa *)winCocoa;
-- (void)windowWillClose:(NSNotification *)notification;
-- (void)windowDidBecomeKey:(NSNotification *)notification;
-- (void)windowDidResignKey:(NSNotification *)notification;
+- (void)windowWillClose:(NSNotification *)notification;
+- (void)windowDidBecomeKey:(NSNotification *)notification;
+- (void)windowDidResignKey:(NSNotification *)notification;
 - (void)windowDidExpose:(NSNotification *)notification;
-- (void)windowDidResize:(NSNotification *)notification;
-@end
-
-@implementation CocoaWindowDelegate : NSObject
-- (void)setSystemAndWindowCocoa:(GHOST_SystemCocoa *)sysCocoa windowCocoa:(GHOST_WindowCocoa *)winCocoa
-{
-	systemCocoa = sysCocoa;
-	associatedWindow = winCocoa;
-}
-
-- (void)windowWillClose:(NSNotification *)notification
-{
-	systemCocoa->handleWindowEvent(GHOST_kEventWindowClose, associatedWindow);
-}
-
-- (void)windowDidBecomeKey:(NSNotification *)notification
-{
-	systemCocoa->handleWindowEvent(GHOST_kEventWindowActivate, associatedWindow);
-}
-
-- (void)windowDidResignKey:(NSNotification *)notification
-{
-		systemCocoa->handleWindowEvent(GHOST_kEventWindowDeactivate, associatedWindow);
-}
-
+- (void)windowDidResize:(NSNotification *)notification;
+@end
+
+@implementation CocoaWindowDelegate : NSObject
+- (void)setSystemAndWindowCocoa:(GHOST_SystemCocoa *)sysCocoa windowCocoa:(GHOST_WindowCocoa *)winCocoa
+{
+	systemCocoa = sysCocoa;
+	associatedWindow = winCocoa;
+}
+
+- (void)windowWillClose:(NSNotification *)notification
+{
+	systemCocoa->handleWindowEvent(GHOST_kEventWindowClose, associatedWindow);
+}
+
+- (void)windowDidBecomeKey:(NSNotification *)notification
+{
+	systemCocoa->handleWindowEvent(GHOST_kEventWindowActivate, associatedWindow);
+}
+
+- (void)windowDidResignKey:(NSNotification *)notification
+{
+		systemCocoa->handleWindowEvent(GHOST_kEventWindowDeactivate, associatedWindow);
+}
+
 - (void)windowDidExpose:(NSNotification *)notification
-{
-	systemCocoa->handleWindowEvent(GHOST_kEventWindowUpdate, associatedWindow);
-}
-
-- (void)windowDidResize:(NSNotification *)notification
-{
+{
+	systemCocoa->handleWindowEvent(GHOST_kEventWindowUpdate, associatedWindow);
+}
+
+- (void)windowDidResize:(NSNotification *)notification
+{
 #ifdef MAC_OS_X_VERSION_10_6
 	//if (![[notification object] inLiveResize]) {
 		//Send event only once, at end of resize operation (when user has released mouse button)
@@ -117,94 +117,31 @@
 		wm_event_do_notifiers(ghostC);
 		wm_draw_update(ghostC);
 	}*/
-<<<<<<< HEAD
-}
-@end
-
-#pragma mark NSWindow subclass
-//We need to subclass it to tell that even borderless (fullscreen), it can become key (receive user events)
-@interface CocoaWindow: NSWindow
-{
-
-}
-@end
-@implementation CocoaWindow
-
--(BOOL)canBecomeKeyWindow
-{
-	return YES;
-}
-
-@end
-
-
-
-#pragma mark NSOpenGLView subclass
-//We need to subclass it in order to give Cocoa the feeling key events are trapped
-@interface CocoaOpenGLView : NSOpenGLView
-{
-}
-@end
-@implementation CocoaOpenGLView
-
-- (BOOL)acceptsFirstResponder
-{
-    return YES;
-}
-
-//The trick to prevent Cocoa from complaining (beeping)
-- (void)keyDown:(NSEvent *)theEvent
-{}
-
-- (BOOL)isOpaque
-{
-    return YES;
-}
-
-@end
-
-
-#pragma mark initialization / finalization
-
-NSOpenGLContext* GHOST_WindowCocoa::s_firstOpenGLcontext = nil;
-
-GHOST_WindowCocoa::GHOST_WindowCocoa(
-	GHOST_SystemCocoa *systemCocoa,
-	const STR_String& title,
-	GHOST_TInt32 left,
-	GHOST_TInt32 top,
-	GHOST_TUns32 width,
-	GHOST_TUns32 height,
-	GHOST_TWindowState state,
-	GHOST_TDrawingContextType type,
-	const bool stereoVisual
-) :
-=======
-}
-@end
-
-#pragma mark NSWindow subclass
-//We need to subclass it to tell that even borderless (fullscreen), it can become key (receive user events)
-@interface CocoaWindow: NSWindow
-{
+}
+@end
+
+#pragma mark NSWindow subclass
+//We need to subclass it to tell that even borderless (fullscreen), it can become key (receive user events)
+@interface CocoaWindow: NSWindow
+{
 	GHOST_SystemCocoa *systemCocoa;
 	GHOST_WindowCocoa *associatedWindow;
 	GHOST_TDragnDropTypes m_draggedObjectType;
-}
+}
 - (void)setSystemAndWindowCocoa:(GHOST_SystemCocoa *)sysCocoa windowCocoa:(GHOST_WindowCocoa *)winCocoa;
-@end
-@implementation CocoaWindow
+@end
+@implementation CocoaWindow
 - (void)setSystemAndWindowCocoa:(GHOST_SystemCocoa *)sysCocoa windowCocoa:(GHOST_WindowCocoa *)winCocoa
 {
 	systemCocoa = sysCocoa;
 	associatedWindow = winCocoa;
 }
-
--(BOOL)canBecomeKeyWindow
-{
-	return YES;
-}
-
+
+-(BOOL)canBecomeKeyWindow
+{
+	return YES;
+}
+
 //The drag'n'drop dragging destination methods
 - (NSDragOperation)draggingEntered:(id < NSDraggingInfo >)sender
 {
@@ -267,107 +204,89 @@
 	return YES;
 }
 
-@end
-
-
-
-#pragma mark NSOpenGLView subclass
-//We need to subclass it in order to give Cocoa the feeling key events are trapped
-@interface CocoaOpenGLView : NSOpenGLView
-{
-}
-@end
-@implementation CocoaOpenGLView
-
-- (BOOL)acceptsFirstResponder
-{
-    return YES;
-}
-
-//The trick to prevent Cocoa from complaining (beeping)
-- (void)keyDown:(NSEvent *)theEvent
-{}
-
-- (BOOL)isOpaque
-{
-    return YES;
-}
-
-@end
-
-
-#pragma mark initialization / finalization
-
-NSOpenGLContext* GHOST_WindowCocoa::s_firstOpenGLcontext = nil;
-
-GHOST_WindowCocoa::GHOST_WindowCocoa(
-	GHOST_SystemCocoa *systemCocoa,
-	const STR_String& title,
-	GHOST_TInt32 left,
-	GHOST_TInt32 top,
-	GHOST_TUns32 width,
-	GHOST_TUns32 height,
-	GHOST_TWindowState state,
-	GHOST_TDrawingContextType type,
-	const bool stereoVisual
-) :
->>>>>>> 4617bb68
+@end
+
+
+
+#pragma mark NSOpenGLView subclass
+//We need to subclass it in order to give Cocoa the feeling key events are trapped
+@interface CocoaOpenGLView : NSOpenGLView
+{
+}
+@end
+@implementation CocoaOpenGLView
+
+- (BOOL)acceptsFirstResponder
+{
+    return YES;
+}
+
+//The trick to prevent Cocoa from complaining (beeping)
+- (void)keyDown:(NSEvent *)theEvent
+{}
+
+- (BOOL)isOpaque
+{
+    return YES;
+}
+
+@end
+
+
+#pragma mark initialization / finalization
+
+NSOpenGLContext* GHOST_WindowCocoa::s_firstOpenGLcontext = nil;
+
+GHOST_WindowCocoa::GHOST_WindowCocoa(
+	GHOST_SystemCocoa *systemCocoa,
+	const STR_String& title,
+	GHOST_TInt32 left,
+	GHOST_TInt32 top,
+	GHOST_TUns32 width,
+	GHOST_TUns32 height,
+	GHOST_TWindowState state,
+	GHOST_TDrawingContextType type,
+	const bool stereoVisual
+) :
 	GHOST_Window(title, left, top, width, height, state, GHOST_kDrawingContextTypeNone, stereoVisual),
-	m_customCursor(0)
-{
+	m_customCursor(0)
+{
 	NSOpenGLPixelFormatAttribute pixelFormatAttrsWindow[40];
 	int i;
 	
-	m_systemCocoa = systemCocoa;
-	m_fullScreen = false;
-	
-	NSAutoreleasePool *pool = [[NSAutoreleasePool alloc] init];
-	
-
-	//Creates the window
-	NSRect rect;
+	m_systemCocoa = systemCocoa;
+	m_fullScreen = false;
+	
+	NSAutoreleasePool *pool = [[NSAutoreleasePool alloc] init];
+	
+
+	//Creates the window
+	NSRect rect;
 	NSSize	minSize;
-<<<<<<< HEAD
-	
-	rect.origin.x = left;
-	rect.origin.y = top;
-	rect.size.width = width;
-	rect.size.height = height;
-	
-	m_window = [[CocoaWindow alloc] initWithContentRect:rect
-										   styleMask:NSTitledWindowMask | NSClosableWindowMask | NSResizableWindowMask | NSMiniaturizableWindowMask
-											 backing:NSBackingStoreBuffered defer:NO];
-	if (m_window == nil) {
-		[pool drain];
-		return;
-	}
-	
-=======
-	
-	rect.origin.x = left;
-	rect.origin.y = top;
-	rect.size.width = width;
-	rect.size.height = height;
-	
-	m_window = [[CocoaWindow alloc] initWithContentRect:rect
-										   styleMask:NSTitledWindowMask | NSClosableWindowMask | NSResizableWindowMask | NSMiniaturizableWindowMask
-											 backing:NSBackingStoreBuffered defer:NO];
-	if (m_window == nil) {
-		[pool drain];
-		return;
-	}
-	
+	
+	rect.origin.x = left;
+	rect.origin.y = top;
+	rect.size.width = width;
+	rect.size.height = height;
+	
+	m_window = [[CocoaWindow alloc] initWithContentRect:rect
+										   styleMask:NSTitledWindowMask | NSClosableWindowMask | NSResizableWindowMask | NSMiniaturizableWindowMask
+											 backing:NSBackingStoreBuffered defer:NO];
+	if (m_window == nil) {
+		[pool drain];
+		return;
+	}
+	
 	[m_window setSystemAndWindowCocoa:systemCocoa windowCocoa:this];
 	
->>>>>>> 4617bb68
 	//Forbid to resize the window below the blender defined minimum one
 	minSize.width = 320;
 	minSize.height = 240;
 	[m_window setContentMinSize:minSize];
 	
-	setTitle(title);
-	
-			
+	setTitle(title);
+	
+			
 	// Pixel Format Attributes for the windowed NSOpenGLContext
 	i=0;
 	pixelFormatAttrsWindow[i++] = NSOpenGLPFADoubleBuffer;
@@ -382,592 +301,299 @@
 	pixelFormatAttrsWindow[i] = (NSOpenGLPixelFormatAttribute) 0;
 	
 
-<<<<<<< HEAD
-	//Creates the OpenGL View inside the window
-	NSOpenGLPixelFormat *pixelFormat =
-	[[NSOpenGLPixelFormat alloc] initWithAttributes:pixelFormatAttrsWindow];
-	
-	m_openGLView = [[CocoaOpenGLView alloc] initWithFrame:rect
-												 pixelFormat:pixelFormat];
-	
-	[pixelFormat release];
-	
-	m_openGLContext = [m_openGLView openGLContext]; //This context will be replaced by the proper one just after
-	
-	[m_window setContentView:m_openGLView];
-	[m_window setInitialFirstResponder:m_openGLView];
-	
-	[m_window setReleasedWhenClosed:NO]; //To avoid bad pointer exception in case of user closing the window
-	
-	[m_window makeKeyAndOrderFront:nil];
-	
-	setDrawingContextType(type);
-	updateDrawingContext();
-	activateDrawingContext();
-	
-	m_tablet.Active = GHOST_kTabletModeNone;
-	
-	CocoaWindowDelegate *windowDelegate = [[CocoaWindowDelegate alloc] init];
-	[windowDelegate setSystemAndWindowCocoa:systemCocoa windowCocoa:this];
-	[m_window setDelegate:windowDelegate];
-	
-	[m_window setAcceptsMouseMovedEvents:YES];
-	
-	if (state == GHOST_kWindowStateFullScreen)
-		setState(GHOST_kWindowStateFullScreen);
-		
-	[pool drain];
-}
-
-
-GHOST_WindowCocoa::~GHOST_WindowCocoa()
-{
-	if (m_customCursor) delete m_customCursor;
-
-    NSAutoreleasePool *pool = [[NSAutoreleasePool alloc] init];
-	[m_openGLView release];
-	
-	if (m_window) {
-		[m_window close];
-		[[m_window delegate] release];
-		[m_window release];
-		m_window = nil;
-	}
-	
-	//Check for other blender opened windows and make the frontmost key
-	NSArray *windowsList = [NSApp orderedWindows];
-	if ([windowsList count]) {
-		[[windowsList objectAtIndex:0] makeKeyAndOrderFront:nil];
-	}
-	[pool drain];
-}
-
-#pragma mark accessors
-
-bool GHOST_WindowCocoa::getValid() const
-{
-    bool valid;
-    if (!m_fullScreen) {
-        valid = (m_window != 0); //&& ::IsValidWindowPtr(m_windowRef);
-    }
-    else {
-        valid = true;
-    }
-    return valid;
-}
-
-
-void GHOST_WindowCocoa::setTitle(const STR_String& title)
-{
-    GHOST_ASSERT(getValid(), "GHOST_WindowCocoa::setTitle(): window invalid")
-	NSAutoreleasePool *pool = [[NSAutoreleasePool alloc] init];
-
-	NSString *windowTitle = [[NSString alloc] initWithUTF8String:title];
-	
-	//Set associated file if applicable
-	if ([windowTitle hasPrefix:@"Blender"])
-	{
-		NSRange fileStrRange;
-		NSString *associatedFileName;
-		int len;
-		
-		fileStrRange.location = [windowTitle rangeOfString:@"["].location+1;
-		len = [windowTitle rangeOfString:@"]"].location - fileStrRange.location;
-	
-		if (len >0)
-		{
-			fileStrRange.length = len;
-			associatedFileName = [windowTitle substringWithRange:fileStrRange];
-			@try {
-				[m_window setRepresentedFilename:associatedFileName];
-			}
-			@catch (NSException * e) {
-				printf("\nInvalid file path given in window title");
-			}
-			[m_window setTitle:[associatedFileName lastPathComponent]];
-		}
-		else {
-			[m_window setTitle:windowTitle];
-			[m_window setRepresentedFilename:@""];
-		}
-
-	} else {
-		[m_window setTitle:windowTitle];
-		[m_window setRepresentedFilename:@""];
-	}
-
-	
-	[windowTitle release];
-	[pool drain];
-}
-
-
-void GHOST_WindowCocoa::getTitle(STR_String& title) const
-{
-    GHOST_ASSERT(getValid(), "GHOST_WindowCocoa::getTitle(): window invalid")
-
-	NSAutoreleasePool *pool = [[NSAutoreleasePool alloc] init];
-
-	NSString *windowTitle = [m_window title];
-
-	if (windowTitle != nil) {
-		title = [windowTitle UTF8String];		
-	}
-	
-	[pool drain];
-}
-
-
-void GHOST_WindowCocoa::getWindowBounds(GHOST_Rect& bounds) const
-{
-	NSRect rect;
-	GHOST_ASSERT(getValid(), "GHOST_WindowCocoa::getWindowBounds(): window invalid")
-
-	NSAutoreleasePool *pool = [[NSAutoreleasePool alloc] init];
-	
-	NSRect screenSize = [[m_window screen] visibleFrame];
-
-	rect = [m_window frame];
-
-	bounds.m_b = screenSize.size.height - (rect.origin.y -screenSize.origin.y);
-	bounds.m_l = rect.origin.x -screenSize.origin.x;
-	bounds.m_r = rect.origin.x-screenSize.origin.x + rect.size.width;
-	bounds.m_t = screenSize.size.height - (rect.origin.y + rect.size.height -screenSize.origin.y);
-	
-	[pool drain];
-}
-
-
-void GHOST_WindowCocoa::getClientBounds(GHOST_Rect& bounds) const
-{
-	NSRect rect;
-	GHOST_ASSERT(getValid(), "GHOST_WindowCocoa::getClientBounds(): window invalid")
-	
-	NSAutoreleasePool *pool = [[NSAutoreleasePool alloc] init];
-	
-	if (!m_fullScreen)
-	{
-		NSRect screenSize = [[m_window screen] visibleFrame];
-
-		//Max window contents as screen size (excluding title bar...)
-		NSRect contentRect = [CocoaWindow contentRectForFrameRect:screenSize
-													 styleMask:(NSTitledWindowMask | NSClosableWindowMask | NSMiniaturizableWindowMask | NSResizableWindowMask)];
-
-		rect = [m_window contentRectForFrameRect:[m_window frame]];
-		
-		bounds.m_b = contentRect.size.height - (rect.origin.y -contentRect.origin.y);
-		bounds.m_l = rect.origin.x -contentRect.origin.x;
-		bounds.m_r = rect.origin.x-contentRect.origin.x + rect.size.width;
-		bounds.m_t = contentRect.size.height - (rect.origin.y + rect.size.height -contentRect.origin.y);
-	}
-	else {
-		NSRect screenSize = [[m_window screen] frame];
-		
-		bounds.m_b = screenSize.origin.y + screenSize.size.height;
-		bounds.m_l = screenSize.origin.x;
-		bounds.m_r = screenSize.origin.x + screenSize.size.width;
-		bounds.m_t = screenSize.origin.y;
-	}
-	[pool drain];
-}
-
-
-GHOST_TSuccess GHOST_WindowCocoa::setClientWidth(GHOST_TUns32 width)
-{
-	GHOST_ASSERT(getValid(), "GHOST_WindowCocoa::setClientWidth(): window invalid")
-	GHOST_Rect cBnds, wBnds;
-	getClientBounds(cBnds);
-	if (((GHOST_TUns32)cBnds.getWidth()) != width) {
-		NSSize size;
-		size.width=width;
-		size.height=cBnds.getHeight();
-		[m_window setContentSize:size];
-	}
-	return GHOST_kSuccess;
-}
-
-
-GHOST_TSuccess GHOST_WindowCocoa::setClientHeight(GHOST_TUns32 height)
-{
-	GHOST_ASSERT(getValid(), "GHOST_WindowCocoa::setClientHeight(): window invalid")
-	GHOST_Rect cBnds, wBnds;
-	getClientBounds(cBnds);
-	if (((GHOST_TUns32)cBnds.getHeight()) != height) {
-		NSSize size;
-		size.width=cBnds.getWidth();
-		size.height=height;
-		[m_window setContentSize:size];
-	}
-	return GHOST_kSuccess;
-}
-
-
-GHOST_TSuccess GHOST_WindowCocoa::setClientSize(GHOST_TUns32 width, GHOST_TUns32 height)
-{
-	GHOST_ASSERT(getValid(), "GHOST_WindowCocoa::setClientSize(): window invalid")
-	GHOST_Rect cBnds, wBnds;
-	getClientBounds(cBnds);
-	if ((((GHOST_TUns32)cBnds.getWidth()) != width) ||
-	    (((GHOST_TUns32)cBnds.getHeight()) != height)) {
-		NSSize size;
-		size.width=width;
-		size.height=height;
-		[m_window setContentSize:size];
-	}
-	return GHOST_kSuccess;
-}
-
-
-GHOST_TWindowState GHOST_WindowCocoa::getState() const
-{
-	GHOST_ASSERT(getValid(), "GHOST_WindowCocoa::getState(): window invalid")
-	NSAutoreleasePool *pool = [[NSAutoreleasePool alloc] init];
-	GHOST_TWindowState state;
-	if (m_fullScreen) {
-		state = GHOST_kWindowStateFullScreen;
-	} 
-	else if ([m_window isMiniaturized]) {
-		state = GHOST_kWindowStateMinimized;
-	}
-	else if ([m_window isZoomed]) {
-		state = GHOST_kWindowStateMaximized;
-	}
-	else {
-		state = GHOST_kWindowStateNormal;
-	}
-	[pool drain];
-	return state;
-}
-
-
-void GHOST_WindowCocoa::screenToClient(GHOST_TInt32 inX, GHOST_TInt32 inY, GHOST_TInt32& outX, GHOST_TInt32& outY) const
-{
-	GHOST_ASSERT(getValid(), "GHOST_WindowCocoa::screenToClient(): window invalid")
-	
-	NSPoint screenCoord;
-	NSPoint baseCoord;
-	
-	screenCoord.x = inX;
-	screenCoord.y = inY;
-	
-	baseCoord = [m_window convertScreenToBase:screenCoord];
-	
-	outX = baseCoord.x;
-	outY = baseCoord.y;
-}
-
-
-void GHOST_WindowCocoa::clientToScreen(GHOST_TInt32 inX, GHOST_TInt32 inY, GHOST_TInt32& outX, GHOST_TInt32& outY) const
-{
-	GHOST_ASSERT(getValid(), "GHOST_WindowCocoa::clientToScreen(): window invalid")
-	
-	NSPoint screenCoord;
-	NSPoint baseCoord;
-	
-	baseCoord.x = inX;
-	baseCoord.y = inY;
-	
-	screenCoord = [m_window convertBaseToScreen:baseCoord];
-	
-	outX = screenCoord.x;
-	outY = screenCoord.y;
-}
-
-=======
-	//Creates the OpenGL View inside the window
-	NSOpenGLPixelFormat *pixelFormat =
-	[[NSOpenGLPixelFormat alloc] initWithAttributes:pixelFormatAttrsWindow];
-	
-	m_openGLView = [[CocoaOpenGLView alloc] initWithFrame:rect
-												 pixelFormat:pixelFormat];
-	
-	[pixelFormat release];
-	
-	m_openGLContext = [m_openGLView openGLContext]; //This context will be replaced by the proper one just after
-	
-	[m_window setContentView:m_openGLView];
-	[m_window setInitialFirstResponder:m_openGLView];
-	
-	[m_window setReleasedWhenClosed:NO]; //To avoid bad pointer exception in case of user closing the window
-	
-	[m_window makeKeyAndOrderFront:nil];
-	
-	setDrawingContextType(type);
-	updateDrawingContext();
-	activateDrawingContext();
-	
-	m_tablet.Active = GHOST_kTabletModeNone;
-	
-	CocoaWindowDelegate *windowDelegate = [[CocoaWindowDelegate alloc] init];
-	[windowDelegate setSystemAndWindowCocoa:systemCocoa windowCocoa:this];
-	[m_window setDelegate:windowDelegate];
-	
-	[m_window setAcceptsMouseMovedEvents:YES];
-	
+	//Creates the OpenGL View inside the window
+	NSOpenGLPixelFormat *pixelFormat =
+	[[NSOpenGLPixelFormat alloc] initWithAttributes:pixelFormatAttrsWindow];
+	
+	m_openGLView = [[CocoaOpenGLView alloc] initWithFrame:rect
+												 pixelFormat:pixelFormat];
+	
+	[pixelFormat release];
+	
+	m_openGLContext = [m_openGLView openGLContext]; //This context will be replaced by the proper one just after
+	
+	[m_window setContentView:m_openGLView];
+	[m_window setInitialFirstResponder:m_openGLView];
+	
+	[m_window setReleasedWhenClosed:NO]; //To avoid bad pointer exception in case of user closing the window
+	
+	[m_window makeKeyAndOrderFront:nil];
+	
+	setDrawingContextType(type);
+	updateDrawingContext();
+	activateDrawingContext();
+	
+	m_tablet.Active = GHOST_kTabletModeNone;
+	
+	CocoaWindowDelegate *windowDelegate = [[CocoaWindowDelegate alloc] init];
+	[windowDelegate setSystemAndWindowCocoa:systemCocoa windowCocoa:this];
+	[m_window setDelegate:windowDelegate];
+	
+	[m_window setAcceptsMouseMovedEvents:YES];
+	
 	[m_window registerForDraggedTypes:[NSArray arrayWithObjects:NSFilenamesPboardType,
 										  NSStringPboardType, NSTIFFPboardType, nil]];
 										  
-	if (state == GHOST_kWindowStateFullScreen)
-		setState(GHOST_kWindowStateFullScreen);
-		
-	[pool drain];
-}
-
-
-GHOST_WindowCocoa::~GHOST_WindowCocoa()
-{
-	if (m_customCursor) delete m_customCursor;
-
-    NSAutoreleasePool *pool = [[NSAutoreleasePool alloc] init];
-	[m_openGLView release];
-	
-	if (m_window) {
-		[m_window close];
-		[[m_window delegate] release];
-		[m_window release];
-		m_window = nil;
-	}
-	
-	//Check for other blender opened windows and make the frontmost key
-	NSArray *windowsList = [NSApp orderedWindows];
-	if ([windowsList count]) {
-		[[windowsList objectAtIndex:0] makeKeyAndOrderFront:nil];
-	}
-	[pool drain];
-}
-
-#pragma mark accessors
-
-bool GHOST_WindowCocoa::getValid() const
-{
-    bool valid;
-    if (!m_fullScreen) {
-        valid = (m_window != 0); //&& ::IsValidWindowPtr(m_windowRef);
-    }
-    else {
-        valid = true;
-    }
-    return valid;
-}
-
-
-void GHOST_WindowCocoa::setTitle(const STR_String& title)
-{
-    GHOST_ASSERT(getValid(), "GHOST_WindowCocoa::setTitle(): window invalid")
-	NSAutoreleasePool *pool = [[NSAutoreleasePool alloc] init];
-
-	NSString *windowTitle = [[NSString alloc] initWithUTF8String:title];
-	
-	//Set associated file if applicable
-	if ([windowTitle hasPrefix:@"Blender"])
-	{
-		NSRange fileStrRange;
-		NSString *associatedFileName;
-		int len;
-		
-		fileStrRange.location = [windowTitle rangeOfString:@"["].location+1;
-		len = [windowTitle rangeOfString:@"]"].location - fileStrRange.location;
-	
-		if (len >0)
-		{
-			fileStrRange.length = len;
-			associatedFileName = [windowTitle substringWithRange:fileStrRange];
-			@try {
-				[m_window setRepresentedFilename:associatedFileName];
-			}
-			@catch (NSException * e) {
-				printf("\nInvalid file path given in window title");
-			}
-			[m_window setTitle:[associatedFileName lastPathComponent]];
-		}
-		else {
-			[m_window setTitle:windowTitle];
-			[m_window setRepresentedFilename:@""];
-		}
-
-	} else {
-		[m_window setTitle:windowTitle];
-		[m_window setRepresentedFilename:@""];
-	}
-
-	
-	[windowTitle release];
-	[pool drain];
-}
-
-
-void GHOST_WindowCocoa::getTitle(STR_String& title) const
-{
-    GHOST_ASSERT(getValid(), "GHOST_WindowCocoa::getTitle(): window invalid")
-
-	NSAutoreleasePool *pool = [[NSAutoreleasePool alloc] init];
-
-	NSString *windowTitle = [m_window title];
-
-	if (windowTitle != nil) {
-		title = [windowTitle UTF8String];		
-	}
-	
-	[pool drain];
-}
-
-
-void GHOST_WindowCocoa::getWindowBounds(GHOST_Rect& bounds) const
-{
-	NSRect rect;
-	GHOST_ASSERT(getValid(), "GHOST_WindowCocoa::getWindowBounds(): window invalid")
-
-	NSAutoreleasePool *pool = [[NSAutoreleasePool alloc] init];
-	
-	NSRect screenSize = [[m_window screen] visibleFrame];
-
-	rect = [m_window frame];
-
-	bounds.m_b = screenSize.size.height - (rect.origin.y -screenSize.origin.y);
-	bounds.m_l = rect.origin.x -screenSize.origin.x;
-	bounds.m_r = rect.origin.x-screenSize.origin.x + rect.size.width;
-	bounds.m_t = screenSize.size.height - (rect.origin.y + rect.size.height -screenSize.origin.y);
-	
-	[pool drain];
-}
-
-
-void GHOST_WindowCocoa::getClientBounds(GHOST_Rect& bounds) const
-{
-	NSRect rect;
-	GHOST_ASSERT(getValid(), "GHOST_WindowCocoa::getClientBounds(): window invalid")
-	
-	NSAutoreleasePool *pool = [[NSAutoreleasePool alloc] init];
-	
-	if (!m_fullScreen)
-	{
-		NSRect screenSize = [[m_window screen] visibleFrame];
-
-		//Max window contents as screen size (excluding title bar...)
-		NSRect contentRect = [CocoaWindow contentRectForFrameRect:screenSize
-													 styleMask:(NSTitledWindowMask | NSClosableWindowMask | NSMiniaturizableWindowMask | NSResizableWindowMask)];
-
-		rect = [m_window contentRectForFrameRect:[m_window frame]];
-		
-		bounds.m_b = contentRect.size.height - (rect.origin.y -contentRect.origin.y);
-		bounds.m_l = rect.origin.x -contentRect.origin.x;
-		bounds.m_r = rect.origin.x-contentRect.origin.x + rect.size.width;
-		bounds.m_t = contentRect.size.height - (rect.origin.y + rect.size.height -contentRect.origin.y);
-	}
-	else {
-		NSRect screenSize = [[m_window screen] frame];
-		
-		bounds.m_b = screenSize.origin.y + screenSize.size.height;
-		bounds.m_l = screenSize.origin.x;
-		bounds.m_r = screenSize.origin.x + screenSize.size.width;
-		bounds.m_t = screenSize.origin.y;
-	}
-	[pool drain];
-}
-
-
-GHOST_TSuccess GHOST_WindowCocoa::setClientWidth(GHOST_TUns32 width)
-{
-	GHOST_ASSERT(getValid(), "GHOST_WindowCocoa::setClientWidth(): window invalid")
-	GHOST_Rect cBnds, wBnds;
-	getClientBounds(cBnds);
-	if (((GHOST_TUns32)cBnds.getWidth()) != width) {
-		NSSize size;
-		size.width=width;
-		size.height=cBnds.getHeight();
-		[m_window setContentSize:size];
-	}
-	return GHOST_kSuccess;
-}
-
-
-GHOST_TSuccess GHOST_WindowCocoa::setClientHeight(GHOST_TUns32 height)
-{
-	GHOST_ASSERT(getValid(), "GHOST_WindowCocoa::setClientHeight(): window invalid")
-	GHOST_Rect cBnds, wBnds;
-	getClientBounds(cBnds);
-	if (((GHOST_TUns32)cBnds.getHeight()) != height) {
-		NSSize size;
-		size.width=cBnds.getWidth();
-		size.height=height;
-		[m_window setContentSize:size];
-	}
-	return GHOST_kSuccess;
-}
-
-
-GHOST_TSuccess GHOST_WindowCocoa::setClientSize(GHOST_TUns32 width, GHOST_TUns32 height)
-{
-	GHOST_ASSERT(getValid(), "GHOST_WindowCocoa::setClientSize(): window invalid")
-	GHOST_Rect cBnds, wBnds;
-	getClientBounds(cBnds);
-	if ((((GHOST_TUns32)cBnds.getWidth()) != width) ||
-	    (((GHOST_TUns32)cBnds.getHeight()) != height)) {
-		NSSize size;
-		size.width=width;
-		size.height=height;
-		[m_window setContentSize:size];
-	}
-	return GHOST_kSuccess;
-}
-
-
-GHOST_TWindowState GHOST_WindowCocoa::getState() const
-{
-	GHOST_ASSERT(getValid(), "GHOST_WindowCocoa::getState(): window invalid")
-	NSAutoreleasePool *pool = [[NSAutoreleasePool alloc] init];
-	GHOST_TWindowState state;
-	if (m_fullScreen) {
-		state = GHOST_kWindowStateFullScreen;
-	} 
-	else if ([m_window isMiniaturized]) {
-		state = GHOST_kWindowStateMinimized;
-	}
-	else if ([m_window isZoomed]) {
-		state = GHOST_kWindowStateMaximized;
-	}
-	else {
-		state = GHOST_kWindowStateNormal;
-	}
-	[pool drain];
-	return state;
-}
-
-
-void GHOST_WindowCocoa::screenToClient(GHOST_TInt32 inX, GHOST_TInt32 inY, GHOST_TInt32& outX, GHOST_TInt32& outY) const
-{
-	GHOST_ASSERT(getValid(), "GHOST_WindowCocoa::screenToClient(): window invalid")
-	
-	NSPoint screenCoord;
-	NSPoint baseCoord;
-	
-	screenCoord.x = inX;
-	screenCoord.y = inY;
-	
-	baseCoord = [m_window convertScreenToBase:screenCoord];
-	
-	outX = baseCoord.x;
-	outY = baseCoord.y;
-}
-
-
-void GHOST_WindowCocoa::clientToScreen(GHOST_TInt32 inX, GHOST_TInt32 inY, GHOST_TInt32& outX, GHOST_TInt32& outY) const
-{
-	GHOST_ASSERT(getValid(), "GHOST_WindowCocoa::clientToScreen(): window invalid")
-	
-	NSPoint screenCoord;
-	NSPoint baseCoord;
-	
-	baseCoord.x = inX;
-	baseCoord.y = inY;
-	
-	screenCoord = [m_window convertBaseToScreen:baseCoord];
-	
-	outX = screenCoord.x;
-	outY = screenCoord.y;
-}
-
->>>>>>> 4617bb68
+	if (state == GHOST_kWindowStateFullScreen)
+		setState(GHOST_kWindowStateFullScreen);
+		
+	[pool drain];
+}
+
+
+GHOST_WindowCocoa::~GHOST_WindowCocoa()
+{
+	if (m_customCursor) delete m_customCursor;
+
+    NSAutoreleasePool *pool = [[NSAutoreleasePool alloc] init];
+	[m_openGLView release];
+	
+	if (m_window) {
+		[m_window close];
+		[[m_window delegate] release];
+		[m_window release];
+		m_window = nil;
+	}
+	
+	//Check for other blender opened windows and make the frontmost key
+	NSArray *windowsList = [NSApp orderedWindows];
+	if ([windowsList count]) {
+		[[windowsList objectAtIndex:0] makeKeyAndOrderFront:nil];
+	}
+	[pool drain];
+}
+
+#pragma mark accessors
+
+bool GHOST_WindowCocoa::getValid() const
+{
+    bool valid;
+    if (!m_fullScreen) {
+        valid = (m_window != 0); //&& ::IsValidWindowPtr(m_windowRef);
+    }
+    else {
+        valid = true;
+    }
+    return valid;
+}
+
+
+void GHOST_WindowCocoa::setTitle(const STR_String& title)
+{
+    GHOST_ASSERT(getValid(), "GHOST_WindowCocoa::setTitle(): window invalid")
+	NSAutoreleasePool *pool = [[NSAutoreleasePool alloc] init];
+
+	NSString *windowTitle = [[NSString alloc] initWithUTF8String:title];
+	
+	//Set associated file if applicable
+	if ([windowTitle hasPrefix:@"Blender"])
+	{
+		NSRange fileStrRange;
+		NSString *associatedFileName;
+		int len;
+		
+		fileStrRange.location = [windowTitle rangeOfString:@"["].location+1;
+		len = [windowTitle rangeOfString:@"]"].location - fileStrRange.location;
+	
+		if (len >0)
+		{
+			fileStrRange.length = len;
+			associatedFileName = [windowTitle substringWithRange:fileStrRange];
+			@try {
+				[m_window setRepresentedFilename:associatedFileName];
+			}
+			@catch (NSException * e) {
+				printf("\nInvalid file path given in window title");
+			}
+			[m_window setTitle:[associatedFileName lastPathComponent]];
+		}
+		else {
+			[m_window setTitle:windowTitle];
+			[m_window setRepresentedFilename:@""];
+		}
+
+	} else {
+		[m_window setTitle:windowTitle];
+		[m_window setRepresentedFilename:@""];
+	}
+
+	
+	[windowTitle release];
+	[pool drain];
+}
+
+
+void GHOST_WindowCocoa::getTitle(STR_String& title) const
+{
+    GHOST_ASSERT(getValid(), "GHOST_WindowCocoa::getTitle(): window invalid")
+
+	NSAutoreleasePool *pool = [[NSAutoreleasePool alloc] init];
+
+	NSString *windowTitle = [m_window title];
+
+	if (windowTitle != nil) {
+		title = [windowTitle UTF8String];		
+	}
+	
+	[pool drain];
+}
+
+
+void GHOST_WindowCocoa::getWindowBounds(GHOST_Rect& bounds) const
+{
+	NSRect rect;
+	GHOST_ASSERT(getValid(), "GHOST_WindowCocoa::getWindowBounds(): window invalid")
+
+	NSAutoreleasePool *pool = [[NSAutoreleasePool alloc] init];
+	
+	NSRect screenSize = [[m_window screen] visibleFrame];
+
+	rect = [m_window frame];
+
+	bounds.m_b = screenSize.size.height - (rect.origin.y -screenSize.origin.y);
+	bounds.m_l = rect.origin.x -screenSize.origin.x;
+	bounds.m_r = rect.origin.x-screenSize.origin.x + rect.size.width;
+	bounds.m_t = screenSize.size.height - (rect.origin.y + rect.size.height -screenSize.origin.y);
+	
+	[pool drain];
+}
+
+
+void GHOST_WindowCocoa::getClientBounds(GHOST_Rect& bounds) const
+{
+	NSRect rect;
+	GHOST_ASSERT(getValid(), "GHOST_WindowCocoa::getClientBounds(): window invalid")
+	
+	NSAutoreleasePool *pool = [[NSAutoreleasePool alloc] init];
+	
+	if (!m_fullScreen)
+	{
+		NSRect screenSize = [[m_window screen] visibleFrame];
+
+		//Max window contents as screen size (excluding title bar...)
+		NSRect contentRect = [CocoaWindow contentRectForFrameRect:screenSize
+													 styleMask:(NSTitledWindowMask | NSClosableWindowMask | NSMiniaturizableWindowMask | NSResizableWindowMask)];
+
+		rect = [m_window contentRectForFrameRect:[m_window frame]];
+		
+		bounds.m_b = contentRect.size.height - (rect.origin.y -contentRect.origin.y);
+		bounds.m_l = rect.origin.x -contentRect.origin.x;
+		bounds.m_r = rect.origin.x-contentRect.origin.x + rect.size.width;
+		bounds.m_t = contentRect.size.height - (rect.origin.y + rect.size.height -contentRect.origin.y);
+	}
+	else {
+		NSRect screenSize = [[m_window screen] frame];
+		
+		bounds.m_b = screenSize.origin.y + screenSize.size.height;
+		bounds.m_l = screenSize.origin.x;
+		bounds.m_r = screenSize.origin.x + screenSize.size.width;
+		bounds.m_t = screenSize.origin.y;
+	}
+	[pool drain];
+}
+
+
+GHOST_TSuccess GHOST_WindowCocoa::setClientWidth(GHOST_TUns32 width)
+{
+	GHOST_ASSERT(getValid(), "GHOST_WindowCocoa::setClientWidth(): window invalid")
+	GHOST_Rect cBnds, wBnds;
+	getClientBounds(cBnds);
+	if (((GHOST_TUns32)cBnds.getWidth()) != width) {
+		NSSize size;
+		size.width=width;
+		size.height=cBnds.getHeight();
+		[m_window setContentSize:size];
+	}
+	return GHOST_kSuccess;
+}
+
+
+GHOST_TSuccess GHOST_WindowCocoa::setClientHeight(GHOST_TUns32 height)
+{
+	GHOST_ASSERT(getValid(), "GHOST_WindowCocoa::setClientHeight(): window invalid")
+	GHOST_Rect cBnds, wBnds;
+	getClientBounds(cBnds);
+	if (((GHOST_TUns32)cBnds.getHeight()) != height) {
+		NSSize size;
+		size.width=cBnds.getWidth();
+		size.height=height;
+		[m_window setContentSize:size];
+	}
+	return GHOST_kSuccess;
+}
+
+
+GHOST_TSuccess GHOST_WindowCocoa::setClientSize(GHOST_TUns32 width, GHOST_TUns32 height)
+{
+	GHOST_ASSERT(getValid(), "GHOST_WindowCocoa::setClientSize(): window invalid")
+	GHOST_Rect cBnds, wBnds;
+	getClientBounds(cBnds);
+	if ((((GHOST_TUns32)cBnds.getWidth()) != width) ||
+	    (((GHOST_TUns32)cBnds.getHeight()) != height)) {
+		NSSize size;
+		size.width=width;
+		size.height=height;
+		[m_window setContentSize:size];
+	}
+	return GHOST_kSuccess;
+}
+
+
+GHOST_TWindowState GHOST_WindowCocoa::getState() const
+{
+	GHOST_ASSERT(getValid(), "GHOST_WindowCocoa::getState(): window invalid")
+	NSAutoreleasePool *pool = [[NSAutoreleasePool alloc] init];
+	GHOST_TWindowState state;
+	if (m_fullScreen) {
+		state = GHOST_kWindowStateFullScreen;
+	} 
+	else if ([m_window isMiniaturized]) {
+		state = GHOST_kWindowStateMinimized;
+	}
+	else if ([m_window isZoomed]) {
+		state = GHOST_kWindowStateMaximized;
+	}
+	else {
+		state = GHOST_kWindowStateNormal;
+	}
+	[pool drain];
+	return state;
+}
+
+
+void GHOST_WindowCocoa::screenToClient(GHOST_TInt32 inX, GHOST_TInt32 inY, GHOST_TInt32& outX, GHOST_TInt32& outY) const
+{
+	GHOST_ASSERT(getValid(), "GHOST_WindowCocoa::screenToClient(): window invalid")
+	
+	NSPoint screenCoord;
+	NSPoint baseCoord;
+	
+	screenCoord.x = inX;
+	screenCoord.y = inY;
+	
+	baseCoord = [m_window convertScreenToBase:screenCoord];
+	
+	outX = baseCoord.x;
+	outY = baseCoord.y;
+}
+
+
+void GHOST_WindowCocoa::clientToScreen(GHOST_TInt32 inX, GHOST_TInt32 inY, GHOST_TInt32& outX, GHOST_TInt32& outY) const
+{
+	GHOST_ASSERT(getValid(), "GHOST_WindowCocoa::clientToScreen(): window invalid")
+	
+	NSPoint screenCoord;
+	NSPoint baseCoord;
+	
+	baseCoord.x = inX;
+	baseCoord.y = inY;
+	
+	screenCoord = [m_window convertBaseToScreen:baseCoord];
+	
+	outX = screenCoord.x;
+	outY = screenCoord.y;
+}
+
 
 NSScreen* GHOST_WindowCocoa::getScreen()
 {
@@ -975,376 +601,249 @@
 }
 
 
-/**
- * @note Fullscreen switch is not actual fullscreen with display capture. As this capture removes all OS X window manager features.
- * Instead, the menu bar and the dock are hidden, and the window is made borderless and enlarged.
- * Thus, process switch, exposé, spaces, ... still work in fullscreen mode
- */
-GHOST_TSuccess GHOST_WindowCocoa::setState(GHOST_TWindowState state)
-{
-	GHOST_ASSERT(getValid(), "GHOST_WindowCocoa::setState(): window invalid")
-    switch (state) {
-		case GHOST_kWindowStateMinimized:
-            [m_window miniaturize:nil];
-            break;
-		case GHOST_kWindowStateMaximized:
-			[m_window zoom:nil];
-			break;
-		
-		case GHOST_kWindowStateFullScreen:
-			if (!m_fullScreen)
-			{
-				NSAutoreleasePool *pool = [[NSAutoreleasePool alloc] init];
-			
-				//This status change needs to be done before Cocoa call to enter fullscreen mode
-				//to give window delegate hint not to forward its deactivation to ghost wm that doesn't know view/window difference
-				m_fullScreen = true;
-
-#ifdef MAC_OS_X_VERSION_10_6
-				//10.6 provides Cocoa functions to autoshow menu bar, and to change a window style
-				//Hide menu & dock if needed
-				if ([[m_window screen] isEqual:[NSScreen mainScreen]])
-				{
-					[NSApp setPresentationOptions:(NSApplicationPresentationHideDock | NSApplicationPresentationAutoHideMenuBar)];
-				}
-				//Make window borderless and enlarge it
-				[m_window setStyleMask:NSBorderlessWindowMask];
-				[m_window setFrame:[[m_window screen] frame] display:YES];
+/**
+ * @note Fullscreen switch is not actual fullscreen with display capture. As this capture removes all OS X window manager features.
+ * Instead, the menu bar and the dock are hidden, and the window is made borderless and enlarged.
+ * Thus, process switch, exposé, spaces, ... still work in fullscreen mode
+ */
+GHOST_TSuccess GHOST_WindowCocoa::setState(GHOST_TWindowState state)
+{
+	GHOST_ASSERT(getValid(), "GHOST_WindowCocoa::setState(): window invalid")
+    switch (state) {
+		case GHOST_kWindowStateMinimized:
+            [m_window miniaturize:nil];
+            break;
+		case GHOST_kWindowStateMaximized:
+			[m_window zoom:nil];
+			break;
+		
+		case GHOST_kWindowStateFullScreen:
+			if (!m_fullScreen)
+			{
+				NSAutoreleasePool *pool = [[NSAutoreleasePool alloc] init];
+			
+				//This status change needs to be done before Cocoa call to enter fullscreen mode
+				//to give window delegate hint not to forward its deactivation to ghost wm that doesn't know view/window difference
+				m_fullScreen = true;
+
+#ifdef MAC_OS_X_VERSION_10_6
+				//10.6 provides Cocoa functions to autoshow menu bar, and to change a window style
+				//Hide menu & dock if needed
+				if ([[m_window screen] isEqual:[NSScreen mainScreen]])
+				{
+					[NSApp setPresentationOptions:(NSApplicationPresentationHideDock | NSApplicationPresentationAutoHideMenuBar)];
+				}
+				//Make window borderless and enlarge it
+				[m_window setStyleMask:NSBorderlessWindowMask];
+				[m_window setFrame:[[m_window screen] frame] display:YES];
 				[m_window makeFirstResponder:m_openGLView];
-#else
-				//With 10.5, we need to create a new window to change its style to borderless
-				//Hide menu & dock if needed
-				if ([[m_window screen] isEqual:[NSScreen mainScreen]])
-				{
-					//Cocoa function in 10.5 does not allow to set the menu bar in auto-show mode [NSMenu setMenuBarVisible:NO];
-					//One of the very few 64bit compatible Carbon function
-					SetSystemUIMode(kUIModeAllHidden,kUIOptionAutoShowMenuBar);
-				}
-				//Create a fullscreen borderless window
-				CocoaWindow *tmpWindow = [[CocoaWindow alloc]
-										  initWithContentRect:[[m_window screen] frame]
-										  styleMask:NSBorderlessWindowMask
-										  backing:NSBackingStoreBuffered
-										  defer:YES];
-				//Copy current window parameters
-				[tmpWindow setTitle:[m_window title]];
-				[tmpWindow setRepresentedFilename:[m_window representedFilename]];
-				[tmpWindow setReleasedWhenClosed:NO];
-				[tmpWindow setAcceptsMouseMovedEvents:YES];
-				[tmpWindow setDelegate:[m_window delegate]];
-				
-				//Assign the openGL view to the new window
-				[tmpWindow setContentView:m_openGLView];
-				
-				//Show the new window
-				[tmpWindow makeKeyAndOrderFront:nil];
-				//Close and release old window
-				[m_window setDelegate:nil]; // To avoid the notification of "window closed" event
-				[m_window close];
-				[m_window release];
-				m_window = tmpWindow;
-#endif
-			
-				//Tell WM of view new size
-				m_systemCocoa->handleWindowEvent(GHOST_kEventWindowSize, this);
-				
-				[pool drain];
-				}
-			break;
-		case GHOST_kWindowStateNormal:
-        default:
-			if (m_fullScreen)
-			{
-				NSAutoreleasePool *pool = [[NSAutoreleasePool alloc] init];
-				m_fullScreen = false;
-
-				//Exit fullscreen
-#ifdef MAC_OS_X_VERSION_10_6
-				//Show again menu & dock if needed
-				if ([[m_window screen] isEqual:[NSScreen mainScreen]])
-				{
-					[NSApp setPresentationOptions:NSApplicationPresentationDefault];
-				}
-				//Make window normal and resize it
-				[m_window setStyleMask:(NSTitledWindowMask | NSClosableWindowMask | NSMiniaturizableWindowMask | NSResizableWindowMask)];
-				[m_window setFrame:[[m_window screen] visibleFrame] display:YES];
+#else
+				//With 10.5, we need to create a new window to change its style to borderless
+				//Hide menu & dock if needed
+				if ([[m_window screen] isEqual:[NSScreen mainScreen]])
+				{
+					//Cocoa function in 10.5 does not allow to set the menu bar in auto-show mode [NSMenu setMenuBarVisible:NO];
+					//One of the very few 64bit compatible Carbon function
+					SetSystemUIMode(kUIModeAllHidden,kUIOptionAutoShowMenuBar);
+				}
+				//Create a fullscreen borderless window
+				CocoaWindow *tmpWindow = [[CocoaWindow alloc]
+										  initWithContentRect:[[m_window screen] frame]
+										  styleMask:NSBorderlessWindowMask
+										  backing:NSBackingStoreBuffered
+										  defer:YES];
+				//Copy current window parameters
+				[tmpWindow setTitle:[m_window title]];
+				[tmpWindow setRepresentedFilename:[m_window representedFilename]];
+				[tmpWindow setReleasedWhenClosed:NO];
+				[tmpWindow setAcceptsMouseMovedEvents:YES];
+				[tmpWindow setDelegate:[m_window delegate]];
+				
+				//Assign the openGL view to the new window
+				[tmpWindow setContentView:m_openGLView];
+				
+				//Show the new window
+				[tmpWindow makeKeyAndOrderFront:nil];
+				//Close and release old window
+				[m_window setDelegate:nil]; // To avoid the notification of "window closed" event
+				[m_window close];
+				[m_window release];
+				m_window = tmpWindow;
+#endif
+			
+				//Tell WM of view new size
+				m_systemCocoa->handleWindowEvent(GHOST_kEventWindowSize, this);
+				
+				[pool drain];
+				}
+			break;
+		case GHOST_kWindowStateNormal:
+        default:
+			if (m_fullScreen)
+			{
+				NSAutoreleasePool *pool = [[NSAutoreleasePool alloc] init];
+				m_fullScreen = false;
+
+				//Exit fullscreen
+#ifdef MAC_OS_X_VERSION_10_6
+				//Show again menu & dock if needed
+				if ([[m_window screen] isEqual:[NSScreen mainScreen]])
+				{
+					[NSApp setPresentationOptions:NSApplicationPresentationDefault];
+				}
+				//Make window normal and resize it
+				[m_window setStyleMask:(NSTitledWindowMask | NSClosableWindowMask | NSMiniaturizableWindowMask | NSResizableWindowMask)];
+				[m_window setFrame:[[m_window screen] visibleFrame] display:YES];
 				//TODO for 10.6 only : window title is forgotten after the style change
 				[m_window makeFirstResponder:m_openGLView];
-<<<<<<< HEAD
-#else
-				//With 10.5, we need to create a new window to change its style to borderless
-				//Show menu & dock if needed
-				if ([[m_window screen] isEqual:[NSScreen mainScreen]])
-				{
-					//Cocoa function in 10.5 does not allow to set the menu bar in auto-show mode [NSMenu setMenuBarVisible:YES];
-					SetSystemUIMode(kUIModeNormal, 0); //One of the very few 64bit compatible Carbon function
-				}
-				//Create a fullscreen borderless window
-				CocoaWindow *tmpWindow = [[CocoaWindow alloc]
-										  initWithContentRect:[[m_window screen] frame]
-													styleMask:(NSTitledWindowMask | NSClosableWindowMask | NSMiniaturizableWindowMask | NSResizableWindowMask)
-													  backing:NSBackingStoreBuffered
-														defer:YES];
-				//Copy current window parameters
-				[tmpWindow setTitle:[m_window title]];
-				[tmpWindow setRepresentedFilename:[m_window representedFilename]];
-				[tmpWindow setReleasedWhenClosed:NO];
-				[tmpWindow setAcceptsMouseMovedEvents:YES];
-				[tmpWindow setDelegate:[m_window delegate]];
-				
-				//Assign the openGL view to the new window
-				[tmpWindow setContentView:m_openGLView];
-				
-				//Show the new window
-				[tmpWindow makeKeyAndOrderFront:nil];
-				//Close and release old window
-				[m_window setDelegate:nil]; // To avoid the notification of "window closed" event
-				[m_window close];
-				[m_window release];
-				m_window = tmpWindow;
-#endif
-			
-				//Tell WM of view new size
-				m_systemCocoa->handleWindowEvent(GHOST_kEventWindowSize, this);
-				
-				[pool drain];
-			}
-            else if ([m_window isMiniaturized])
-				[m_window deminiaturize:nil];
-			else if ([m_window isZoomed])
-				[m_window zoom:nil];
-            break;
-    }
-    return GHOST_kSuccess;
-}
-
-GHOST_TSuccess GHOST_WindowCocoa::setModifiedState(bool isUnsavedChanges)
-{
-	NSAutoreleasePool *pool = [[NSAutoreleasePool alloc] init];
-	
-	[m_window setDocumentEdited:isUnsavedChanges];
-	
-	[pool drain];
-	return GHOST_Window::setModifiedState(isUnsavedChanges);
-}
-
-
-
-GHOST_TSuccess GHOST_WindowCocoa::setOrder(GHOST_TWindowOrder order)
-{
-	GHOST_ASSERT(getValid(), "GHOST_WindowCocoa::setOrder(): window invalid")
-    if (order == GHOST_kWindowOrderTop) {
-		[m_window orderFront:nil];
-    }
-    else {
-		[m_window orderBack:nil];
-    }
-    return GHOST_kSuccess;
-}
-
-#pragma mark Drawing context
-
-/*#define  WAIT_FOR_VSYNC 1*/
-
-GHOST_TSuccess GHOST_WindowCocoa::swapBuffers()
-{
-    if (m_drawingContextType == GHOST_kDrawingContextTypeOpenGL) {
-        if (m_openGLContext != nil) {
-			NSAutoreleasePool *pool = [[NSAutoreleasePool alloc] init];
-			[m_openGLContext flushBuffer];
-			[pool drain];
-            return GHOST_kSuccess;
-        }
-    }
-    return GHOST_kFailure;
-}
-
-GHOST_TSuccess GHOST_WindowCocoa::updateDrawingContext()
-{
-	if (m_drawingContextType == GHOST_kDrawingContextTypeOpenGL) {
-		if (m_openGLContext != nil) {
-			NSAutoreleasePool *pool = [[NSAutoreleasePool alloc] init];
-			[m_openGLContext update];
-			[pool drain];
-			return GHOST_kSuccess;
-		}
-	}
-	return GHOST_kFailure;
-}
-
-GHOST_TSuccess GHOST_WindowCocoa::activateDrawingContext()
-{
-	if (m_drawingContextType == GHOST_kDrawingContextTypeOpenGL) {
-		if (m_openGLContext != nil) {
-			NSAutoreleasePool *pool = [[NSAutoreleasePool alloc] init];
-			[m_openGLContext makeCurrentContext];
-			[pool drain];
-			return GHOST_kSuccess;
-		}
-	}
-	return GHOST_kFailure;
-}
-
-
-GHOST_TSuccess GHOST_WindowCocoa::installDrawingContext(GHOST_TDrawingContextType type)
-{
-	GHOST_TSuccess success = GHOST_kFailure;
-	
-	NSAutoreleasePool *pool = [[NSAutoreleasePool alloc] init];
-	
-	NSOpenGLPixelFormat *pixelFormat;
-	NSOpenGLContext *tmpOpenGLContext;
-	
-=======
-#else
-				//With 10.5, we need to create a new window to change its style to borderless
-				//Show menu & dock if needed
-				if ([[m_window screen] isEqual:[NSScreen mainScreen]])
-				{
-					//Cocoa function in 10.5 does not allow to set the menu bar in auto-show mode [NSMenu setMenuBarVisible:YES];
-					SetSystemUIMode(kUIModeNormal, 0); //One of the very few 64bit compatible Carbon function
-				}
-				//Create a fullscreen borderless window
-				CocoaWindow *tmpWindow = [[CocoaWindow alloc]
-										  initWithContentRect:[[m_window screen] frame]
-													styleMask:(NSTitledWindowMask | NSClosableWindowMask | NSMiniaturizableWindowMask | NSResizableWindowMask)
-													  backing:NSBackingStoreBuffered
-														defer:YES];
-				//Copy current window parameters
-				[tmpWindow setTitle:[m_window title]];
-				[tmpWindow setRepresentedFilename:[m_window representedFilename]];
-				[tmpWindow setReleasedWhenClosed:NO];
-				[tmpWindow setAcceptsMouseMovedEvents:YES];
-				[tmpWindow setDelegate:[m_window delegate]];
-				
-				//Assign the openGL view to the new window
-				[tmpWindow setContentView:m_openGLView];
-				
-				//Show the new window
-				[tmpWindow makeKeyAndOrderFront:nil];
-				//Close and release old window
-				[m_window setDelegate:nil]; // To avoid the notification of "window closed" event
-				[m_window close];
-				[m_window release];
-				m_window = tmpWindow;
-#endif
-			
-				//Tell WM of view new size
-				m_systemCocoa->handleWindowEvent(GHOST_kEventWindowSize, this);
-				
-				[pool drain];
-			}
-            else if ([m_window isMiniaturized])
-				[m_window deminiaturize:nil];
-			else if ([m_window isZoomed])
-				[m_window zoom:nil];
-            break;
-    }
-    return GHOST_kSuccess;
-}
-
-GHOST_TSuccess GHOST_WindowCocoa::setModifiedState(bool isUnsavedChanges)
-{
-	NSAutoreleasePool *pool = [[NSAutoreleasePool alloc] init];
-	
-	[m_window setDocumentEdited:isUnsavedChanges];
-	
-	[pool drain];
-	return GHOST_Window::setModifiedState(isUnsavedChanges);
-}
-
-
-
-GHOST_TSuccess GHOST_WindowCocoa::setOrder(GHOST_TWindowOrder order)
-{
-	GHOST_ASSERT(getValid(), "GHOST_WindowCocoa::setOrder(): window invalid")
-    if (order == GHOST_kWindowOrderTop) {
+#else
+				//With 10.5, we need to create a new window to change its style to borderless
+				//Show menu & dock if needed
+				if ([[m_window screen] isEqual:[NSScreen mainScreen]])
+				{
+					//Cocoa function in 10.5 does not allow to set the menu bar in auto-show mode [NSMenu setMenuBarVisible:YES];
+					SetSystemUIMode(kUIModeNormal, 0); //One of the very few 64bit compatible Carbon function
+				}
+				//Create a fullscreen borderless window
+				CocoaWindow *tmpWindow = [[CocoaWindow alloc]
+										  initWithContentRect:[[m_window screen] frame]
+													styleMask:(NSTitledWindowMask | NSClosableWindowMask | NSMiniaturizableWindowMask | NSResizableWindowMask)
+													  backing:NSBackingStoreBuffered
+														defer:YES];
+				//Copy current window parameters
+				[tmpWindow setTitle:[m_window title]];
+				[tmpWindow setRepresentedFilename:[m_window representedFilename]];
+				[tmpWindow setReleasedWhenClosed:NO];
+				[tmpWindow setAcceptsMouseMovedEvents:YES];
+				[tmpWindow setDelegate:[m_window delegate]];
+				
+				//Assign the openGL view to the new window
+				[tmpWindow setContentView:m_openGLView];
+				
+				//Show the new window
+				[tmpWindow makeKeyAndOrderFront:nil];
+				//Close and release old window
+				[m_window setDelegate:nil]; // To avoid the notification of "window closed" event
+				[m_window close];
+				[m_window release];
+				m_window = tmpWindow;
+#endif
+			
+				//Tell WM of view new size
+				m_systemCocoa->handleWindowEvent(GHOST_kEventWindowSize, this);
+				
+				[pool drain];
+			}
+            else if ([m_window isMiniaturized])
+				[m_window deminiaturize:nil];
+			else if ([m_window isZoomed])
+				[m_window zoom:nil];
+            break;
+    }
+    return GHOST_kSuccess;
+}
+
+GHOST_TSuccess GHOST_WindowCocoa::setModifiedState(bool isUnsavedChanges)
+{
+	NSAutoreleasePool *pool = [[NSAutoreleasePool alloc] init];
+	
+	[m_window setDocumentEdited:isUnsavedChanges];
+	
+	[pool drain];
+	return GHOST_Window::setModifiedState(isUnsavedChanges);
+}
+
+
+
+GHOST_TSuccess GHOST_WindowCocoa::setOrder(GHOST_TWindowOrder order)
+{
+	GHOST_ASSERT(getValid(), "GHOST_WindowCocoa::setOrder(): window invalid")
+    if (order == GHOST_kWindowOrderTop) {
 		[m_window makeKeyAndOrderFront:nil];
-    }
-    else {
+    }
+    else {
 		NSArray *windowsList;
 		
-		[m_window orderBack:nil];
+		[m_window orderBack:nil];
 		
 		//Check for other blender opened windows and make the frontmost key
 		windowsList = [NSApp orderedWindows];
 		if ([windowsList count]) {
 			[[windowsList objectAtIndex:0] makeKeyAndOrderFront:nil];
 		}
-    }
-    return GHOST_kSuccess;
-}
-
-#pragma mark Drawing context
-
-/*#define  WAIT_FOR_VSYNC 1*/
-
-GHOST_TSuccess GHOST_WindowCocoa::swapBuffers()
-{
-    if (m_drawingContextType == GHOST_kDrawingContextTypeOpenGL) {
-        if (m_openGLContext != nil) {
-			NSAutoreleasePool *pool = [[NSAutoreleasePool alloc] init];
-			[m_openGLContext flushBuffer];
-			[pool drain];
-            return GHOST_kSuccess;
-        }
-    }
-    return GHOST_kFailure;
-}
-
-GHOST_TSuccess GHOST_WindowCocoa::updateDrawingContext()
-{
-	if (m_drawingContextType == GHOST_kDrawingContextTypeOpenGL) {
-		if (m_openGLContext != nil) {
-			NSAutoreleasePool *pool = [[NSAutoreleasePool alloc] init];
-			[m_openGLContext update];
-			[pool drain];
-			return GHOST_kSuccess;
-		}
-	}
-	return GHOST_kFailure;
-}
-
-GHOST_TSuccess GHOST_WindowCocoa::activateDrawingContext()
-{
-	if (m_drawingContextType == GHOST_kDrawingContextTypeOpenGL) {
-		if (m_openGLContext != nil) {
-			NSAutoreleasePool *pool = [[NSAutoreleasePool alloc] init];
-			[m_openGLContext makeCurrentContext];
-			[pool drain];
-			return GHOST_kSuccess;
-		}
-	}
-	return GHOST_kFailure;
-}
-
-
-GHOST_TSuccess GHOST_WindowCocoa::installDrawingContext(GHOST_TDrawingContextType type)
-{
-	GHOST_TSuccess success = GHOST_kFailure;
-	
-	NSAutoreleasePool *pool = [[NSAutoreleasePool alloc] init];
-	
-	NSOpenGLPixelFormat *pixelFormat;
-	NSOpenGLContext *tmpOpenGLContext;
-	
->>>>>>> 4617bb68
+    }
+    return GHOST_kSuccess;
+}
+
+#pragma mark Drawing context
+
+/*#define  WAIT_FOR_VSYNC 1*/
+
+GHOST_TSuccess GHOST_WindowCocoa::swapBuffers()
+{
+    if (m_drawingContextType == GHOST_kDrawingContextTypeOpenGL) {
+        if (m_openGLContext != nil) {
+			NSAutoreleasePool *pool = [[NSAutoreleasePool alloc] init];
+			[m_openGLContext flushBuffer];
+			[pool drain];
+            return GHOST_kSuccess;
+        }
+    }
+    return GHOST_kFailure;
+}
+
+GHOST_TSuccess GHOST_WindowCocoa::updateDrawingContext()
+{
+	if (m_drawingContextType == GHOST_kDrawingContextTypeOpenGL) {
+		if (m_openGLContext != nil) {
+			NSAutoreleasePool *pool = [[NSAutoreleasePool alloc] init];
+			[m_openGLContext update];
+			[pool drain];
+			return GHOST_kSuccess;
+		}
+	}
+	return GHOST_kFailure;
+}
+
+GHOST_TSuccess GHOST_WindowCocoa::activateDrawingContext()
+{
+	if (m_drawingContextType == GHOST_kDrawingContextTypeOpenGL) {
+		if (m_openGLContext != nil) {
+			NSAutoreleasePool *pool = [[NSAutoreleasePool alloc] init];
+			[m_openGLContext makeCurrentContext];
+			[pool drain];
+			return GHOST_kSuccess;
+		}
+	}
+	return GHOST_kFailure;
+}
+
+
+GHOST_TSuccess GHOST_WindowCocoa::installDrawingContext(GHOST_TDrawingContextType type)
+{
+	GHOST_TSuccess success = GHOST_kFailure;
+	
+	NSAutoreleasePool *pool = [[NSAutoreleasePool alloc] init];
+	
+	NSOpenGLPixelFormat *pixelFormat;
+	NSOpenGLContext *tmpOpenGLContext;
+	
 	/***** Multithreaded opengl code : uncomment for enabling
 	CGLContextObj cglCtx;
 	*/
 	 
-	switch (type) {
-		case GHOST_kDrawingContextTypeOpenGL:
-			if (!getValid()) break;
-            				
-			pixelFormat = [m_openGLView pixelFormat];
-			tmpOpenGLContext = [[NSOpenGLContext alloc] initWithFormat:pixelFormat
-															  shareContext:s_firstOpenGLcontext];
-			if (tmpOpenGLContext == nil) {
-				success = GHOST_kFailure;
-				break;
-			}
-			
+	switch (type) {
+		case GHOST_kDrawingContextTypeOpenGL:
+			if (!getValid()) break;
+            				
+			pixelFormat = [m_openGLView pixelFormat];
+			tmpOpenGLContext = [[NSOpenGLContext alloc] initWithFormat:pixelFormat
+															  shareContext:s_firstOpenGLcontext];
+			if (tmpOpenGLContext == nil) {
+				success = GHOST_kFailure;
+				break;
+			}
+			
 			//Switch openGL to multhreaded mode
 			/******* Multithreaded opengl code : uncomment for enabling
 			cglCtx = (CGLContextObj)[tmpOpenGLContext CGLContextObj];
@@ -1352,160 +851,160 @@
 				printf("\nSwitched openGL to multithreaded mode");
 			 */
 			
-			if (!s_firstOpenGLcontext) s_firstOpenGLcontext = tmpOpenGLContext;
-#ifdef WAIT_FOR_VSYNC
-				/* wait for vsync, to avoid tearing artifacts */
-				[tmpOpenGLContext setValues:1 forParameter:NSOpenGLCPSwapInterval];
-#endif
-				[m_openGLView setOpenGLContext:tmpOpenGLContext];
-				[tmpOpenGLContext setView:m_openGLView];
-				
-				m_openGLContext = tmpOpenGLContext;
-			break;
-		
-		case GHOST_kDrawingContextTypeNone:
-			success = GHOST_kSuccess;
-			break;
-		
-		default:
-			break;
-	}
-	[pool drain];
-	return success;
-}
-
-
-GHOST_TSuccess GHOST_WindowCocoa::removeDrawingContext()
-{
-	NSAutoreleasePool *pool = [[NSAutoreleasePool alloc] init];
-	switch (m_drawingContextType) {
-		case GHOST_kDrawingContextTypeOpenGL:
-			if (m_openGLContext)
-			{
-				[m_openGLView clearGLContext];
-				if (s_firstOpenGLcontext == m_openGLContext) s_firstOpenGLcontext = nil;
-				m_openGLContext = nil;
-			}
-			[pool drain];
-			return GHOST_kSuccess;
-		case GHOST_kDrawingContextTypeNone:
-			[pool drain];
-			return GHOST_kSuccess;
-			break;
-		default:
-			[pool drain];
-			return GHOST_kFailure;
-	}
-}
-
-
-GHOST_TSuccess GHOST_WindowCocoa::invalidate()
-{
-	GHOST_ASSERT(getValid(), "GHOST_WindowCocoa::invalidate(): window invalid")
-	NSAutoreleasePool *pool = [[NSAutoreleasePool alloc] init];
-	[m_openGLView setNeedsDisplay:YES];
-	[pool drain];
-	return GHOST_kSuccess;
-}
-
-#pragma mark Cursor handling
-
-void GHOST_WindowCocoa::loadCursor(bool visible, GHOST_TStandardCursor cursor) const
-{
-	static bool systemCursorVisible = true;
-	
-	NSAutoreleasePool *pool =[[NSAutoreleasePool alloc] init];
-
-	NSCursor *tmpCursor =nil;
-	
-	if (visible != systemCursorVisible) {
-		if (visible) {
-			[NSCursor unhide];
-			systemCursorVisible = true;
-		}
-		else {
-			[NSCursor hide];
-			systemCursorVisible = false;
-		}
-	}
-
-	if (cursor == GHOST_kStandardCursorCustom && m_customCursor) {
-		tmpCursor = m_customCursor;
-	} else {
-		switch (cursor) {
-			case GHOST_kStandardCursorDestroy:
-				tmpCursor = [NSCursor disappearingItemCursor];
-				break;
-			case GHOST_kStandardCursorText:
-				tmpCursor = [NSCursor IBeamCursor];
-				break;
-			case GHOST_kStandardCursorCrosshair:
-				tmpCursor = [NSCursor crosshairCursor];
-				break;
-			case GHOST_kStandardCursorUpDown:
-				tmpCursor = [NSCursor resizeUpDownCursor];
-				break;
-			case GHOST_kStandardCursorLeftRight:
-				tmpCursor = [NSCursor resizeLeftRightCursor];
-				break;
-			case GHOST_kStandardCursorTopSide:
-				tmpCursor = [NSCursor resizeUpCursor];
-				break;
-			case GHOST_kStandardCursorBottomSide:
-				tmpCursor = [NSCursor resizeDownCursor];
-				break;
-			case GHOST_kStandardCursorLeftSide:
-				tmpCursor = [NSCursor resizeLeftCursor];
-				break;
-			case GHOST_kStandardCursorRightSide:
-				tmpCursor = [NSCursor resizeRightCursor];
-				break;
-			case GHOST_kStandardCursorRightArrow:
-			case GHOST_kStandardCursorInfo:
-			case GHOST_kStandardCursorLeftArrow:
-			case GHOST_kStandardCursorHelp:
-			case GHOST_kStandardCursorCycle:
-			case GHOST_kStandardCursorSpray:
-			case GHOST_kStandardCursorWait:
-			case GHOST_kStandardCursorTopLeftCorner:
-			case GHOST_kStandardCursorTopRightCorner:
-			case GHOST_kStandardCursorBottomRightCorner:
-			case GHOST_kStandardCursorBottomLeftCorner:
-			case GHOST_kStandardCursorDefault:
-			default:
-				tmpCursor = [NSCursor arrowCursor];
-				break;
-		};
-	}
-	[tmpCursor set];
-	[pool drain];
-}
-
-
-
-GHOST_TSuccess GHOST_WindowCocoa::setWindowCursorVisibility(bool visible)
-{
-	if ([m_window isVisible]) {
-		loadCursor(visible, getCursorShape());
-	}
-	
-	return GHOST_kSuccess;
-}
-
-
+			if (!s_firstOpenGLcontext) s_firstOpenGLcontext = tmpOpenGLContext;
+#ifdef WAIT_FOR_VSYNC
+				/* wait for vsync, to avoid tearing artifacts */
+				[tmpOpenGLContext setValues:1 forParameter:NSOpenGLCPSwapInterval];
+#endif
+				[m_openGLView setOpenGLContext:tmpOpenGLContext];
+				[tmpOpenGLContext setView:m_openGLView];
+				
+				m_openGLContext = tmpOpenGLContext;
+			break;
+		
+		case GHOST_kDrawingContextTypeNone:
+			success = GHOST_kSuccess;
+			break;
+		
+		default:
+			break;
+	}
+	[pool drain];
+	return success;
+}
+
+
+GHOST_TSuccess GHOST_WindowCocoa::removeDrawingContext()
+{
+	NSAutoreleasePool *pool = [[NSAutoreleasePool alloc] init];
+	switch (m_drawingContextType) {
+		case GHOST_kDrawingContextTypeOpenGL:
+			if (m_openGLContext)
+			{
+				[m_openGLView clearGLContext];
+				if (s_firstOpenGLcontext == m_openGLContext) s_firstOpenGLcontext = nil;
+				m_openGLContext = nil;
+			}
+			[pool drain];
+			return GHOST_kSuccess;
+		case GHOST_kDrawingContextTypeNone:
+			[pool drain];
+			return GHOST_kSuccess;
+			break;
+		default:
+			[pool drain];
+			return GHOST_kFailure;
+	}
+}
+
+
+GHOST_TSuccess GHOST_WindowCocoa::invalidate()
+{
+	GHOST_ASSERT(getValid(), "GHOST_WindowCocoa::invalidate(): window invalid")
+	NSAutoreleasePool *pool = [[NSAutoreleasePool alloc] init];
+	[m_openGLView setNeedsDisplay:YES];
+	[pool drain];
+	return GHOST_kSuccess;
+}
+
+#pragma mark Cursor handling
+
+void GHOST_WindowCocoa::loadCursor(bool visible, GHOST_TStandardCursor cursor) const
+{
+	static bool systemCursorVisible = true;
+	
+	NSAutoreleasePool *pool =[[NSAutoreleasePool alloc] init];
+
+	NSCursor *tmpCursor =nil;
+	
+	if (visible != systemCursorVisible) {
+		if (visible) {
+			[NSCursor unhide];
+			systemCursorVisible = true;
+		}
+		else {
+			[NSCursor hide];
+			systemCursorVisible = false;
+		}
+	}
+
+	if (cursor == GHOST_kStandardCursorCustom && m_customCursor) {
+		tmpCursor = m_customCursor;
+	} else {
+		switch (cursor) {
+			case GHOST_kStandardCursorDestroy:
+				tmpCursor = [NSCursor disappearingItemCursor];
+				break;
+			case GHOST_kStandardCursorText:
+				tmpCursor = [NSCursor IBeamCursor];
+				break;
+			case GHOST_kStandardCursorCrosshair:
+				tmpCursor = [NSCursor crosshairCursor];
+				break;
+			case GHOST_kStandardCursorUpDown:
+				tmpCursor = [NSCursor resizeUpDownCursor];
+				break;
+			case GHOST_kStandardCursorLeftRight:
+				tmpCursor = [NSCursor resizeLeftRightCursor];
+				break;
+			case GHOST_kStandardCursorTopSide:
+				tmpCursor = [NSCursor resizeUpCursor];
+				break;
+			case GHOST_kStandardCursorBottomSide:
+				tmpCursor = [NSCursor resizeDownCursor];
+				break;
+			case GHOST_kStandardCursorLeftSide:
+				tmpCursor = [NSCursor resizeLeftCursor];
+				break;
+			case GHOST_kStandardCursorRightSide:
+				tmpCursor = [NSCursor resizeRightCursor];
+				break;
+			case GHOST_kStandardCursorRightArrow:
+			case GHOST_kStandardCursorInfo:
+			case GHOST_kStandardCursorLeftArrow:
+			case GHOST_kStandardCursorHelp:
+			case GHOST_kStandardCursorCycle:
+			case GHOST_kStandardCursorSpray:
+			case GHOST_kStandardCursorWait:
+			case GHOST_kStandardCursorTopLeftCorner:
+			case GHOST_kStandardCursorTopRightCorner:
+			case GHOST_kStandardCursorBottomRightCorner:
+			case GHOST_kStandardCursorBottomLeftCorner:
+			case GHOST_kStandardCursorDefault:
+			default:
+				tmpCursor = [NSCursor arrowCursor];
+				break;
+		};
+	}
+	[tmpCursor set];
+	[pool drain];
+}
+
+
+
+GHOST_TSuccess GHOST_WindowCocoa::setWindowCursorVisibility(bool visible)
+{
+	if ([m_window isVisible]) {
+		loadCursor(visible, getCursorShape());
+	}
+	
+	return GHOST_kSuccess;
+}
+
+
 GHOST_TSuccess GHOST_WindowCocoa::setWindowCursorGrab(GHOST_TGrabCursorMode mode)
-{
+{
 	GHOST_TSuccess err = GHOST_kSuccess;
-	
+	
 	if (mode != GHOST_kGrabDisable)
-	{
-		//No need to perform grab without warp as it is always on in OS X
+	{
+		//No need to perform grab without warp as it is always on in OS X
 		if(mode != GHOST_kGrabNormal) {
-			GHOST_TInt32 x_old,y_old;
-
-			m_systemCocoa->getCursorPosition(x_old,y_old);
+			GHOST_TInt32 x_old,y_old;
+
+			m_systemCocoa->getCursorPosition(x_old,y_old);
 			screenToClient(x_old, y_old, m_cursorGrabInitPos[0], m_cursorGrabInitPos[1]);
-			//Warp position is stored in client (window base) coordinates
+			//Warp position is stored in client (window base) coordinates
 			setCursorGrabAccum(0, 0);
 			
 			if(mode == GHOST_kGrabHide) {
@@ -1514,128 +1013,128 @@
 			
 			//Dissociate cursor position even for warp mode, to allow mouse acceleration to work even when warping the cursor
 			err = CGAssociateMouseAndMouseCursorPosition(false) == kCGErrorSuccess ? GHOST_kSuccess : GHOST_kFailure;
-		}
-	}
-	else {
+		}
+	}
+	else {
 		if(m_cursorGrab==GHOST_kGrabHide)
 		{
 			//No need to set again cursor position, as it has not changed for Cocoa
-			setWindowCursorVisibility(true);
-		}
+			setWindowCursorVisibility(true);
+		}
 		
 		err = CGAssociateMouseAndMouseCursorPosition(true) == kCGErrorSuccess ? GHOST_kSuccess : GHOST_kFailure;
 		/* Almost works without but important otherwise the mouse GHOST location can be incorrect on exit */
 		setCursorGrabAccum(0, 0);
 		m_cursorGrabBounds.m_l= m_cursorGrabBounds.m_r= -1; /* disable */
-	}
+	}
 	return err;
-}
-	
-GHOST_TSuccess GHOST_WindowCocoa::setWindowCursorShape(GHOST_TStandardCursor shape)
-{
-	if (m_customCursor) {
-		[m_customCursor release];
-		m_customCursor = nil;
-	}
-
-	if ([m_window isVisible]) {
-		loadCursor(getCursorVisibility(), shape);
-	}
-	
-	return GHOST_kSuccess;
-}
-
-/** Reverse the bits in a GHOST_TUns8
-static GHOST_TUns8 uns8ReverseBits(GHOST_TUns8 ch)
-{
-	ch= ((ch>>1)&0x55) | ((ch<<1)&0xAA);
-	ch= ((ch>>2)&0x33) | ((ch<<2)&0xCC);
-	ch= ((ch>>4)&0x0F) | ((ch<<4)&0xF0);
-	return ch;
-}
-*/
-
-
-/** Reverse the bits in a GHOST_TUns16 */
-static GHOST_TUns16 uns16ReverseBits(GHOST_TUns16 shrt)
-{
-	shrt= ((shrt>>1)&0x5555) | ((shrt<<1)&0xAAAA);
-	shrt= ((shrt>>2)&0x3333) | ((shrt<<2)&0xCCCC);
-	shrt= ((shrt>>4)&0x0F0F) | ((shrt<<4)&0xF0F0);
-	shrt= ((shrt>>8)&0x00FF) | ((shrt<<8)&0xFF00);
-	return shrt;
-}
-
-GHOST_TSuccess GHOST_WindowCocoa::setWindowCustomCursorShape(GHOST_TUns8 *bitmap, GHOST_TUns8 *mask,
-					int sizex, int sizey, int hotX, int hotY, int fg_color, int bg_color)
-{
-	int y,nbUns16;
-	NSPoint hotSpotPoint;
-	NSBitmapImageRep *cursorImageRep;
-	NSImage *cursorImage;
-	NSSize imSize;
-	GHOST_TUns16 *cursorBitmap;
-	
-	
-	NSAutoreleasePool *pool = [[NSAutoreleasePool alloc] init];
-	
-	if (m_customCursor) {
-		[m_customCursor release];
-		m_customCursor = nil;
-	}
-	
-
-	cursorImageRep = [[NSBitmapImageRep alloc] initWithBitmapDataPlanes:nil
-														  	 pixelsWide:sizex
-															 pixelsHigh:sizey
-														  bitsPerSample:1 
-														samplesPerPixel:2
-															   hasAlpha:YES
-															   isPlanar:YES
+}
+	
+GHOST_TSuccess GHOST_WindowCocoa::setWindowCursorShape(GHOST_TStandardCursor shape)
+{
+	if (m_customCursor) {
+		[m_customCursor release];
+		m_customCursor = nil;
+	}
+
+	if ([m_window isVisible]) {
+		loadCursor(getCursorVisibility(), shape);
+	}
+	
+	return GHOST_kSuccess;
+}
+
+/** Reverse the bits in a GHOST_TUns8
+static GHOST_TUns8 uns8ReverseBits(GHOST_TUns8 ch)
+{
+	ch= ((ch>>1)&0x55) | ((ch<<1)&0xAA);
+	ch= ((ch>>2)&0x33) | ((ch<<2)&0xCC);
+	ch= ((ch>>4)&0x0F) | ((ch<<4)&0xF0);
+	return ch;
+}
+*/
+
+
+/** Reverse the bits in a GHOST_TUns16 */
+static GHOST_TUns16 uns16ReverseBits(GHOST_TUns16 shrt)
+{
+	shrt= ((shrt>>1)&0x5555) | ((shrt<<1)&0xAAAA);
+	shrt= ((shrt>>2)&0x3333) | ((shrt<<2)&0xCCCC);
+	shrt= ((shrt>>4)&0x0F0F) | ((shrt<<4)&0xF0F0);
+	shrt= ((shrt>>8)&0x00FF) | ((shrt<<8)&0xFF00);
+	return shrt;
+}
+
+GHOST_TSuccess GHOST_WindowCocoa::setWindowCustomCursorShape(GHOST_TUns8 *bitmap, GHOST_TUns8 *mask,
+					int sizex, int sizey, int hotX, int hotY, int fg_color, int bg_color)
+{
+	int y,nbUns16;
+	NSPoint hotSpotPoint;
+	NSBitmapImageRep *cursorImageRep;
+	NSImage *cursorImage;
+	NSSize imSize;
+	GHOST_TUns16 *cursorBitmap;
+	
+	
+	NSAutoreleasePool *pool = [[NSAutoreleasePool alloc] init];
+	
+	if (m_customCursor) {
+		[m_customCursor release];
+		m_customCursor = nil;
+	}
+	
+
+	cursorImageRep = [[NSBitmapImageRep alloc] initWithBitmapDataPlanes:nil
+														  	 pixelsWide:sizex
+															 pixelsHigh:sizey
+														  bitsPerSample:1 
+														samplesPerPixel:2
+															   hasAlpha:YES
+															   isPlanar:YES
 														 colorSpaceName:NSDeviceWhiteColorSpace
-															bytesPerRow:(sizex/8 + (sizex%8 >0 ?1:0))
-														   bitsPerPixel:1];
-	
-	
-	cursorBitmap = (GHOST_TUns16*)[cursorImageRep bitmapData];
-	nbUns16 = [cursorImageRep bytesPerPlane]/2;
-	
-	for (y=0; y<nbUns16; y++) {
-#if !defined(__LITTLE_ENDIAN__)
+															bytesPerRow:(sizex/8 + (sizex%8 >0 ?1:0))
+														   bitsPerPixel:1];
+	
+	
+	cursorBitmap = (GHOST_TUns16*)[cursorImageRep bitmapData];
+	nbUns16 = [cursorImageRep bytesPerPlane]/2;
+	
+	for (y=0; y<nbUns16; y++) {
+#if !defined(__LITTLE_ENDIAN__)
 		cursorBitmap[y] = ~uns16ReverseBits((bitmap[2*y]<<0) | (bitmap[2*y+1]<<8));
-		cursorBitmap[nbUns16+y] = uns16ReverseBits((mask[2*y]<<0) | (mask[2*y+1]<<8));
-#else
+		cursorBitmap[nbUns16+y] = uns16ReverseBits((mask[2*y]<<0) | (mask[2*y+1]<<8));
+#else
 		cursorBitmap[y] = ~uns16ReverseBits((bitmap[2*y+1]<<0) | (bitmap[2*y]<<8));
-		cursorBitmap[nbUns16+y] = uns16ReverseBits((mask[2*y+1]<<0) | (mask[2*y]<<8));
-#endif
-		
-	}
-	
-	
-	imSize.width = sizex;
-	imSize.height= sizey;
-	cursorImage = [[NSImage alloc] initWithSize:imSize];
-	[cursorImage addRepresentation:cursorImageRep];
-	
-	hotSpotPoint.x = hotX;
-	hotSpotPoint.y = hotY;
-	
-	//foreground and background color parameter is not handled for now (10.6)
-	m_customCursor = [[NSCursor alloc] initWithImage:cursorImage
-											 hotSpot:hotSpotPoint];
-	
-	[cursorImageRep release];
-	[cursorImage release];
-	
-	if ([m_window isVisible]) {
-		loadCursor(getCursorVisibility(), GHOST_kStandardCursorCustom);
-	}
-	[pool drain];
-	return GHOST_kSuccess;
-}
-
-GHOST_TSuccess GHOST_WindowCocoa::setWindowCustomCursorShape(GHOST_TUns8 bitmap[16][2], 
-												GHOST_TUns8 mask[16][2], int hotX, int hotY)
-{
-	return setWindowCustomCursorShape((GHOST_TUns8*)bitmap, (GHOST_TUns8*) mask, 16, 16, hotX, hotY, 0, 1);
-}
+		cursorBitmap[nbUns16+y] = uns16ReverseBits((mask[2*y+1]<<0) | (mask[2*y]<<8));
+#endif
+		
+	}
+	
+	
+	imSize.width = sizex;
+	imSize.height= sizey;
+	cursorImage = [[NSImage alloc] initWithSize:imSize];
+	[cursorImage addRepresentation:cursorImageRep];
+	
+	hotSpotPoint.x = hotX;
+	hotSpotPoint.y = hotY;
+	
+	//foreground and background color parameter is not handled for now (10.6)
+	m_customCursor = [[NSCursor alloc] initWithImage:cursorImage
+											 hotSpot:hotSpotPoint];
+	
+	[cursorImageRep release];
+	[cursorImage release];
+	
+	if ([m_window isVisible]) {
+		loadCursor(getCursorVisibility(), GHOST_kStandardCursorCustom);
+	}
+	[pool drain];
+	return GHOST_kSuccess;
+}
+
+GHOST_TSuccess GHOST_WindowCocoa::setWindowCustomCursorShape(GHOST_TUns8 bitmap[16][2], 
+												GHOST_TUns8 mask[16][2], int hotX, int hotY)
+{
+	return setWindowCustomCursorShape((GHOST_TUns8*)bitmap, (GHOST_TUns8*) mask, 16, 16, hotX, hotY, 0, 1);
+}