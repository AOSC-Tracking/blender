--- conflicted
+++ resolved
@@ -1480,11 +1480,7 @@
     metalrt: EnumProperty(
         name="MetalRT",
         description="MetalRT for ray tracing uses less memory for scenes which use curves extensively, and can give better "
-<<<<<<< HEAD
-                    "performance in specific cases.",
-=======
                     "performance in specific cases",
->>>>>>> 8474716a
         default='AUTO',
         items=(
             ('OFF', "Off", "Disable MetalRT (uses BVH2 layout for intersection queries)"),
