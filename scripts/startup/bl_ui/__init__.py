--- conflicted
+++ resolved
@@ -11,11 +11,8 @@
     del reload
 
 _modules = [
-<<<<<<< HEAD
+    "anim",
     "anim_layers",
-=======
-    "anim",
->>>>>>> a6258d6b
     "asset_shelf",
     "node_add_menu",
     "node_add_menu_compositor",
